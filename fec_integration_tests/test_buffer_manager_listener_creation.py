# Copyright (c) 2017-2019 The University of Manchester
#
# This program is free software: you can redistribute it and/or modify
# it under the terms of the GNU General Public License as published by
# the Free Software Foundation, either version 3 of the License, or
# (at your option) any later version.
#
# This program is distributed in the hope that it will be useful,
# but WITHOUT ANY WARRANTY; without even the implied warranty of
# MERCHANTABILITY or FITNESS FOR A PARTICULAR PURPOSE.  See the
# GNU General Public License for more details.
#
# You should have received a copy of the GNU General Public License
# along with this program.  If not, see <http://www.gnu.org/licenses/>.

import unittest

from pacman.model.placements import Placement, Placements
from pacman.model.tags import Tags
from spinn_machine.tags import IPTag
from spinnman.transceiver import Transceiver
from spinnman.connections.udp_packet_connections import (
    SCAMPConnection, EIEIOConnection)
from spinn_front_end_common.data.fec_data_writer import FecDataWriter
from spinn_front_end_common.interface.buffer_management import BufferManager
from spinn_front_end_common.interface.config_setup import unittest_setup
from pacman_test_objects import SimpleTestVertex


class TestBufferManagerListenerCreation(unittest.TestCase):

    def setUp(self):
        unittest_setup()

    def test_listener_creation(self):
        # Test of buffer manager listener creation problem, where multiple
        # listeners were being created for the buffer manager traffic from
        # individual boards, where it's preferred all traffic is received by
        # a single listener

        writer = FecDataWriter.mock()
        # Create two vertices
        v1 = SimpleTestVertex(10, "v1", 256)
        v2 = SimpleTestVertex(10, "v2", 256)

        # Create two tags - important thing is port=None
        t1 = IPTag(board_address='127.0.0.1', destination_x=0,
                   destination_y=1, tag=1, port=None, ip_address=None,
                   strip_sdp=True, traffic_identifier='BufferTraffic')
        t2 = IPTag(board_address='127.0.0.1', destination_x=0,
                   destination_y=2, tag=1, port=None, ip_address=None,
                   strip_sdp=True, traffic_identifier='BufferTraffic')

        # Create 'Tags' object and add tags
        t = Tags()
        t.add_ip_tag(t1, v1)
        t.add_ip_tag(t2, v2)
        writer.set_tags(t)

        # Create board connections
        connections = []
        connections.append(SCAMPConnection(
            remote_host=None))
        connections.append(EIEIOConnection())

        # Create two placements and 'Placements' object
        pl1 = Placement(v1, 0, 1, 1)
        pl2 = Placement(v2, 0, 2, 1)
        writer.set_placements(Placements([pl1, pl2]))

        # Create transceiver
        transceiver = Transceiver(version=5, connections=connections)
        writer.set_transceiver(transceiver)
        # Alternatively, one can register a udp listener for testing via:
        # trnx.register_udp_listener(callback=None,
        #        connection_class=EIEIOConnection)

        # Create buffer manager
        bm = BufferManager(
<<<<<<< HEAD
            extra_monitor_cores=None,
=======
            placements=pl, tags=t, transceiver=trnx,
>>>>>>> 3838e8cb
            packet_gather_cores_to_ethernet_connection_map=None,
            extra_monitor_to_chip_mapping=None)

        # Register two listeners, and check the second listener uses the
        # first rather than creating a new one
        bm._add_buffer_listeners(vertex=v1)
        bm._add_buffer_listeners(vertex=v2)

        number_of_listeners = 0
        for i in transceiver._udp_listenable_connections_by_class[
                EIEIOConnection]:
            # Check if listener is registered on connection - we only expect
            # one listener to be registered, as all connections can use the
            # same listener for the buffer manager
            if not i[1] is None:
                number_of_listeners += 1
            print(i)
        self.assertEqual(number_of_listeners, 1)


if __name__ == "__main__":
    unittest.main()<|MERGE_RESOLUTION|>--- conflicted
+++ resolved
@@ -77,11 +77,6 @@
 
         # Create buffer manager
         bm = BufferManager(
-<<<<<<< HEAD
-            extra_monitor_cores=None,
-=======
-            placements=pl, tags=t, transceiver=trnx,
->>>>>>> 3838e8cb
             packet_gather_cores_to_ethernet_connection_map=None,
             extra_monitor_to_chip_mapping=None)
 
