# Copyright (c) 2017-2019 The University of Manchester
#
# This program is free software: you can redistribute it and/or modify
# it under the terms of the GNU General Public License as published by
# the Free Software Foundation, either version 3 of the License, or
# (at your option) any later version.
#
# This program is distributed in the hope that it will be useful,
# but WITHOUT ANY WARRANTY; without even the implied warranty of
# MERCHANTABILITY or FITNESS FOR A PARTICULAR PURPOSE.  See the
# GNU General Public License for more details.
#
# You should have received a copy of the GNU General Public License
# along with this program.  If not, see <http://www.gnu.org/licenses/>.

import unittest
from spinn_machine import virtual_machine
from spinnman.messages.eieio import EIEIOType
from pacman.model.graphs.machine import MachineVertex
from pacman.model.placements import Placements
from pacman.model.graphs.application import ApplicationGraph, ApplicationVertex
<<<<<<< HEAD
from pacman.model.graphs.machine import MachineGraph
from pacman_test_objects import SimpleTestVertex
from spinn_front_end_common.data.fec_data_writer import FecDataWriter
=======
>>>>>>> ccaf6d58
from spinn_front_end_common.interface.config_setup import unittest_setup
from spinn_front_end_common.interface.interface_functions import (
    split_lpg_vertices)
from spinn_front_end_common.utilities.utility_objs import (
    LivePacketGatherParameters)
from spinn_front_end_common.utility_models import LivePacketGather


class TestVertex(ApplicationVertex):
    def __init__(self, n_atoms):
        self.n_atoms = n_atoms


class TestInsertLPGs(unittest.TestCase):
    """ tests the LPG insert functions

    """
    def setUp(self):
        unittest_setup()

<<<<<<< HEAD
    def test_that_3_lpgs_are_generated_on_3_board(self):
        writer = FecDataWriter.mock()
        writer.set_machine(virtual_machine(width=12, height=12))

        graph = MachineGraph("Test")

        default_params = {
            'use_prefix': False,
            'key_prefix': None,
            'prefix_type': None,
            'message_type': EIEIOType.KEY_32_BIT,
            'right_shift': 0,
            'payload_as_time_stamps': True,
            'use_payload_prefix': True,
            'payload_prefix': None,
            'payload_right_shift': 0,
            'number_of_packets_sent_per_time_step': 0,
            'hostname': None,
            'port': None,
            'strip_sdp': None,
            'tag': None,
            'label': "Test"}

        # data stores needed by algorithm
        live_packet_gatherers = dict()
        default_params_holder = LivePacketGatherParameters(**default_params)
        live_packet_gatherers[default_params_holder] = list()
        writer.set_live_packet_gatherer_parameters(live_packet_gatherers)

        writer.set_runtime_machine_graph(graph)
        writer._set_runtime_graph(ApplicationGraph("empty"))
        lpg_verts_mapping = insert_live_packet_gatherers_to_graphs()

        self.assertEqual(len(lpg_verts_mapping[default_params_holder][1]), 3)
        locs = [(0, 0), (4, 8), (8, 4)]
        for vertex in lpg_verts_mapping[default_params_holder][1].values():
            x = list(vertex.constraints)[0].x
            y = list(vertex.constraints)[0].y
            key = (x, y)
            locs.remove(key)

        self.assertEqual(len(locs), 0)

        verts = lpg_verts_mapping[default_params_holder][1].values()
        for vertex in graph.vertices:
            self.assertIn(vertex, verts)

    def test_that_3_lpgs_are_generated_on_3_board_app_graph(self):
        writer = FecDataWriter.mock()
        writer.set_machine(virtual_machine(width=12, height=12))
        app_graph = ApplicationGraph("Test")
        app_graph.add_vertex(
            SimpleTestVertex(10, "New AbstractConstrainedVertex 1", 256))
        graph = MachineGraph("Test", app_graph)
=======
    def test_that_3_lpgs_are_generated_on_3_board_app_graph(self):
        machine = virtual_machine(width=12, height=12)
>>>>>>> ccaf6d58

        default_params = {
            'use_prefix': False,
            'key_prefix': None,
            'prefix_type': None,
            'message_type': EIEIOType.KEY_32_BIT,
            'right_shift': 0,
            'payload_as_time_stamps': True,
            'use_payload_prefix': True,
            'payload_prefix': None,
            'payload_right_shift': 0,
            'number_of_packets_sent_per_time_step': 0,
            'hostname': None,
            'port': None,
            'strip_sdp': None,
            'tag': None,
            'label': "Test"}

        app_graph = ApplicationGraph("Test")
        default_params_holder = LivePacketGatherParameters(**default_params)
<<<<<<< HEAD
        live_packet_gatherers[default_params_holder] = list()
        writer.set_live_packet_gatherer_parameters(live_packet_gatherers)

        writer.set_runtime_machine_graph(graph)
        writer._set_runtime_graph(app_graph)
        lpg_verts_mapping = insert_live_packet_gatherers_to_graphs()

        self.assertEqual(len(lpg_verts_mapping[default_params_holder][1]), 3)
        locs = list()
        locs.append((0, 0))
        locs.append((4, 8))
        locs.append((8, 4))
        for vertex in lpg_verts_mapping[default_params_holder][1].values():
            x = list(vertex.constraints)[0].x
            y = list(vertex.constraints)[0].y
            key = (x, y)
            locs.remove(key)
=======
        lpg_vertex = LivePacketGather(default_params_holder)
        app_graph.add_vertex(lpg_vertex)

        system_placements = Placements()
        split_lpg_vertices(app_graph, machine, system_placements)

        locs = set()
        locs.add((0, 0))
        locs.add((4, 8))
        locs.add((8, 4))
        for m_vertex in lpg_vertex.machine_vertices:
            placement = system_placements.get_placement_of_vertex(m_vertex)
            locs.remove((placement.x, placement.y))
            self.assertIsNotNone(m_vertex)
            self.assertIsInstance(m_vertex, MachineVertex)
>>>>>>> ccaf6d58

        self.assertEqual(len(locs), 0)


if __name__ == "__main__":
    unittest.main()<|MERGE_RESOLUTION|>--- conflicted
+++ resolved
@@ -19,12 +19,6 @@
 from pacman.model.graphs.machine import MachineVertex
 from pacman.model.placements import Placements
 from pacman.model.graphs.application import ApplicationGraph, ApplicationVertex
-<<<<<<< HEAD
-from pacman.model.graphs.machine import MachineGraph
-from pacman_test_objects import SimpleTestVertex
-from spinn_front_end_common.data.fec_data_writer import FecDataWriter
-=======
->>>>>>> ccaf6d58
 from spinn_front_end_common.interface.config_setup import unittest_setup
 from spinn_front_end_common.interface.interface_functions import (
     split_lpg_vertices)
@@ -45,65 +39,8 @@
     def setUp(self):
         unittest_setup()
 
-<<<<<<< HEAD
-    def test_that_3_lpgs_are_generated_on_3_board(self):
-        writer = FecDataWriter.mock()
-        writer.set_machine(virtual_machine(width=12, height=12))
-
-        graph = MachineGraph("Test")
-
-        default_params = {
-            'use_prefix': False,
-            'key_prefix': None,
-            'prefix_type': None,
-            'message_type': EIEIOType.KEY_32_BIT,
-            'right_shift': 0,
-            'payload_as_time_stamps': True,
-            'use_payload_prefix': True,
-            'payload_prefix': None,
-            'payload_right_shift': 0,
-            'number_of_packets_sent_per_time_step': 0,
-            'hostname': None,
-            'port': None,
-            'strip_sdp': None,
-            'tag': None,
-            'label': "Test"}
-
-        # data stores needed by algorithm
-        live_packet_gatherers = dict()
-        default_params_holder = LivePacketGatherParameters(**default_params)
-        live_packet_gatherers[default_params_holder] = list()
-        writer.set_live_packet_gatherer_parameters(live_packet_gatherers)
-
-        writer.set_runtime_machine_graph(graph)
-        writer._set_runtime_graph(ApplicationGraph("empty"))
-        lpg_verts_mapping = insert_live_packet_gatherers_to_graphs()
-
-        self.assertEqual(len(lpg_verts_mapping[default_params_holder][1]), 3)
-        locs = [(0, 0), (4, 8), (8, 4)]
-        for vertex in lpg_verts_mapping[default_params_holder][1].values():
-            x = list(vertex.constraints)[0].x
-            y = list(vertex.constraints)[0].y
-            key = (x, y)
-            locs.remove(key)
-
-        self.assertEqual(len(locs), 0)
-
-        verts = lpg_verts_mapping[default_params_holder][1].values()
-        for vertex in graph.vertices:
-            self.assertIn(vertex, verts)
-
-    def test_that_3_lpgs_are_generated_on_3_board_app_graph(self):
-        writer = FecDataWriter.mock()
-        writer.set_machine(virtual_machine(width=12, height=12))
-        app_graph = ApplicationGraph("Test")
-        app_graph.add_vertex(
-            SimpleTestVertex(10, "New AbstractConstrainedVertex 1", 256))
-        graph = MachineGraph("Test", app_graph)
-=======
     def test_that_3_lpgs_are_generated_on_3_board_app_graph(self):
         machine = virtual_machine(width=12, height=12)
->>>>>>> ccaf6d58
 
         default_params = {
             'use_prefix': False,
@@ -124,25 +61,6 @@
 
         app_graph = ApplicationGraph("Test")
         default_params_holder = LivePacketGatherParameters(**default_params)
-<<<<<<< HEAD
-        live_packet_gatherers[default_params_holder] = list()
-        writer.set_live_packet_gatherer_parameters(live_packet_gatherers)
-
-        writer.set_runtime_machine_graph(graph)
-        writer._set_runtime_graph(app_graph)
-        lpg_verts_mapping = insert_live_packet_gatherers_to_graphs()
-
-        self.assertEqual(len(lpg_verts_mapping[default_params_holder][1]), 3)
-        locs = list()
-        locs.append((0, 0))
-        locs.append((4, 8))
-        locs.append((8, 4))
-        for vertex in lpg_verts_mapping[default_params_holder][1].values():
-            x = list(vertex.constraints)[0].x
-            y = list(vertex.constraints)[0].y
-            key = (x, y)
-            locs.remove(key)
-=======
         lpg_vertex = LivePacketGather(default_params_holder)
         app_graph.add_vertex(lpg_vertex)
 
@@ -158,7 +76,6 @@
             locs.remove((placement.x, placement.y))
             self.assertIsNotNone(m_vertex)
             self.assertIsInstance(m_vertex, MachineVertex)
->>>>>>> ccaf6d58
 
         self.assertEqual(len(locs), 0)
 
