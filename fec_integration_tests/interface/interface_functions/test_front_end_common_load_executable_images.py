--- conflicted
+++ resolved
@@ -46,13 +46,8 @@
                 self._executable_on_core[x, y, p] = executable
         self._n_cores_in_app[app_id] += len(core_subsets)
 
-<<<<<<< HEAD
     @overrides(MockableTransceiver.get_core_state_count)
-    def get_core_state_count(self, app_id, state):  # @UnusedVariable
-=======
-    @overrides(Transceiver.get_core_state_count)
     def get_core_state_count(self, app_id, state, xys=None):  # @UnusedVariable
->>>>>>> 737dd629
         return self._n_cores_in_app[app_id]
 
 
