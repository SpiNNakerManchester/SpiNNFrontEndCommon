# Copyright (c) 2017-2019 The University of Manchester
#
# This program is free software: you can redistribute it and/or modify
# it under the terms of the GNU General Public License as published by
# the Free Software Foundation, either version 3 of the License, or
# (at your option) any later version.
#
# This program is distributed in the hope that it will be useful,
# but WITHOUT ANY WARRANTY; without even the implied warranty of
# MERCHANTABILITY or FITNESS FOR A PARTICULAR PURPOSE.  See the
# GNU General Public License for more details.
#
# You should have received a copy of the GNU General Public License
# along with this program.  If not, see <http://www.gnu.org/licenses/>.

import unittest
from spinn_machine import virtual_machine
from spinnman.messages.eieio import EIEIOType
from pacman.model.resources import (
    ConstantSDRAM, CoreResource, PreAllocatedResourceContainer,
    SpecificChipSDRAMResource)
from spinn_front_end_common.interface.interface_functions import (
    PreAllocateResourcesForLivePacketGatherers)
from spinn_front_end_common.utilities.utility_objs import (
    LivePacketGatherParameters)
from spinn_front_end_common.utility_models import (
    LivePacketGatherMachineVertex)


class TestLPGPreAllocateRes(unittest.TestCase):
    """ tests the interaction of the pre resource calculations
    """

    def test_one_lpg_params(self):
        machine = virtual_machine(width=12, height=12, with_wrap_arounds=True)

        default_params = {
            'use_prefix': False,
            'key_prefix': None,
            'prefix_type': None,
            'message_type': EIEIOType.KEY_32_BIT,
            'right_shift': 0,
            'payload_as_time_stamps': True,
            'use_payload_prefix': True,
            'payload_prefix': None,
            'payload_right_shift': 0,
            'number_of_packets_sent_per_time_step': 0,
            'hostname': None,
            'port': None,
            'strip_sdp': None,
<<<<<<< HEAD
            'board_address': None,
            'tag': None,
            'label': "Test"}
=======
            'tag': None}
>>>>>>> 595fa11b

        # data stores needed by algorithm
        live_packet_gatherers = dict()
        default_params_holder = LivePacketGatherParameters(**default_params)
        live_packet_gatherers[default_params_holder] = list()

        # run  pre allocator
        pre_alloc = PreAllocateResourcesForLivePacketGatherers()
        pre_res = pre_alloc(
            live_packet_gatherer_parameters=live_packet_gatherers,
            machine=machine)

        locs = list()
        locs.append((0, 0))
        locs.append((4, 8))
        locs.append((8, 4))

        # verify sdram
        sdrams = pre_res.specific_sdram_usage
        for sdram in sdrams:
            locs.remove((sdram.chip.x, sdram.chip.y))
            self.assertEqual(
                sdram.sdram_usage.get_total_sdram(0),
                LivePacketGatherMachineVertex.get_sdram_usage())
        self.assertEqual(len(locs), 0)

        locs = list()
        locs.append((0, 0))
        locs.append((4, 8))
        locs.append((8, 4))
        # verify cores
        cores = pre_res.core_resources
        for core in cores:
            locs.remove((core.chip.x, core.chip.y))
            self.assertEqual(core.n_cores, 1)
        self.assertEqual(len(locs), 0)

        # verify specific cores
        self.assertEqual(len(pre_res.specific_core_resources), 0)

    def test_one_lpg_params_and_3_specific(self):
        machine = virtual_machine(width=12, height=12, with_wrap_arounds=True)

        default_params = {
            'use_prefix': False,
            'key_prefix': None,
            'prefix_type': None,
            'message_type': EIEIOType.KEY_32_BIT,
            'right_shift': 0,
            'payload_as_time_stamps': True,
            'use_payload_prefix': True,
            'payload_prefix': None,
            'payload_right_shift': 0,
            'number_of_packets_sent_per_time_step': 0,
            'hostname': None,
            'port': None,
            'strip_sdp': None,
<<<<<<< HEAD
            'board_address': None,
            'tag': None,
            'label': "Test"}
=======
            'tag': None}
>>>>>>> 595fa11b

        # data stores needed by algorithm
        live_packet_gatherers = dict()
        default_params_holder = LivePacketGatherParameters(**default_params)
        live_packet_gatherers[default_params_holder] = list()

        # and special LPG on Ethernet connected chips
        for chip in machine.ethernet_connected_chips:
            extended = dict(default_params)
            extended['board_address'] = chip.ip_address
            default_params_holder2 = LivePacketGatherParameters(**extended)
            live_packet_gatherers[default_params_holder2] = list()

        pre_alloc = PreAllocateResourcesForLivePacketGatherers()
        pre_res = pre_alloc(
            live_packet_gatherer_parameters=live_packet_gatherers,
            machine=machine)

        # verify sdram
        locs = [(0, 0), (4, 8), (8, 4)]
        sdrams = pre_res.specific_sdram_usage
        for sdram in sdrams:
            locs.remove((sdram.chip.x, sdram.chip.y))
            self.assertEqual(
                sdram.sdram_usage.get_total_sdram(0),
                LivePacketGatherMachineVertex.get_sdram_usage() * 2)
        self.assertEqual(len(locs), 0)

        # verify cores
        locs = {(0, 0): 0, (4, 8): 0, (8, 4): 0}
        cores = pre_res.core_resources
        for core in cores:
            locs[core.chip.x, core.chip.y] += core.n_cores

        for (x, y) in [(0, 0), (4, 8), (8, 4)]:
            self.assertEqual(locs[x, y], 2)

        # verify specific cores
        self.assertEqual(len(pre_res.specific_core_resources), 0)

    def test_added_pre_res(self):
        machine = virtual_machine(width=12, height=12, with_wrap_arounds=True)

        default_params = {
            'use_prefix': False,
            'key_prefix': None,
            'prefix_type': None,
            'message_type': EIEIOType.KEY_32_BIT,
            'right_shift': 0,
            'payload_as_time_stamps': True,
            'use_payload_prefix': True,
            'payload_prefix': None,
            'payload_right_shift': 0,
            'number_of_packets_sent_per_time_step': 0,
            'hostname': None,
            'port': None,
            'strip_sdp': None,
<<<<<<< HEAD
            'board_address': None,
            'tag': None,
            'label': "Test"}
=======
            'tag': None}
>>>>>>> 595fa11b

        # data stores needed by algorithm
        live_packet_gatherers = dict()
        default_params_holder = LivePacketGatherParameters(**default_params)
        live_packet_gatherers[default_params_holder] = list()

        # create pre res
        sdram_requirements = {machine.get_chip_at(2, 2): 30000,
                              machine.get_chip_at(7, 7): 50000}
        core_requirements = {machine.get_chip_at(3, 3): 2}

        sdrams = list()
        cores = list()
        for chip in sdram_requirements:
            sdrams.append(SpecificChipSDRAMResource(
                chip, ConstantSDRAM(sdram_requirements[chip])))
        for chip in core_requirements:
            cores.append(CoreResource(chip, core_requirements[chip]))
        pre_pre_res = PreAllocatedResourceContainer(
            core_resources=cores, specific_sdram_usage=sdrams)

        # run  pre allocator
        pre_alloc = PreAllocateResourcesForLivePacketGatherers()
        pre_res = pre_alloc(
            live_packet_gatherer_parameters=live_packet_gatherers,
            machine=machine, pre_allocated_resources=pre_pre_res)

        locs = list()
        locs.append((0, 0))
        locs.append((4, 8))
        locs.append((8, 4))
        locs.append((2, 2))
        locs.append((7, 7))

        # verify sdram
        sdrams = pre_res.specific_sdram_usage
        for sdram in sdrams:
            locs.remove((sdram.chip.x, sdram.chip.y))
            if sdram.sdram_usage.get_total_sdram(0) != \
                    LivePacketGatherMachineVertex.get_sdram_usage():
                self.assertIn(sdram.chip.x, (2, 7))
                self.assertIn(sdram.chip.y, (2, 7))
                self.assertEqual(sdram.chip.x, sdram.chip.y)
                if sdram.chip.x == 2 and sdram.chip.y == 2:
                    self.assertEqual(sdram.sdram_usage.get_total_sdram(0),
                                     30000)
                elif sdram.chip.x == 7 and sdram.chip.y == 7:
                    self.assertEqual(sdram.sdram_usage.get_total_sdram(0),
                                     50000)
        self.assertEqual(len(locs), 0)

        locs = list()
        locs.append((0, 0))
        locs.append((4, 8))
        locs.append((8, 4))
        locs.append((3, 3))

        # verify cores
        cores = pre_res.core_resources
        for core in cores:
            locs.remove((core.chip.x, core.chip.y))
            if core.n_cores != 1:
                self.assertEqual(core.chip.x, 3)
                self.assertEqual(core.chip.y, 3)
                self.assertEqual(core.n_cores, 2)
        self.assertEqual(len(locs), 0)

        # verify specific cores
        self.assertEqual(len(pre_res.specific_core_resources), 0)

    def test_none(self):
        machine = virtual_machine(width=12, height=12, with_wrap_arounds=True)
        live_packet_gatherers = dict()
        # run  pre allocator
        pre_alloc = PreAllocateResourcesForLivePacketGatherers()
        pre_res = pre_alloc(
            live_packet_gatherer_parameters=live_packet_gatherers,
            machine=machine)
        self.assertEqual(len(pre_res.specific_core_resources), 0)
        self.assertEqual(len(pre_res.core_resources), 0)
        self.assertEqual(len(pre_res.specific_sdram_usage), 0)

    def test_fail(self):
        machine = virtual_machine(width=12, height=12, with_wrap_arounds=True)
        live_packet_gatherers = dict()
        pre_alloc = PreAllocateResourcesForLivePacketGatherers()
        self.assertRaises(
            Exception, pre_alloc(
                live_packet_gatherer_parameters=live_packet_gatherers,
                machine=machine))


if __name__ == "__main__":
    unittest.main()<|MERGE_RESOLUTION|>--- conflicted
+++ resolved
@@ -48,13 +48,8 @@
             'hostname': None,
             'port': None,
             'strip_sdp': None,
-<<<<<<< HEAD
-            'board_address': None,
             'tag': None,
             'label': "Test"}
-=======
-            'tag': None}
->>>>>>> 595fa11b
 
         # data stores needed by algorithm
         live_packet_gatherers = dict()
@@ -112,13 +107,8 @@
             'hostname': None,
             'port': None,
             'strip_sdp': None,
-<<<<<<< HEAD
-            'board_address': None,
             'tag': None,
             'label': "Test"}
-=======
-            'tag': None}
->>>>>>> 595fa11b
 
         # data stores needed by algorithm
         live_packet_gatherers = dict()
@@ -176,13 +166,8 @@
             'hostname': None,
             'port': None,
             'strip_sdp': None,
-<<<<<<< HEAD
-            'board_address': None,
             'tag': None,
             'label': "Test"}
-=======
-            'tag': None}
->>>>>>> 595fa11b
 
         # data stores needed by algorithm
         live_packet_gatherers = dict()
