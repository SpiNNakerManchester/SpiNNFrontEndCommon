# Copyright (c) 2017-2019 The University of Manchester
#
# This program is free software: you can redistribute it and/or modify
# it under the terms of the GNU General Public License as published by
# the Free Software Foundation, either version 3 of the License, or
# (at your option) any later version.
#
# This program is distributed in the hope that it will be useful,
# but WITHOUT ANY WARRANTY; without even the implied warranty of
# MERCHANTABILITY or FITNESS FOR A PARTICULAR PURPOSE.  See the
# GNU General Public License for more details.
#
# You should have received a copy of the GNU General Public License
# along with this program.  If not, see <http://www.gnu.org/licenses/>.

import unittest
from collections import defaultdict
from spinn_machine import virtual_machine
from spinnman.messages.eieio import EIEIOType
from pacman.model.graphs.application import ApplicationGraph
from pacman.model.graphs.common import Slice
from pacman.model.graphs.machine import MachineGraph, SimpleMachineVertex
from pacman.model.placements import Placements, Placement
from pacman.model.resources import ResourceContainer
from spinn_front_end_common.interface.interface_functions import (
    InsertEdgesToLivePacketGatherers)
from spinn_front_end_common.utilities.utility_objs import (
    LivePacketGatherParameters)
from spinn_front_end_common.utility_models import (
    LivePacketGather, LivePacketGatherMachineVertex)
from fec_integration_tests.interface.interface_functions.simple_test_vertex \
    import (
        SimpleTestVertex)


class TestInsertLPGEdges(unittest.TestCase):
    """ tests the interaction of the EDGE INSERTION OF LPGS
    """

    def test_local_verts_go_to_local_lpgs(self):
        machine = virtual_machine(width=12, height=12)
        graph = MachineGraph("Test")

        default_params = {
            'use_prefix': False,
            'key_prefix': None,
            'prefix_type': None,
            'message_type': EIEIOType.KEY_32_BIT,
            'right_shift': 0,
            'payload_as_time_stamps': True,
            'use_payload_prefix': True,
            'payload_prefix': None,
            'payload_right_shift': 0,
            'number_of_packets_sent_per_time_step': 0,
            'hostname': None,
            'port': None,
            'strip_sdp': None,
            'tag': None,
            'label': "Test"}

        # data stores needed by algorithm
        live_packet_gatherers = dict()
        default_params_holder = LivePacketGatherParameters(**default_params)
        live_packet_gatherers[default_params_holder] = list()

        live_packet_gatherers_to_vertex_mapping = dict()
        live_packet_gatherers_to_vertex_mapping[default_params_holder] = dict()

        placements = Placements()

        # add LPG's (1 for each Ethernet connected chip)
        for chip in machine.ethernet_connected_chips:
<<<<<<< HEAD
=======
            extended = dict(default_params)
            extended["label"] = "test"
>>>>>>> 3679d681
            vertex = LivePacketGatherMachineVertex(
                1000, LivePacketGatherParameters(default_params), "test")
            graph.add_vertex(vertex)
            placements.add_placement(
                Placement(x=chip.x, y=chip.y, p=2, vertex=vertex))
            live_packet_gatherers_to_vertex_mapping[
                default_params_holder][chip.x, chip.y] = vertex

        # tracker of wirings
        verts_expected = defaultdict(list)
        positions = list()
        positions.append([0, 0, 0, 0])
        positions.append([4, 4, 0, 0])
        positions.append([1, 1, 0, 0])
        positions.append([2, 2, 0, 0])
        positions.append([8, 4, 8, 4])
        positions.append([11, 4, 8, 4])
        positions.append([4, 11, 4, 8])
        positions.append([4, 8, 4, 8])
        positions.append([0, 11, 8, 4])
        positions.append([11, 11, 4, 8])
        positions.append([8, 8, 4, 8])
        positions.append([4, 0, 0, 0])
        positions.append([7, 7, 0, 0])

        # add graph vertices which reside on areas of the machine to ensure
        #  spread over boards.
        for x, y, eth_x, eth_y in positions:
            vertex = SimpleMachineVertex(resources=ResourceContainer())
            graph.add_vertex(vertex)
            partition_ids = ["EVENTS"]
            live_packet_gatherers[default_params_holder].append(
                (vertex, partition_ids))
            verts_expected[eth_x, eth_y].append(vertex)
            placements.add_placement(Placement(x=x, y=y, p=5, vertex=vertex))

        # run edge inserter that should go boom
        edge_inserter = InsertEdgesToLivePacketGatherers()
        edge_inserter(
            live_packet_gatherer_parameters=live_packet_gatherers,
            placements=placements,
            live_packet_gatherers_to_vertex_mapping=(
                live_packet_gatherers_to_vertex_mapping),
            machine=machine, machine_graph=graph, application_graph=None)

        # verify edges are in the right place
        for chip in machine.ethernet_connected_chips:
            edges = graph.get_edges_ending_at_vertex(
                live_packet_gatherers_to_vertex_mapping[
                    default_params_holder][chip.x, chip.y])
            for edge in edges:
                self.assertIn(edge.pre_vertex, verts_expected[chip.x, chip.y])

    def test_local_verts_when_multiple_lpgs_are_local(self):
        machine = virtual_machine(width=12, height=12)
        graph = MachineGraph("Test")

        default_params = {
            'use_prefix': False,
            'key_prefix': None,
            'prefix_type': None,
            'message_type': EIEIOType.KEY_32_BIT,
            'right_shift': 0,
            'payload_as_time_stamps': True,
            'use_payload_prefix': True,
            'payload_prefix': None,
            'payload_right_shift': 0,
            'number_of_packets_sent_per_time_step': 0,
            'hostname': None,
            'port': None,
            'strip_sdp': None,
            'tag': None,
            'label': "Test"}

        # data stores needed by algorithm
        live_packet_gatherers = dict()
        default_params_holder = LivePacketGatherParameters(**default_params)
        live_packet_gatherers[default_params_holder] = list()

        live_packet_gatherers_to_vertex_mapping = defaultdict(dict)

        placements = Placements()

        # add LPG's (1 for each Ethernet connected chip)

        specific_data_holders = dict()
        index = 1
        for chip in machine.ethernet_connected_chips:
<<<<<<< HEAD
            vertex = LivePacketGatherMachineVertex(
                1000, LivePacketGatherParameters(default_params), "test")
=======
            extended = dict(default_params)
            vertex = LivePacketGatherMachineVertex(
                LivePacketGatherParameters(**extended), label='test')
>>>>>>> 3679d681
            graph.add_vertex(vertex)
            placements.add_placement(
                Placement(x=chip.x, y=chip.y, p=2, vertex=vertex))
            live_packet_gatherers_to_vertex_mapping[
                default_params_holder][chip.x, chip.y] = vertex

            # Add another on each chip separately
            index += 1
            extended = dict(default_params)
            extended['board_address'] = chip.ip_address
            default_params_holder2 = LivePacketGatherParameters(**extended)

            vertex = LivePacketGatherMachineVertex(
                1000, LivePacketGatherParameters(default_params), "test")
            specific_data_holders[(chip.x, chip.y)] = default_params_holder2
            placements.add_placement(Placement(
                x=chip.x, y=chip.y, p=3, vertex=vertex))
            graph.add_vertex(vertex)
            live_packet_gatherers_to_vertex_mapping[
                default_params_holder2][chip.x, chip.y] = vertex
            live_packet_gatherers[default_params_holder2] = list()

        # tracker of wirings
        verts_expected = defaultdict(list)

        positions = list()
        positions.append([0, 0, 0, 0, 2, default_params_holder])
        positions.append([4, 4, 0, 0, 2, default_params_holder])
        positions.append(
            [1, 1, 0, 0, 3, specific_data_holders[(0, 0)]])
        positions.append(
            [2, 2, 0, 0, 3, specific_data_holders[(0, 0)]])
        positions.append([8, 4, 8, 4, 2, default_params_holder])
        positions.append([11, 4, 8, 4, 2, default_params_holder])
        positions.append([4, 11, 4, 8, 2, default_params_holder])
        positions.append([4, 8, 4, 8, 2, default_params_holder])
        positions.append([0, 11, 8, 4, 3, specific_data_holders[(8, 4)]])
        positions.append([11, 11, 4, 8, 3, specific_data_holders[(4, 8)]])
        positions.append([8, 8, 4, 8, 3, specific_data_holders[(4, 8)]])
        positions.append([4, 0, 0, 0, 3, specific_data_holders[(0, 0)]])
        positions.append([7, 7, 0, 0, 2, default_params_holder])

        # add graph vertices which reside on areas of the machine to ensure
        #  spread over boards.
        for x, y, eth_x, eth_y, eth_p, params in positions:
            vertex = SimpleMachineVertex(resources=ResourceContainer())
            graph.add_vertex(vertex)
            live_packet_gatherers[params].append((vertex, ["EVENTS"]))
            verts_expected[eth_x, eth_y, eth_p].append(vertex)
            placements.add_placement(Placement(x=x, y=y, p=5, vertex=vertex))

        # run edge inserter that should go boom
        edge_inserter = InsertEdgesToLivePacketGatherers()
        edge_inserter(
            live_packet_gatherer_parameters=live_packet_gatherers,
            placements=placements,
            live_packet_gatherers_to_vertex_mapping=(
                live_packet_gatherers_to_vertex_mapping),
            machine=machine, machine_graph=graph, application_graph=None)

        # verify edges are in the right place
        for chip in machine.ethernet_connected_chips:
            for params, p in zip(
                    (default_params_holder,
                     specific_data_holders[chip.x, chip.y]),
                    (2, 3)):
                edges = graph.get_edges_ending_at_vertex(
                    live_packet_gatherers_to_vertex_mapping[
                        params][chip.x, chip.y])
                for edge in edges:
                    self.assertIn(
                        edge.pre_vertex, verts_expected[chip.x, chip.y, p])

    def test_local_verts_go_to_local_lpgs_app_graph(self):
        machine = virtual_machine(width=12, height=12)
        app_graph = ApplicationGraph("Test")
        graph = MachineGraph("Test", app_graph)

        default_params = {
            'use_prefix': False,
            'key_prefix': None,
            'prefix_type': None,
            'message_type': EIEIOType.KEY_32_BIT,
            'right_shift': 0,
            'payload_as_time_stamps': True,
            'use_payload_prefix': True,
            'payload_prefix': None,
            'payload_right_shift': 0,
            'number_of_packets_sent_per_time_step': 0,
            'hostname': None,
            'port': None,
            'strip_sdp': None,
            'tag': None,
            'label': "Test"}

        # data stores needed by algorithm
        live_packet_gatherers = dict()
        default_params_holder = LivePacketGatherParameters(**default_params)
        live_packet_gatherers[default_params_holder] = list()

        live_packet_gatherers_to_vertex_mapping = defaultdict(dict)

        placements = Placements()

        # add LPG's (1 for each Ethernet connected chip
        for chip in machine.ethernet_connected_chips:
            new_params = dict(default_params)
            vertex = LivePacketGather(
                LivePacketGatherParameters(**new_params), timestep_in_us=1000)
            app_graph.add_vertex(vertex)
            vertex_slice = None
            resources_required = vertex.get_resources_used_by_atoms(
                vertex_slice)
            mac_vertex = vertex.create_machine_vertex(
                vertex_slice, resources_required)
            graph.add_vertex(mac_vertex)
            placements.add_placement(
                Placement(x=chip.x, y=chip.y, p=2, vertex=mac_vertex))
            live_packet_gatherers_to_vertex_mapping[
                default_params_holder][chip.x, chip.y] = mac_vertex

        # tracker of wirings
        verts_expected = defaultdict(list)

        positions = list()
        positions.append([0, 0, 0, 0])
        positions.append([4, 4, 0, 0])
        positions.append([1, 1, 0, 0])
        positions.append([2, 2, 0, 0])
        positions.append([8, 4, 8, 4])
        positions.append([11, 4, 8, 4])
        positions.append([4, 11, 4, 8])
        positions.append([4, 8, 4, 8])
        positions.append([0, 11, 8, 4])
        positions.append([11, 11, 4, 8])
        positions.append([8, 8, 4, 8])
        positions.append([4, 0, 0, 0])
        positions.append([7, 7, 0, 0])

        # add graph vertices which reside on areas of the machine to ensure
        #  spread over boards.
        for x, y, eth_x, eth_y in positions:
            vertex = SimpleTestVertex(1)
            app_graph.add_vertex(vertex)
            vertex_slice = Slice(0, 0)
            resources_required = vertex.get_resources_used_by_atoms(
                vertex_slice)
            mac_vertex = vertex.create_machine_vertex(
                vertex_slice, resources_required)
            graph.add_vertex(mac_vertex)
            partition_ids = ["EVENTS"]
            live_packet_gatherers[default_params_holder].append(
                (vertex, partition_ids))
            verts_expected[eth_x, eth_y].append(mac_vertex)
            placements.add_placement(
                Placement(x=x, y=y, p=5, vertex=mac_vertex))

        # run edge inserter that should go boom
        edge_inserter = InsertEdgesToLivePacketGatherers()
        edge_inserter(
            live_packet_gatherer_parameters=live_packet_gatherers,
            placements=placements,
            live_packet_gatherers_to_vertex_mapping=(
                live_packet_gatherers_to_vertex_mapping),
            machine=machine, machine_graph=graph, application_graph=app_graph)

        # verify edges are in the right place
        for chip in machine.ethernet_connected_chips:
            edges = graph.get_edges_ending_at_vertex(
                live_packet_gatherers_to_vertex_mapping[
                    default_params_holder][chip.x, chip.y])
            for edge in edges:
                self.assertIn(edge.pre_vertex, verts_expected[chip.x, chip.y])

        # check app graph
        for chip in machine.ethernet_connected_chips:
            app_verts_expected = [
                vert.app_vertex for vert in verts_expected[chip.x, chip.y]]
            lpg_machine = live_packet_gatherers_to_vertex_mapping[
                default_params_holder][chip.x, chip.y]
            for edge in app_graph.get_edges_ending_at_vertex(
                    lpg_machine.app_vertex):
                self.assertIn(edge.pre_vertex, app_verts_expected)


if __name__ == "__main__":
    unittest.main()<|MERGE_RESOLUTION|>--- conflicted
+++ resolved
@@ -70,11 +70,6 @@
 
         # add LPG's (1 for each Ethernet connected chip)
         for chip in machine.ethernet_connected_chips:
-<<<<<<< HEAD
-=======
-            extended = dict(default_params)
-            extended["label"] = "test"
->>>>>>> 3679d681
             vertex = LivePacketGatherMachineVertex(
                 1000, LivePacketGatherParameters(default_params), "test")
             graph.add_vertex(vertex)
@@ -163,14 +158,8 @@
         specific_data_holders = dict()
         index = 1
         for chip in machine.ethernet_connected_chips:
-<<<<<<< HEAD
             vertex = LivePacketGatherMachineVertex(
                 1000, LivePacketGatherParameters(default_params), "test")
-=======
-            extended = dict(default_params)
-            vertex = LivePacketGatherMachineVertex(
-                LivePacketGatherParameters(**extended), label='test')
->>>>>>> 3679d681
             graph.add_vertex(vertex)
             placements.add_placement(
                 Placement(x=chip.x, y=chip.y, p=2, vertex=vertex))
