--- conflicted
+++ resolved
@@ -37,96 +37,6 @@
     def setUp(self):
         unittest_setup()
 
-<<<<<<< HEAD
-=======
-    def test_local_verts_go_to_local_lpgs(self):
-        machine = virtual_machine(width=12, height=12)
-        graph = MachineGraph("Test")
-
-        default_params = {
-            'use_prefix': False,
-            'key_prefix': None,
-            'prefix_type': None,
-            'message_type': EIEIOType.KEY_32_BIT,
-            'right_shift': 0,
-            'payload_as_time_stamps': True,
-            'use_payload_prefix': True,
-            'payload_prefix': None,
-            'payload_right_shift': 0,
-            'number_of_packets_sent_per_time_step': 0,
-            'hostname': None,
-            'port': None,
-            'strip_sdp': None,
-            'tag': None,
-            'label': "Test"}
-
-        # data stores needed by algorithm
-        live_packet_gatherers = dict()
-        default_params_holder = LivePacketGatherParameters(**default_params)
-        live_packet_gatherers[default_params_holder] = list()
-
-        live_packet_gatherers_to_vertex_mapping = dict()
-        mac_vtxs = dict()
-        live_packet_gatherers_to_vertex_mapping[default_params_holder] = (
-            None, mac_vtxs)
-
-        placements = Placements()
-
-        # add LPG's (1 for each Ethernet connected chip)
-        for chip in machine.ethernet_connected_chips:
-            extended = dict(default_params)
-            extended["label"] = "test"
-            vertex = LivePacketGatherMachineVertex(
-                LivePacketGatherParameters(**extended))
-            graph.add_vertex(vertex)
-            placements.add_placement(
-                Placement(x=chip.x, y=chip.y, p=2, vertex=vertex))
-            mac_vtxs[chip.x, chip.y] = vertex
-
-        # tracker of wirings
-        verts_expected = defaultdict(list)
-        positions = list()
-        positions.append([0, 0, 0, 0])
-        positions.append([4, 4, 0, 0])
-        positions.append([1, 1, 0, 0])
-        positions.append([2, 2, 0, 0])
-        positions.append([8, 4, 8, 4])
-        positions.append([11, 4, 8, 4])
-        positions.append([4, 11, 4, 8])
-        positions.append([4, 8, 4, 8])
-        positions.append([0, 11, 8, 4])
-        positions.append([11, 11, 4, 8])
-        positions.append([8, 8, 4, 8])
-        positions.append([4, 0, 0, 0])
-        positions.append([7, 7, 0, 0])
-
-        # add graph vertices which reside on areas of the machine to ensure
-        #  spread over boards.
-        for x, y, eth_x, eth_y in positions:
-            vertex = SimpleMachineVertex(resources=ResourceContainer())
-            graph.add_vertex(vertex)
-            partition_ids = ["EVENTS"]
-            live_packet_gatherers[default_params_holder].append(
-                (vertex, partition_ids))
-            verts_expected[eth_x, eth_y].append(vertex)
-            placements.add_placement(Placement(x=x, y=y, p=5, vertex=vertex))
-
-        # run edge inserter that should go boom
-        insert_edges_to_live_packet_gatherers(
-            live_packet_gatherer_parameters=live_packet_gatherers,
-            placements=placements,
-            live_packet_gatherers_to_vertex_mapping=(
-                live_packet_gatherers_to_vertex_mapping),
-            machine=machine, machine_graph=graph,
-            application_graph=ApplicationGraph("Empty"))
-
-        # verify edges are in the right place
-        for chip in machine.ethernet_connected_chips:
-            edges = graph.get_edges_ending_at_vertex(mac_vtxs[chip.x, chip.y])
-            for edge in edges:
-                self.assertIn(edge.pre_vertex, verts_expected[chip.x, chip.y])
-
->>>>>>> 67684c04
     def test_local_verts_go_to_local_lpgs_app_graph(self):
         machine = virtual_machine(width=12, height=12)
         app_graph = ApplicationGraph("Test")
@@ -215,14 +125,8 @@
             placements.add_placement(
                 Placement(x=x, y=y, p=5, vertex=mac_vertex))
 
-<<<<<<< HEAD
-        # run edge inserter that should NOT go boom
-        edge_inserter = InsertEdgesToLivePacketGatherers()
-        edge_inserter(
-=======
         # run edge inserter that should go boom
         insert_edges_to_live_packet_gatherers(
->>>>>>> 67684c04
             live_packet_gatherer_parameters=live_packet_gatherers,
             placements=placements,
             live_packet_gatherers_to_vertex_mapping=(
