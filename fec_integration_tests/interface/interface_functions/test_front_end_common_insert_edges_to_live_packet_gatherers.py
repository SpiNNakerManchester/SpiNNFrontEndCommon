# Copyright (c) 2017-2019 The University of Manchester
#
# This program is free software: you can redistribute it and/or modify
# it under the terms of the GNU General Public License as published by
# the Free Software Foundation, either version 3 of the License, or
# (at your option) any later version.
#
# This program is distributed in the hope that it will be useful,
# but WITHOUT ANY WARRANTY; without even the implied warranty of
# MERCHANTABILITY or FITNESS FOR A PARTICULAR PURPOSE.  See the
# GNU General Public License for more details.
#
# You should have received a copy of the GNU General Public License
# along with this program.  If not, see <http://www.gnu.org/licenses/>.

import unittest
from collections import defaultdict
from spinn_machine import virtual_machine
from spinnman.messages.eieio import EIEIOType
from pacman.model.graphs.application import ApplicationGraph
from pacman.model.graphs.common import Slice
from pacman.model.graphs.machine import MachineGraph, SimpleMachineVertex
from pacman.model.placements import Placements, Placement
from pacman.model.resources import ResourceContainer
from spinn_front_end_common.interface.interface_functions import (
    InsertEdgesToLivePacketGatherers)
from spinn_front_end_common.utilities.utility_objs import (
    LivePacketGatherParameters)
from spinn_front_end_common.utility_models import (
    LivePacketGather, LivePacketGatherMachineVertex)
from fec_integration_tests.interface.interface_functions.simple_test_vertex \
    import (
        SimpleTestVertex)


class TestInsertLPGEdges(unittest.TestCase):
    """ tests the interaction of the EDGE INSERTION OF LPGS
    """

    def test_local_verts_go_to_local_lpgs(self):
        machine = virtual_machine(width=12, height=12)
        graph = MachineGraph("Test")

        default_params = {
            'use_prefix': False,
            'key_prefix': None,
            'prefix_type': None,
            'message_type': EIEIOType.KEY_32_BIT,
            'right_shift': 0,
            'payload_as_time_stamps': True,
            'use_payload_prefix': True,
            'payload_prefix': None,
            'payload_right_shift': 0,
            'number_of_packets_sent_per_time_step': 0,
            'hostname': None,
            'port': None,
            'strip_sdp': None,
            'tag': None,
            'label': "Test"}

        # data stores needed by algorithm
        live_packet_gatherers = dict()
        default_params_holder = LivePacketGatherParameters(**default_params)
        live_packet_gatherers[default_params_holder] = list()

        live_packet_gatherers_to_vertex_mapping = dict()
        live_packet_gatherers_to_vertex_mapping[default_params_holder] = dict()

        placements = Placements()

        # add LPG's (1 for each Ethernet connected chip)
        for chip in machine.ethernet_connected_chips:
            extended = dict(default_params)
            extended.update({
                'label': 'test',
                'app_vertex': None,
                'vertex_slice': Slice(0, 0)})
            vertex = LivePacketGatherMachineVertex(**extended)
            graph.add_vertex(vertex)
            placements.add_placement(
                Placement(x=chip.x, y=chip.y, p=2, vertex=vertex))
            live_packet_gatherers_to_vertex_mapping[
                default_params_holder][chip.x, chip.y] = vertex

        # tracker of wirings
        verts_expected = defaultdict(list)
        positions = list()
        positions.append([0, 0, 0, 0])
        positions.append([4, 4, 0, 0])
        positions.append([1, 1, 0, 0])
        positions.append([2, 2, 0, 0])
        positions.append([8, 4, 8, 4])
        positions.append([11, 4, 8, 4])
        positions.append([4, 11, 4, 8])
        positions.append([4, 8, 4, 8])
        positions.append([0, 11, 8, 4])
        positions.append([11, 11, 4, 8])
        positions.append([8, 8, 4, 8])
        positions.append([4, 0, 0, 0])
        positions.append([7, 7, 0, 0])

        # add graph vertices which reside on areas of the machine to ensure
        #  spread over boards.
        for x, y, eth_x, eth_y in positions:
            vertex = SimpleMachineVertex(resources=ResourceContainer())
            graph.add_vertex(vertex)
            partition_ids = ["EVENTS"]
            live_packet_gatherers[default_params_holder].append(
                (vertex, partition_ids))
            verts_expected[eth_x, eth_y].append(vertex)
            placements.add_placement(Placement(x=x, y=y, p=5, vertex=vertex))

        # run edge inserter that should go boom
        edge_inserter = InsertEdgesToLivePacketGatherers()
        edge_inserter(
            live_packet_gatherer_parameters=live_packet_gatherers,
            placements=placements,
            live_packet_gatherers_to_vertex_mapping=(
                live_packet_gatherers_to_vertex_mapping),
            machine=machine, machine_graph=graph, application_graph=None)

        # verify edges are in the right place
        for chip in machine.ethernet_connected_chips:
            edges = graph.get_edges_ending_at_vertex(
                live_packet_gatherers_to_vertex_mapping[
                    default_params_holder][chip.x, chip.y])
            for edge in edges:
                self.assertIn(edge.pre_vertex, verts_expected[chip.x, chip.y])

    def test_local_verts_when_multiple_lpgs_are_local(self):
        machine = virtual_machine(width=12, height=12)
        graph = MachineGraph("Test")

        default_params = {
            'use_prefix': False,
            'key_prefix': None,
            'prefix_type': None,
            'message_type': EIEIOType.KEY_32_BIT,
            'right_shift': 0,
            'payload_as_time_stamps': True,
            'use_payload_prefix': True,
            'payload_prefix': None,
            'payload_right_shift': 0,
            'number_of_packets_sent_per_time_step': 0,
            'hostname': None,
            'port': None,
            'strip_sdp': None,
            'tag': None,
            'label': "Test"}

        # data stores needed by algorithm
        live_packet_gatherers = dict()
        default_params_holder = LivePacketGatherParameters(**default_params)
        live_packet_gatherers[default_params_holder] = list()

        live_packet_gatherers_to_vertex_mapping = defaultdict(dict)

        placements = Placements()

        # add LPG's (1 for each Ethernet connected chip)

        specific_data_holders = dict()
        index = 1
        for chip in machine.ethernet_connected_chips:
            extended = dict(default_params)
            extended.update({
                'label': 'test',
                'app_vertex': None,
                'vertex_slice': Slice(0, 0)})
            vertex = LivePacketGatherMachineVertex(**extended)
            graph.add_vertex(vertex)
            placements.add_placement(
                Placement(x=chip.x, y=chip.y, p=2, vertex=vertex))
            live_packet_gatherers_to_vertex_mapping[
                default_params_holder][chip.x, chip.y] = vertex

            # Add another on each chip separately
            index += 1
            extended = dict(default_params)
            extended['board_address'] = chip.ip_address
            default_params_holder2 = LivePacketGatherParameters(**extended)

            extended = dict(default_params)
            extended.update({
                'label': 'test',
                'app_vertex': None,
                'vertex_slice': Slice(0, 0)})
            vertex = LivePacketGatherMachineVertex(**extended)
            specific_data_holders[(chip.x, chip.y)] = default_params_holder2
            placements.add_placement(Placement(
                x=chip.x, y=chip.y, p=3, vertex=vertex))
            graph.add_vertex(vertex)
            live_packet_gatherers_to_vertex_mapping[
                default_params_holder2][chip.x, chip.y] = vertex
            live_packet_gatherers[default_params_holder2] = list()

        # tracker of wirings
        verts_expected = defaultdict(list)

        positions = list()
        positions.append([0, 0, 0, 0, 2, default_params_holder])
        positions.append([4, 4, 0, 0, 2, default_params_holder])
        positions.append(
            [1, 1, 0, 0, 3, specific_data_holders[(0, 0)]])
        positions.append(
            [2, 2, 0, 0, 3, specific_data_holders[(0, 0)]])
        positions.append([8, 4, 8, 4, 2, default_params_holder])
        positions.append([11, 4, 8, 4, 2, default_params_holder])
        positions.append([4, 11, 4, 8, 2, default_params_holder])
        positions.append([4, 8, 4, 8, 2, default_params_holder])
        positions.append([0, 11, 8, 4, 3, specific_data_holders[(8, 4)]])
        positions.append([11, 11, 4, 8, 3, specific_data_holders[(4, 8)]])
        positions.append([8, 8, 4, 8, 3, specific_data_holders[(4, 8)]])
        positions.append([4, 0, 0, 0, 3, specific_data_holders[(0, 0)]])
        positions.append([7, 7, 0, 0, 2, default_params_holder])

        # add graph vertices which reside on areas of the machine to ensure
        #  spread over boards.
        for x, y, eth_x, eth_y, eth_p, params in positions:
            vertex = SimpleMachineVertex(resources=ResourceContainer())
            graph.add_vertex(vertex)
            live_packet_gatherers[params].append((vertex, ["EVENTS"]))
            verts_expected[eth_x, eth_y, eth_p].append(vertex)
            placements.add_placement(Placement(x=x, y=y, p=5, vertex=vertex))

        # run edge inserter that should go boom
        edge_inserter = InsertEdgesToLivePacketGatherers()
        edge_inserter(
            live_packet_gatherer_parameters=live_packet_gatherers,
            placements=placements,
            live_packet_gatherers_to_vertex_mapping=(
                live_packet_gatherers_to_vertex_mapping),
            machine=machine, machine_graph=graph, application_graph=None)

        # verify edges are in the right place
        for chip in machine.ethernet_connected_chips:
            for params, p in zip(
                    (default_params_holder,
                     specific_data_holders[chip.x, chip.y]),
                    (2, 3)):
                edges = graph.get_edges_ending_at_vertex(
                    live_packet_gatherers_to_vertex_mapping[
                        params][chip.x, chip.y])
                for edge in edges:
                    self.assertIn(
                        edge.pre_vertex, verts_expected[chip.x, chip.y, p])

    def test_local_verts_go_to_local_lpgs_app_graph(self):
        machine = virtual_machine(width=12, height=12)
        graph = MachineGraph("Test")
        app_graph = ApplicationGraph("Test")

        default_params = {
            'use_prefix': False,
            'key_prefix': None,
            'prefix_type': None,
            'message_type': EIEIOType.KEY_32_BIT,
            'right_shift': 0,
            'payload_as_time_stamps': True,
            'use_payload_prefix': True,
            'payload_prefix': None,
            'payload_right_shift': 0,
            'number_of_packets_sent_per_time_step': 0,
            'hostname': None,
            'port': None,
            'strip_sdp': None,
            'tag': None,
            'label': "Test"}

        # data stores needed by algorithm
        live_packet_gatherers = dict()
        default_params_holder = LivePacketGatherParameters(**default_params)
        live_packet_gatherers[default_params_holder] = list()

        live_packet_gatherers_to_vertex_mapping = defaultdict(dict)

        placements = Placements()

        # add LPG's (1 for each Ethernet connected chip
        for chip in machine.ethernet_connected_chips:
            new_params = dict(default_params)
            vertex = LivePacketGather(**new_params)
            app_graph.add_vertex(vertex)
            vertex_slice = Slice(0, 0)
            resources_required = vertex.get_resources_used_by_atoms(
                vertex_slice)
            mac_vertex = vertex.create_machine_vertex(
                vertex_slice, resources_required)
            graph.add_vertex(mac_vertex)
            vertex.remember_associated_machine_vertex(mac_vertex)
            placements.add_placement(
                Placement(x=chip.x, y=chip.y, p=2, vertex=mac_vertex))
            live_packet_gatherers_to_vertex_mapping[
                default_params_holder][chip.x, chip.y] = mac_vertex

        # tracker of wirings
        verts_expected = defaultdict(list)

        positions = list()
        positions.append([0, 0, 0, 0])
        positions.append([4, 4, 0, 0])
        positions.append([1, 1, 0, 0])
        positions.append([2, 2, 0, 0])
        positions.append([8, 4, 8, 4])
        positions.append([11, 4, 8, 4])
        positions.append([4, 11, 4, 8])
        positions.append([4, 8, 4, 8])
        positions.append([0, 11, 8, 4])
        positions.append([11, 11, 4, 8])
        positions.append([8, 8, 4, 8])
        positions.append([4, 0, 0, 0])
        positions.append([7, 7, 0, 0])

        # add graph vertices which reside on areas of the machine to ensure
        #  spread over boards.
        for x, y, eth_x, eth_y in positions:
            vertex = SimpleTestVertex(1)
            app_graph.add_vertex(vertex)
            vertex_slice = Slice(0, 0)
            resources_required = vertex.get_resources_used_by_atoms(
                vertex_slice)
            mac_vertex = vertex.create_machine_vertex(
                vertex_slice, resources_required)
            graph.add_vertex(mac_vertex)
<<<<<<< HEAD
            vertex.remember_associated_machine_vertex(mac_vertex)
            live_packet_gatherers[default_params_holder].append(vertex)
=======
            app_graph_mapper.add_vertex_mapping(
                mac_vertex, vertex_slice, vertex)
            partition_ids = ["EVENTS"]
            live_packet_gatherers[default_params_holder].append(
                (vertex, partition_ids))
>>>>>>> 57d3ebb9
            verts_expected[eth_x, eth_y].append(mac_vertex)
            placements.add_placement(
                Placement(x=x, y=y, p=5, vertex=mac_vertex))

        # run edge inserter that should go boom
        edge_inserter = InsertEdgesToLivePacketGatherers()
        edge_inserter(
            live_packet_gatherer_parameters=live_packet_gatherers,
            placements=placements,
            live_packet_gatherers_to_vertex_mapping=(
                live_packet_gatherers_to_vertex_mapping),
            machine=machine, machine_graph=graph, application_graph=app_graph)

        # verify edges are in the right place
        for chip in machine.ethernet_connected_chips:
            edges = graph.get_edges_ending_at_vertex(
                live_packet_gatherers_to_vertex_mapping[
                    default_params_holder][chip.x, chip.y])
            for edge in edges:
                self.assertIn(edge.pre_vertex, verts_expected[chip.x, chip.y])

        # check app graph
        for chip in machine.ethernet_connected_chips:
            app_verts_expected = [
                vert.app_vertex for vert in verts_expected[chip.x, chip.y]]
            lpg_machine = live_packet_gatherers_to_vertex_mapping[
                default_params_holder][chip.x, chip.y]
            for edge in app_graph.get_edges_ending_at_vertex(
                    lpg_machine.app_vertex):
                self.assertIn(edge.pre_vertex, app_verts_expected)


if __name__ == "__main__":
    unittest.main()<|MERGE_RESOLUTION|>--- conflicted
+++ resolved
@@ -322,16 +322,10 @@
             mac_vertex = vertex.create_machine_vertex(
                 vertex_slice, resources_required)
             graph.add_vertex(mac_vertex)
-<<<<<<< HEAD
             vertex.remember_associated_machine_vertex(mac_vertex)
-            live_packet_gatherers[default_params_holder].append(vertex)
-=======
-            app_graph_mapper.add_vertex_mapping(
-                mac_vertex, vertex_slice, vertex)
             partition_ids = ["EVENTS"]
             live_packet_gatherers[default_params_holder].append(
                 (vertex, partition_ids))
->>>>>>> 57d3ebb9
             verts_expected[eth_x, eth_y].append(mac_vertex)
             placements.add_placement(
                 Placement(x=x, y=y, p=5, vertex=mac_vertex))
