--- conflicted
+++ resolved
@@ -89,11 +89,7 @@
             self, vertex_slice, resources_required, label=None,
             constraints=None):
         return SimpleMachineVertex(
-<<<<<<< HEAD
-            resources_required, label, constraints)
-=======
             resources_required, label, constraints, self, vertex_slice)
->>>>>>> 3679d681
 
     @property
     @overrides(ApplicationVertex.n_atoms)
