--- conflicted
+++ resolved
@@ -20,6 +20,7 @@
 from spinn_utilities.config_holder import set_config
 from spalloc_client.job import JobDestroyedError
 from spinn_utilities.ping import Ping
+from spinnman.exceptions import SpinnmanIOException
 import spinnman.transceiver as transceiver
 from spinn_front_end_common.data.fec_data_writer import FecDataWriter
 from spinn_front_end_common.interface.config_setup import unittest_setup
@@ -109,15 +110,10 @@
     def testSpin4(self):
         if not Ping.host_is_reachable(self.spin4Host):
             raise unittest.SkipTest(self.spin4Host + " appears to be down")
-<<<<<<< HEAD
-        trans = transceiver.create_transceiver_from_hostname(self.spin4Host)
         try:
-            trans.ensure_board_is_ready()
+            trans = transceiver.create_transceiver_from_hostname(self.spin4Host)
         except (SpinnmanIOException):
             self.skipTest("Skipping as getting Job failed")
-=======
-        trans = transceiver.create_transceiver_from_hostname(self.spin4Host, 5)
->>>>>>> d6ff85eb
 
         machine = trans.get_machine_details()
         FecDataWriter.mock().set_machine(machine)
@@ -158,12 +154,7 @@
         except (JobDestroyedError, ConnectionRefusedError):
             self.skipTest("Skipping as getting Job failed")
 
-<<<<<<< HEAD
         trans = transceiver.create_transceiver_from_hostname(hostname)
-        trans.ensure_board_is_ready()
-=======
-        trans = transceiver.create_transceiver_from_hostname(hostname, 5)
->>>>>>> d6ff85eb
         writer.set_machine(trans.get_machine_details())
 
         m_allocation_controller.close()
