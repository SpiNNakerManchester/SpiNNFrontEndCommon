--- conflicted
+++ resolved
@@ -23,7 +23,7 @@
 MACHINE_FILENAME = "machine.json"
 
 
-def write_json_machine(machine, json_folder, progress_bar):
+def write_json_machine(machine, json_folder=None, progress_bar=True):
     """ Runs the code to write the machine in Java readable JSON.
 
     .. warning::
@@ -36,51 +36,16 @@
     :rtype: str
     """
 
-<<<<<<< HEAD
-    def __call__(self, machine, json_folder=None):
-        """ Runs the code to write the machine in readable JSON.
-
-        :param ~spinn_machine.Machine machine: Machine to convert
-        :param json_folder: The folder (if not the standard one)
-            to which the JSON are being (over)written.
-        :type json_folder: None or str
-        :return: the name of the generated file
-        :rtype: str
-        """
-=======
     if progress_bar:
->>>>>>> 1abf76e1
         # Steps are tojson, validate and writefile
         progress = ProgressBar(3, "Converting to JSON machine")
     else:
         progress = None
-
-<<<<<<< HEAD
-        return WriteJsonMachine.write_json(machine, progress, json_folder)
-
-    @staticmethod
-    def write_json(machine, progress=None, json_folder=None):
-        """ Runs the code to write the machine in Java readable JSON.
-
-        :param ~spinn_machine.Machine machine: Machine to convert
-        :param progress: Progress Bar if one used
-        :type progress: ~spinn_utilities.progress_bar.ProgressBar or None
-        :param json_folder: The folder (if not the standard one)
-            to which the JSON are being (over)written.
-        :type json_folder: None or str
-        :return: the name of the generated file
-        :rtype: str
-        """
-        if json_folder is None:
-            json_folder = FecDataView().json_dir_path
-        file_path = os.path.join(json_folder, MACHINE_FILENAME)
-        if not os.path.exists(file_path):
-            json_obj = to_json(machine)
-=======
+    if json_folder is None:
+        json_folder = FecDataView().json_dir_path
     file_path = os.path.join(json_folder, MACHINE_FILENAME)
     if not os.path.exists(file_path):
         json_obj = to_json(machine)
->>>>>>> 1abf76e1
 
         if progress:
             progress.update()
