# Copyright (c) 2019-2020 The University of Manchester
#
# This program is free software: you can redistribute it and/or modify
# it under the terms of the GNU General Public License as published by
# the Free Software Foundation, either version 3 of the License, or
# (at your option) any later version.
#
# This program is distributed in the hope that it will be useful,
# but WITHOUT ANY WARRANTY; without even the implied warranty of
# MERCHANTABILITY or FITNESS FOR A PARTICULAR PURPOSE.  See the
# GNU General Public License for more details.
#
# You should have received a copy of the GNU General Public License
# along with this program.  If not, see <http://www.gnu.org/licenses/>.

import logging
import os
import sys
from collections import defaultdict
from spinn_utilities.log import FormatAdapter
from spinn_front_end_common.abstract_models import AbstractHasAssociatedBinary
from spinn_front_end_common.data import FecDataView
from spinn_front_end_common.interface.provenance import ProvenanceWriter
from .bit_field_summary import BitFieldSummary
from spinn_front_end_common.utilities.utility_objs import ExecutableType
from spinn_front_end_common.interface.provenance import ProvenanceReader
logger = FormatAdapter(logging.getLogger(__name__))
_FILE_NAME = "bit_field_compressed_summary.rpt"
# provenance data item names

MERGED_NAME = "bit_fields_merged"
NOT_APPLICABLE = "N/A"


def generate_provenance_item(x, y, bit_fields_merged):
    """
    Generates a provenance item in the format BitFieldCompressorReport expects
    :param x:
    :param y:
    :param bit_fields_merged:
    :return:
    """
    with ProvenanceWriter() as db:
        db.insert_router(x, y, MERGED_NAME, bit_fields_merged)


def bitfield_compressor_report():
    """
    Generates a report that shows the impact of the compression of \
    bitfields into the routing table.

    :return: a summary, or `None` if the report file can't be written
    :rtype: BitFieldSummary
    """
    file_name = os.path.join(FecDataView.get_run_dir_path(), _FILE_NAME)
    try:
<<<<<<< HEAD
        with open(file_name, "w") as f:
            return _write_report(f)
=======
        with open(file_name, "w", encoding="utf-8") as f:
            return _write_report(f, machine_graph, placements)
>>>>>>> db06c49d
    except IOError:
        logger.exception("Generate_placement_reports: Can't open file"
                         " {} for writing.", _FILE_NAME)
        return None


def _merged_component(to_merge_per_chip, writer):
    """ Report how many bitfields were merged into the router.

    :param dict([int, int], int: to_merge_per_chip: number of bitfields
        that could be merged per chip
    :param ~io.FileIO writer: file writer.
    :return: tuple containing 4 elements.
     1. min_bit_fields merged in a chip,
     2. the max bit_fields merged in a chip,
     3. the total bit_fields_merged into all the routers.
     4. average number of bit-fields merged on the routers.
    :rtype: tuple(int or str, int or str, int or str, float or str)
    """
    top_bit_field = 0
    min_bit_field = sys.maxsize
    total_bit_fields_merged = 0
    average_per_chip_merged = 0
    n_chips = 0
    to_merge_chips = set(to_merge_per_chip.keys())

    found = False
    for (x, y, merged) in ProvenanceReader().get_router_by_chip(
            MERGED_NAME):
        if (x, y) not in to_merge_per_chip:
            continue
        to_merge = to_merge_per_chip[x, y]
        to_merge_chips.discard((x, y))
        found = True
        writer.write(
            "Chip {}:{} has {} bitfields out of {} merged into it."
            " Which is {:.2%}\n".format(
                x, y, merged, to_merge, merged / to_merge))
        total_bit_fields_merged += int(merged)
        if merged > top_bit_field:
            top_bit_field = merged
        if merged < min_bit_field:
            min_bit_field = merged
        average_per_chip_merged += merged
        n_chips += 1

    if found:
        average_per_chip_merged = (
            float(average_per_chip_merged) / float(n_chips))
    else:
        min_bit_field = NOT_APPLICABLE
        top_bit_field = NOT_APPLICABLE
        total_bit_fields_merged = NOT_APPLICABLE
        average_per_chip_merged = NOT_APPLICABLE

    if len(to_merge_chips) > 0:
        writer.write(
            "The Chips {} had bitfields. \n"
            "But no record was found of any attepmt to merge them \n"
            "".format(to_merge_chips))

    return (min_bit_field, top_bit_field, total_bit_fields_merged,
            average_per_chip_merged)


def _compute_to_merge_per_chip():
    """
    :rtype: tuple(int, int, int, float or int)
    """
    total_to_merge = 0
    to_merge_per_chip = defaultdict(int)

    machine_graph = FecDataView.get_runtime_machine_graph()
    # pylint: disable=not-an-iterable
    for placement in FecDataView.iterate_placemements():
        binary_start_type = None
        if isinstance(placement.vertex, AbstractHasAssociatedBinary):
            binary_start_type = placement.vertex.get_binary_start_type()

        if binary_start_type != ExecutableType.SYSTEM:
            seen_partitions = set()
            for incoming_partition in machine_graph.\
                    get_multicast_edge_partitions_ending_at_vertex(
                        placement.vertex):
                if incoming_partition not in seen_partitions:
                    total_to_merge += 1
                    to_merge_per_chip[placement.x, placement.y] += 1
                    seen_partitions.add(incoming_partition)

    return total_to_merge, to_merge_per_chip


def _before_merge_component(total_to_merge, to_merge_per_chip):
    """
    :rtype: tuple(int, int, int, float or int)
    """
    max_bit_fields_on_chip = 0
    min_bit_fields_on_chip = sys.maxsize

    for bitfield_count in to_merge_per_chip.values():
        if bitfield_count > max_bit_fields_on_chip:
            max_bit_fields_on_chip = bitfield_count
        if bitfield_count < min_bit_fields_on_chip:
            min_bit_fields_on_chip = bitfield_count

    if len(to_merge_per_chip) == 0:
        average = 0
    else:
        average = float(total_to_merge) / float(len(to_merge_per_chip))

    return max_bit_fields_on_chip, min_bit_fields_on_chip, average


def _write_report(writer):
    """ writes the report

    :param ~io.FileIO writer: the file writer
    :return: a summary
    :rtype: BitFieldSummary
    """
    total_to_merge, to_merge_per_chip = _compute_to_merge_per_chip()
    (max_to_merge_per_chip, low_to_merge_per_chip,
     average_per_chip_to_merge) = _before_merge_component(
        total_to_merge, to_merge_per_chip)
    (min_bit_field, top_bit_field, total_bit_fields_merged,
     average_per_chip_merged) = _merged_component(to_merge_per_chip, writer)
    writer.write(
        "\n\nBefore merge there where {} bitfields on {} Chips "
        "ranging from {} to {} bitfields per chip with an average of {}"
        "".format(
            total_to_merge, len(to_merge_per_chip), max_to_merge_per_chip,
            low_to_merge_per_chip, average_per_chip_to_merge))
    writer.write(
        "\nSuccessfully merged {} bitfields ranging from {} to {} "
        "bitfields per chip with an average of {}".format(
            total_bit_fields_merged, top_bit_field, min_bit_field,
            average_per_chip_merged))
    if total_to_merge:
        if total_bit_fields_merged == NOT_APPLICABLE:
            writer.write(
                "\nNone of the {} bitfields merged".format(
                    total_to_merge))
        else:
            writer.write(
                "\nIn total {:.2%} of the bitfields merged".format(
                    total_bit_fields_merged / total_to_merge))

    return BitFieldSummary(
        lowest_per_chip=min_bit_field, max_per_chip=top_bit_field,
        total_merged=total_bit_fields_merged,
        total_to_merge=total_to_merge,
        max_to_merge_per_chip=max_to_merge_per_chip,
        low_to_merge_per_chip=low_to_merge_per_chip,
        average_per_chip_merged=average_per_chip_merged,
        average_per_chip_to_merge=average_per_chip_to_merge)<|MERGE_RESOLUTION|>--- conflicted
+++ resolved
@@ -54,13 +54,8 @@
     """
     file_name = os.path.join(FecDataView.get_run_dir_path(), _FILE_NAME)
     try:
-<<<<<<< HEAD
-        with open(file_name, "w") as f:
+        with open(file_name, "w", encoding="utf-8") as f:
             return _write_report(f)
-=======
-        with open(file_name, "w", encoding="utf-8") as f:
-            return _write_report(f, machine_graph, placements)
->>>>>>> db06c49d
     except IOError:
         logger.exception("Generate_placement_reports: Can't open file"
                          " {} for writing.", _FILE_NAME)
