--- conflicted
+++ resolved
@@ -23,10 +23,8 @@
 def routing_table_from_machine_report(routing_tables):
     """ Report the routing table that was actually on the machine.
 
-<<<<<<< HEAD
         folder_name = os.path.join(FecDataView().run_dir_path, _FOLDER_NAME)
         os.mkdir(folder_name)
-=======
     :param routing_tables:
     :type routing_tables:
         ~pacman.model.routing_tables.MulticastRoutingTables
@@ -36,9 +34,8 @@
     # pylint: disable=protected-access
     tables = list(routing_tables.routing_tables)
     progress = ProgressBar(tables, "Reading Routing Tables from Machine")
->>>>>>> 1abf76e1
 
-    folder_name = os.path.join(report_default_directory(), _FOLDER_NAME)
+    folder_name = os.path.join(FecDataView().run_dir_path, _FOLDER_NAME)
     os.mkdir(folder_name)
 
     # generate a file for every multicast entry
