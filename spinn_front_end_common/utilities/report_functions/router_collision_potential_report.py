# Copyright (c) 2019-2020 The University of Manchester
#
# This program is free software: you can redistribute it and/or modify
# it under the terms of the GNU General Public License as published by
# the Free Software Foundation, either version 3 of the License, or
# (at your option) any later version.
#
# This program is distributed in the hope that it will be useful,
# but WITHOUT ANY WARRANTY; without even the implied warranty of
# MERCHANTABILITY or FITNESS FOR A PARTICULAR PURPOSE.  See the
# GNU General Public License for more details.
#
# You should have received a copy of the GNU General Public License
# along with this program.  If not, see <http://www.gnu.org/licenses/>.

import os
from collections import defaultdict
from spinn_machine.router import Router
from spinn_front_end_common.data import FecDataView

COLLISION_REPORT = "routing_collision_protential_report.rpt"


<<<<<<< HEAD
def router_collision_potential_report():
    file_name = os.path.join(
        FecDataView.get_run_dir_path(),
        "routing_collision_protential_report.rpt")

=======
def router_collision_potential_report(
        router_tables_by_partition, n_keys_map, machine):
    """
    :param MulticastRoutingTableByPartition router_tables_by_partition:
    :param AbstractMachinePartitionNKeysMap n_keys_map:
    :param ~spinn_machine.Machine machine:
    """
    file_name = os.path.join(report_default_directory(), COLLISION_REPORT)
>>>>>>> bfdefbbb
    with open(file_name, "w") as writer:
        collision_counts = _generate_data()
        _write_report(collision_counts, writer)


def _write_report(collision_counts, writer):
    if len(collision_counts) == 0:
        writer.write("There are no collisions in this network mapping")
        return

    for (x, y) in collision_counts:
        for link_id in collision_counts[(x, y)]:
            writer.write(
                "router {}:{} link {} has potential {} collisions "
                "\n".format(
                    x, y, link_id, collision_counts[(x, y)][link_id]))


def _generate_data():
    router_tables_by_partition = FecDataView.get_routing_table_by_partition()
    collisions = defaultdict(lambda: defaultdict(int))
    n_keys_map = FecDataView.get_machine_partition_n_keys_map()
    for (x, y) in router_tables_by_partition.get_routers():
        for partition in \
                router_tables_by_partition.get_entries_for_router(x, y):
            entry = \
                router_tables_by_partition.get_entry_on_coords_for_edge(
                    partition, x, y)
            for link in entry.link_ids:
                if collisions[(x, y)][link] == 0:
                    chip = FecDataView.get_chip_at(x, y)
                    other_chip_x = chip.router.get_link(link).destination_x
                    other_chip_y = chip.router.get_link(link).destination_y
                    collision_route = Router.opposite(link)

                    collision_potential = \
                        _get_collisions_with_other_router(
                            other_chip_x, other_chip_y, collision_route,
                            router_tables_by_partition, n_keys_map)

                    collisions[(x, y)][link] = collision_potential

                n_packets = n_keys_map.n_keys_for_partition(partition)
                collisions[(x, y)][link] += n_packets
    return collisions


def _get_collisions_with_other_router(
        x, y, collision_route, router_tables_by_partition, n_key_map):
    total = 0
    for partition in \
            router_tables_by_partition.get_entries_for_router(x, y):
        entry = router_tables_by_partition.get_entry_on_coords_for_edge(
            partition, x, y)
        if collision_route in entry.link_ids:
            total += n_key_map.n_keys_for_partition(partition)
    return total<|MERGE_RESOLUTION|>--- conflicted
+++ resolved
@@ -21,22 +21,10 @@
 COLLISION_REPORT = "routing_collision_protential_report.rpt"
 
 
-<<<<<<< HEAD
 def router_collision_potential_report():
     file_name = os.path.join(
         FecDataView.get_run_dir_path(),
         "routing_collision_protential_report.rpt")
-
-=======
-def router_collision_potential_report(
-        router_tables_by_partition, n_keys_map, machine):
-    """
-    :param MulticastRoutingTableByPartition router_tables_by_partition:
-    :param AbstractMachinePartitionNKeysMap n_keys_map:
-    :param ~spinn_machine.Machine machine:
-    """
-    file_name = os.path.join(report_default_directory(), COLLISION_REPORT)
->>>>>>> bfdefbbb
     with open(file_name, "w") as writer:
         collision_counts = _generate_data()
         _write_report(collision_counts, writer)
