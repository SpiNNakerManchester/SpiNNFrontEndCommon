--- conflicted
+++ resolved
@@ -27,26 +27,13 @@
     :param ~spinn_machine.Machine machine:
     """
     file_name = os.path.join(
-        report_default_directory(),
+        FecDataView().run_dir_path,
         "routing_collision_protential_report.rpt")
 
-<<<<<<< HEAD
-    def __call__(
-            self, router_tables_by_partition, n_keys_map, machine):
-        """
-        :param MulticastRoutingTableByPartition router_tables_by_partition:
-        :param AbstractMachinePartitionNKeysMap n_keys_map:
-        :param ~spinn_machine.Machine machine:
-        """
-        file_name = os.path.join(
-            FecDataView().run_dir_path,
-            "routing_collision_protential_report.rpt")
-=======
     with open(file_name, "w") as writer:
         collision_counts = _generate_data(
             router_tables_by_partition, n_keys_map, machine)
         _write_report(collision_counts, writer)
->>>>>>> 1abf76e1
 
 
 def _write_report(collision_counts, writer):
