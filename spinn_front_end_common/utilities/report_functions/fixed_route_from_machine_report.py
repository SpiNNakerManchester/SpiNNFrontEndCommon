--- conflicted
+++ resolved
@@ -21,24 +21,12 @@
 def fixed_route_from_machine_report(transceiver, machine, app_id):
     """ Writes the fixed routes from the machine
 
-<<<<<<< HEAD
         :param ~spinnman.transceiver.Transceiver transceiver: spinnMan instance
         :param ~spinn_machine.Machine machine: SpiNNMachine instance
         :param int app_id: the application ID the fixed routes were loaded with
         """
-        file_name = os.path.join(
-            FecDataView().run_dir_path, "fixed_route_routers")
-
-        with open(file_name, "w") as output:
-            self._write_fixed_routers(output, transceiver, machine, app_id)
-=======
-    :param ~spinnman.transceiver.Transceiver transceiver: spinnMan instance
-    :param ~spinn_machine.Machine machine: SpiNNMachine instance
-    :param int app_id: the application ID the fixed routes were loaded with
-    """
     file_name = os.path.join(
-        report_default_directory(), "fixed_route_routers")
->>>>>>> 1abf76e1
+        FecDataView().run_dir_path, "fixed_route_routers")
 
     progress = ProgressBar(machine.n_chips, "Writing fixed route report")
 
