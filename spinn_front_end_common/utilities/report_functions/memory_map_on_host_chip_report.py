--- conflicted
+++ resolved
@@ -29,19 +29,10 @@
 REGION_HEADER_SIZE = 2 * BYTES_PER_WORD
 
 
-<<<<<<< HEAD
-def memory_map_on_host_chip_report(dsg_targets):
-    """ Report on memory usage. Creates a report that states where in SDRAM \
-        each region is (read from machine)
-
-    :param dict(tuple(int,int,int),...) dsg_targets:
-        the map between placement and file writer
-=======
 def memory_map_on_host_chip_report():
     """ Report on memory usage. Creates a report that states where in SDRAM \
         each region is (read from machine)
 
->>>>>>> e18e7b27
     """
     directory_name = os.path.join(
         FecDataView.get_run_dir_path(), MEM_MAP_SUBDIR_NAME)
@@ -49,15 +40,10 @@
         os.makedirs(directory_name)
 
     transceiver = FecDataView.get_transceiver()
-<<<<<<< HEAD
-    progress = ProgressBar(dsg_targets, "Writing memory map reports")
-    for (x, y, p) in progress.over(dsg_targets):
-=======
     dsg_targets = FecDataView.get_dsg_targets()
     progress = ProgressBar(
         dsg_targets.ds_n_cores(), "Writing memory map reports")
     for (x, y, p) in progress.over(dsg_targets.keys()):
->>>>>>> e18e7b27
         file_name = os.path.join(
             directory_name, MEM_MAP_FILENAME.format(x, y, p))
         try:
