--- conflicted
+++ resolved
@@ -368,43 +368,6 @@
     """
     written_header = False
     total_sdram = None
-<<<<<<< HEAD
-    placements = FecDataView.get_placements()
-    for processor in chip.processors:
-        if placements.is_processor_occupied(
-                chip.x, chip.y, processor.processor_id):
-            if not written_header:
-                f.write("**** Chip: ({}, {})\n".format(chip.x, chip.y))
-                f.write("Application cores: {}\n".format(
-                    len(list(chip.processors))))
-                written_header = True
-            pro_id = processor.processor_id
-            vertex = placements.get_vertex_on_processor(
-                chip.x, chip.y, processor.processor_id)
-            app_vertex = vertex.app_vertex
-            if app_vertex is not None:
-                vertex_label = app_vertex.label
-                vertex_model = app_vertex.__class__.__name__
-                vertex_atoms = app_vertex.n_atoms
-                f.write("  Processor {}: Vertex: '{}', pop size: {}\n".format(
-                    pro_id, vertex_label, vertex_atoms))
-                f.write("              Slice on this core: {}\n"
-                        .format(vertex.vertex_slice))
-                f.write("              Model: {}\n".format(vertex_model))
-            else:
-                f.write("  Processor {}: System Vertex: '{}'\n".format(
-                    pro_id, vertex.label))
-                f.write("              Model: {}\n".format(
-                    vertex.__class__.__name__))
-
-            sdram = vertex.resources_required.sdram
-            f.write("              SDRAM required: {}; {} per timestep\n\n"
-                    .format(sdram.fixed, sdram.per_timestep))
-            if total_sdram is None:
-                total_sdram = sdram
-            else:
-                total_sdram += sdram
-=======
     for placement in FecDataView.iterate_placements_on_core(chip.x, chip.y):
         if not written_header:
             f.write("**** Chip: ({}, {})\n".format(chip.x, chip.y))
@@ -418,13 +381,10 @@
             vertex_label = app_vertex.label
             vertex_model = app_vertex.__class__.__name__
             vertex_atoms = app_vertex.n_atoms
-            lo_atom = vertex.vertex_slice.lo_atom
-            hi_atom = vertex.vertex_slice.hi_atom
-            num_atoms = vertex.vertex_slice.n_atoms
             f.write("  Processor {}: Vertex: '{}', pop size: {}\n".format(
                 pro_id, vertex_label, vertex_atoms))
-            f.write("              Slice on this core: {}:{} ({} atoms)\n"
-                    .format(lo_atom, hi_atom, num_atoms))
+            f.write("              Slice on this core: {}\n"
+                    .format(vertex.vertex_slice))
             f.write("              Model: {}\n".format(vertex_model))
         else:
             f.write("  Processor {}: System Vertex: '{}'\n".format(
@@ -439,7 +399,6 @@
             total_sdram = sdram
         else:
             total_sdram += sdram
->>>>>>> 4f77b4f1
 
     if total_sdram is not None:
         f.write("Total SDRAM on chip ({} available): {}; {} per-timestep\n\n"
