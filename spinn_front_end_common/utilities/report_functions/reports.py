# Copyright (c) 2017 The University of Manchester
#
# Licensed under the Apache License, Version 2.0 (the "License");
# you may not use this file except in compliance with the License.
# You may obtain a copy of the License at
#
#     https://www.apache.org/licenses/LICENSE-2.0
#
# Unless required by applicable law or agreed to in writing, software
# distributed under the License is distributed on an "AS IS" BASIS,
# WITHOUT WARRANTIES OR CONDITIONS OF ANY KIND, either express or implied.
# See the License for the specific language governing permissions and
# limitations under the License.

import logging
import os
import time
from typing import Iterable, Optional, TextIO, Tuple
from spinn_utilities.ordered_set import OrderedSet
from spinn_utilities.progress_bar import ProgressBar
from spinn_utilities.log import FormatAdapter
<<<<<<< HEAD
from spinn_machine import Chip, MulticastRoutingEntry, Router
from pacman.exceptions import PacmanRoutingException
from pacman.model.graphs.application import (
    ApplicationEdgePartition, ApplicationVertex)
=======
from spinn_machine import Router
>>>>>>> 332e6d57
from pacman.model.graphs.machine import (
    MachineFPGAVertex, MachineSpiNNakerLinkVertex)
from pacman.model.placements import Placement
from pacman.model.routing_tables import (
    AbstractMulticastRoutingTable, MulticastRoutingTables)
from pacman.model.routing_info import BaseKeyAndMask, RoutingInfo
from pacman.utilities.algorithm_utilities.routing_algorithm_utilities import (
    get_app_partitions)
from pacman.utilities.algorithm_utilities.routes_format import format_route
from spinn_front_end_common.data import FecDataView
from .router_summary import RouterSummary

logger = FormatAdapter(logging.getLogger(__name__))

_LINK_LABELS = {0: 'E', 1: 'NE', 2: 'N', 3: 'W', 4: 'SW', 5: 'S'}

_C_ROUTING_TABLE_DIR = "compressed_routing_tables_generated"
_COMPARED_FILENAME = "comparison_of_compressed_uncompressed_routing_tables.rpt"
_COMPRESSED_ROUTING_SUMMARY_FILENAME = "compressed_routing_summary.rpt"
_PARTITIONING_FILENAME = "partitioned_by_vertex.rpt"
_PLACEMENT_VTX_GRAPH_FILENAME = "placement_by_vertex_using_graph.rpt"
_PLACEMENT_VTX_SIMPLE_FILENAME = "placement_by_vertex_without_graph.rpt"
_PLACEMENT_CORE_GRAPH_FILENAME = "placement_by_core_using_graph.rpt"
_PLACEMENT_CORE_SIMPLE_FILENAME = "placement_by_core_without_graph.rpt"
_ROUTING_FILENAME = "edge_routing_info.rpt"
_ROUTING_SUMMARY_FILENAME = "routing_summary.rpt"
_ROUTING_TABLE_DIR = "routing_tables_generated"
_SDRAM_FILENAME = "chip_sdram_usage_by_core.rpt"
_TAGS_FILENAME = "tags.rpt"
_VIRTKEY_FILENAME = "virtual_key_space_information_report.rpt"

_LOWER_16_BITS = 0xFFFF


def tag_allocator_report() -> None:
    """
    Reports the tags that are being used by the tool chain for this
    simulation.
    """
    tag_infos = FecDataView.get_tags()
    file_name = os.path.join(FecDataView.get_run_dir_path(), _TAGS_FILENAME)
    try:
        with open(file_name, "w", encoding="utf-8") as f:
            progress = ProgressBar(
                len(list(tag_infos.ip_tags)) +
                len(list(tag_infos.reverse_ip_tags)),
                "Reporting Tags")
            for ip_tag in progress.over(tag_infos.ip_tags, False):
                f.write(str(ip_tag) + "\n")
            for reverse_ip_tag in progress.over(tag_infos.reverse_ip_tags):
                f.write(str(reverse_ip_tag) + "\n")
    except IOError:
        logger.error(
            "Generate tag report: Can't open file {} for writing.", file_name)


def placer_reports_with_application_graph() -> None:
    """
    Reports that can be produced from placement given a application
    graph's existence.
    """
    placement_report_with_application_graph_by_vertex()
    placement_report_with_application_graph_by_core()


def router_summary_report() -> Optional[RouterSummary]:
    """
    Generates a text file of routing summaries.

    :rtype: RouterSummary
    """
    file_name = os.path.join(
        FecDataView.get_run_dir_path(), _ROUTING_SUMMARY_FILENAME)
    progress = ProgressBar(FecDataView.get_machine().n_chips,
                           "Generating Routing summary report")
    routing_tables = FecDataView.get_uncompressed()
    return _do_router_summary_report(file_name, progress, routing_tables)


def router_compressed_summary_report(
        routing_tables: MulticastRoutingTables) -> Optional[RouterSummary]:
    """
    Generates a text file of routing summaries.

    :param ~pacman.model.routing_tables.MulticastRoutingTables routing_tables:
        The in-operation COMPRESSED routing tables.
    :rtype: RouterSummary
    """
    file_name = os.path.join(
        FecDataView.get_run_dir_path(), _COMPRESSED_ROUTING_SUMMARY_FILENAME)
    progress = ProgressBar(FecDataView.get_machine().n_chips,
                           "Generating Routing summary report")
    return _do_router_summary_report(file_name, progress, routing_tables)


def _do_router_summary_report(
        file_name: str, progress: ProgressBar,
        routing_tables: MulticastRoutingTables) -> Optional[RouterSummary]:
    """
    :param str file_name:
    :param ~spinn_utilities.progress_bar.Progress progress:
    :param ~pacman.model.routing_tables.MulticastRoutingTables routing_tables:
        The compressed or uncompressed tables being reported
    :return: RouterSummary
    """
    time_date_string = time.strftime("%c")
    convert = Router.convert_routing_table_entry_to_spinnaker_route
    try:
        with open(file_name, "w", encoding="utf-8") as f:
            f.write("        Routing Summary Report\n")
            f.write("        ======================\n\n")
            f.write(f"Generated: {time_date_string} "
                    f"for target machine '{FecDataView.get_ipaddress()}'\n\n")

            total_entries = 0
            max_entries = 0
            max_none_defaultable = 0
            max_link_only = 0
            max_spinnaker_routes = 0
            for (x, y) in progress.over(
                    FecDataView.get_machine().chip_coordinates):
                table = routing_tables.get_routing_table_for_chip(x, y)
                if table is not None:
                    entries = table.number_of_entries
                    defaultable = table.number_of_defaultable_entries
                    link_only = 0
                    spinnaker_routes = set()
                    for entry in table.multicast_routing_entries:
                        if not entry.processor_ids:
                            link_only += 1
                        spinnaker_routes.add(convert(entry))
                    f.write(
                        f"Chip {x}:{y} has {entries} entries of which "
                        f"{defaultable} are defaultable and {link_only} link "
                        f"only with {len(spinnaker_routes)} unique spinnaker "
                        "routes\n")
                    total_entries += entries
                    max_entries = max(max_entries, entries)
                    max_none_defaultable = max(
                        max_none_defaultable, entries - defaultable)
                    max_link_only = max(max_link_only, link_only)
                    max_spinnaker_routes = max(
                        max_spinnaker_routes, len(spinnaker_routes))

            f.write(
                f"\nTotal entries {total_entries}, max per chip {max_entries} "
                f"max non-defaultable {max_none_defaultable} "
                f"max link only {max_link_only} "
                f"max unique spinnaker routes {max_spinnaker_routes}\n\n")
            return RouterSummary(
                total_entries, max_entries, max_none_defaultable,
                max_link_only, max_spinnaker_routes)

    except IOError:
        logger.exception(
            "Generate routing summary report: Can't open file {} for writing.",
            file_name)
        return None


def router_report_from_paths() -> None:
    """
    Generates a text file of routing paths.
    """
    file_name = os.path.join(FecDataView.get_run_dir_path(), _ROUTING_FILENAME)
    time_date_string = time.strftime("%c")
    partitions = get_app_partitions()
    try:
        with open(file_name, "w", encoding="utf-8") as f:
            progress = ProgressBar(len(partitions),
                                   "Generating Routing path report")

            f.write("        Edge Routing Report\n")
            f.write("        ===================\n\n")
            f.write(f"Generated: {time_date_string} "
                    f"for target machine '{FecDataView.get_ipaddress()}'\n\n")

            for partition in progress.over(partitions):
                _write_one_router_partition_report(f, partition)
    except IOError:
        logger.exception(
            "Generate routing reports: Can't open file {} for writing.",
            file_name)


def _write_one_router_partition_report(
        f: TextIO, partition: ApplicationEdgePartition):
    """
    :param ~io.FileIO f:
    :param AbstractSingleSourcePartition partition:
    """
    source = partition.pre_vertex
    outgoing = source.splitter.get_out_going_vertices(partition.identifier)
    f.write(f"Source Application vertex {source}, partition"
            f" {partition.identifier}\n")

    routing_infos = FecDataView.get_routing_infos()
    for edge in partition.edges:
        for m_vertex in outgoing:
            r_info = routing_infos.get_routing_info_from_pre_vertex(
                m_vertex, partition.identifier)
<<<<<<< HEAD
            if r_info is None:
                continue
            path = _search_route(source_placement, r_info.key_and_mask)
=======
            path = _search_route(m_vertex, r_info.key_and_mask)
>>>>>>> 332e6d57
            f.write(
                f"    Edge '{edge.label}', "
                f"from vertex: '{edge.pre_vertex.label}' "
                f"to vertex: '{edge.post_vertex.label}'{path}\n")

            # End one entry:
            f.write("\n")


def partitioner_report() -> None:
    """
    Generate report on the partitioning of vertices.
    """
    # Cycle through all vertices, and for each cycle through its vertices.
    # For each vertex, describe its core mapping.
    file_name = os.path.join(
        FecDataView.get_run_dir_path(), _PARTITIONING_FILENAME)
    time_date_string = time.strftime("%c")
    try:
        with open(file_name, "w", encoding="utf-8") as f:
            progress = ProgressBar(FecDataView.get_n_vertices(),
                                   "Generating partitioner report")

            f.write("        Partitioning Information by Vertex\n")
            f.write("        ===============================\n\n")
            f.write(f"Generated: {time_date_string} for target machine "
                    f"'{FecDataView.get_ipaddress()}'\n\n")

            for vertex in progress.over(FecDataView.iterate_vertices()):
                _write_one_vertex_partition(f, vertex)
    except IOError:
        logger.exception(
            "Generate partitioning reports: Can't open file {} for writing.",
            file_name)


def _write_one_vertex_partition(f: TextIO, vertex: ApplicationVertex):
    """
    :param ~io.FileIO f:
    :param ~pacman.model.graphs.application.ApplicationVertex vertex:
    """
    vertex_name = vertex.label
    vertex_model = vertex.__class__.__name__
    num_atoms = vertex.n_atoms
    f.write(f"**** Vertex: '{vertex_name}'\n")
    f.write(f"Model: {vertex_model}\n")
    f.write(f"Pop size: {num_atoms}\n")
    f.write("Machine Vertices:\n")

    # Sort by slice and then by label
    machine_vertices = sorted(vertex.machine_vertices,
                              key=lambda x: x.label)
    machine_vertices = sorted(machine_vertices,
                              key=lambda x: x.vertex_slice.lo_atom)
    for sv in machine_vertices:
        f.write(f"  Slice {sv.vertex_slice}    Vertex {sv.label}\n")
    f.write("\n")


def placement_report_with_application_graph_by_vertex() -> None:
    """
    Generate report on the placement of vertices onto cores by vertex.
    """
    # Cycle through all vertices, and for each cycle through its vertices.
    # For each vertex, describe its core mapping.
    file_name = os.path.join(
        FecDataView.get_run_dir_path(), _PLACEMENT_VTX_GRAPH_FILENAME)
    time_date_string = time.strftime("%c")
    try:
        with open(file_name, "w", encoding="utf-8") as f:
            progress = ProgressBar(FecDataView.get_n_vertices(),
                                   "Generating placement report")

            f.write("        Placement Information by Vertex\n")
            f.write("        ===============================\n\n")
            f.write(f"Generated: {time_date_string} "
                    f"for target machine '{FecDataView.get_ipaddress()}'\n\n")

            for vertex in progress.over(FecDataView.iterate_vertices()):
                _write_one_vertex_application_placement(f, vertex)
    except IOError:
        logger.exception(
            "Generate placement reports: Can't open file {} for writing.",
            file_name)


def _write_one_vertex_application_placement(
        f: TextIO, vertex: ApplicationVertex):
    """
    :param ~io.FileIO f:
    :param ~pacman.model.graphs.application.ApplicationVertex vertex:
    """
    vertex_name = vertex.label
    vertex_model = vertex.__class__.__name__
    num_atoms = vertex.n_atoms
    f.write(f"**** Vertex: '{vertex_name}'\n")
    f.write(f"Model: {vertex_model}\n")
    f.write(f"Pop size: {num_atoms}\n")
    f.write("Machine Vertices:\n")

    # Sort by slice and then by label
    machine_vertices = sorted(vertex.machine_vertices,
                              key=lambda vert: vert.label)
    machine_vertices = sorted(machine_vertices,
                              key=lambda vert: vert.vertex_slice.lo_atom)
    for sv in machine_vertices:
        if isinstance(sv, MachineSpiNNakerLinkVertex):
            f.write("  Slice {} on SpiNNaker Link {}, board {},"
                    " linked to chip {}\n"
                    .format(sv.vertex_slice, sv.spinnaker_link_id,
                            sv.board_address, sv.linked_chip_coordinates))
        elif isinstance(sv, MachineFPGAVertex):
            f.write("  Slice {} on FGPA {}, FPGA link {}, board {},"
                    " linked to chip {}\n"
                    .format(sv.vertex_slice, sv.fpga_id, sv.fpga_link_id,
                            sv.board_address, sv.linked_chip_coordinates))
        else:
            cur_placement = FecDataView.get_placement_of_vertex(sv)
            x, y, p = cur_placement.x, cur_placement.y, cur_placement.p
            f.write(f"  Slice {sv.vertex_slice} on core ({x}, {y}, {p})"
                    f" {sv.label}\n")
    f.write("\n")


def placement_report_with_application_graph_by_core() -> None:
    """
    Generate report on the placement of vertices onto cores by core.
    """
    # File 2: Placement by core.
    # Cycle through all chips and by all cores within each chip.
    # For each core, display what is held on it.
    file_name = os.path.join(
        FecDataView.get_run_dir_path(), _PLACEMENT_CORE_GRAPH_FILENAME)
    time_date_string = time.strftime("%c")
    try:
        machine = FecDataView.get_machine()
        with open(file_name, "w", encoding="utf-8") as f:
            progress = ProgressBar(machine.n_chips,
                                   "Generating placement by core report")

            f.write("        Placement Information by Core\n")
            f.write("        =============================\n\n")
            f.write(f"Generated: {time_date_string} "
                    f"for target machine '{FecDataView.get_ipaddress()}'\n\n")

            for chip in progress.over(machine.chips):
                _write_one_chip_application_placement(f, chip)
    except IOError:
        logger.exception(
            "Generate_placement_reports: Can't open file {} for writing.",
            file_name)


def _write_one_chip_application_placement(f: TextIO, chip: Chip):
    """
    :param ~io.FileIO f:
    :param ~spinn_machine.Chip chip:
    :param ~pacman.model.placements.Placements placements:
    """
    written_header = False
    total_sdram = None
    for placement in FecDataView.iterate_placements_on_core(chip.x, chip.y):
        if not written_header:
            f.write(f"**** Chip: ({chip.x}, {chip.y})\n")
            f.write(f"Application cores: {len(list(chip.processors))}\n")
            written_header = True
        pro_id = placement.p
        vertex = placement.vertex
        app_vertex = vertex.app_vertex
        if app_vertex is not None:
            vertex_label = app_vertex.label
            vertex_model = app_vertex.__class__.__name__
            vertex_atoms = app_vertex.n_atoms
            f.write("  Processor {}: Vertex: '{}', pop size: {}\n".format(
                pro_id, vertex_label, vertex_atoms))
            f.write(f"              Slice: {vertex.vertex_slice}")
            f.write(f"  {vertex.label}\n")
            f.write("              Model: {}\n".format(vertex_model))
        else:
            f.write("  Processor {}: System Vertex: '{}'\n".format(
                pro_id, vertex.label))
            f.write("              Model: {}\n".format(
                vertex.__class__.__name__))

        sdram = vertex.sdram_required
        f.write("              SDRAM required: {}; {} per timestep\n\n"
                .format(sdram.fixed, sdram.per_timestep))
        if total_sdram is None:
            total_sdram = sdram
        else:
            total_sdram += sdram

    if total_sdram is not None:
        f.write("Total SDRAM on chip ({} available): {}; {} per-timestep\n\n"
                .format(chip, total_sdram.fixed,
                        total_sdram.per_timestep))


def sdram_usage_report_per_chip() -> None:
    """
    Reports the SDRAM used per chip.
    """
    file_name = os.path.join(FecDataView.get_run_dir_path(), _SDRAM_FILENAME)
    n_placements = FecDataView.get_n_placements()
    time_date_string = time.strftime("%c")
    progress = ProgressBar(
        (n_placements * 2 + FecDataView.get_machine().n_chips * 2),
        "Generating SDRAM usage report")
    try:
        with open(file_name, "w", encoding="utf-8") as f:
            f.write("        Memory Usage by Core\n")
            f.write("        ====================\n\n")
            f.write(f"Generated: {time_date_string} "
                    f"for target machine '{FecDataView.get_ipaddress()}'\n\n")
            f.write("Planned by partitioner\n")
            f.write("----------------------\n")
            _sdram_usage_report_per_chip_with_timesteps(
                f, FecDataView.get_plan_n_timestep(), progress, False, False)
            f.write("\nActual space reserved on the machine\n")
            f.write("----------------------\n")
            _sdram_usage_report_per_chip_with_timesteps(
                f, FecDataView.get_max_run_time_steps(), progress, True, True)
    except IOError:
        logger.exception("Generate_placement_reports: Can't open file {} for "
                         "writing.", file_name)


def _sdram_usage_report_per_chip_with_timesteps(
        f: TextIO, timesteps: Optional[int], progress: ProgressBar,
        end_progress: bool, details: bool):
    """
    :param ~io.FileIO f:
    :param int timesteps: Either the plan or data timesteps
        depending on which is being reported
    :param ~spinn_utilities.progress_bar.ProgressBar progress:
    :param bool end_progress:
    :param bool details: If True will get costs printed by regions
    """
    f.write(f"Based on {timesteps} timesteps\n\n")
    used_sdram_by_chip = dict()
    placements = sorted(
        FecDataView.iterate_placemements(),
        key=lambda x: x.vertex.label or "")
    for placement in progress.over(placements, False):
        vertex_sdram = placement.vertex.sdram_required
        core_sdram = vertex_sdram.get_total_sdram(timesteps)
        x, y, p = placement.x, placement.y, placement.p
        if details:
            vertex_sdram.report(
                timesteps=timesteps,
                preamble=f"core ({x},{y},{p})", target=f)
        else:
            f.write(
                "SDRAM reqs for core ({},{},{}) is {} KB ({} bytes) for {}\n"
                "".format(x, y, p, int(core_sdram / 1024.0), core_sdram,
                          placement))
        key = (x, y)
        if key not in used_sdram_by_chip:
            used_sdram_by_chip[key] = core_sdram
        else:
            used_sdram_by_chip[key] += core_sdram
    for chip in progress.over(FecDataView.get_machine().chips, end_progress):
        try:
            used_sdram = used_sdram_by_chip[chip.x, chip.y]
            if used_sdram:
                f.write(
                    "**** Chip: ({}, {}) has total memory usage of"
                    " {} KB ({} bytes) out of a max of "
                    "{} KB ({} bytes)\n\n".format(
                        chip.x, chip.y,
                        int(used_sdram / 1024.0), used_sdram,
                        int(chip.sdram / 1024.0), chip.sdram))
        except KeyError:
            # Do Nothing
            pass


def routing_info_report(
        extra_allocations: Iterable[Tuple[ApplicationVertex, str]] = ()):
    """
    Generates a report which says which keys is being allocated to each
    vertex.

    :param extra_allocations:
        Extra vertex/partition ID pairs to report on.
    :type extra_allocations:
        iterable(tuple(~pacman.model.graphs.application.ApplicationVertex,str))
    """
    file_name = os.path.join(FecDataView.get_run_dir_path(), _VIRTKEY_FILENAME)
    routing_infos = FecDataView.get_routing_infos()
    try:
        with open(file_name, "w", encoding="utf-8") as f:
            vertex_partitions = OrderedSet(
                (p.pre_vertex, p.identifier)
                for p in FecDataView.iterate_partitions())
            vertex_partitions.update(extra_allocations)
            progress = ProgressBar(len(vertex_partitions),
                                   "Generating Routing info report")
            for pre_vert, part_id in progress.over(vertex_partitions):
                _write_vertex_virtual_keys(f, pre_vert, part_id, routing_infos)
    except IOError:
        logger.exception("generate virtual key space information report: "
                         "Can't open file {} for writing.", file_name)


def _write_vertex_virtual_keys(
        f: TextIO, pre_vertex: ApplicationVertex, part_id: str,
        routing_infos: RoutingInfo):
    """
    :param ~io.FileIO f:
    :param ~pacman.model.graphs.application.ApplicationVertex pre_vertex:
    :param str part_id:
    :param ~pacman.model.routing_info.RoutingInfo routing_infos:
    """
    rinfo = routing_infos.get_routing_info_from_pre_vertex(
        pre_vertex, part_id)
    # Might be None if the partition has no outgoing vertices e.g. a Poisson
    # source replaced by SDRAM comms
    if rinfo is not None:
        f.write(f"Vertex: {pre_vertex}\n")
        f.write("    Partition: {}, Routing Info: {}\n".format(
            part_id, rinfo.key_and_mask))
        for m_vertex in pre_vertex.splitter.get_out_going_vertices(part_id):
            r_info = routing_infos.get_routing_info_from_pre_vertex(
                m_vertex, part_id)
            if r_info is not None:
                f.write("    Machine Vertex: {}, Slice: {}, Routing Info: {}\n"
                        .format(m_vertex, m_vertex.vertex_slice,
                                r_info.key_and_mask))


def router_report_from_router_tables() -> None:
    """
    Report the uncompressed routing tables.
    """
    top_level_folder = os.path.join(
        FecDataView.get_run_dir_path(), _ROUTING_TABLE_DIR)
    routing_tables = FecDataView.get_uncompressed().routing_tables
    if not os.path.exists(top_level_folder):
        os.mkdir(top_level_folder)
    progress = ProgressBar(routing_tables, "Generating Router table report")
    for routing_table in progress.over(routing_tables):
        if routing_table.number_of_entries:
            generate_routing_table(routing_table, top_level_folder)


def router_report_from_compressed_router_tables(
        routing_tables: MulticastRoutingTables):
    """
    Report the compressed routing tables.

    :param ~pacman.model.routing_tables.MulticastRoutingTables routing_tables:
        the compressed routing tables
    """
    top_level_folder = os.path.join(
        FecDataView.get_run_dir_path(), _C_ROUTING_TABLE_DIR)
    if not os.path.exists(top_level_folder):
        os.mkdir(top_level_folder)
    progress = ProgressBar(routing_tables.routing_tables,
                           "Generating compressed router table report")
    for routing_table in progress.over(routing_tables.routing_tables):
        if routing_table.number_of_entries:
            generate_routing_table(routing_table, top_level_folder)


def generate_routing_table(
        routing_table: AbstractMulticastRoutingTable, top_level_folder: str):
    """
    :param routing_table: The routing table to describe
    :type routing_table:
        ~pacman.model.routing_tables.AbstractMulticastRoutingTable
    :param str top_level_folder:
    """
    file_name = "routing_table_{}_{}.rpt".format(
        routing_table.x, routing_table.y)
    file_path = os.path.join(top_level_folder, file_name)
    try:
        with open(file_path, "w", encoding="utf-8") as f:
            f.write("Router contains {} entries\n".format(
                routing_table.number_of_entries))

            f.write("{: <5s} {: <10s} {: <10s} {: <10s} {: <7s} {}\n".format(
                "Index", "Key", "Mask", "Route", "Default", "[Cores][Links]"))
            f.write(
                "{:-<5s} {:-<10s} {:-<10s} {:-<10s} {:-<7s} {:-<14s}\n".format(
                    "", "", "", "", "", ""))
            line_format = "{: >5d} {}\n"

            entry_count = 0
            n_defaultable = 0
            for entry in routing_table.multicast_routing_entries:
                index = entry_count & _LOWER_16_BITS
                entry_str = line_format.format(index, format_route(entry))
                entry_count += 1
                if entry.defaultable:
                    n_defaultable += 1
                f.write(entry_str)
            f.write(f"{n_defaultable} Defaultable entries\n")
    except IOError:
        logger.exception("Generate_placement_reports: Can't open file"
                         " {} for writing.", file_path)


def _compression_ratio(uncompressed: int, compressed: int) -> float:
    """
    Get the compression ratio, as a percentage.

    :param int uncompressed:
    :param int compressed:
    :rtype: float
    """
    if uncompressed == 0:
        return 0
    return (uncompressed - compressed) / float(uncompressed) * 100


def generate_comparison_router_report(
        compressed_routing_tables: MulticastRoutingTables):
    """
    Make a report on comparison of the compressed and uncompressed
    routing tables.

    :param compressed_routing_tables: the compressed routing tables
    :type compressed_routing_tables:
        ~pacman.model.routing_tables.MulticastRoutingTables
    """
    routing_tables = FecDataView.get_uncompressed().routing_tables
    file_name = os.path.join(
        FecDataView.get_run_dir_path(), _COMPARED_FILENAME)
    try:
        with open(file_name, "w", encoding="utf-8") as f:
            progress = ProgressBar(
                routing_tables,
                "Generating comparison of router table report")
            total_uncompressed = 0
            total_compressed = 0
            max_compressed = 0
            uncompressed_for_max = 0
            for table in progress.over(routing_tables):
                x, y = table.x, table.y
                compressed_table = compressed_routing_tables.\
                    get_routing_table_for_chip(x, y)
                if compressed_table is None:
                    f.write(f"No compressed table at {x}:{y}; not compared!\n")
                    continue
                n_entries_uncompressed = table.number_of_entries
                total_uncompressed += n_entries_uncompressed
                n_entries_compressed = compressed_table.number_of_entries
                total_compressed += n_entries_compressed
                ratio = _compression_ratio(
                    n_entries_uncompressed, n_entries_compressed)
                f.write(
                    f"Uncompressed table at {x}:{y} has "
                    f"{n_entries_uncompressed} entries whereas compressed "
                    f"table has {n_entries_compressed} entries. This is a "
                    f"decrease of {ratio}%\n")
                if max_compressed < n_entries_compressed:
                    max_compressed = n_entries_compressed
                    uncompressed_for_max = n_entries_uncompressed
            if total_uncompressed > 0:
                ratio = _compression_ratio(
                    total_uncompressed, total_compressed)
                f.write(
                    f"\nTotal has {total_uncompressed} entries whereas "
                    f"compressed tables have {total_compressed} entries. "
                    f"This is an average decrease of {ratio}%\n")
                ratio = _compression_ratio(
                    uncompressed_for_max, max_compressed)
                f.write(
                    f"Worst case has {uncompressed_for_max} entries whereas "
                    f"compressed tables have {max_compressed} entries. This "
                    f"is a decrease of {ratio}%\n")
    except IOError:
        logger.exception(
            "Generate router comparison reports: "
            "Can't open file {} for writing.", file_name)


<<<<<<< HEAD
def _search_route(
        source_placement: Placement, key_and_mask: BaseKeyAndMask):
=======
def _search_route(source_vertex, key_and_mask):
>>>>>>> 332e6d57
    """
    :param ~pacman.model.graphs.machine.MachineVertex source_vertex:
    :param ~pacman.model.routing_info.BaseKeyAndMask key_and_mask:
    :rtype: tuple(str, int)
    """
    # Create text for starting point
<<<<<<< HEAD
    vertex = source_placement.vertex
    if isinstance(vertex, MachineSpiNNakerLinkVertex):
        text = "        Virtual SpiNNaker Link on {}:{}:{} -> ".format(
            source_placement.x, source_placement.y, source_placement.p)
        spinn_link = FecDataView.get_machine().get_spinnaker_link_with_id(
            vertex.spinnaker_link_id)
        chip = FecDataView.get_chip_at(
            spinn_link.connected_chip_x, spinn_link.connected_chip_y)
    elif isinstance(vertex, MachineFPGAVertex):
        text = "        Virtual FPGA Link on {}:{}:{} -> ".format(
            source_placement.x, source_placement.y, source_placement.p)
        fpga_link = FecDataView.get_machine().get_fpga_link_with_id(
            vertex.fpga_id, vertex.fpga_link_id)
        chip = FecDataView.get_chip_at(
            fpga_link.connected_chip_x, fpga_link.connected_chip_y)
    else:
        chip = source_placement.chip
=======
    machine = FecDataView.get_machine()
    text = ""
    if isinstance(source_vertex, MachineSpiNNakerLinkVertex):
        slink = machine.get_spinnaker_link_with_id(
            source_vertex.spinnaker_link_id)
        x = slink.connected_chip_x
        y = slink.connected_chip_y
        text = f"        Virtual SpiNNaker Link {x}:{y} -> "
    elif isinstance(source_vertex, MachineFPGAVertex):
        flink = machine.get_fpga_link_with_id(
            source_vertex.fpga_id, source_vertex.fpga_link_id)
        x = flink.connected_chip_x
        y = flink.connected_chip_y
        text = f"        Virtual FPGA Link {x}:{y}-> "
    else:
        source_placement = FecDataView.get_placement_of_vertex(source_vertex)
        x = source_placement.x
        y = source_placement.y
>>>>>>> 332e6d57
        text = "        {}:{}:{} -> ".format(
            source_placement.x, source_placement.y, source_placement.p)

    # If the destination is virtual, replace with the real destination chip
    text += _recursive_trace_to_destinations(
        chip, key_and_mask, pre_space="        ")
    return text


# Locates the destinations of a route
def _recursive_trace_to_destinations(
        chip: Chip, key_and_mask: BaseKeyAndMask, pre_space: str) -> str:
    """
    Recursively search though routing tables till no more entries are
    registered with this key

    :param ~spinn_machine.Chip chip:
    :param ~pacman.model.routing_info.BaseKeyAndMask key_and_mask:
    :rtype: str
    """
    text = f"-> Chip {chip.x}:{chip.y}"
    routing_tables = FecDataView.get_uncompressed()
    table = routing_tables.get_routing_table_for_chip(chip.x, chip.y)
    entry = _locate_routing_entry(table, key_and_mask.key)
<<<<<<< HEAD
    new_pre_space = pre_space + (" " * len(text))
    first = True
    for link_id in entry.link_ids:
        if not first:
            text += f"\n{pre_space}"
        link = chip.router.get_link(link_id)
        if link is None:
            text += f" -> ({link_id}) !!! no link !!!"
            continue
        text += f"-> {link}"
        text += _recursive_trace_to_destinations(
            FecDataView.get_chip_at(link.destination_x, link.destination_y),
            key_and_mask, new_pre_space)
        first = False
=======
    if entry is None:
        text += " -> No Entry"
    else:
        new_pre_space = pre_space + (" " * len(text))
        first = True
        for link_id in entry.link_ids:
            if not first:
                text += f"\n{pre_space}"
            link = chip.router.get_link(link_id)
            text += f"-> {link}"
            if link is not None:
                text += _recursive_trace_to_destinations(
                    link.destination_x, link.destination_y, key_and_mask,
                    new_pre_space)
            first = False
>>>>>>> 332e6d57

    return text


def _locate_routing_entry(
        current_router: Optional[AbstractMulticastRoutingTable],
        key: int) -> MulticastRoutingEntry:
    """
    Locate the entry from the router based off the edge

    :param ~spinn_machine.MulticastRoutingTable current_router:
        the current router being used in the trace
    :param int key: the key being used by the source placement
    :return: the routing table entry
    :rtype: ~spinn_machine.MulticastRoutingEntry
    :raise PacmanRoutingException:
        when there is no entry located on this router.
    """
<<<<<<< HEAD
    if current_router is not None:
        for entry in current_router.multicast_routing_entries:
            if entry.mask & key == entry.routing_entry_key:
                return entry
    raise PacmanRoutingException("no entry located")
=======
    for entry in current_router.multicast_routing_entries:
        if entry.mask & key == entry.routing_entry_key:
            return entry
    return None
>>>>>>> 332e6d57
<|MERGE_RESOLUTION|>--- conflicted
+++ resolved
@@ -19,17 +19,11 @@
 from spinn_utilities.ordered_set import OrderedSet
 from spinn_utilities.progress_bar import ProgressBar
 from spinn_utilities.log import FormatAdapter
-<<<<<<< HEAD
 from spinn_machine import Chip, MulticastRoutingEntry, Router
-from pacman.exceptions import PacmanRoutingException
 from pacman.model.graphs.application import (
     ApplicationEdgePartition, ApplicationVertex)
-=======
-from spinn_machine import Router
->>>>>>> 332e6d57
 from pacman.model.graphs.machine import (
     MachineFPGAVertex, MachineSpiNNakerLinkVertex)
-from pacman.model.placements import Placement
 from pacman.model.routing_tables import (
     AbstractMulticastRoutingTable, MulticastRoutingTables)
 from pacman.model.routing_info import BaseKeyAndMask, RoutingInfo
@@ -38,6 +32,7 @@
 from pacman.utilities.algorithm_utilities.routes_format import format_route
 from spinn_front_end_common.data import FecDataView
 from .router_summary import RouterSummary
+from pacman.model.graphs.machine import MachineVertex
 
 logger = FormatAdapter(logging.getLogger(__name__))
 
@@ -228,13 +223,9 @@
         for m_vertex in outgoing:
             r_info = routing_infos.get_routing_info_from_pre_vertex(
                 m_vertex, partition.identifier)
-<<<<<<< HEAD
             if r_info is None:
                 continue
-            path = _search_route(source_placement, r_info.key_and_mask)
-=======
             path = _search_route(m_vertex, r_info.key_and_mask)
->>>>>>> 332e6d57
             f.write(
                 f"    Edge '{edge.label}', "
                 f"from vertex: '{edge.pre_vertex.label}' "
@@ -713,39 +704,17 @@
             "Can't open file {} for writing.", file_name)
 
 
-<<<<<<< HEAD
 def _search_route(
-        source_placement: Placement, key_and_mask: BaseKeyAndMask):
-=======
-def _search_route(source_vertex, key_and_mask):
->>>>>>> 332e6d57
+        source_vertex: MachineVertex, key_and_mask: BaseKeyAndMask) -> str:
     """
     :param ~pacman.model.graphs.machine.MachineVertex source_vertex:
     :param ~pacman.model.routing_info.BaseKeyAndMask key_and_mask:
     :rtype: tuple(str, int)
     """
     # Create text for starting point
-<<<<<<< HEAD
-    vertex = source_placement.vertex
-    if isinstance(vertex, MachineSpiNNakerLinkVertex):
-        text = "        Virtual SpiNNaker Link on {}:{}:{} -> ".format(
-            source_placement.x, source_placement.y, source_placement.p)
-        spinn_link = FecDataView.get_machine().get_spinnaker_link_with_id(
-            vertex.spinnaker_link_id)
-        chip = FecDataView.get_chip_at(
-            spinn_link.connected_chip_x, spinn_link.connected_chip_y)
-    elif isinstance(vertex, MachineFPGAVertex):
-        text = "        Virtual FPGA Link on {}:{}:{} -> ".format(
-            source_placement.x, source_placement.y, source_placement.p)
-        fpga_link = FecDataView.get_machine().get_fpga_link_with_id(
-            vertex.fpga_id, vertex.fpga_link_id)
-        chip = FecDataView.get_chip_at(
-            fpga_link.connected_chip_x, fpga_link.connected_chip_y)
-    else:
-        chip = source_placement.chip
-=======
     machine = FecDataView.get_machine()
     text = ""
+    # If the destination is virtual, replace with the real destination chip
     if isinstance(source_vertex, MachineSpiNNakerLinkVertex):
         slink = machine.get_spinnaker_link_with_id(
             source_vertex.spinnaker_link_id)
@@ -762,13 +731,11 @@
         source_placement = FecDataView.get_placement_of_vertex(source_vertex)
         x = source_placement.x
         y = source_placement.y
->>>>>>> 332e6d57
         text = "        {}:{}:{} -> ".format(
             source_placement.x, source_placement.y, source_placement.p)
 
-    # If the destination is virtual, replace with the real destination chip
     text += _recursive_trace_to_destinations(
-        chip, key_and_mask, pre_space="        ")
+        machine[x, y], key_and_mask, pre_space="        ")
     return text
 
 
@@ -787,22 +754,6 @@
     routing_tables = FecDataView.get_uncompressed()
     table = routing_tables.get_routing_table_for_chip(chip.x, chip.y)
     entry = _locate_routing_entry(table, key_and_mask.key)
-<<<<<<< HEAD
-    new_pre_space = pre_space + (" " * len(text))
-    first = True
-    for link_id in entry.link_ids:
-        if not first:
-            text += f"\n{pre_space}"
-        link = chip.router.get_link(link_id)
-        if link is None:
-            text += f" -> ({link_id}) !!! no link !!!"
-            continue
-        text += f"-> {link}"
-        text += _recursive_trace_to_destinations(
-            FecDataView.get_chip_at(link.destination_x, link.destination_y),
-            key_and_mask, new_pre_space)
-        first = False
-=======
     if entry is None:
         text += " -> No Entry"
     else:
@@ -812,20 +763,23 @@
             if not first:
                 text += f"\n{pre_space}"
             link = chip.router.get_link(link_id)
+            if link is None:
+                text += f" -> ({link_id}) !!! no link !!!"
+                continue
             text += f"-> {link}"
             if link is not None:
                 text += _recursive_trace_to_destinations(
-                    link.destination_x, link.destination_y, key_and_mask,
-                    new_pre_space)
+                    FecDataView.get_chip_at(
+                        link.destination_x, link.destination_y),
+                    key_and_mask, new_pre_space)
             first = False
->>>>>>> 332e6d57
 
     return text
 
 
 def _locate_routing_entry(
         current_router: Optional[AbstractMulticastRoutingTable],
-        key: int) -> MulticastRoutingEntry:
+        key: int) -> Optional[MulticastRoutingEntry]:
     """
     Locate the entry from the router based off the edge
 
@@ -837,15 +791,8 @@
     :raise PacmanRoutingException:
         when there is no entry located on this router.
     """
-<<<<<<< HEAD
     if current_router is not None:
         for entry in current_router.multicast_routing_entries:
             if entry.mask & key == entry.routing_entry_key:
                 return entry
-    raise PacmanRoutingException("no entry located")
-=======
-    for entry in current_router.multicast_routing_entries:
-        if entry.mask & key == entry.routing_entry_key:
-            return entry
-    return None
->>>>>>> 332e6d57
+    return None