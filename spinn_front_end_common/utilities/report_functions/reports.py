# Copyright (c) 2017 The University of Manchester
#
# Licensed under the Apache License, Version 2.0 (the "License");
# you may not use this file except in compliance with the License.
# You may obtain a copy of the License at
#
#     https://www.apache.org/licenses/LICENSE-2.0
#
# Unless required by applicable law or agreed to in writing, software
# distributed under the License is distributed on an "AS IS" BASIS,
# WITHOUT WARRANTIES OR CONDITIONS OF ANY KIND, either express or implied.
# See the License for the specific language governing permissions and
# limitations under the License.

import logging
import os
import time
from spinn_utilities.progress_bar import ProgressBar
from spinn_utilities.log import FormatAdapter
from spinn_machine import Router
from pacman import exceptions
from pacman.model.graphs.machine import (
    MachineFPGAVertex, MachineSpiNNakerLinkVertex)
from pacman.utilities.algorithm_utilities.routing_algorithm_utilities import (
    get_app_partitions)
from pacman.utilities.algorithm_utilities.routes_format import format_route
from spinn_front_end_common.data import FecDataView
from .router_summary import RouterSummary

logger = FormatAdapter(logging.getLogger(__name__))

_LINK_LABELS = {0: 'E', 1: 'NE', 2: 'N', 3: 'W', 4: 'SW', 5: 'S'}

_C_ROUTING_TABLE_DIR = "compressed_routing_tables_generated"
_COMPARED_FILENAME = "comparison_of_compressed_uncompressed_routing_tables.rpt"
_COMPRESSED_ROUTING_SUMMARY_FILENAME = "compressed_routing_summary.rpt"
_PARTITIONING_FILENAME = "partitioned_by_vertex.rpt"
_PLACEMENT_VTX_GRAPH_FILENAME = "placement_by_vertex_using_graph.rpt"
_PLACEMENT_VTX_SIMPLE_FILENAME = "placement_by_vertex_without_graph.rpt"
_PLACEMENT_CORE_GRAPH_FILENAME = "placement_by_core_using_graph.rpt"
_PLACEMENT_CORE_SIMPLE_FILENAME = "placement_by_core_without_graph.rpt"
_ROUTING_FILENAME = "edge_routing_info.rpt"
_ROUTING_SUMMARY_FILENAME = "routing_summary.rpt"
_ROUTING_TABLE_DIR = "routing_tables_generated"
_SDRAM_FILENAME = "chip_sdram_usage_by_core.rpt"
_TAGS_FILENAME = "tags.rpt"
_VIRTKEY_FILENAME = "virtual_key_space_information_report.rpt"

_LOWER_16_BITS = 0xFFFF


def tag_allocator_report():
    """
    Reports the tags that are being used by the tool chain for this
    simulation.
    """
    tag_infos = FecDataView.get_tags()
    file_name = os.path.join(FecDataView.get_run_dir_path(), _TAGS_FILENAME)
    try:
        with open(file_name, "w", encoding="utf-8") as f:
            progress = ProgressBar(
                len(list(tag_infos.ip_tags)) +
                len(list(tag_infos.reverse_ip_tags)),
                "Reporting Tags")
            for ip_tag in progress.over(tag_infos.ip_tags, False):
                f.write(str(ip_tag) + "\n")
            for reverse_ip_tag in progress.over(tag_infos.reverse_ip_tags):
                f.write(str(reverse_ip_tag) + "\n")
    except IOError:
        logger.error(
            "Generate tag report: Can't open file {} for writing.", file_name)


def placer_reports_with_application_graph():
    """
    Reports that can be produced from placement given a application
    graph's existence.
    """
    placement_report_with_application_graph_by_vertex()
    placement_report_with_application_graph_by_core()


def router_summary_report():
    """
    Generates a text file of routing summaries.

    :rtype: RouterSummary
    """
    file_name = os.path.join(
        FecDataView.get_run_dir_path(), _ROUTING_SUMMARY_FILENAME)
    progress = ProgressBar(FecDataView.get_machine().n_chips,
                           "Generating Routing summary report")
    routing_tables = FecDataView.get_uncompressed()
    return _do_router_summary_report(file_name, progress, routing_tables)


def router_compressed_summary_report(routing_tables):
    """
    Generates a text file of routing summaries.

    :param ~pacman.model.routing_tables.MulticastRoutingTables routing_tables:
        The in-operation COMPRESSED routing tables.
    :rtype: RouterSummary
    """
    file_name = os.path.join(
        FecDataView.get_run_dir_path(), _COMPRESSED_ROUTING_SUMMARY_FILENAME)
    progress = ProgressBar(FecDataView.get_machine().n_chips,
                           "Generating Routing summary report")
    return _do_router_summary_report(file_name, progress, routing_tables)


def _do_router_summary_report(file_name, progress, routing_tables):
    """
    :param str file_name:
    :param ~spinn_utilities.progress_bar.Progress progress:
    :param ~pacman.model.routing_tables.MulticastRoutingTables routing_tables:
        The compressed or uncompressed tables being reported
    :return: RouterSummary
    """
    time_date_string = time.strftime("%c")
    convert = Router.convert_routing_table_entry_to_spinnaker_route
    try:
        with open(file_name, "w", encoding="utf-8") as f:
            f.write("        Routing Summary Report\n")
            f.write("        ======================\n\n")
            f.write(f"Generated: {time_date_string} "
                    f"for target machine '{FecDataView.get_ipaddress()}'\n\n")

            total_entries = 0
            max_entries = 0
            max_none_defaultable = 0
            max_link_only = 0
            max_spinnaker_routes = 0
            for (x, y) in progress.over(
                    FecDataView.get_machine().chip_coordinates):
                table = routing_tables.get_routing_table_for_chip(x, y)
                if table is not None:
                    entries = table.number_of_entries
                    defaultable = table.number_of_defaultable_entries
                    link_only = 0
                    spinnaker_routes = set()
                    for entry in table.multicast_routing_entries:
                        if not entry.processor_ids:
                            link_only += 1
                        spinnaker_routes.add(convert(entry))
                    f.write(
                        f"Chip {x}:{y} has {entries} entries of which "
                        f"{defaultable} are defaultable and {link_only} link "
                        f"only with {len(spinnaker_routes)} unique spinnaker "
                        "routes\n")
                    total_entries += entries
                    max_entries = max(max_entries, entries)
                    max_none_defaultable = max(
                        max_none_defaultable, entries - defaultable)
                    max_link_only = max(max_link_only, link_only)
                    max_spinnaker_routes = max(
                        max_spinnaker_routes, len(spinnaker_routes))

            f.write(
                f"\nTotal entries {total_entries}, max per chip {max_entries} "
                f"max non-defaultable {max_none_defaultable} "
                f"max link only {max_link_only} "
                f"max unique spinnaker routes {max_spinnaker_routes}\n\n")
            return RouterSummary(
                total_entries, max_entries, max_none_defaultable,
                max_link_only, max_spinnaker_routes)

    except IOError:
        logger.exception(
            "Generate routing summary report: Can't open file {} for writing.",
            file_name)


def router_report_from_paths():
    """
    Generates a text file of routing paths.
    """
    file_name = os.path.join(FecDataView.get_run_dir_path(), _ROUTING_FILENAME)
    time_date_string = time.strftime("%c")
    partitions = get_app_partitions()
    try:
        with open(file_name, "w", encoding="utf-8") as f:
            progress = ProgressBar(len(partitions),
                                   "Generating Routing path report")

            f.write("        Edge Routing Report\n")
            f.write("        ===================\n\n")
            f.write(f"Generated: {time_date_string} "
                    f"for target machine '{FecDataView.get_ipaddress()}'\n\n")

            for partition in progress.over(partitions):
                _write_one_router_partition_report(f, partition)
    except IOError:
        logger.exception(
            "Generate routing reports: Can't open file {} for writing.",
            file_name)


def _write_one_router_partition_report(f, partition):
    """
    :param ~io.FileIO f:
    :param AbstractSingleSourcePartition partition:
    """
    source = partition.pre_vertex
    outgoing = source.splitter.get_out_going_vertices(partition.identifier)
    f.write(f"Source Application vertex {source}, partition"
            f" {partition.identifier}\n")

    routing_infos = FecDataView.get_routing_infos()
    for edge in partition.edges:
        for m_vertex in outgoing:
            source_placement = FecDataView.get_placement_of_vertex(m_vertex)
            r_info = routing_infos.get_routing_info_from_pre_vertex(
                m_vertex, partition.identifier)
            path = _search_route(source_placement, r_info.key_and_mask)
            f.write(
                f"    Edge '{edge.label}', "
                f"from vertex: '{edge.pre_vertex.label}' "
                f"to vertex: '{edge.post_vertex.label}'{path}\n")

            # End one entry:
            f.write("\n")


def partitioner_report():
    """
    Generate report on the partitioning of vertices.
    """
    # Cycle through all vertices, and for each cycle through its vertices.
    # For each vertex, describe its core mapping.
    file_name = os.path.join(
        FecDataView.get_run_dir_path(), _PARTITIONING_FILENAME)
    time_date_string = time.strftime("%c")
    try:
        with open(file_name, "w", encoding="utf-8") as f:
            progress = ProgressBar(FecDataView.get_n_vertices(),
                                   "Generating partitioner report")

            f.write("        Partitioning Information by Vertex\n")
            f.write("        ===============================\n\n")
            f.write(f"Generated: {time_date_string} for target machine "
                    f"'{FecDataView.get_ipaddress()}'\n\n")

            for vertex in progress.over(FecDataView.iterate_vertices()):
                _write_one_vertex_partition(f, vertex)
    except IOError:
        logger.exception(
            "Generate partitioning reports: Can't open file {} for writing.",
            file_name)


def _write_one_vertex_partition(f, vertex):
    """
    :param ~io.FileIO f:
    :param ~pacman.model.graphs.application.ApplicationVertex vertex:
    """
    vertex_name = vertex.label
    vertex_model = vertex.__class__.__name__
    num_atoms = vertex.n_atoms
    f.write(f"**** Vertex: '{vertex_name}'\n")
    f.write(f"Model: {vertex_model}\n")
    f.write(f"Pop size: {num_atoms}\n")
    f.write("Machine Vertices:\n")

    # Sort by slice and then by label
    machine_vertices = sorted(vertex.machine_vertices,
                              key=lambda x: x.label)
    machine_vertices = sorted(machine_vertices,
                              key=lambda x: x.vertex_slice.lo_atom)
    for sv in machine_vertices:
        f.write(f"  Slice {sv.vertex_slice}    Vertex {sv.label}\n")
    f.write("\n")


def placement_report_with_application_graph_by_vertex():
    """
    Generate report on the placement of vertices onto cores by vertex.
    """
    # Cycle through all vertices, and for each cycle through its vertices.
    # For each vertex, describe its core mapping.
    file_name = os.path.join(
        FecDataView.get_run_dir_path(), _PLACEMENT_VTX_GRAPH_FILENAME)
    time_date_string = time.strftime("%c")
    try:
        with open(file_name, "w", encoding="utf-8") as f:
            progress = ProgressBar(FecDataView.get_n_vertices(),
                                   "Generating placement report")

            f.write("        Placement Information by Vertex\n")
            f.write("        ===============================\n\n")
            f.write(f"Generated: {time_date_string} "
                    f"for target machine '{FecDataView.get_ipaddress()}'\n\n")

            for vertex in progress.over(FecDataView.iterate_vertices()):
                _write_one_vertex_application_placement(f, vertex)
    except IOError:
        logger.exception(
            "Generate placement reports: Can't open file {} for writing.",
            file_name)


def _write_one_vertex_application_placement(f, vertex):
    """
    :param ~io.FileIO f:
    :param ~pacman.model.graphs.application.ApplicationVertex vertex:
    """
    vertex_name = vertex.label
    vertex_model = vertex.__class__.__name__
    num_atoms = vertex.n_atoms
    f.write(f"**** Vertex: '{vertex_name}'\n")
    f.write(f"Model: {vertex_model}\n")
    f.write(f"Pop size: {num_atoms}\n")
    f.write("Machine Vertices:\n")

    # Sort by slice and then by label
    machine_vertices = sorted(vertex.machine_vertices,
                              key=lambda vert: vert.label)
    machine_vertices = sorted(machine_vertices,
                              key=lambda vert: vert.vertex_slice.lo_atom)
    for sv in machine_vertices:
        if isinstance(sv, MachineSpiNNakerLinkVertex):
            f.write("  Slice {} on SpiNNaker Link {}, board {},"
                    " linked to chip {}\n"
                    .format(sv.vertex_slice, sv.spinnaker_link_id,
                            sv.board_address, sv.linked_chip_coordinates))
        elif isinstance(sv, MachineFPGAVertex):
            f.write("  Slice {} on FGPA {}, FPGA link {}, board {},"
                    " linked to chip {}\n"
                    .format(sv.vertex_slice, sv.fpga_id, sv.fpga_link_id,
                            sv.board_address, sv.linked_chip_coordinates))
        else:
            cur_placement = FecDataView.get_placement_of_vertex(sv)
            x, y, p = cur_placement.x, cur_placement.y, cur_placement.p
<<<<<<< HEAD
            f.write(f"  Slice {sv.vertex_slice} on core ({x}, {y}, {p})\n")
=======
            f.write(f"  Slice {sv.vertex_slice} on core ({x}, {y}, {p})"
                    f" {sv.label}\n")
>>>>>>> c3f0bd63
    f.write("\n")


def placement_report_with_application_graph_by_core():
    """
    Generate report on the placement of vertices onto cores by core.
    """
    # File 2: Placement by core.
    # Cycle through all chips and by all cores within each chip.
    # For each core, display what is held on it.
    file_name = os.path.join(
        FecDataView.get_run_dir_path(), _PLACEMENT_CORE_GRAPH_FILENAME)
    time_date_string = time.strftime("%c")
    try:
        machine = FecDataView.get_machine()
        with open(file_name, "w", encoding="utf-8") as f:
            progress = ProgressBar(machine.n_chips,
                                   "Generating placement by core report")

            f.write("        Placement Information by Core\n")
            f.write("        =============================\n\n")
            f.write(f"Generated: {time_date_string} "
                    f"for target machine '{FecDataView.get_ipaddress()}'\n\n")

            for chip in progress.over(machine.chips):
                _write_one_chip_application_placement(f, chip)
    except IOError:
        logger.exception(
            "Generate_placement_reports: Can't open file {} for writing.",
            file_name)


def _write_one_chip_application_placement(f, chip):
    """
    :param ~io.FileIO f:
    :param ~spinn_machine.Chip chip:
    :param ~pacman.model.placements.Placements placements:
    """
    written_header = False
    total_sdram = None
    for placement in FecDataView.iterate_placements_on_core(chip.x, chip.y):
        if not written_header:
            f.write(f"**** Chip: ({chip.x}, {chip.y})\n")
            f.write(f"Application cores: {len(list(chip.processors))}\n")
            written_header = True
        pro_id = placement.p
        vertex = placement.vertex
        app_vertex = vertex.app_vertex
        if app_vertex is not None:
            vertex_label = app_vertex.label
            vertex_model = app_vertex.__class__.__name__
            vertex_atoms = app_vertex.n_atoms
            f.write("  Processor {}: Vertex: '{}', pop size: {}\n".format(
                pro_id, vertex_label, vertex_atoms))
            f.write(f"              Slice: {vertex.vertex_slice}")
            f.write(f"  {vertex.label}\n")
            f.write("              Model: {}\n".format(vertex_model))
        else:
            f.write("  Processor {}: System Vertex: '{}'\n".format(
                pro_id, vertex.label))
            f.write("              Model: {}\n".format(
                vertex.__class__.__name__))

        sdram = vertex.sdram_required
        f.write("              SDRAM required: {}; {} per timestep\n\n"
                .format(sdram.fixed, sdram.per_timestep))
        if total_sdram is None:
            total_sdram = sdram
        else:
            total_sdram += sdram

    if total_sdram is not None:
        f.write("Total SDRAM on chip ({} available): {}; {} per-timestep\n\n"
                .format(chip, total_sdram.fixed,
                        total_sdram.per_timestep))


def sdram_usage_report_per_chip():
    """
    Reports the SDRAM used per chip.
    """
    file_name = os.path.join(FecDataView.get_run_dir_path(), _SDRAM_FILENAME)
    n_placements = FecDataView.get_n_placements()
    time_date_string = time.strftime("%c")
    progress = ProgressBar(
        (n_placements * 2 + FecDataView.get_machine().n_chips * 2),
        "Generating SDRAM usage report")
    try:
        with open(file_name, "w", encoding="utf-8") as f:
            f.write("        Memory Usage by Core\n")
            f.write("        ====================\n\n")
            f.write(f"Generated: {time_date_string} "
                    f"for target machine '{FecDataView.get_ipaddress()}'\n\n")
            f.write("Planned by partitioner\n")
            f.write("----------------------\n")
            _sdram_usage_report_per_chip_with_timesteps(
                f, FecDataView.get_plan_n_timestep(), progress, False, False)
            f.write("\nActual space reserved on the machine\n")
            f.write("----------------------\n")
            _sdram_usage_report_per_chip_with_timesteps(
                f, FecDataView.get_max_run_time_steps(), progress, True, True)
    except IOError:
        logger.exception("Generate_placement_reports: Can't open file {} for "
                         "writing.", file_name)


def _sdram_usage_report_per_chip_with_timesteps(
        f, timesteps, progress, end_progress, details):
    """
    :param ~io.FileIO f:
    :param int timesteps: Either the plan or data timesteps
        depending on which is being reported
    :param ~spinn_utilities.progress_bar.ProgressBar progress:
    :param bool end_progress:
    :param bool details: If True will get costs printed by regions
    """
    f.write(f"Based on {timesteps} timesteps\n\n")
    used_sdram_by_chip = dict()
    placements = sorted(
        FecDataView.iterate_placemements(), key=lambda x: x.vertex.label)
    for placement in progress.over(placements, False):
        vertex_sdram = placement.vertex.sdram_required
        core_sdram = vertex_sdram.get_total_sdram(timesteps)
        x, y, p = placement.x, placement.y, placement.p
        if details:
            vertex_sdram.report(
                timesteps=timesteps,
                preamble=f"core ({x},{y},{p})", target=f)
        else:
            f.write(
                "SDRAM reqs for core ({},{},{}) is {} KB ({} bytes) for {}\n"
                "".format(x, y, p, int(core_sdram / 1024.0), core_sdram,
                          placement))
        key = (x, y)
        if key not in used_sdram_by_chip:
            used_sdram_by_chip[key] = core_sdram
        else:
            used_sdram_by_chip[key] += core_sdram
    for chip in progress.over(FecDataView.get_machine().chips, end_progress):
        try:
            used_sdram = used_sdram_by_chip[chip.x, chip.y]
            if used_sdram:
                f.write(
                    "**** Chip: ({}, {}) has total memory usage of"
                    " {} KB ({} bytes) out of a max of "
                    "{} KB ({} bytes)\n\n".format(
                        chip.x, chip.y,
                        int(used_sdram / 1024.0), used_sdram,
                        int(chip.sdram / 1024.0), chip.sdram))
        except KeyError:
            # Do Nothing
            pass


def routing_info_report(extra_allocations):
    """
    Generates a report which says which keys is being allocated to each
    vertex.
    """
    file_name = os.path.join(FecDataView.get_run_dir_path(), _VIRTKEY_FILENAME)
    routing_infos = FecDataView.get_routing_infos()
    try:
        with open(file_name, "w", encoding="utf-8") as f:
            vertex_partitions = set(
                (p.pre_vertex, p.identifier)
                for p in FecDataView.iterate_partitions())
            vertex_partitions.update(extra_allocations)
            progress = ProgressBar(len(vertex_partitions),
                                   "Generating Routing info report")
            for pre_vert, part_id in progress.over(vertex_partitions):
                _write_vertex_virtual_keys(f, pre_vert, part_id, routing_infos)
            progress.end()
    except IOError:
        logger.exception("generate virtual key space information report: "
                         "Can't open file {} for writing.", file_name)


def _write_vertex_virtual_keys(f, pre_vertex, part_id, routing_infos):
    """
    :param ~io.FileIO f:
    :param ~pacman.model.graphs.application.ApplicationVertex pre_vertex:
    :param str part_id:
    :param ~pacman.model.routing_info.RoutingInfo routing_infos:
    :param ~spinn_utilities.progress_bar.ProgressBar progress:
    """
    rinfo = routing_infos.get_routing_info_from_pre_vertex(
        pre_vertex, part_id)
    # Might be None if the partition has no outgoing vertices e.g. a Poisson
    # source replaced by SDRAM comms
    if rinfo is not None:
        f.write(f"Vertex: {pre_vertex}\n")
        f.write("    Partition: {}, Routing Info: {}\n".format(
            part_id, rinfo.key_and_mask))
        for m_vertex in pre_vertex.splitter.get_out_going_vertices(part_id):
            r_info = routing_infos.get_routing_info_from_pre_vertex(
                m_vertex, part_id)
            if r_info is not None:
                f.write("    Machine Vertex: {}, Slice: {}, Routing Info: {}\n"
                        .format(m_vertex, m_vertex.vertex_slice,
                                r_info.key_and_mask))


def router_report_from_router_tables():
    """
    Report the uncompressed routing tables.
    """
    top_level_folder = os.path.join(
        FecDataView.get_run_dir_path(), _ROUTING_TABLE_DIR)
    routing_tables = FecDataView.get_uncompressed().routing_tables
    if not os.path.exists(top_level_folder):
        os.mkdir(top_level_folder)
    progress = ProgressBar(routing_tables, "Generating Router table report")
    for routing_table in progress.over(routing_tables):
        if routing_table.number_of_entries:
            generate_routing_table(routing_table, top_level_folder)


def router_report_from_compressed_router_tables(routing_tables):
    """
    Report the compressed routing tables.

    :param ~pacman.model.routing_tables.MulticastRoutingTables routing_tables:
        the compressed routing tables
    """
    top_level_folder = os.path.join(
        FecDataView.get_run_dir_path(), _C_ROUTING_TABLE_DIR)
    if not os.path.exists(top_level_folder):
        os.mkdir(top_level_folder)
    progress = ProgressBar(routing_tables.routing_tables,
                           "Generating compressed router table report")
    for routing_table in progress.over(routing_tables.routing_tables):
        if routing_table.number_of_entries:
            generate_routing_table(routing_table, top_level_folder)


def generate_routing_table(routing_table, top_level_folder):
    """
    :param routing_table: The routing table to describe
    :type routing_table:
        ~pacman.model.routing_tables.AbstractMulticastRoutingTable
    :param str top_level_folder:
    """
    file_name = "routing_table_{}_{}.rpt".format(
        routing_table.x, routing_table.y)
    file_path = os.path.join(top_level_folder, file_name)
    try:
        with open(file_path, "w", encoding="utf-8") as f:
            f.write("Router contains {} entries\n".format(
                routing_table.number_of_entries))

            f.write("{: <5s} {: <10s} {: <10s} {: <10s} {: <7s} {}\n".format(
                "Index", "Key", "Mask", "Route", "Default", "[Cores][Links]"))
            f.write(
                "{:-<5s} {:-<10s} {:-<10s} {:-<10s} {:-<7s} {:-<14s}\n".format(
                    "", "", "", "", "", ""))
            line_format = "{: >5d} {}\n"

            entry_count = 0
            n_defaultable = 0
            for entry in routing_table.multicast_routing_entries:
                index = entry_count & _LOWER_16_BITS
                entry_str = line_format.format(index, format_route(entry))
                entry_count += 1
                if entry.defaultable:
                    n_defaultable += 1
                f.write(entry_str)
            f.write(f"{n_defaultable} Defaultable entries\n")
    except IOError:
        logger.exception("Generate_placement_reports: Can't open file"
                         " {} for writing.", file_path)


def _compression_ratio(uncompressed, compressed):
    """
    Get the compression ratio, as a percentage.

    :param int uncompressed:
    :param int compressed:
    :rtype: float
    """
    if uncompressed == 0:
        return 0
    return (uncompressed - compressed) / float(uncompressed) * 100


def generate_comparison_router_report(compressed_routing_tables):
    """
    Make a report on comparison of the compressed and uncompressed
    routing tables.

    :param compressed_routing_tables: the compressed routing tables
    :type compressed_routing_tables:
        ~pacman.model.routing_tables.MulticastRoutingTables
    """
    routing_tables = FecDataView.get_uncompressed().routing_tables
    file_name = os.path.join(
        FecDataView.get_run_dir_path(), _COMPARED_FILENAME)
    try:
        with open(file_name, "w", encoding="utf-8") as f:
            progress = ProgressBar(
                routing_tables,
                "Generating comparison of router table report")
            total_uncompressed = 0
            total_compressed = 0
            max_compressed = 0
            uncompressed_for_max = 0
            for table in progress.over(routing_tables):
                x = table.x
                y = table.y
                compressed_table = compressed_routing_tables.\
                    get_routing_table_for_chip(x, y)
                n_entries_uncompressed = table.number_of_entries
                total_uncompressed += n_entries_uncompressed
                n_entries_compressed = compressed_table.number_of_entries
                total_compressed += n_entries_compressed
                ratio = _compression_ratio(
                    n_entries_uncompressed, n_entries_compressed)
                f.write(
                    f"Uncompressed table at {x}:{y} has "
                    f"{n_entries_uncompressed} entries whereas compressed "
                    f"table has {n_entries_compressed} entries. This is a "
                    f"decrease of {ratio}%\n")
                if max_compressed < n_entries_compressed:
                    max_compressed = n_entries_compressed
                    uncompressed_for_max = n_entries_uncompressed
            if total_uncompressed > 0:
                ratio = _compression_ratio(
                    total_uncompressed, total_compressed)
                f.write(
                    f"\nTotal has {total_uncompressed} entries whereas "
                    f"compressed tables have {total_compressed} entries. "
                    f"This is an average decrease of {ratio}%\n")
                ratio = _compression_ratio(
                    uncompressed_for_max, max_compressed)
                f.write(
                    f"Worst case has {uncompressed_for_max} entries whereas "
                    f"compressed tables have {max_compressed} entries. This "
                    f"is a decrease of {ratio}%\n")
    except IOError:
        logger.exception(
            "Generate router comparison reports: "
            "Can't open file {} for writing.", file_name)


def _search_route(source_placement, key_and_mask):
    """
    :param ~pacman.model.placements.Placement source_placement:
    :param ~pacman.model.routing_info.BaseKeyAndMask key_and_mask:
    :rtype: tuple(str, int)
    """
    # Create text for starting point
    machine = FecDataView.get_machine()
    source_vertex = source_placement.vertex
    text = ""
    if isinstance(source_vertex, MachineSpiNNakerLinkVertex):
        text = "        Virtual SpiNNaker Link on {}:{}:{} -> ".format(
            source_placement.x, source_placement.y, source_placement.p)
        slink = machine.get_spinnaker_link_with_id(
            source_vertex.spinnaker_link_id)
        x = slink.connected_chip_x
        y = slink.connected_chip_y
    elif isinstance(source_vertex, MachineFPGAVertex):
        text = "        Virtual FPGA Link on {}:{}:{} -> ".format(
            source_placement.x, source_placement.y, source_placement.p)
        flink = machine.get_fpga_link_with_id(
            source_vertex.fpga_id, source_vertex.fpga_link_id)
        x = flink.connected_chip_x
        y = flink.connected_chip_y
    else:
        x = source_placement.x
        y = source_placement.y
        text = "        {}:{}:{} -> ".format(
            source_placement.x, source_placement.y, source_placement.p)

    # If the destination is virtual, replace with the real destination chip
    text += _recursive_trace_to_destinations(
        x, y, key_and_mask, pre_space="        ")
    return text


# Locates the destinations of a route
def _recursive_trace_to_destinations(
        chip_x, chip_y, key_and_mask, pre_space):
    """
    Recursively search though routing tables till no more entries are
    registered with this key

    :param int chip_x:
    :param int chip_y
    :param ~pacman.model.routing_info.BaseKeyAndMask key_and_mask:
    :rtype: str
    """
    chip = FecDataView.get_chip_at(chip_x, chip_y)

    text = f"-> Chip {chip_x}:{chip_y}"
    routing_tables = FecDataView.get_uncompressed()
    table = routing_tables.get_routing_table_for_chip(chip_x, chip_y)
    entry = _locate_routing_entry(table, key_and_mask.key)
    new_pre_space = pre_space + (" " * len(text))
    first = True
    for link_id in entry.link_ids:
        if not first:
            text += f"\n{pre_space}"
        link = chip.router.get_link(link_id)
        text += f"-> {link}"
        text += _recursive_trace_to_destinations(
            link.destination_x, link.destination_y, key_and_mask,
            new_pre_space)
        first = False

    return text


def _locate_routing_entry(current_router, key):
    """
    Locate the entry from the router based off the edge

    :param ~spinn_machine.MulticastRoutingTable current_router:
        the current router being used in the trace
    :param int key: the key being used by the source placement
    :return: the routing table entry
    :rtype: ~spinn_machine.MulticastRoutingEntry
    :raise PacmanRoutingException:
        when there is no entry located on this router.
    """
    for entry in current_router.multicast_routing_entries:
        if entry.mask & key == entry.routing_entry_key:
            return entry
    raise exceptions.PacmanRoutingException("no entry located")<|MERGE_RESOLUTION|>--- conflicted
+++ resolved
@@ -331,12 +331,8 @@
         else:
             cur_placement = FecDataView.get_placement_of_vertex(sv)
             x, y, p = cur_placement.x, cur_placement.y, cur_placement.p
-<<<<<<< HEAD
-            f.write(f"  Slice {sv.vertex_slice} on core ({x}, {y}, {p})\n")
-=======
             f.write(f"  Slice {sv.vertex_slice} on core ({x}, {y}, {p})"
                     f" {sv.label}\n")
->>>>>>> c3f0bd63
     f.write("\n")
 
 
