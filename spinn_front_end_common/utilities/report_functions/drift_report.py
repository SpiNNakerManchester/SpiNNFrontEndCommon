--- conflicted
+++ resolved
@@ -13,13 +13,9 @@
 # limitations under the License.
 import os
 import logging
-from typing import TextIO
 from spinn_utilities.progress_bar import ProgressBar
 from spinn_utilities.config_holder import get_config_bool
 from spinn_utilities.log import FormatAdapter
-from spinn_machine import Chip
-from spinnman.messages.spinnaker_boot import SystemVariableDefinition
-from spinnman.transceiver import Transceiver
 from spinn_front_end_common.data import FecDataView
 
 # The fixed point position for drift readings
@@ -32,10 +28,13 @@
     """
     A report on the clock drift as reported by each chip
     """
-    ethernet_only = get_config_bool("Reports", "drift_report_ethernet_only")
+    ethernet_only = get_config_bool(
+            "Reports", "drift_report_ethernet_only")
     machine = FecDataView.get_machine()
     eth_chips = machine.ethernet_connected_chips
-    n_chips = len(eth_chips) if ethernet_only else machine.n_chips
+    n_chips = machine.n_chips
+    if ethernet_only:
+        n_chips = len(eth_chips)
 
     # create file path
     directory_name = os.path.join(
@@ -54,49 +53,20 @@
             writer.write("\n")
 
     # create the progress bar for end users
-    with ProgressBar(n_chips, "Writing clock drift report") as progress:
-        # iterate over ethernet chips and then the chips on that board
-        txrx = FecDataView.get_transceiver()
-        with open(directory_name, "a", encoding="utf-8") as writer:
-            if ethernet_only:
-<<<<<<< HEAD
-                for eth_chip in progress.over(eth_chips):
-                    __write_drift(txrx, eth_chip, writer)
-            else:
-                for eth_chip in eth_chips:
-                    last_drift = None
-                    for chip in progress.over(machine.get_chips_by_ethernet(
-                            eth_chip.x, eth_chip.y), finish_at_end=False):
-                        drift = __write_drift(txrx, chip, writer)
-                        if last_drift is None:
-                            last_drift = drift
-                        elif last_drift != drift:
-                            logger.warning(
-                                "On board {}, chip {}, {} is not in sync"
-                                " ({} vs {})",
-                                eth_chip.ip_address, chip.x, chip.y,
-                                drift, last_drift)
-            writer.write("\n")
+    progress = ProgressBar(n_chips, "Writing clock drift report")
 
-
-def __write_drift(txrx: Transceiver, chip: Chip, writer: TextIO):
-    # pylint: disable=protected-access
-    drift = txrx._get_sv_data(
-        chip.x, chip.y, SystemVariableDefinition.clock_drift)
-    # Swap endianness!
-    drift_i = struct.unpack("<i", struct.pack("<I", drift))[0]
-    # Convert from unusual fixed-point format
-    drift_f = drift_i / (1 << 17)
-    writer.write(f'"{drift_f}",')
-    return drift_f
-=======
+    # iterate over ethernet chips and then the chips on that board
+    txrx = FecDataView.get_transceiver()
+    with open(directory_name, "a", encoding="utf-8") as writer:
+        if ethernet_only:
+            for eth_chip in progress.over(eth_chips):
                 drift = txrx.get_clock_drift(eth_chip.x, eth_chip.y)
                 writer.write(f'"{drift}",')
-                progress.update()
-            else:
+        else:
+            for eth_chip in eth_chips:
                 last_drift = None
-                for chip in machine.get_chips_by_ethernet(
-                        eth_chip.x, eth_chip.y):
+                for chip in progress.over(machine.get_chips_by_ethernet(
+                        eth_chip.x, eth_chip.y), finish_at_end=False):
                     drift = txrx.get_clock_drift(chip.x, chip.y)
                     writer.write(f'"{drift}",')
                     if last_drift is None:
@@ -107,6 +77,4 @@
                             " ({} vs {})",
                             eth_chip.ip_address, chip.x, chip.y,
                             drift, last_drift)
-                    progress.update()
-        writer.write("\n")
->>>>>>> 332e6d57
+        writer.write("\n")