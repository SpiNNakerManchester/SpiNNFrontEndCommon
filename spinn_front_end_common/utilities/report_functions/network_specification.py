# Copyright (c) 2017-2019 The University of Manchester
#
# This program is free software: you can redistribute it and/or modify
# it under the terms of the GNU General Public License as published by
# the Free Software Foundation, either version 3 of the License, or
# (at your option) any later version.
#
# This program is distributed in the hope that it will be useful,
# but WITHOUT ANY WARRANTY; without even the implied warranty of
# MERCHANTABILITY or FITNESS FOR A PARTICULAR PURPOSE.  See the
# GNU General Public License for more details.
#
# You should have received a copy of the GNU General Public License
# along with this program.  If not, see <http://www.gnu.org/licenses/>.

import logging
import os.path
from spinn_utilities.log import FormatAdapter
from spinn_front_end_common.utilities.globals_variables import (
    report_default_directory)
from spinn_front_end_common.utility_models import WrapperApplicationVertex

logger = FormatAdapter(logging.getLogger(__name__))

_FILENAME = "network_specification.rpt"


def network_specification(graph):
    """ Generate report on the user's network specification.

    :param ApplicationGraph graph: the graph generated from the tools
    :rtype: None
    """
    filename = os.path.join(report_default_directory(), _FILENAME)
    try:
        with open(filename, "w") as f:
            f.write("*** Vertices:\n")
            for vertex in graph.vertices:
                _write_report(f, vertex, graph)
    except IOError:
        logger.exception("Generate_placement_reports: Can't open file {}"
                         " for writing.", filename)


<<<<<<< HEAD
    @staticmethod
    def _write_report(f, vertex, graph):
        """
        :param ~io.FileIO f:
        :param vertex:
        :type vertex: ApplicationVertex or MachineVertex
        :param ApplicationGraph graph:
        """
        if isinstance(vertex, WrapperApplicationVertex):
            f.write("(Wrapped)Vertex {}, model: {}\n".format(
                vertex.label, vertex.machine_vertex.__class__.__name__))
        else:
            f.write("Vertex {}, size: {}, model: {}\n".format(
                vertex.label, vertex.n_atoms, vertex.__class__.__name__))
=======
def _write_report(f, vertex, graph):
    """
    :param ~io.FileIO f:
    :param vertex:
    :type vertex: ApplicationVertex or MachineVertex
    :param ApplicationGraph graph:
    """
    if isinstance(vertex, ApplicationVertex):
        f.write("Vertex {}, size: {}, model: {}\n".format(
            vertex.label, vertex.n_atoms, vertex.__class__.__name__))
    else:
        f.write("Vertex {}, model: {}\n".format(
            vertex.label, vertex.__class__.__name__))
>>>>>>> 67684c04

    f.write("    Constraints:\n")
    for constraint in vertex.constraints:
        f.write("        {}\n".format(
            str(constraint)))

    f.write("    Outgoing Edge Partitions:\n")
    for partition in graph.get_outgoing_edge_partitions_starting_at_vertex(
            vertex):
        f.write("    Partition {}:\n".format(
            partition.identifier))
        for edge in partition.edges:
            f.write("        Edge: {}, From {} to {}, model: {}\n".format(
                edge.label, edge.pre_vertex.label,
                edge.post_vertex.label, edge.__class__.__name__))
    f.write("\n")<|MERGE_RESOLUTION|>--- conflicted
+++ resolved
@@ -42,22 +42,7 @@
                          " for writing.", filename)
 
 
-<<<<<<< HEAD
-    @staticmethod
-    def _write_report(f, vertex, graph):
-        """
-        :param ~io.FileIO f:
-        :param vertex:
-        :type vertex: ApplicationVertex or MachineVertex
-        :param ApplicationGraph graph:
-        """
-        if isinstance(vertex, WrapperApplicationVertex):
-            f.write("(Wrapped)Vertex {}, model: {}\n".format(
-                vertex.label, vertex.machine_vertex.__class__.__name__))
-        else:
-            f.write("Vertex {}, size: {}, model: {}\n".format(
-                vertex.label, vertex.n_atoms, vertex.__class__.__name__))
-=======
+@staticmethod
 def _write_report(f, vertex, graph):
     """
     :param ~io.FileIO f:
@@ -65,13 +50,12 @@
     :type vertex: ApplicationVertex or MachineVertex
     :param ApplicationGraph graph:
     """
-    if isinstance(vertex, ApplicationVertex):
+    if isinstance(vertex, WrapperApplicationVertex):
+        f.write("(Wrapped)Vertex {}, model: {}\n".format(
+            vertex.label, vertex.machine_vertex.__class__.__name__))
+    else:
         f.write("Vertex {}, size: {}, model: {}\n".format(
             vertex.label, vertex.n_atoms, vertex.__class__.__name__))
-    else:
-        f.write("Vertex {}, model: {}\n".format(
-            vertex.label, vertex.__class__.__name__))
->>>>>>> 67684c04
 
     f.write("    Constraints:\n")
     for constraint in vertex.constraints:
