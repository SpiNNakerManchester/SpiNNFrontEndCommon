--- conflicted
+++ resolved
@@ -29,35 +29,8 @@
 
 
 class EnergyReport(object):
-<<<<<<< HEAD
-    """ Creates a report about the approximate total energy consumed by a\
-        SpiNNaker job execution. **Callable.**
-
-    :param ~pacman.model.placements.Placements placements: the placements
-    :param ~spinn_machine.Machine machine: the machine
-    :param str report_default_directory: location for reports
-    :param int version: version of machine
-    :param str spalloc_server: spalloc server IP
-    :param str remote_spinnaker_url: remote SpiNNaker URL
-    :param int time_scale_factor: the time scale factor
-    :param list(ProvenanceDataItem) pacman_provenance: the PACMAN provenance
-    :param list(ProvenanceDataItem) router_provenance: the router provenance
-    :param ~pacman.model.graphs.machine.MachineGraph machine_graph:
-        the machine graph
-    :param int total_simtime_in_us: total time run for in us
-    :param BufferManager buffer_manager: the buffer manager
-    :param int mapping_time: time taken by the mapping process
-    :param int load_time: the time taken by the load process
-    :param int execute_time: the time taken by the execute time process
-    :param int dsg_time: the time taken by the DSG time
-    :param int extraction_time: the time taken by data extraction time
-    :param MachineAllocationController machine_allocation_controller:
-        the machine controller for spalloc
-    :rtype: None
-=======
     """ This class creates a report about the approximate total energy\
         consumed by a SpiNNaker job execution.
->>>>>>> 87748530
     """
 
     __slots__ = (
@@ -70,16 +43,6 @@
     _DETAILED_FILENAME = "detailed_energy_report.rpt"
     _SUMMARY_FILENAME = "summary_energy_report.rpt"
 
-<<<<<<< HEAD
-    def __call__(
-            self, placements, machine, report_default_directory, version,
-            spalloc_server, remote_spinnaker_url, time_scale_factor,
-            pacman_provenance, router_provenance, machine_graph,
-            total_simtime_in_us, buffer_manager, mapping_time, load_time,
-            execute_time,  dsg_time, extraction_time,
-            machine_allocation_controller=None):
-
-=======
     def __init__(self, report_default_directory, version, spalloc_server,
                  remote_spinnaker_url, time_scale_factor):
         """
@@ -95,17 +58,17 @@
         self.__time_scale_factor = time_scale_factor
 
     def write_energy_report(
-            self, placements, machine, runtime, buffer_manager, power_used):
+            self, placements, machine, total_simtime_in_us, buffer_manager,
+            power_used):
         """ Writes the report.
 
         :param ~pacman.model.placements.Placements placements: the placements
         :param ~spinn_machine.Machine machine: the machine
-        :param int runtime:
+        :param int total_simtime_in_us: total time run for in us
         :param BufferManager buffer_manager:
         :param PowerUsed power_used:
         :rtype: None
         """
->>>>>>> 87748530
         # pylint: disable=too-many-arguments, too-many-locals
         if buffer_manager is None:
             logger.info("Skipping Energy report as no buffer_manager set")
@@ -120,11 +83,8 @@
             self.__report_dir, self._SUMMARY_FILENAME)
 
         # figure runtime in milliseconds with time scale factor
-<<<<<<< HEAD
-        runtime_total_ms = total_simtime_in_us / US_TO_MS * time_scale_factor
-=======
-        runtime_total_ms = runtime * self.__time_scale_factor
->>>>>>> 87748530
+        runtime_total_ms = \
+            total_simtime_in_us / US_TO_MS * self.__time_scale_factor
 
         # create detailed report
         with open(detailed_report, "w") as f:
