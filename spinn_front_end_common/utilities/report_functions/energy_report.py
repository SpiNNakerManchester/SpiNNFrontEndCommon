# Copyright (c) 2017-2019 The University of Manchester
#
# This program is free software: you can redistribute it and/or modify
# it under the terms of the GNU General Public License as published by
# the Free Software Foundation, either version 3 of the License, or
# (at your option) any later version.
#
# This program is distributed in the hope that it will be useful,
# but WITHOUT ANY WARRANTY; without even the implied warranty of
# MERCHANTABILITY or FITNESS FOR A PARTICULAR PURPOSE.  See the
# GNU General Public License for more details.
#
# You should have received a copy of the GNU General Public License
# along with this program.  If not, see <http://www.gnu.org/licenses/>.

from __future__ import division
import logging
import os
from spinn_front_end_common.utility_models import ChipPowerMonitorMachineVertex
from spinn_front_end_common.utilities.constants import US_TO_MS
from spinn_front_end_common.utilities.exceptions import ConfigurationException
from spinn_front_end_common.utilities.helpful_functions import (
    convert_time_diff_to_total_milliseconds)

logger = logging.getLogger(__name__)


class EnergyReport(object):
    """ Creates a report about the approximate total energy consumed by a\
        SpiNNaker job execution. **Callable.**

    :param ~pacman.model.placements.Placements placements: the placements
    :param ~spinn_machine.Machine machine: the machine
    :param str report_default_directory: location for reports
    :param int version: version of machine
    :param str spalloc_server: spalloc server IP
    :param str remote_spinnaker_url: remote SpiNNaker URL
    :param int time_scale_factor: the time scale factor
    :param int machine_time_step: the machine time step
    :param list(ProvenanceDataItem) pacman_provenance: the PACMAN provenance
    :param list(ProvenanceDataItem) router_provenance: the router provenance
    :param ~pacman.model.graphs.machine.MachineGraph machine_graph:
        the machine graph
    :param BufferManager buffer_manager: the buffer manager
    :param int mapping_time: time taken by the mapping process
    :param int load_time: the time taken by the load process
    :param int execute_time: the time taken by the execute time process
    :param int dsg_time: the time taken by the DSG time
    :param int extraction_time: the time taken by data extraction time
    :param MachineAllocationController machine_allocation_controller:
        the machine controller for spalloc
    :rtype: None
    """

    #: given from Indar's measurements
    MILLIWATTS_PER_FPGA = 0.000584635

    #: stated in papers (SpiNNaker: A 1-W 18 core system-on-Chip for
    #: Massively-Parallel Neural Network Simulation)
    JOULES_PER_SPIKE = 0.000000000800

    #: stated in papers (SpiNNaker: A 1-W 18 core system-on-Chip for
    #: Massively-Parallel Neural Network Simulation)
    MILLIWATTS_PER_IDLE_CHIP = 0.000360

    #: stated in papers (SpiNNaker: A 1-W 18 core system-on-Chip for
    #: Massively-Parallel Neural Network Simulation)
    MILLIWATTS_PER_CHIP_ACTIVE_OVERHEAD = 0.001 - MILLIWATTS_PER_IDLE_CHIP

    #: converter between joules to kilowatt hours
    JOULES_TO_KILOWATT_HOURS = 3600000

    #: measured from the real power meter and timing between
    #: the photos for a days powered off
    MILLIWATTS_FOR_FRAME_IDLE_COST = 0.117

    #: measured from the loading of the column and extrapolated
    MILLIWATTS_PER_FRAME_ACTIVE_COST = 0.154163558

    #: measured from the real power meter and timing between the photos
    #: for a day powered off
    MILLIWATTS_FOR_BOXED_48_CHIP_FRAME_IDLE_COST = 0.0045833333

    # TODO needs filling in
    MILLIWATTS_PER_UNBOXED_48_CHIP_FRAME_IDLE_COST = 0.01666667

    # TODO verify this is correct when doing multiboard comms
    N_MONITORS_ACTIVE_DURING_COMMS = 2

    # energy report file name
    _DETAILED_FILENAME = "detailed_energy_report.rpt"
    _SUMMARY_FILENAME = "summary_energy_report.rpt"

    def __call__(
            self, placements, machine, report_default_directory, version,
            spalloc_server, remote_spinnaker_url, time_scale_factor,
            pacman_provenance, router_provenance, machine_graph,
            total_simtime_in_us, buffer_manager, mapping_time, load_time,
            execute_time,  dsg_time, extraction_time,
            machine_allocation_controller=None):
<<<<<<< HEAD
        """
        :param placements: the placements
        :param machine: the machine
        :param report_default_directory: location for reports
        :param version: version of machine
        :param spalloc_server: spalloc server IP
        :param remote_spinnaker_url: remote SpiNNaker URL
        :param time_scale_factor: the time scale factor
        :param pacman_provenance: the PACMAN provenance
        :param router_provenance: the router provenance
        :param machine_graph: the machine graph
        :param total_simtime_in_us: total simtime in us
        :param buffer_manager: the buffer manager
        :param mapping_time: time taken by the mapping process
        :param load_time: the time taken by the load process
        :param execute_time: the time taken by the execute time process
        :param dsg_time: the time taken by the DSG time
        :param extraction_time: the time taken by data extraction time
        :param machine_allocation_controller: \
            the machine controller for spalloc
        :rtype: None
        """
=======
>>>>>>> 005880d0
        # pylint: disable=too-many-arguments, too-many-locals
        if buffer_manager is None:
            logger.info("Skipping Energy report as no buffer_manager set")
            return

        # detailed report path
        detailed_report = os.path.join(
            report_default_directory, self._DETAILED_FILENAME)

        # summary report path
        summary_report = os.path.join(
            report_default_directory, self._SUMMARY_FILENAME)

        # overall time taken up
        total_time = (
            execute_time + load_time + extraction_time + dsg_time +
            mapping_time)

        # total time the machine was booted
        total_booted_time = execute_time + load_time + extraction_time

        # figure runtime in milliseconds with time scale factor
        runtime_total_ms = total_simtime_in_us / US_TO_MS * time_scale_factor

        # create detailed report
        with open(detailed_report, "w") as f:
            active_chip_cost, fpga_cost_total, fpga_cost_runtime, \
                packet_cost, mapping_cost, load_time_cost, \
                data_extraction_cost, dsg_cost, router_cooling_runtime_cost = \
                self._write_detailed_report(
                    placements, machine, version, spalloc_server,
                    remote_spinnaker_url, pacman_provenance, router_provenance,
                    dsg_time, buffer_manager, f, load_time, mapping_time,
                    total_booted_time, machine_allocation_controller,
                    runtime_total_ms)

        # create summary report
        with open(summary_report, "w") as f:
            self._write_summary_report(
                active_chip_cost, fpga_cost_total, fpga_cost_runtime,
                packet_cost, mapping_cost, load_time_cost,
                data_extraction_cost, runtime_total_ms, f,
                mapping_time, load_time, dsg_time, dsg_cost,
                extraction_time, total_time, total_booted_time,
                router_cooling_runtime_cost)

    @staticmethod
    def _write_summary_report(
            active_chip_cost, fpga_cost_total, fpga_cost_runtime, packet_cost,
            mapping_cost, load_time_cost, data_extraction_cost,
            runtime_total_ms, f, mapping_time, load_time,
            dsg_time, dsg_cost, extraction_time, total_time,
            total_booted_time, router_cooling_runtime_cost):
        """ Write summary file

        :param active_chip_cost: active chip cost
        :param fpga_cost_total: FPGA cost over all booted time
        :param fpga_cost_runtime: FPGA cost during runtime
        :param mapping_time: the time taken by the mapping process in ms
        :param mapping_cost: the energy used by the mapping process
        :param packet_cost: packet cost
        :param load_time_cost: load time cost
        :param data_extraction_cost: data extraction cost
        :param runtime_total_ms: \
            Runtime with time scale factor taken into account
        :param f: file writer
        :rtype: None
        """
        # pylint: disable=too-many-arguments, too-many-locals

        # total the energy costs
        total_joules = (
            active_chip_cost + fpga_cost_total + packet_cost + mapping_cost +
            load_time_cost + data_extraction_cost + dsg_cost +
            fpga_cost_runtime + router_cooling_runtime_cost)

        # deduce wattage from the runtime
        total_watts = total_joules / (total_time / 1000)

        # figure total kilowatt hour
        kilowatt_hours = total_joules / EnergyReport.JOULES_TO_KILOWATT_HOURS

        # write summary data
        f.write("Summary energy file\n-------------------\n\n")
        f.write(
            "Energy used by chips during runtime is {} Joules (over {} "
            "milliseconds)\n".format(active_chip_cost, runtime_total_ms))
        f.write(
            "Energy used by FPGAs is {} Joules (over the entire time the "
            "machine was booted {} milliseconds)\n".format(
                fpga_cost_total, total_booted_time))
        f.write(
            "Energy used by FPGAs is {} Joules (over the runtime period of "
            "{} milliseconds)\n".format(
                fpga_cost_runtime, runtime_total_ms))
        f.write(
            "Energy used by outside router / cooling during the runtime "
            "period is {} Joules\n".format(router_cooling_runtime_cost))
        f.write(
            "Energy used by packet transmissions is {} Joules (over {} "
            "milliseconds)\n".format(packet_cost, total_time))
        f.write(
            "Energy used during the mapping process is {} Joules (over {} "
            "milliseconds)\n".format(mapping_cost, mapping_time))
        f.write(
            "Energy used by the data generation process is {} Joules (over {} "
            "milliseconds)\n".format(dsg_cost, dsg_time))
        f.write(
            "Energy used during the loading process is {} Joules (over {} "
            "milliseconds)\n".format(load_time_cost, load_time))
        f.write(
            "Energy used during the data extraction process is {} Joules "
            "(over {} milliseconds\n".format(
                data_extraction_cost, extraction_time))
        f.write(
            "Total energy used by the simulation over {} milliseconds is:\n"
            "     {} Joules, or\n"
            "     {} estimated average Watts, or\n"
            "     {} kWh\n".format(
                total_time, total_joules, total_watts, kilowatt_hours))

    def _write_detailed_report(
            self, placements, machine, version, spalloc_server,
            remote_spinnaker_url,
            pacman_provenance, router_provenance, dsg_time,
            buffer_manager, f, load_time, mapping_time,
            total_booted_time, machine_allocation_controller,
            runtime_total_ms):
        """ Write detailed report and calculate costs

        :param placements: placements
        :param machine: machine representation
        :param version: machine version
        :param spalloc_server: spalloc server
        :param remote_spinnaker_url: remote SpiNNaker URL
        :param pacman_provenance: provenance generated by PACMAN
        :param router_provenance: provenance generated by the router
        :param buffer_manager: buffer manager
        :param f: file writer
        :param total_booted_time: time in milliseconds where machine is booted
        :param machine_allocation_controller:
        :param runtime_total_ms: \
            total runtime with time scale factor taken into account
        :return: machine_active_cost, machine_idle_chips_cost, \
            fpga_cost, packet_cost, load_time_cost, extraction_time_cost
        :rtype: tuple(float,float,float,float,float,float)
        """
        # pylint: disable=too-many-arguments, too-many-locals

        # write warning about accuracy etc
        self._write_warning(f)

        # figure active chips
        active_chips = set()
        for placement in placements:
            if not isinstance(placement.vertex, ChipPowerMonitorMachineVertex):
                active_chips.add(machine.get_chip_at(placement.x, placement.y))

        # figure out packet cost
        packet_cost = self._router_packet_cost(router_provenance, f)

        # figure FPGA cost over all booted and during runtime cost
        fpga_cost_total, fpga_cost_runtime = self._calculate_fpga_cost(
            machine, version, spalloc_server, remote_spinnaker_url,
            total_booted_time, f, runtime_total_ms)

        # figure how many frames are using, as this is a constant cost of
        # routers, cooling etc
        n_frames = self._calculate_n_frames(
            machine, machine_allocation_controller)

        # figure load time cost
        load_time_cost = self._calculate_load_time_cost(
            pacman_provenance, machine, f, load_time, active_chips, n_frames)

        # figure the down time idle cost for mapping
        mapping_cost = self._calculate_power_down_cost(
            mapping_time, machine, machine_allocation_controller, version,
            n_frames)

        # figure the down time idle cost for DSG
        dsg_cost = self._calculate_power_down_cost(
            dsg_time, machine, machine_allocation_controller, version,
            n_frames)

        # figure extraction time cost
        extraction_time_cost = self._calculate_data_extraction_time_cost(
            pacman_provenance, machine, f, active_chips, n_frames)

        # figure out active chips idle time
        machine_active_cost = 0.0
        for chip in active_chips:
            machine_active_cost += self._calculate_chips_active_cost(
                chip, placements, buffer_manager, f, runtime_total_ms)

        # figure out router idle cost during runtime
        router_cooling_runtime_cost = (
            runtime_total_ms * n_frames * self.MILLIWATTS_FOR_FRAME_IDLE_COST)

        # return all magic values
        return machine_active_cost, fpga_cost_total, fpga_cost_runtime, \
            packet_cost, mapping_cost, load_time_cost, extraction_time_cost, \
            dsg_cost, router_cooling_runtime_cost

    def _write_warning(self, f):
        """ Writes the warning about this being only an estimate

        :param f: the writer
        :rtype: None
        """

        f.write(
            "This report is based off energy estimates for individual "
            "components of the SpiNNaker machine. It is not meant to be "
            "completely accurate. But does use provenance data gathered from "
            "the machine to estimate the energy usage and therefore should "
            "be in the right ballpark.\n\n\n")
        f.write(
            "The energy components we use are as follows:\n\n"
            "The energy usage for a chip when all cores are 100% active for "
            "a millisecond is {} Joules.\n"
            "The energy usage for a chip when all cores are not active for a "
            "millisecond is {} Joules.\n"
            "The energy used by the machine for firing a packet is {} "
            "Joules.\n"
            "The energy used by each active FPGA per millisecond is {} "
            "Joules.\n\n\n"
            .format(
                self.MILLIWATTS_PER_CHIP_ACTIVE_OVERHEAD,
                self.MILLIWATTS_PER_IDLE_CHIP,
                self.JOULES_PER_SPIKE, self.MILLIWATTS_PER_FPGA))

    def _calculate_fpga_cost(
            self, machine, version, spalloc_server, remote_spinnaker_url,
            total_runtime, f, runtime_total_ms):
        """ FPGA cost calculation

        :param machine: machine representation
        :param version: machine version
        :param spalloc_server: spalloc server IP
        :param remote_spinnaker_url: remote SpiNNaker URL
        :param total_runtime: the runtime
        :param f: the file writer
        :param runtime_total_ms:
        :return: power usage of FPGAs
        :rtype: tuple(float,float)
        """
        # pylint: disable=too-many-arguments

        # if not spalloc, then could be any type of board
        if spalloc_server is None and remote_spinnaker_url is None:

            # if a spinn2 or spinn3 (4 chip boards) then they have no fpgas
            if int(version) in (2, 3):
                f.write(
                    "A SpiNN-{} board does not contain any FPGA's, and so "
                    "its energy cost is 0 \n".format(version))
                return 0, 0

            # if the spinn4 or spinn5 board, need to verify if wrap-arounds
            # are there, if not then assume fpgas are turned off.
            if int(version) in (4, 5):

                # how many fpgas are active
                n_operational_fpgas = self._board_n_operational_fpgas(
                    machine, machine.ethernet_connected_chips[0])

                # active fpgas
                if n_operational_fpgas > 0:
                    return self._print_out_fpga_cost(
                        total_runtime, n_operational_fpgas, f, version,
                        runtime_total_ms)
                # no active fpgas
                f.write(
                    "The FPGA's on the SpiNN-{} board are turned off and "
                    "therefore the energy used by the FPGA is 0\n".format(
                        version))
                return 0, 0

            # no idea where we are; version unrecognised
            raise ConfigurationException(
                "Do not know what the FPGA setup is for this version of "
                "SpiNNaker machine.")
        else:  # spalloc machine, need to check each board
            total_fpgas = 0
            for ethernet_connected_chip in machine.ethernet_connected_chips:
                total_fpgas += self._board_n_operational_fpgas(
                    machine, ethernet_connected_chip)
            return self._print_out_fpga_cost(
                total_runtime, total_fpgas, f, version, runtime_total_ms)

    def _print_out_fpga_cost(
            self, total_runtime, n_operational_fpgas, f, version,
            runtime_total_ms):
        """ Prints out to file and returns cost

        :param total_runtime: all runtime
        :param n_operational_fpgas: number of operational FPGAs
        :param f: file writer
        :param version: machine version
        :param runtime_total_ms: runtime in milliseconds
        :return: power usage
        """
        # pylint: disable=too-many-arguments
        power_usage_total = (
            total_runtime * self.MILLIWATTS_PER_FPGA * n_operational_fpgas)
        power_usage_runtime = (
            runtime_total_ms * self.MILLIWATTS_PER_FPGA * n_operational_fpgas)

        # print out as needed for spalloc and non-spalloc versions
        if version is None:
            f.write(
                "{} FPGAs on the Spalloc-ed boards are turned on and "
                "therefore the energy used by the FPGA during the entire time "
                "the machine was booted (which was {} ms) is {}. "
                "The usage during execution was {}".format(
                    n_operational_fpgas, total_runtime,
                    power_usage_total, power_usage_runtime))
        else:
            f.write(
                "{} FPGA's on the SpiNN-{} board are turned on and "
                "therefore the energy used by the FPGA during the entire time "
                "the machine was booted (which was {} ms) is {}. "
                "The usage during execution was {}".format(
                    n_operational_fpgas, version, total_runtime,
                    power_usage_total, power_usage_runtime))
        return power_usage_total, power_usage_runtime

    def _board_n_operational_fpgas(self, machine, ethernet_connected_chip):
        """ Figures out how many FPGAs were switched on.

        :param machine: SpiNNaker machine
        :param ethernet_connected_chip: the ethernet chip to look from
        :return: number of FPGAs on, on this board
        """
        # pylint: disable=too-many-locals

        # positions to check for active links
        left_additions = [(0, 0), (0, 1), (0, 2), (0, 3), (0, 4)]
        right_additions = [(7, 3), (7, 4), (7, 5), (7, 6), (7, 7)]
        top_additions = [(4, 7), (5, 7), (6, 7), (7, 7)]
        bottom_additions = [(0, 0), (1, 0), (2, 0), (3, 0), (4, 0)]
        top_left_additions = [(0, 3), (1, 4), (2, 5), (3, 6), (4, 7)]
        bottom_right_additions = [(0, 4), (1, 5), (2, 6), (3, 7)]

        ethernet_chip_x = ethernet_connected_chip.x
        ethernet_chip_y = ethernet_connected_chip.y

        # bottom left, bottom
        fpga_0 = self._deduce_fpga(
            [bottom_additions, bottom_right_additions], [(5, 4), (0, 5)],
            ethernet_chip_x, ethernet_chip_y, machine)
        # left, and top right
        fpga_1 = self._deduce_fpga(
            [left_additions, top_left_additions], [(3, 4), (3, 2)],
            ethernet_chip_x, ethernet_chip_y, machine)
        # top and right
        fpga_2 = self._deduce_fpga(
            [top_additions, right_additions], [(2, 1), (0, 1)],
            ethernet_chip_x, ethernet_chip_y, machine)
        return fpga_1 + fpga_0 + fpga_2

    @staticmethod
    def _deduce_fpga(
            shifts, overall_link_ids, ethernet_chip_x, ethernet_chip_y,
            machine):
        """ Figure out if each FPGA was on or not

        :param shifts: shifts from ethernet to find a FPGA edge
        :type shifts: iterable(iterable(int))
        :param overall_link_ids: which link IDs to check
        :type overall_link_ids: iterable(iterable(int))
        :param ethernet_chip_x: ethernet chip x
        :param ethernet_chip_y: ethernet chip y
        :param machine: machine rep
        :return: 0 if not on, 1 if on
        """
        # pylint: disable=too-many-arguments
        for shift_group, link_ids in zip(shifts, overall_link_ids):
            for shift in shift_group:
                new_x = (ethernet_chip_x + shift[0]) % (machine.width)
                new_y = (ethernet_chip_y + shift[1]) % (machine.height)
                chip = machine.get_chip_at(new_x, new_y)
                if chip is not None:
                    for link_id in link_ids:
                        if chip.router.get_link(link_id) is not None:
                            return 1
        return 0

    def _get_chip_power_monitor(self, chip, placements):
        """ Locate chip power monitor

        :param chip: the chip to consider
        :param placements: placements
        :return: the machine vertex coupled to the monitor
        :raises Exception: if it can't find the monitor
        """
        # start at top, as more likely it was placed on the top
        for processor_id in range(17, -1, -1):
            processor = chip.get_processor_with_id(processor_id)
            if processor is not None and placements.is_processor_occupied(
                    chip.x, chip.y, processor_id):
                # check if vertex is a chip power monitor
                vertex = placements.get_vertex_on_processor(
                    chip.x, chip.y, processor_id)
                if isinstance(vertex, ChipPowerMonitorMachineVertex):
                    return vertex

        raise Exception("expected to find a chip power monitor!")

    def _calculate_chips_active_cost(
            self, chip, placements, buffer_manager, f, runtime_total_ms):
        """ Figure out the chip active cost during simulation

        :param chip: the chip to consider
        :param placements: placements
        :param buffer_manager: buffer manager
        :param f: file writer
        :return: energy cost
        """
        # pylint: disable=too-many-arguments

        # locate chip power monitor
        chip_power_monitor = self._get_chip_power_monitor(chip, placements)

        # get recordings from the chip power monitor
        recorded_measurements = chip_power_monitor.get_recorded_data(
            placement=placements.get_placement_of_vertex(chip_power_monitor),
            buffer_manager=buffer_manager)

        # deduce time in milliseconds per recording element
        time_for_recorded_sample = (
            chip_power_monitor.sampling_frequency *
            chip_power_monitor.n_samples_per_recording) / 1000
        cores_power_cost = [0.0, 0.0, 0.0, 0.0, 0.0, 0.0, 0.0, 0.0, 0.0, 0.0,
                            0.0, 0.0, 0.0, 0.0, 0.0, 0.0, 0.0, 0.0]

        # accumulate costs
        for recorded_measurement in recorded_measurements:
            for core in range(0, 18):
                cores_power_cost[core] += (
                    recorded_measurement[core] * time_for_recorded_sample *
                    self.MILLIWATTS_PER_CHIP_ACTIVE_OVERHEAD / 18)

        # detailed report print out
        for core in range(0, 18):
            f.write(
                "processor {}:{}:{} used {} Joules of energy by being active "
                "during the execution of the simulation\n".format(
                    chip.x, chip.y, core, cores_power_cost[core]))

        total_energy_cost = 0.0
        for core_power_usage in cores_power_cost:
            total_energy_cost += core_power_usage

        # TAKE INTO ACCOUNT IDLE COST
        idle_cost = runtime_total_ms * self.MILLIWATTS_PER_IDLE_CHIP
        total_energy_cost += idle_cost

        f.write(
            "The machine used {} Joules of energy by being idle "
            "during the execution of the simulation".format(idle_cost))

        return total_energy_cost

    _PER_CHIP_NAMES = set((
        "expected_routers", "unexpected_routers"))
    _MULTICAST_COUNTER_NAMES = set((
        "Local_Multicast_Packets", "External_Multicast_Packets", "Reinjected"))
    _PEER_TO_PEER_COUNTER_NAMES = set((
        "Local_P2P_Packets", "External_P2P_Packets"))
    _NEAREST_NEIGHBOUR_COUNTER_NAMES = set((
        "Local_NN_Packets", "External_NN_Packets"))
    _FIXED_ROUTE_COUNTER_NAMES = set((
        "Local_FR_Packets", "External_FR_Packets"))

    def _router_packet_cost(self, router_provenance, f):
        """ Figure out the packet cost; includes MC, P2P, FR, NN packets

        :param router_provenance: the provenance gained from the router
        :param f: file writer
        :rtype: energy usage value
        """

        energy_cost = 0.0
        for element in router_provenance:
            # only process per chip counters, not summary counters.
            if element.names[1] not in self._PER_CHIP_NAMES:
                continue

            # process MC packets
            if element.names[3] in self._MULTICAST_COUNTER_NAMES:
                energy_cost += float(element.value) * self.JOULES_PER_SPIKE

            # process p2p packets
            elif element.names[3] in self._PEER_TO_PEER_COUNTER_NAMES:
                energy_cost += \
                    float(element.value) * self.JOULES_PER_SPIKE * 2

            # process NN packets
            elif element.names[3] in self._NEAREST_NEIGHBOUR_COUNTER_NAMES:
                energy_cost += float(element.value) * self.JOULES_PER_SPIKE

            # process FR packets
            elif element.names[3] in self._FIXED_ROUTE_COUNTER_NAMES:
                energy_cost += \
                    float(element.value) * self.JOULES_PER_SPIKE * 2

        # detailed report print
        f.write("The packet cost is {} Joules\n".format(energy_cost))
        return energy_cost

    def _calculate_load_time_cost(
            self, pacman_provenance, machine, f, load_time,
            active_chips, n_frames):
        """ Energy usage from the loading phase

        :param pacman_provenance: provenance items from the PACMAN set
        :param machine: machine description
        :param f: file writer
        :param active_chips: the chips which have end user code in them
        :param load_time: the time of the entire load time phase in ms
        :return: load time energy value in Joules
        """
        # pylint: disable=too-many-arguments

        # find time in milliseconds
        total_time_ms = 0.0
        for element in pacman_provenance:
            if element.names[1] == "loading":
                total_time_ms += convert_time_diff_to_total_milliseconds(
                    element.value)

        # handle monitor core active cost
        # min between chips that are active and fixed monitor, as when 1
        # chip is used its one monitor, if more than 1 chip,
        # the ethernet connected chip and the monitor handling the read/write
        # this is checked by min
        energy_cost = (
            total_time_ms *
            min(self.N_MONITORS_ACTIVE_DURING_COMMS, len(active_chips)) *
            (self.MILLIWATTS_PER_CHIP_ACTIVE_OVERHEAD / 18))

        # handle all idle cores
        energy_cost += self._calculate_idle_cost(total_time_ms, machine)

        # handle time diff between load time and total laod phase of ASB
        energy_cost += (
            (load_time - total_time_ms) *
            len(list(machine.chips)) * self.MILLIWATTS_PER_IDLE_CHIP)

        # handle active routers etc
        active_router_cost = (
            load_time * n_frames * self.MILLIWATTS_PER_FRAME_ACTIVE_COST)

        # accumulate
        energy_cost += active_router_cost

        # detailed report write
        f.write(
            "The amount of time used during the loading process is {} "
            "milliseconds.\nAssumed only 2 monitor cores is executing that "
            "this point. We also assume that there is a baseline active "
            "router/cooling component that is using {} Joules. "
            "Overall the energy usage is {} Joules.\n".format(
                total_time_ms, active_router_cost, energy_cost))

        return energy_cost

    def _calculate_data_extraction_time_cost(
            self, pacman_provenance, machine, f, active_chips, n_frames):
        """ Data extraction cost

        :param pacman_provenance: provenance items from the PACMAN set
        :param machine: machine description
        :param f: file writer
        :param active_chips:
        :return: cost of data extraction in Joules
        """
        # pylint: disable=too-many-arguments

        # find time
        total_time_ms = 0.0
        for element in pacman_provenance:
            if (element.names[1] == "Execution" and element.names[2] !=
                    "run_time_of_FrontEndCommonApplicationRunner"):
                total_time_ms += convert_time_diff_to_total_milliseconds(
                    element.value)

        # min between chips that are active and fixed monitor, as when 1
        # chip is used its one monitor, if more than 1 chip,
        # the ethernet connected chip and the monitor handling the read/write
        # this is checked by min
        energy_cost = (
            total_time_ms *
            min(self.N_MONITORS_ACTIVE_DURING_COMMS, len(active_chips)) *
            self.MILLIWATTS_PER_CHIP_ACTIVE_OVERHEAD / 18)

        # add idle chip cost
        energy_cost += self._calculate_idle_cost(total_time_ms, machine)

        # handle active routers etc
        energy_cost_of_active_router = (
            total_time_ms * n_frames *
            self.MILLIWATTS_PER_FRAME_ACTIVE_COST)
        energy_cost += energy_cost_of_active_router

        # detailed report
        f.write(
            "The amount of time used during the data extraction process is {} "
            "milliseconds.\nAssumed only 2 monitor cores is executing at "
            "this point. We also assume that there is a baseline active "
            "router/cooling component that is using {} Joules. Hence the "
            "overall energy usage is {} Joules.\n".format(
                total_time_ms, energy_cost_of_active_router, energy_cost))

        return energy_cost

    def _calculate_idle_cost(self, time, machine):
        """ Calculate energy used by being idle.

        :param machine: machine description
        :param time: time machine was idle
        :type time: float
        :return: cost in joules
        """
        return time * machine.total_available_user_cores * (
                self.MILLIWATTS_PER_IDLE_CHIP / 18)

    def _calculate_power_down_cost(
            self, time, machine, machine_allocation_controller, version,
            n_frames):
        """ Calculate power down costs

        :param time: time powered down
        :param n_frames: number of frames used by this machine
        :return: energy in joules
        """
        # pylint: disable=too-many-arguments

        # if spalloc or hbp
        if machine_allocation_controller is not None:
            return time * n_frames * self.MILLIWATTS_FOR_FRAME_IDLE_COST
        # if 48 chip
        if version == 5 or version == 4:
            return time * self.MILLIWATTS_FOR_BOXED_48_CHIP_FRAME_IDLE_COST
        # if 4 chip
        if version == 3 or version == 2:
            return (len(list(machine.chips)) *
                    time * self.MILLIWATTS_PER_IDLE_CHIP)
        # boom
        raise ConfigurationException("don't know what to do here")

    @staticmethod
    def _calculate_n_frames(machine, machine_allocation_controller):
        """ Figures out how many frames are being used in this setup.\
            A key of cabinet,frame will be used to identify unique frame.

        :param machine: the machine object
        :param machine_allocation_controller: the spalloc job object
        :return: number of frames
        """

        # if not spalloc, then could be any type of board, but unknown cooling
        if machine_allocation_controller is None:
            return 0

        # if using spalloc in some form
        cabinet_frame = set()
        for ethernet_connected_chip in machine.ethernet_connected_chips:
            cabinet, frame, _ = machine_allocation_controller.where_is_machine(
                chip_x=ethernet_connected_chip.x,
                chip_y=ethernet_connected_chip.y)
            cabinet_frame.add((cabinet, frame))
        return len(list(cabinet_frame))<|MERGE_RESOLUTION|>--- conflicted
+++ resolved
@@ -36,11 +36,11 @@
     :param str spalloc_server: spalloc server IP
     :param str remote_spinnaker_url: remote SpiNNaker URL
     :param int time_scale_factor: the time scale factor
-    :param int machine_time_step: the machine time step
     :param list(ProvenanceDataItem) pacman_provenance: the PACMAN provenance
     :param list(ProvenanceDataItem) router_provenance: the router provenance
     :param ~pacman.model.graphs.machine.MachineGraph machine_graph:
         the machine graph
+    :param int total_simtime_in_us: total time run for in us
     :param BufferManager buffer_manager: the buffer manager
     :param int mapping_time: time taken by the mapping process
     :param int load_time: the time taken by the load process
@@ -98,31 +98,7 @@
             total_simtime_in_us, buffer_manager, mapping_time, load_time,
             execute_time,  dsg_time, extraction_time,
             machine_allocation_controller=None):
-<<<<<<< HEAD
-        """
-        :param placements: the placements
-        :param machine: the machine
-        :param report_default_directory: location for reports
-        :param version: version of machine
-        :param spalloc_server: spalloc server IP
-        :param remote_spinnaker_url: remote SpiNNaker URL
-        :param time_scale_factor: the time scale factor
-        :param pacman_provenance: the PACMAN provenance
-        :param router_provenance: the router provenance
-        :param machine_graph: the machine graph
-        :param total_simtime_in_us: total simtime in us
-        :param buffer_manager: the buffer manager
-        :param mapping_time: time taken by the mapping process
-        :param load_time: the time taken by the load process
-        :param execute_time: the time taken by the execute time process
-        :param dsg_time: the time taken by the DSG time
-        :param extraction_time: the time taken by data extraction time
-        :param machine_allocation_controller: \
-            the machine controller for spalloc
-        :rtype: None
-        """
-=======
->>>>>>> 005880d0
+
         # pylint: disable=too-many-arguments, too-many-locals
         if buffer_manager is None:
             logger.info("Skipping Energy report as no buffer_manager set")
