--- conflicted
+++ resolved
@@ -23,17 +23,10 @@
 from spinn_front_end_common.utilities.exceptions import ConfigurationException
 from spinn_front_end_common.utilities.globals_variables import (
     report_default_directory)
-<<<<<<< HEAD
-from spinn_front_end_common.interface.interface_functions import (
-    ComputeEnergyUsed)
-=======
 from spinn_front_end_common.interface.interface_functions.compute_energy_used\
     import (JOULES_PER_SPIKE, MILLIWATTS_PER_CHIP_ACTIVE_OVERHEAD,
             MILLIWATTS_PER_FRAME_ACTIVE_COST, MILLIWATTS_PER_FPGA,
             MILLIWATTS_PER_IDLE_CHIP)
-from spinn_front_end_common.utilities.globals_variables import (
-    time_scale_factor)
->>>>>>> 67684c04
 from spinn_machine.machine import Machine
 
 logger = FormatAdapter(logging.getLogger(__name__))
@@ -86,7 +79,7 @@
         summary_report = os.path.join(report_dir, self._SUMMARY_FILENAME)
 
         # figure runtime in milliseconds with time scale factor
-        runtime_total_ms = runtime * FecDataView().time_scale_factor
+        runtime_total_ms = FecDataView().time_scale_factor
 
         # create detailed report
         with open(detailed_report, "w") as f:
