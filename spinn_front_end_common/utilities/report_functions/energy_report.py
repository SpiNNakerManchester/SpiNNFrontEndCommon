# Copyright (c) 2017-2019 The University of Manchester
#
# This program is free software: you can redistribute it and/or modify
# it under the terms of the GNU General Public License as published by
# the Free Software Foundation, either version 3 of the License, or
# (at your option) any later version.
#
# This program is distributed in the hope that it will be useful,
# but WITHOUT ANY WARRANTY; without even the implied warranty of
# MERCHANTABILITY or FITNESS FOR A PARTICULAR PURPOSE.  See the
# GNU General Public License for more details.
#
# You should have received a copy of the GNU General Public License
# along with this program.  If not, see <http://www.gnu.org/licenses/>.

from collections import defaultdict
import logging
import os
from spinn_utilities.config_holder import (get_config_int, get_config_str)
from spinn_utilities.log import FormatAdapter
from spinn_front_end_common.data import FecDataView
from spinn_front_end_common.interface.provenance import (
    APPLICATION_RUNNER, LOADING, ProvenanceReader)
from spinn_front_end_common.utility_models import ChipPowerMonitorMachineVertex
from spinn_front_end_common.utilities.exceptions import ConfigurationException
from spinn_front_end_common.interface.interface_functions.compute_energy_used\
    import (JOULES_PER_SPIKE, MILLIWATTS_PER_CHIP_ACTIVE_OVERHEAD,
            MILLIWATTS_PER_FRAME_ACTIVE_COST, MILLIWATTS_PER_FPGA,
            MILLIWATTS_PER_IDLE_CHIP)
from spinn_machine.machine import Machine

logger = FormatAdapter(logging.getLogger(__name__))


class EnergyReport(object):
    """ This class creates a report about the approximate total energy\
        consumed by a SpiNNaker job execution.
    """

    __slots__ = ()

    #: converter between joules to kilowatt hours
    JOULES_TO_KILOWATT_HOURS = 3600000

    # energy report file name
    _DETAILED_FILENAME = "detailed_energy_report.rpt"
    _SUMMARY_FILENAME = "summary_energy_report.rpt"

    def write_energy_report(self, power_used):
        """ Writes the report.

        :param ~spinn_machine.Machine machine: the machine
        :param PowerUsed power_used:
        :rtype: None
        """
        report_dir = FecDataView.get_run_dir_path()
        # pylint: disable=too-many-arguments, too-many-locals

        # detailed report path
        detailed_report = os.path.join(report_dir, self._DETAILED_FILENAME)

        # summary report path
        summary_report = os.path.join(report_dir, self._SUMMARY_FILENAME)

<<<<<<< HEAD
=======
        # figure runtime in milliseconds with time scale factor
        runtime_total_ms = runtime * time_scale_factor()

>>>>>>> 15ee4242
        # create detailed report
        with open(detailed_report, "w") as f:
            self._write_detailed_report(power_used, f)

        # create summary report
        with open(summary_report, "w") as f:
            self._write_summary_report(f, power_used)

    @classmethod
    def _write_summary_report(cls, f, power_used):
        """ Write summary file

        :param ~io.TextIOBase f: file writer
        :param PowerUsed power_used:
        """
        # pylint: disable=too-many-arguments, too-many-locals

        # figure runtime in milliseconds with time scale factor
        runtime_total_ms = FecDataView.get_time_scale_factor()

        # write summary data
        f.write("Summary energy file\n-------------------\n\n")
        f.write(
            "Energy used by chips during runtime is {} Joules {}\n".format(
                power_used.chip_energy_joules,
                cls.__report_time(runtime_total_ms / 1000)))
        f.write(
            "Energy used by FPGAs is {} Joules over the entire time the "
            "machine was booted {}\n".format(
                power_used.fpga_total_energy_joules,
                cls.__report_time(power_used.booted_time_secs)))
        f.write(
            "Energy used by FPGAs is {} Joules over the runtime period {}\n"
            .format(
                power_used.fpga_exec_energy_joules,
                cls.__report_time(runtime_total_ms / 1000)))
        f.write(
            "Energy used by outside router / cooling during the runtime "
            "period is {} Joules\n".format(power_used.baseline_joules))
        f.write(
            "Energy used by packet transmissions is {} Joules {}\n".format(
                power_used.packet_joules,
                cls.__report_time(power_used.total_time_secs)))
        f.write(
            "Energy used during the mapping process is {} Joules {}\n".format(
                power_used.mapping_joules,
                cls.__report_time(power_used.mapping_time_secs)))
        f.write(
            "Energy used by the data generation process is {} Joules {}\n"
            .format(
                power_used.data_gen_joules,
                cls.__report_time(power_used.data_gen_time_secs)))
        f.write(
            "Energy used during the loading process is {} Joules {}\n".format(
                power_used.loading_joules,
                cls.__report_time(power_used.loading_time_secs)))
        f.write(
            "Energy used during the data extraction process is {} Joules {}\n"
            .format(power_used.saving_joules, cls.__report_time(
                power_used.saving_time_secs)))
        f.write(
            "Total energy used by the simulation over {} milliseconds is:\n"
            "     {} Joules, or\n"
            "     {} estimated average Watts, or\n"
            "     {} kWh\n".format(
                power_used.total_time_secs * 1000,
                power_used.total_energy_joules,
                power_used.total_energy_joules / power_used.total_time_secs,
                power_used.total_energy_joules /
                cls.JOULES_TO_KILOWATT_HOURS))

    @staticmethod
    def __report_time(time):
        """
        :param float time:
        :rtype: str
        """
        if time < 1:
            return "(over {} milliseconds)".format(time * 1000)
        else:
            return "(over {} seconds)".format(time)

    def _write_detailed_report(self, power_used, f):
        """ Write detailed report and calculate costs

        :param PowerUsed power_used:
        :param ~io.TextIOBase f: file writer
        """
        # pylint: disable=too-many-arguments, too-many-locals
        runtime_total_ms = FecDataView.get_time_scale_factor()

        # write warning about accuracy etc
        self._write_warning(f)

        # figure out packet cost
        f.write("The packet cost is {} Joules\n".format(
            power_used.packet_joules))

        # figure FPGA cost over all booted and during runtime cost
        self._write_fpga_cost(power_used, f)

        # figure load time cost
        self._write_load_time_cost(power_used, f)

        # figure extraction time cost
        self._write_data_extraction_time_cost(power_used, f)

        # sort what to report by chip
        active_chips = defaultdict(dict)
        for placement in FecDataView.iterate_placemements():
            vertex = placement.vertex
            if not isinstance(vertex, ChipPowerMonitorMachineVertex):
                labels = active_chips[placement.x, placement.y]
                labels[placement.p] = vertex.label
        for xy in active_chips:
            self._write_chips_active_cost(
                xy, active_chips[xy], runtime_total_ms, power_used, f)

    def _write_warning(self, f):
        """ Writes the warning about this being only an estimate

        :param ~io.TextIOBase f: the writer
        :rtype: None
        """

        f.write(
            "This report is based off energy estimates for individual "
            "components of the SpiNNaker machine. It is not meant to be "
            "completely accurate. But does use provenance data gathered from "
            "the machine to estimate the energy usage and therefore should "
            "be in the right ballpark.\n\n\n")
        f.write(
            "The energy components we use are as follows:\n\n"
            "The energy usage for a chip when all cores are 100% active for "
            "a millisecond is {} Joules.\n"
            "The energy usage for a chip when all cores are not active for a "
            "millisecond is {} Joules.\n"
            "The energy used by the machine for firing a packet is {} "
            "Joules.\n"
            "The energy used by each active FPGA per millisecond is {} "
            "Joules.\n\n\n"
            .format(
                MILLIWATTS_PER_CHIP_ACTIVE_OVERHEAD,
                MILLIWATTS_PER_IDLE_CHIP,
                JOULES_PER_SPIKE,
                MILLIWATTS_PER_FPGA))

    def _write_fpga_cost(self, power_used, f):
        """ FPGA cost calculation

        :param PowerUsed power_used: the runtime
        :param ~io.TextIOBase f: the file writer
        """
        version = get_config_int("Machine", "version")
        # if not spalloc, then could be any type of board
        if (not get_config_str("Machine", "spalloc_server") and
                not get_config_str("Machine", "remote_spinnaker_url")):
            # if a spinn2 or spinn3 (4 chip boards) then they have no fpgas
            if version in (2, 3):
                f.write(
                    f"A SpiNN-{version} board does not contain any FPGA's, "
                    f"and so its energy cost is 0 \n")
                return
            elif version not in (4, 5):
                # no idea where we are; version unrecognised
                raise ConfigurationException(
                    "Do not know what the FPGA setup is for this version of "
                    "SpiNNaker machine.")

            # if a spinn4 or spinn5 board, need to verify if wrap-arounds
            # are there, if not then assume fpgas are turned off.
            if power_used.num_fpgas == 0:
                # no active fpgas
                f.write(
                    f"The FPGA's on the SpiNN-{version} board are turned off "
                    f"and therefore the energy used by the FPGA is 0\n")
                return
            # active fpgas; fall through to shared main part report

        # print out as needed for spalloc and non-spalloc versions
        if version is None:
            f.write(
                "{} FPGAs on the Spalloc-ed boards are turned on and "
                "therefore the energy used by the FPGA during the entire time "
                "the machine was booted (which was {} ms) is {}. "
                "The usage during execution was {}".format(
                    power_used.num_fpgas, power_used.total_time_secs * 1000,
                    power_used.fpga_total_energy_joules,
                    power_used.fpga_exec_energy_joules))
        else:
            f.write(
                "{} FPGA's on the SpiNN-{} board are turned on and "
                "therefore the energy used by the FPGA during the entire time "
                "the machine was booted (which was {} ms) is {}. "
                "The usage during execution was {}".format(
                    power_used.num_fpgas, version,
                    power_used.total_time_secs * 1000,
                    power_used.fpga_total_energy_joules,
                    power_used.fpga_exec_energy_joules))

    @staticmethod
    def _write_chips_active_cost(
            xy, labels, runtime_total_ms, power_used, f):
        """ Figure out the chip active cost during simulation

        :param (int, int) xy: the x,y of the chip to consider
        :param dict(int, str) labels: vertex labels for the acte cores
        :param float runtime_total_ms:
        :param PowerUsed power_used:
        :param ~io.TextIOBase f: file writer
        :return: energy cost
        """
        (x, y) = xy
        f.write("\n")

        # detailed report print out
        for core in range(Machine.DEFAULT_MAX_CORES_PER_CHIP):
            if core in labels:
                label = f" (running {labels[core]})"
            else:
                label = ""
            energy = power_used.get_core_active_energy_joules(
                x, y, core)
            f.write(
                "processor {}:{}:{}{} used {} Joules of energy by "
                "being active during the execution of the simulation\n".format(
                    x, y, core, label, energy))

        # TAKE INTO ACCOUNT IDLE COST
        idle_cost = (
            runtime_total_ms * MILLIWATTS_PER_IDLE_CHIP)

        f.write(
            "The chip at {},{} used {} Joules of energy for by being idle "
            "during the execution of the simulation\n".format(
                x, y, idle_cost))

    @staticmethod
    def _write_load_time_cost(power_used, f):
        """ Energy usage from the loading phase

        :param PowerUsed power_used:
        :param ~io.TextIOBase f: file writer
        """

        # find time in milliseconds
        reader = ProvenanceReader()
        total_time_ms = reader.get_timer_sum_by_category(LOADING)

        # handle active routers etc
        active_router_cost = (
            power_used.loading_time_secs * 1000 * power_used.num_frames *
            MILLIWATTS_PER_FRAME_ACTIVE_COST)

        # detailed report write
        f.write(
            "The amount of time used during the loading process is {} "
            "milliseconds.\nAssumed only 2 monitor cores is executing that "
            "this point. We also assume that there is a baseline active "
            "router/cooling component that is using {} Joules. "
            "Overall the energy usage is {} Joules.\n".format(
                total_time_ms, active_router_cost,
                power_used.loading_joules))

    @staticmethod
    def _write_data_extraction_time_cost(power_used, f):
        """ Data extraction cost

        :param PowerUsed power_used:
        :param ~io.TextIOBase f: file writer
        """

        # find time
        reader = ProvenanceReader()
        total_time_ms = reader.get_timer_sum_by_algorithm(APPLICATION_RUNNER)

        # handle active routers etc
        energy_cost_of_active_router = (
            total_time_ms * power_used.num_frames *
            MILLIWATTS_PER_FRAME_ACTIVE_COST)

        # detailed report
        f.write(
            "The amount of time used during the data extraction process is {} "
            "milliseconds.\nAssumed only 2 monitor cores is executing at "
            "this point. We also assume that there is a baseline active "
            "router/cooling component that is using {} Joules. Hence the "
            "overall energy usage is {} Joules.\n".format(
                total_time_ms, energy_cost_of_active_router,
                power_used.saving_joules))<|MERGE_RESOLUTION|>--- conflicted
+++ resolved
@@ -62,13 +62,7 @@
         # summary report path
         summary_report = os.path.join(report_dir, self._SUMMARY_FILENAME)
 
-<<<<<<< HEAD
-=======
-        # figure runtime in milliseconds with time scale factor
-        runtime_total_ms = runtime * time_scale_factor()
-
->>>>>>> 15ee4242
-        # create detailed report
+       # create detailed report
         with open(detailed_report, "w") as f:
             self._write_detailed_report(power_used, f)
 
@@ -86,7 +80,9 @@
         # pylint: disable=too-many-arguments, too-many-locals
 
         # figure runtime in milliseconds with time scale factor
-        runtime_total_ms = FecDataView.get_time_scale_factor()
+        runtime_total_ms = (
+                FecDataView.get_current_run_time_ms() *
+                FecDataView.get_time_scale_factor())
 
         # write summary data
         f.write("Summary energy file\n-------------------\n\n")
@@ -157,7 +153,9 @@
         :param ~io.TextIOBase f: file writer
         """
         # pylint: disable=too-many-arguments, too-many-locals
-        runtime_total_ms = FecDataView.get_time_scale_factor()
+        runtime_total_ms = (
+                FecDataView.get_current_run_time_ms() *
+                FecDataView.get_time_scale_factor())
 
         # write warning about accuracy etc
         self._write_warning(f)
