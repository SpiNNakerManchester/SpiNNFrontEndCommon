--- conflicted
+++ resolved
@@ -271,177 +271,6 @@
     f_network_specification.close()
 
 
-<<<<<<< HEAD
-def start_transceiver_rerun_script(report_directory, hostname, board_version):
-    """Generate the start of the rerun script (settign up trnasciever and such)
-
-    :param report_directory: the directroy to which reports are stored
-    :type report_directory: str
-    :param hostname: the machine name
-    :type hostname: str
-    :param board_version: the version of the board (aka, 3,4,5)
-    :type board_version: int
-    :return None
-    :rtype: None
-    :raise IOError: when a file cannot be opened for some reason
-    """
-    file_name = report_directory + os.sep + "rerun_script.py"
-    output = None
-    try:
-        output = open(file_name, "w")
-    except IOError:
-        logger.error("Generate_rerun_script: Can't open file {} for "
-                     "writing.".format(file_name))
-    output.write("from spinnman.transceiver import "
-                 "create_transceiver_from_hostname\n\n")
-    output.write("from spinnman.data.file_data_reader import FileDataReader as"
-                 " SpinnmanFileDataReader \n\n")
-    output.write("from spynnaker.pyNN.spynnaker_comms_functions import "
-                 "FrontEndCommonSpinnmanInterfaceFunctions \n \n")
-    output.write("import pickle \n\n")
-    output.write("txrx = create_transceiver_from_hostname(hostname=\"{}\""
-                 ")\n\n".format(hostname))
-    output.write("txrx.ensure_board_is_ready(int({})) \n\n".format(
-                 board_version))
-    output.write("txrx.discover_connections() \n \n")
-    output.close()
-
-
-def _append_to_rerun_script(report_directory, appended_strings):
-    """helper method to add stuff to the rerun python script
-
-    :param report_directory: the directory to which the reload script is\
-                             stored in
-    :type report_directory: str
-    :param appended_strings: the iterable list of strings where each string is\
-                             a command in string form
-    :type appended_strings: iterable str
-    :return: None
-    :rtype: None
-    :raise IOError: when a file cannot be opened for some reason
-    """
-    file_name = report_directory + os.sep + "rerun_script.py"
-    output = None
-    try:
-        output = open(file_name, "a")
-    except IOError:
-        logger.error("Generate_rerun_script: Can't open file {} for "
-                     "writing.".format(file_name))
-
-    for line in appended_strings:
-        output.write(line + "\n")
-    output.close()
-
-
-def re_load_script_application_data_load(
-        file_path_for_application_data, placement, start_address,
-        memory_written, user_o_register_address, binary_folder):
-    """
-
-    :param file_path_for_application_data:
-    :param placement:
-    :param start_address:
-    :param memory_written:
-    :param user_o_register_address:
-    :param binary_folder:
-    :return:
-    """
-    lines = list()
-    lines.append("application_data_file_reader = "
-                 "SpinnmanFileDataReader(\"{}\")"
-                 .format(ntpath.basename(file_path_for_application_data)))
-
-    lines.append("txrx.write_memory({}, {}, {}, application_data_file_reader,"
-                 " {})".format(placement.x, placement.y, start_address,
-                               memory_written))
-
-    lines.append("txrx.write_memory({}, {}, {}, {})"
-                 .format(placement.x, placement.y, user_o_register_address,
-                         start_address))
-    _append_to_rerun_script(binary_folder, lines)
-
-
-def re_load_script_load_routing_tables(router_table, binary_folder, app_id):
-    """
-
-    :param router_table:
-    :param binary_folder:
-    :param app_id:
-    :return:
-    """
-    pickled_point = os.path.join(binary_folder,
-                                 "picked_routing_table_for_{}_{}"
-                                 .format(router_table.x, router_table.y))
-    pickle.dump(router_table, open(pickled_point, 'wb'))
-    lines = list()
-    lines.append("router_table = pickle.load(open(\"{}\", ""\"rb\"))"
-                 .format(ntpath.basename(pickled_point)))
-    lines.append("txrx.load_multicast_routes(router_table.x, router_table.y, "
-                 "router_table.multicast_routing_entries, app_id={})"
-                 .format(app_id))
-    _append_to_rerun_script(binary_folder, lines)
-
-
-def re_load_script_load_executables_init(binary_folder, executable_targets):
-    """
-
-    :param binary_folder:
-    :param executable_targets:
-    :return:
-    """
-    pickled_point = os.path.join(binary_folder, "picked_executables_mappings")
-    pickle.dump(executable_targets, open(pickled_point, 'wb'))
-    lines = list()
-    lines.append("executable_targets = pickle.load(open(\"{}\", "
-                 "\"rb\"))".format(ntpath.basename(pickled_point)))
-    _append_to_rerun_script(binary_folder, lines)
-
-
-def re_load_script_load_executables_individual(
-        binary_folder, exectuable_target_key, app_id, size):
-    """
-
-    :param binary_folder:
-    :param exectuable_target_key:
-    :param app_id:
-    :param size:
-    :return:
-    """
-    lines = list()
-    lines.append("core_subset = executable_targets[\"{}\"]"
-                 .format(exectuable_target_key))
-    lines.append("file_reader = SpinnmanFileDataReader(\"{}\")"
-                 .format(exectuable_target_key))
-    lines.append("txrx.execute_flood(core_subset, file_reader"
-                 ", {}, {})".format(app_id, size))
-    _append_to_rerun_script(binary_folder, lines)
-
-
-def re_load_script_running_aspects(
-        binary_folder, executable_targets, hostname, app_id, runtime):
-    """
-
-    :param binary_folder:
-    :param executable_targets:
-    :param hostname:
-    :param app_id:
-    :param runtime:
-    :return:
-    """
-    pickled_point = os.path.join(binary_folder, "picked_executable_targets")
-    pickle.dump(executable_targets, open(pickled_point, 'wb'))
-    lines = list()
-    lines.append("executable_targets = pickle.load(open(\"{}\","" \"rb\"))"
-                 .format(ntpath.basename(pickled_point)))
-    lines.append(
-        "spinnaker_comms = FrontEndCommonSpinnmanInterfaceFunctions(None, None)")
-    lines.append("spinnaker_comms._setup_interfaces(\"{}\")"
-                 .format(hostname))
-    lines.append("spinnaker_comms._start_execution_on_machine("
-                 "executable_targets, {}, {})".format(app_id,
-                                                      runtime))
-    _append_to_rerun_script(binary_folder, lines)
-=======
 def _write_router_diag(parent_xml_element, chip_x, chip_y,
                        router_diagnostic):
     from lxml import etree
@@ -508,5 +337,4 @@
     # Write the details to a file
     file_path = os.path.join(report_default_directory, "provance_data.xml")
     writer = open(file_path, "w")
-    writer.write(etree.tostring(root, pretty_print=True))
->>>>>>> 596707d0
+    writer.write(etree.tostring(root, pretty_print=True))