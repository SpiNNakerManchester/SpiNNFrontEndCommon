--- conflicted
+++ resolved
@@ -212,15 +212,9 @@
     def add_system_params(self, time_scale_factor, unique_time_step, runtime):
         """ Write system params into the database
 
-<<<<<<< HEAD
-        :param time_scale_factor: the time scale factor used in timing
-        :param unique_time_step: the time step used everywhere in the system
-        :param runtime: the amount of time the application is to run for
-=======
         :param int time_scale_factor: the time scale factor used in timing
-        :param int machine_time_step: the machine time step used in timing
+        :param int unique_time_step: the time step used everywhere in the system
         :param int runtime: the amount of time the application is to run for
->>>>>>> b86add09
         """
         with self._connection:
             self._connection.executemany(
@@ -239,14 +233,6 @@
         """ Add the machine graph, graph mapper and application graph \
             into the database.
 
-<<<<<<< HEAD
-        :param machine_graph: the machine graph object
-        :param data_simtime_in_us: The simtime for which data space\
-            will been reserved
-        :param graph_mapper: the graph mapper object
-        :param application_graph: the application graph object
-        :rtype: None
-=======
         :param ~pacman.model.graphs.machine.MachineGraph machine_graph:
             The machine graph object
         :param int data_n_timesteps:
@@ -254,7 +240,6 @@
         :param ~pacman.model.graphs.application.ApplicationGraph \
                 application_graph:
             The application graph object
->>>>>>> b86add09
         """
         with self._connection:
             for vertex in machine_graph.vertices:
