--- conflicted
+++ resolved
@@ -228,15 +228,8 @@
                     ("infinite_run", str(runtime is None)),
                     ("runtime", -1 if runtime is None else runtime)])
 
-<<<<<<< HEAD
-    def add_vertices(self, machine_graph, data_simtime_in_us, graph_mapper,
-                     application_graph):
-        """ Add the machine graph, graph mapper and application graph \
-            into the database.
-=======
-    def add_vertices(self, machine_graph, data_n_timesteps, application_graph):
+    def add_vertices(self, machine_graph, data_simtime_in_us, application_graph):
         """ Add the machine graph and application graph into the database.
->>>>>>> 3679d681
 
         :param ~pacman.model.graphs.machine.MachineGraph machine_graph:
             The machine graph object
