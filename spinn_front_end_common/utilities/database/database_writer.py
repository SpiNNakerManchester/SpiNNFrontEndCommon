# Copyright (c) 2015 The University of Manchester
#
# Licensed under the Apache License, Version 2.0 (the "License");
# you may not use this file except in compliance with the License.
# You may obtain a copy of the License at
#
#     https://www.apache.org/licenses/LICENSE-2.0
#
# Unless required by applicable law or agreed to in writing, software
# distributed under the License is distributed on an "AS IS" BASIS,
# WITHOUT WARRANTIES OR CONDITIONS OF ANY KIND, either express or implied.
# See the License for the specific language governing permissions and
# limitations under the License.

import logging
import os
from typing import Dict, Iterable, List, Optional, Tuple, cast, TYPE_CHECKING
from spinn_utilities.log import FormatAdapter
<<<<<<< HEAD
from spinn_machine import Machine
from pacman.utilities.utility_calls import get_field_based_keys
from pacman.model.graphs import AbstractVertex
from pacman.model.graphs.machine import MachineVertex
=======
from pacman.utilities.utility_calls import get_field_based_keys
from pacman.model.graphs.application.abstract import (
    AbstractOneAppOneMachineVertex)
from spinnman.spalloc import SpallocJob
>>>>>>> a21bfef8
from spinn_front_end_common.data import FecDataView
from spinn_front_end_common.utilities.sqlite_db import SQLiteDB, Isolation
from spinn_front_end_common.abstract_models import (
    AbstractSupportsDatabaseInjection, HasCustomAtomKeyMap)
from spinn_front_end_common.utility_models import LivePacketGather
<<<<<<< HEAD
if TYPE_CHECKING:
    from spinn_front_end_common.utility_models.live_packet_gather \
        import _LPGSplitter
    _ = _LPGSplitter,
=======
from spinn_front_end_common.utility_models import LivePacketGatherMachineVertex
>>>>>>> a21bfef8

logger = FormatAdapter(logging.getLogger(__name__))
DB_NAME = "input_output_database.sqlite3"
INIT_SQL = "db.sql"


def _extract_int(x):
    return None if x is None else int(x)


class DatabaseWriter(SQLiteDB):
    """
    The interface for the database system for main front ends.
    Any special tables needed from a front end should be done
    by subclasses of this interface.
    """

    __slots__ = (
        # the path of the database
        "_database_path",
        # the identifier for the SpiNNaker machine
        "_machine_id",
        # Mappings used to accelerate inserts
        "__machine_to_id", "__vertex_to_id")

    def __init__(self) -> None:
        self._database_path = os.path.join(FecDataView.get_run_dir_path(),
                                           DB_NAME)
        init_sql_path = os.path.join(os.path.dirname(__file__), INIT_SQL)

        # delete any old database
        if os.path.isfile(self._database_path):
            os.remove(self._database_path)

        super().__init__(self._database_path, ddl_file=init_sql_path)
        self.__machine_to_id: Dict[Machine, int] = dict()
        self.__vertex_to_id: Dict[AbstractVertex, int] = dict()

        # set up checks
        self._machine_id = 0

    @staticmethod
    def auto_detect_database() -> bool:
        """
        Auto detects if there is a need to activate the database system.

        :return: whether the database is needed for the application
        :rtype: bool
        """
        if FecDataView.get_vertices_by_type(LivePacketGather):
            return True
        for vertex in FecDataView.get_vertices_by_type(
                AbstractSupportsDatabaseInjection):
            if vertex.is_in_injection_mode:
                return True
        return False

    @property
    def database_path(self) -> str:
        """
        :rtype: str
        """
        return self._database_path

    def __insert(self, cur, sql: str, *args) -> int:
        """
        :param ~sqlite3.Cursor cur:
        :param str sql:
        :rtype: int
        """
        try:
            cur.execute(sql, args)
            return cur.lastrowid
        except Exception:
            logger.exception("problem with insertion; argument types are {}",
                             str(map(type, args)))
            raise

    def add_machine_objects(self) -> None:
        """
        Store the machine object into the database.
        """
        machine = FecDataView.get_machine()
        with self.transaction(Isolation.IMMEDIATE) as cur:
            self.__machine_to_id[machine] = self._machine_id = self.__insert(
                cur,
                """
                INSERT INTO Machine_layout(
                    x_dimension, y_dimension)
                VALUES(?, ?)
                """, machine.width, machine.height)
            cur.executemany(
                """
                INSERT INTO Machine_chip(
                    no_processors, chip_x, chip_y, machine_id,
                    ip_address, nearest_ethernet_x, nearest_ethernet_y)
                VALUES (?, ?, ?, ?, ?, ?, ?)
                """, (
                    (chip.n_processors, chip.x, chip.y, self._machine_id,
                     chip.ip_address,
                     chip.nearest_ethernet_x, chip.nearest_ethernet_y)
                    for chip in machine.chips))

    def add_application_vertices(self) -> None:
        """
        Stores the main application graph description (vertices, edges).
        """
        with self.transaction(Isolation.IMMEDIATE) as cur:
            # add vertices
            for vertex in FecDataView.iterate_vertices():
                vertex_id = self.__insert(
                    cur,
                    "INSERT INTO Application_vertices(vertex_label) VALUES(?)",
                    vertex.label)
                self.__vertex_to_id[vertex] = vertex_id
                for m_vertex in vertex.machine_vertices:
                    m_vertex_id = self.__add_machine_vertex(cur, m_vertex)
                    self.__insert(
                        cur,
                        """
                        INSERT INTO graph_mapper_vertex (
                            application_vertex_id, machine_vertex_id)
                        VALUES(?, ?)
                        """,
                        vertex_id, m_vertex_id)

    def __add_machine_vertex(self, cur, m_vertex: MachineVertex) -> int:
        m_vertex_id = self.__insert(
            cur, "INSERT INTO Machine_vertices (label)  VALUES(?)",
            str(m_vertex.label))
        self.__vertex_to_id[m_vertex] = m_vertex_id
        return m_vertex_id

    def add_system_params(self, runtime: Optional[float]):
        """
        Write system parameters into the database.

        :param int runtime: the amount of time the application is to run for
        """
        with self.transaction(Isolation.IMMEDIATE) as cur:
            cur.executemany(
                """
                INSERT INTO configuration_parameters (
                    parameter_id, value)
                VALUES (?, ?)
                """, [
                    ("machine_time_step",
                     FecDataView.get_simulation_time_step_us()),
                    ("time_scale_factor",
                     FecDataView.get_time_scale_factor()),
                    ("infinite_run", str(runtime is None)),
                    ("runtime", -1 if runtime is None else runtime),
                    ("app_id", FecDataView.get_app_id())])

    def add_proxy_configuration(self) -> None:
        """
        Store the proxy configuration.
        """
        # pylint: disable=protected-access
        job = FecDataView._get_spalloc_job()
        if job is not None:
            with self.transaction(Isolation.IMMEDIATE) as cur:
                job._write_session_credentials_to_db(cur)

    def add_placements(self) -> None:
        """
        Adds the placements objects into the database.
        """
        with self.transaction(Isolation.IMMEDIATE) as cur:
            # Make sure machine vertices are represented
            for placement in FecDataView.iterate_placemements():
                if placement.vertex not in self.__vertex_to_id:
                    self.__add_machine_vertex(cur, placement.vertex)
            # add records
            cur.executemany(
                """
                INSERT INTO Placements(
                    vertex_id, chip_x, chip_y, chip_p, machine_id)
                VALUES(?, ?, ?, ?, ?)
                """, (
                    (self.__vertex_to_id[placement.vertex],
                     placement.x, placement.y, placement.p, self._machine_id)
                    for placement in FecDataView.iterate_placemements()))

    def add_tags(self) -> None:
        """
        Adds the tags into the database.
        """
        tags = FecDataView.get_tags()
        with self.transaction(Isolation.IMMEDIATE) as cur:
            cur.executemany(
                """
                INSERT INTO IP_tags(
                    vertex_id, tag, board_address, ip_address, port,
                    strip_sdp)
                VALUES (?, ?, ?, ?, ?, ?)
                """, (
                    (self.__vertex_to_id[vert], ipt.tag, ipt.board_address,
                     ipt.ip_address, ipt.port or 0, 1 if ipt.strip_sdp else 0)
                    for ipt, vert in tags.ip_tags_vertices))

    def create_atom_to_event_id_mapping(
            self, machine_vertices: Optional[
                Iterable[Tuple[MachineVertex, str]]]):
        """
        :param machine_vertices:
        :type machine_vertices:
            list(tuple(~pacman.model.graphs.machine.MachineVertex,str))
        """
        routing_infos = FecDataView.get_routing_infos()
        # This could happen if there are no LPGs
        if machine_vertices is None:
            return
        with self.transaction(Isolation.IMMEDIATE) as cur:
            for (m_vertex, partition_id) in machine_vertices:
                atom_keys: Iterable[Tuple[int, int]] = ()
                if isinstance(m_vertex.app_vertex, HasCustomAtomKeyMap):
                    atom_keys = m_vertex.app_vertex.get_atom_key_map(
                        m_vertex, partition_id, routing_infos)
                else:
                    r_info = routing_infos.get_routing_info_from_pre_vertex(
                        m_vertex, partition_id)
                    # r_info could be None if there are no outgoing edges,
                    # at which point there is nothing to do here anyway
                    if r_info is not None:
                        vertex_slice = m_vertex.vertex_slice
                        keys = get_field_based_keys(r_info.key, vertex_slice)
                        start = vertex_slice.lo_atom
                        atom_keys = [(i, k) for i, k in enumerate(keys, start)]
                m_vertex_id = self.__vertex_to_id[m_vertex]
                cur.executemany(
                    """
                    INSERT INTO event_to_atom_mapping(
                        vertex_id, event_id, atom_id)
                    VALUES (?, ?, ?)
                    """, ((m_vertex_id, int(key), i) for i, key in atom_keys)
                )

<<<<<<< HEAD
    def add_lpg_mapping(self) -> List[Tuple[MachineVertex, str]]:
=======
    def _get_machine_lpg_mappings(self, part):
        """ Get places where an LPG Machine vertex has been added to a graph
            "directly" (via GFE); and so it's application vertex *isn't* a
            LivePacketGather
        """
        for edge in part.edges:
            if (isinstance(edge.pre_vertex,
                           AbstractOneAppOneMachineVertex) and
                    isinstance(edge.post_vertex,
                               AbstractOneAppOneMachineVertex) and
                    isinstance(edge.post_vertex.machine_vertex,
                               LivePacketGatherMachineVertex) and
                    not isinstance(edge.post_vertex, LivePacketGather)):
                yield (edge.pre_vertex.machine_vertex, part.identifier,
                       edge.post_vertex.machine_vertex)

    def add_lpg_mapping(self):
>>>>>>> a21bfef8
        """
        Add mapping from machine vertex to LPG machine vertex.

        :return: A list of (source vertex, partition id)
        :rtype: list(~pacman.model.graphs.machine.MachineVertex, str)
        """
        targets = [(m_vertex, part_id, lpg_m_vertex)
                   for vertex in FecDataView.iterate_vertices()
                   if isinstance(vertex, LivePacketGather)
                   for lpg_m_vertex, m_vertex, part_id
<<<<<<< HEAD
                   in cast('_LPGSplitter', vertex.splitter).targeted_lpgs]
=======
                   in vertex.splitter.targeted_lpgs]
        targets.extend((m_vertex, part_id, lpg_m_vertex)
                       for part in FecDataView.iterate_partitions()
                       for (m_vertex, part_id, lpg_m_vertex) in
                       self._get_machine_lpg_mappings(part))
>>>>>>> a21bfef8

        with self.transaction(Isolation.IMMEDIATE) as cur:
            cur.executemany(
                """
                INSERT INTO m_vertex_to_lpg_vertex(
                    pre_vertex_id, partition_id, post_vertex_id)
                VALUES(?, ?, ?)
                """, ((self.__vertex_to_id[m_vertex], part_id,
                       self.__vertex_to_id[lpg_m_vertex])
                      for m_vertex, part_id, lpg_m_vertex in targets))

        return [(source, part_id) for source, part_id, _target in targets]<|MERGE_RESOLUTION|>--- conflicted
+++ resolved
@@ -16,30 +16,23 @@
 import os
 from typing import Dict, Iterable, List, Optional, Tuple, cast, TYPE_CHECKING
 from spinn_utilities.log import FormatAdapter
-<<<<<<< HEAD
 from spinn_machine import Machine
 from pacman.utilities.utility_calls import get_field_based_keys
 from pacman.model.graphs import AbstractVertex
 from pacman.model.graphs.machine import MachineVertex
-=======
-from pacman.utilities.utility_calls import get_field_based_keys
 from pacman.model.graphs.application.abstract import (
     AbstractOneAppOneMachineVertex)
-from spinnman.spalloc import SpallocJob
->>>>>>> a21bfef8
+from pacman.model.graphs.abstract_edge_partition import AbstractEdgePartition
 from spinn_front_end_common.data import FecDataView
 from spinn_front_end_common.utilities.sqlite_db import SQLiteDB, Isolation
 from spinn_front_end_common.abstract_models import (
     AbstractSupportsDatabaseInjection, HasCustomAtomKeyMap)
 from spinn_front_end_common.utility_models import LivePacketGather
-<<<<<<< HEAD
 if TYPE_CHECKING:
     from spinn_front_end_common.utility_models.live_packet_gather \
         import _LPGSplitter
     _ = _LPGSplitter,
-=======
 from spinn_front_end_common.utility_models import LivePacketGatherMachineVertex
->>>>>>> a21bfef8
 
 logger = FormatAdapter(logging.getLogger(__name__))
 DB_NAME = "input_output_database.sqlite3"
@@ -278,13 +271,13 @@
                     """, ((m_vertex_id, int(key), i) for i, key in atom_keys)
                 )
 
-<<<<<<< HEAD
-    def add_lpg_mapping(self) -> List[Tuple[MachineVertex, str]]:
-=======
-    def _get_machine_lpg_mappings(self, part):
-        """ Get places where an LPG Machine vertex has been added to a graph
-            "directly" (via GFE); and so it's application vertex *isn't* a
-            LivePacketGather
+    def _get_machine_lpg_mappings(
+            self, part: AbstractEdgePartition) -> Iterable[
+                Tuple[MachineVertex, str, MachineVertex]]:
+        """
+        Get places where an LPG Machine vertex has been added to a graph
+        "directly" (via GFE); and so it's application vertex *isn't* a
+        LivePacketGather
         """
         for edge in part.edges:
             if (isinstance(edge.pre_vertex,
@@ -297,8 +290,7 @@
                 yield (edge.pre_vertex.machine_vertex, part.identifier,
                        edge.post_vertex.machine_vertex)
 
-    def add_lpg_mapping(self):
->>>>>>> a21bfef8
+    def add_lpg_mapping(self) -> List[Tuple[MachineVertex, str]]:
         """
         Add mapping from machine vertex to LPG machine vertex.
 
@@ -309,15 +301,11 @@
                    for vertex in FecDataView.iterate_vertices()
                    if isinstance(vertex, LivePacketGather)
                    for lpg_m_vertex, m_vertex, part_id
-<<<<<<< HEAD
                    in cast('_LPGSplitter', vertex.splitter).targeted_lpgs]
-=======
-                   in vertex.splitter.targeted_lpgs]
         targets.extend((m_vertex, part_id, lpg_m_vertex)
                        for part in FecDataView.iterate_partitions()
                        for (m_vertex, part_id, lpg_m_vertex) in
                        self._get_machine_lpg_mappings(part))
->>>>>>> a21bfef8
 
         with self.transaction(Isolation.IMMEDIATE) as cur:
             cur.executemany(
