--- conflicted
+++ resolved
@@ -15,7 +15,6 @@
 
 import logging
 import os
-from spinn_utilities.config_holder import get_config_int
 from spinn_utilities.log import FormatAdapter
 from pacman.model.graphs.common import EdgeTrafficType
 from spinn_front_end_common.utilities.sqlite_db import SQLiteDB
@@ -207,15 +206,8 @@
                     parameter_id, value)
                 VALUES (?, ?)
                 """, [
-<<<<<<< HEAD
-                    ("machine_time_step", get_config_int(
-                        "Machine", "machine_time_step")),
-                    ("time_scale_factor", get_config_int(
-                        "Machine", "time_scale_factor")),
-=======
                     ("machine_time_step", machine_time_step()),
                     ("time_scale_factor", time_scale_factor()),
->>>>>>> a7c77679
                     ("infinite_run", str(runtime is None)),
                     ("runtime", -1 if runtime is None else runtime)])
 
