--- conflicted
+++ resolved
@@ -140,14 +140,10 @@
         """
         with self.transaction() as cur:
             # add vertices
-<<<<<<< HEAD
-            for vertex in application_graph.vertices:
+            for vertex in FecDataView.iterate_vertices():
                 max_atoms = vertex.get_max_atoms_per_core()
                 if not isinstance(max_atoms, int):
                     max_atoms = int(numpy.prod(max_atoms))
-=======
-            for vertex in FecDataView.iterate_vertices():
->>>>>>> 41da475d
                 vertex_id = self.__insert(
                     cur,
                     "INSERT INTO Application_vertices(vertex_label) VALUES(?)",
