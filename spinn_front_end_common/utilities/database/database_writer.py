--- conflicted
+++ resolved
@@ -15,18 +15,15 @@
 
 import logging
 import os
+import sys
 import sqlite3
 from spinn_utilities.log import FormatAdapter
-<<<<<<< HEAD
-=======
 from pacman.model.graphs.application.application_vertex import (
     ApplicationVertex)
->>>>>>> 9ab5b4b5
 from pacman.model.graphs.common import EdgeTrafficType
 from spinn_front_end_common.abstract_models import (
     AbstractProvidesKeyToAtomMapping, AbstractRecordable,
     AbstractSupportsDatabaseInjection)
-from pacman.utilities.utility_calls import get_max_atoms_per_core
 
 logger = FormatAdapter(logging.getLogger(__name__))
 
@@ -329,19 +326,15 @@
         with self._connection:
             # add vertices
             for vertex in application_graph.vertices:
-                max_atoms_per_core = get_max_atoms_per_core(vertex)
                 if isinstance(vertex, AbstractRecordable):
                     self.__insert_app_vertex(
-                        vertex, max_atoms_per_core,
+                        vertex, vertex.get_max_atoms_per_core(),
                         vertex.is_recording_spikes())
-<<<<<<< HEAD
-=======
                 elif isinstance(vertex, ApplicationVertex):
                     self.__insert_app_vertex(
                         vertex, vertex.get_max_atoms_per_core(), 0)
->>>>>>> 9ab5b4b5
                 else:
-                    self.__insert_app_vertex(vertex, max_atoms_per_core, 0)
+                    self.__insert_app_vertex(vertex, sys.maxsize, 0)
 
             # add edges
             for vertex in application_graph.vertices:
