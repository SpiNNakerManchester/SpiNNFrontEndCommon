# Copyright (c) 2017-2019 The University of Manchester
#
# This program is free software: you can redistribute it and/or modify
# it under the terms of the GNU General Public License as published by
# the Free Software Foundation, either version 3 of the License, or
# (at your option) any later version.
#
# This program is distributed in the hope that it will be useful,
# but WITHOUT ANY WARRANTY; without even the implied warranty of
# MERCHANTABILITY or FITNESS FOR A PARTICULAR PURPOSE.  See the
# GNU General Public License for more details.
#
# You should have received a copy of the GNU General Public License
# along with this program.  If not, see <http://www.gnu.org/licenses/>.

import logging
import os
from spinn_utilities.log import FormatAdapter
from pacman.model.graphs.common import EdgeTrafficType
from spinn_front_end_common.utilities.sqlite_db import SQLiteDB
from spinn_front_end_common.abstract_models import (
    AbstractProvidesKeyToAtomMapping,
    AbstractSupportsDatabaseInjection)
from spinn_front_end_common.utilities.sqlite_db import SQLiteDB

logger = FormatAdapter(logging.getLogger(__name__))
DB_NAME = "input_output_database.db"
INIT_SQL = "db.sql"


def _extract_int(x):
    return None if x is None else int(x)


class DatabaseWriter(SQLiteDB):
    """ The interface for the database system for main front ends.\
        Any special tables needed from a front end should be done\
        by sub classes of this interface.
    """

    __slots__ = [
        # the path of the database
        "_database_path",

        # the identifier for the SpiNNaker machine
        "_machine_id",

        # Mappings used to accelerate inserts
        "__machine_to_id", "__vertex_to_id", "__edge_to_id"
    ]

    def __init__(self, database_directory):
        """
        :param str database_directory: Where the database will be written
        """
        self._database_path = os.path.join(database_directory, DB_NAME)
<<<<<<< HEAD
        ddl = os.path.join(os.path.dirname(__file__), INIT_SQL)
        # delete any old database
        if os.path.isfile(self._database_path):
            os.remove(self._database_path)
        super().__init__(self._database_path, ddl_file=ddl)
        self.__machine_to_id = dict()
        self.__vertex_to_id = dict()
        self.__edge_to_id = dict()
=======
        init_sql_path = os.path.join(os.path.dirname(__file__), INIT_SQL)

        # delete any old database
        if os.path.isfile(self._database_path):
            os.remove(self._database_path)

        super().__init__(self._database_path, ddl_file=init_sql_path)
        self.__machine_to_id = dict()
        self.__vertex_to_id = dict()
        self.__edge_to_id = dict()

>>>>>>> 30644872
        # set up checks
        self._machine_id = 0

    @staticmethod
    def auto_detect_database(machine_graph):
        """ Auto detects if there is a need to activate the database system

        :param ~pacman.model.graphs.machine.MachineGraph machine_graph:
            the machine graph of the application problem space.
        :return: whether the database is needed for the application
        :rtype: bool
        """
        return any(isinstance(vertex, AbstractSupportsDatabaseInjection)
                   and vertex.is_in_injection_mode
                   for vertex in machine_graph.vertices)

    @property
    def database_path(self):
        """
        :rtype: str
        """
        return self._database_path

<<<<<<< HEAD
    def __insert(self, conn, sql, *args):
=======
    def __insert(self, cur, sql, *args):
>>>>>>> 30644872
        """
        :param ~sqlite3.Cursor cur:
        :param str sql:
        :rtype: int
        """
        try:
<<<<<<< HEAD
            conn.execute(sql, args)
            return conn.lastrowid
=======
            cur.execute(sql, args)
            return cur.lastrowid
>>>>>>> 30644872
        except Exception:
            logger.exception("problem with insertion; argument types are {}",
                             str(map(type, args)))
            raise

    def add_machine_objects(self, machine):
        """ Store the machine object into the database

        :param ~spinn_machine.Machine machine: the machine object.
        """
<<<<<<< HEAD
        with self.transaction() as c:
            self.__machine_to_id[machine] = self._machine_id = self.__insert(
                c, """
=======
        with self.transaction() as cur:
            self.__machine_to_id[machine] = self._machine_id = self.__insert(
                cur,
                """
>>>>>>> 30644872
                INSERT INTO Machine_layout(
                    x_dimension, y_dimension)
                VALUES(?, ?)
                """, machine.width, machine.height)
<<<<<<< HEAD
            c.executemany(
=======
            cur.executemany(
>>>>>>> 30644872
                """
                INSERT INTO Machine_chip(
                    no_processors, chip_x, chip_y, machine_id)
                VALUES (?, ?, ?, ?)
                """, (
                    (chip.n_processors, chip.x, chip.y, self._machine_id)
                    for chip in machine.chips if chip.virtual))
<<<<<<< HEAD
            c.executemany(
=======
            cur.executemany(
>>>>>>> 30644872
                """
                INSERT INTO Machine_chip(
                    no_processors, chip_x, chip_y, machine_id,
                    ip_address, nearest_ethernet_x, nearest_ethernet_y)
                VALUES (?, ?, ?, ?, ?, ?, ?)
                """, (
                    (chip.n_processors, chip.x, chip.y, self._machine_id,
                     chip.ip_address,
                     chip.nearest_ethernet_x, chip.nearest_ethernet_y)
                    for chip in machine.chips if not chip.virtual))
<<<<<<< HEAD
            c.executemany(
=======
            cur.executemany(
>>>>>>> 30644872
                """
                INSERT INTO Processor(
                    chip_x, chip_y, machine_id, available_DTCM,
                    available_CPU, physical_id)
                VALUES(?, ?, ?, ?, ?, ?)
                """, (
                    (chip.x, chip.y, self._machine_id, proc.dtcm_available,
                     proc.cpu_cycles_available, proc.processor_id)
                    for chip in machine.chips
                    for proc in chip.processors))

    def add_application_vertices(self, application_graph):
        """ Stores the main application graph description (vertices, edges).

        :param application_graph: The graph to add from
        :type application_graph:
            ~pacman.model.graphs.application.ApplicationGraph
        """
<<<<<<< HEAD
        with self.transaction() as c:
            # add vertices
            for vertex in application_graph.vertices:
                self.__vertex_to_id[vertex] = self.__insert(
                    c, """
=======
        with self.transaction() as cur:
            # add vertices
            for vertex in application_graph.vertices:
                self.__vertex_to_id[vertex] = self.__insert(
                    cur,
                    """
>>>>>>> 30644872
                    INSERT INTO Application_vertices(
                        vertex_label, vertex_class, no_atoms,
                        max_atom_constrant)
                    VALUES(?, ?, ?, ?)
                    """,
                    vertex.label, vertex.__class__.__name__, vertex.n_atoms,
                    vertex.get_max_atoms_per_core())

            # add edges
            for edge in application_graph.edges:
                self.__edge_to_id[edge] = self.__insert(
<<<<<<< HEAD
                    c, """
=======
                    cur,
                    """
>>>>>>> 30644872
                    INSERT INTO Application_edges (
                        pre_vertex, post_vertex, edge_label, edge_class)
                    VALUES(?, ?, ?, ?)
                    """,
                    self.__vertex_to_id[edge.pre_vertex],
                    self.__vertex_to_id[edge.post_vertex],
                    edge.label, edge.__class__.__name__)

            # update graph
<<<<<<< HEAD
            c.executemany(
=======
            cur.executemany(
>>>>>>> 30644872
                """
                INSERT INTO Application_graph (
                    vertex_id, edge_id)
                VALUES(?, ?)
                """, (
                    (self.__vertex_to_id[vertex], self.__edge_to_id[edge])
                    for vertex in application_graph.vertices
                    for edge in application_graph.get_edges_starting_at_vertex(
                        vertex)))

    def add_system_params(self, time_scale_factor, machine_time_step, runtime):
        """ Write system params into the database

        :param int time_scale_factor: the time scale factor used in timing
        :param int machine_time_step: the machine time step used in timing
        :param int runtime: the amount of time the application is to run for
        """
<<<<<<< HEAD
        with self.transaction() as c:
            c.executemany(
=======
        with self.transaction() as cur:
            cur.executemany(
>>>>>>> 30644872
                """
                INSERT INTO configuration_parameters (
                    parameter_id, value)
                VALUES (?, ?)
                """, [
                    ("machine_time_step", machine_time_step),
                    ("time_scale_factor", time_scale_factor),
                    ("infinite_run", str(runtime is None)),
                    ("runtime", -1 if runtime is None else runtime)])

    def add_vertices(self, machine_graph, data_n_timesteps, application_graph):
        """ Add the machine graph into the database.

        :param ~pacman.model.graphs.machine.MachineGraph machine_graph:
            The machine graph object
        :param int data_n_timesteps:
            The number of timesteps for which data space will been reserved
        :param application_graph: The application graph object
        :type application_graph:
            ~pacman.model.graphs.application.ApplicationGraph
        """
<<<<<<< HEAD
        with self.transaction() as c:
            for vertex in machine_graph.vertices:
                req = vertex.resources_required
                self.__vertex_to_id[vertex] = self.__insert(
                    c, """
=======
        with self.transaction() as cur:
            for vertex in machine_graph.vertices:
                req = vertex.resources_required
                self.__vertex_to_id[vertex] = self.__insert(
                    cur,
                    """
>>>>>>> 30644872
                    INSERT INTO Machine_vertices (
                        label, class, cpu_used, sdram_used, dtcm_used)
                    VALUES(?, ?, ?, ?, ?)
                    """,
                    str(vertex.label), vertex.__class__.__name__,
                    _extract_int(req.cpu_cycles.get_value()),
                    _extract_int(req.sdram.get_total_sdram(data_n_timesteps)),
                    _extract_int(req.dtcm.get_value()))

            # add machine edges
            for edge in machine_graph.edges:
                self.__edge_to_id[edge] = self.__insert(
<<<<<<< HEAD
                    c, """
=======
                    cur,
                    """
>>>>>>> 30644872
                    INSERT INTO Machine_edges (
                        pre_vertex, post_vertex, label, class)
                    VALUES(?, ?, ?, ?)
                    """,
                    self.__vertex_to_id[edge.pre_vertex],
                    self.__vertex_to_id[edge.post_vertex],
                    edge.label, edge.__class__.__name__)

            # add to machine graph
<<<<<<< HEAD
            c.executemany(
=======
            cur.executemany(
>>>>>>> 30644872
                """
                INSERT INTO Machine_graph (
                    vertex_id, edge_id)
                VALUES(?, ?)
                """, (
                    (self.__vertex_to_id[vertex], self.__edge_to_id[edge])
                    for vertex in machine_graph.vertices
                    for edge in machine_graph.get_edges_starting_at_vertex(
                        vertex)))

            if application_graph is not None:
<<<<<<< HEAD
                c.executemany(
=======
                cur.executemany(
>>>>>>> 30644872
                    """
                    INSERT INTO graph_mapper_vertex (
                        application_vertex_id, machine_vertex_id, lo_atom,
                        hi_atom)
                    VALUES(?, ?, ?, ?)
                    """, (
                        (self.__vertex_to_id[vertex.app_vertex],
                         self.__vertex_to_id[vertex],
                         vertex.vertex_slice.lo_atom,
                         vertex.vertex_slice.hi_atom)
                        for vertex in machine_graph.vertices))

                # add graph_mapper edges
<<<<<<< HEAD
                c.executemany(
=======
                cur.executemany(
>>>>>>> 30644872
                    """
                    INSERT INTO graph_mapper_edges (
                        application_edge_id, machine_edge_id)
                    VALUES(?, ?)
                    """, (
                        (self.__edge_to_id[edge.app_edge],
                         self.__edge_to_id[edge])
                        for edge in machine_graph.edges))

    def add_placements(self, placements):
        """ Adds the placements objects into the database

        :param ~pacman.model.placements.Placements placements:
            the placements object
        """
<<<<<<< HEAD
        with self.transaction() as c:
            # add records
            c.executemany(
=======
        with self.transaction() as cur:
            # add records
            cur.executemany(
>>>>>>> 30644872
                """
                INSERT INTO Placements(
                    vertex_id, chip_x, chip_y, chip_p, machine_id)
                VALUES(?, ?, ?, ?, ?)
                """, (
                    (self.__vertex_to_id[placement.vertex],
                     placement.x, placement.y, placement.p, self._machine_id)
                    for placement in placements.placements))

    def add_routing_infos(self, routing_infos, machine_graph):
        """ Adds the routing information (key masks etc) into the database

        :param ~pacman.model.routing_info.RoutingInfo routing_infos:
            the routing information object
        :param ~pacman.model.graphs.machine.MachineGraph machine_graph:
            the machine graph object
        """
        # Filter just the MULTICAST partitions first
        partitions_and_routing_info = (
            (partition, routing_infos.get_routing_info_from_partition(
                partition))
            for partition in machine_graph.outgoing_edge_partitions
            if partition.traffic_type == EdgeTrafficType.MULTICAST)
<<<<<<< HEAD
        with self.transaction() as c:
            c.executemany(
=======
        with self.transaction() as cur:
            cur.executemany(
>>>>>>> 30644872
                """
                INSERT INTO Routing_info(
                    edge_id, "key", mask)
                VALUES(?, ?, ?)
                """, (
                    (self.__edge_to_id[edge], key_mask.key, key_mask.mask)
                    for partition, rinfo in partitions_and_routing_info
                    for edge in partition.edges
                    for key_mask in rinfo.keys_and_masks))

    def add_routing_tables(self, routing_tables):
        """ Adds the routing tables into the database

        :param routing_tables: the routing tables object
        :type routing_tables:
            ~pacman.model.routing_tables.MulticastRoutingTables
        """
<<<<<<< HEAD
        with self.transaction() as c:
            c.executemany(
=======
        with self.transaction() as cur:
            cur.executemany(
>>>>>>> 30644872
                """
                INSERT INTO Routing_table(
                    chip_x, chip_y, position, key_combo, mask, route)
                VALUES(?, ?, ?, ?, ?, ?)
                """, (
                    (routing_table.x, routing_table.y, counter,
                     entry.routing_entry_key, entry.mask,
                     entry.spinnaker_route)
                    for routing_table in routing_tables.routing_tables
                    for counter, entry in
                    enumerate(routing_table.multicast_routing_entries)))

    def add_tags(self, machine_graph, tags):
        """ Adds the tags into the database

        :param ~pacman.model.graphs.machine.MachineGraph machine_graph:
            the machine graph object
        :param ~pacman.model.tags.Tags tags: the tags object
        """
<<<<<<< HEAD
        with self.transaction() as c:
            for vertex in machine_graph.vertices:
                v_id = self.__vertex_to_id[vertex]
                c.executemany(
=======
        with self.transaction() as cur:
            for vertex in machine_graph.vertices:
                v_id = self.__vertex_to_id[vertex]
                cur.executemany(
>>>>>>> 30644872
                    """
                    INSERT INTO IP_tags(
                        vertex_id, tag, board_address, ip_address, port,
                        strip_sdp)
                    VALUES (?, ?, ?, ?, ?, ?)
                    """, (
                        (v_id, ipt.tag, ipt.board_address, ipt.ip_address,
                         ipt.port or 0, 1 if ipt.strip_sdp else 0)
                        for ipt in tags.get_ip_tags_for_vertex(vertex) or []))
<<<<<<< HEAD
                c.executemany(
=======
                cur.executemany(
>>>>>>> 30644872
                    """
                    INSERT INTO Reverse_IP_tags(
                        vertex_id, tag, board_address, port)
                    VALUES (?, ?, ?, ?)
                    """, (
                        (v_id, ript.tag, ript.board_address, ript.port or 0)
                        for ript in tags.get_reverse_ip_tags_for_vertex(
                            vertex) or ()))

    def create_atom_to_event_id_mapping(
            self, application_graph, machine_graph, routing_infos):
        """
        :param application_graph:
        :type application_graph:
            ~pacman.model.graphs.application.ApplicationGraph
        :param ~pacman.model.graphs.machine.MachineGraph machine_graph:
        :param ~pacman.model.routing_info.RoutingInfo routing_infos:
        """
        if application_graph is not None and application_graph.n_vertices:
            # We will be asking application vertices for key/atom mappings
            vertices_and_partitions = (
                (vertex.app_vertex, partition)
                for vertex in machine_graph.vertices
                for partition in machine_graph.
                get_outgoing_edge_partitions_starting_at_vertex(vertex))
        else:
            # We will be asking machine vertices for key/atom mappings
            vertices_and_partitions = (
                (vertex, partition)
                for vertex in machine_graph.vertices
                for partition in machine_graph.
                get_outgoing_edge_partitions_starting_at_vertex(vertex))

<<<<<<< HEAD
        with self.transaction() as c:
            c.executemany(
=======
        with self.transaction() as cur:
            cur.executemany(
>>>>>>> 30644872
                """
                INSERT INTO event_to_atom_mapping(
                    vertex_id, event_id, atom_id)
                VALUES (?, ?, ?)
                """, (
                    (self.__vertex_to_id[vtx], int(key), int(a_id))
                    for vtx, prtn in vertices_and_partitions
                    if isinstance(vtx, AbstractProvidesKeyToAtomMapping)
                    for a_id, key in vtx.routing_key_partition_atom_mapping(
                        routing_infos.get_routing_info_from_partition(prtn),
                        prtn)))<|MERGE_RESOLUTION|>--- conflicted
+++ resolved
@@ -21,7 +21,6 @@
 from spinn_front_end_common.abstract_models import (
     AbstractProvidesKeyToAtomMapping,
     AbstractSupportsDatabaseInjection)
-from spinn_front_end_common.utilities.sqlite_db import SQLiteDB
 
 logger = FormatAdapter(logging.getLogger(__name__))
 DB_NAME = "input_output_database.db"
@@ -54,16 +53,6 @@
         :param str database_directory: Where the database will be written
         """
         self._database_path = os.path.join(database_directory, DB_NAME)
-<<<<<<< HEAD
-        ddl = os.path.join(os.path.dirname(__file__), INIT_SQL)
-        # delete any old database
-        if os.path.isfile(self._database_path):
-            os.remove(self._database_path)
-        super().__init__(self._database_path, ddl_file=ddl)
-        self.__machine_to_id = dict()
-        self.__vertex_to_id = dict()
-        self.__edge_to_id = dict()
-=======
         init_sql_path = os.path.join(os.path.dirname(__file__), INIT_SQL)
 
         # delete any old database
@@ -75,7 +64,6 @@
         self.__vertex_to_id = dict()
         self.__edge_to_id = dict()
 
->>>>>>> 30644872
         # set up checks
         self._machine_id = 0
 
@@ -99,24 +87,15 @@
         """
         return self._database_path
 
-<<<<<<< HEAD
-    def __insert(self, conn, sql, *args):
-=======
     def __insert(self, cur, sql, *args):
->>>>>>> 30644872
         """
         :param ~sqlite3.Cursor cur:
         :param str sql:
         :rtype: int
         """
         try:
-<<<<<<< HEAD
-            conn.execute(sql, args)
-            return conn.lastrowid
-=======
             cur.execute(sql, args)
             return cur.lastrowid
->>>>>>> 30644872
         except Exception:
             logger.exception("problem with insertion; argument types are {}",
                              str(map(type, args)))
@@ -127,25 +106,15 @@
 
         :param ~spinn_machine.Machine machine: the machine object.
         """
-<<<<<<< HEAD
-        with self.transaction() as c:
-            self.__machine_to_id[machine] = self._machine_id = self.__insert(
-                c, """
-=======
         with self.transaction() as cur:
             self.__machine_to_id[machine] = self._machine_id = self.__insert(
                 cur,
                 """
->>>>>>> 30644872
                 INSERT INTO Machine_layout(
                     x_dimension, y_dimension)
                 VALUES(?, ?)
                 """, machine.width, machine.height)
-<<<<<<< HEAD
-            c.executemany(
-=======
-            cur.executemany(
->>>>>>> 30644872
+            cur.executemany(
                 """
                 INSERT INTO Machine_chip(
                     no_processors, chip_x, chip_y, machine_id)
@@ -153,11 +122,7 @@
                 """, (
                     (chip.n_processors, chip.x, chip.y, self._machine_id)
                     for chip in machine.chips if chip.virtual))
-<<<<<<< HEAD
-            c.executemany(
-=======
-            cur.executemany(
->>>>>>> 30644872
+            cur.executemany(
                 """
                 INSERT INTO Machine_chip(
                     no_processors, chip_x, chip_y, machine_id,
@@ -168,11 +133,7 @@
                      chip.ip_address,
                      chip.nearest_ethernet_x, chip.nearest_ethernet_y)
                     for chip in machine.chips if not chip.virtual))
-<<<<<<< HEAD
-            c.executemany(
-=======
-            cur.executemany(
->>>>>>> 30644872
+            cur.executemany(
                 """
                 INSERT INTO Processor(
                     chip_x, chip_y, machine_id, available_DTCM,
@@ -191,20 +152,12 @@
         :type application_graph:
             ~pacman.model.graphs.application.ApplicationGraph
         """
-<<<<<<< HEAD
-        with self.transaction() as c:
-            # add vertices
-            for vertex in application_graph.vertices:
-                self.__vertex_to_id[vertex] = self.__insert(
-                    c, """
-=======
         with self.transaction() as cur:
             # add vertices
             for vertex in application_graph.vertices:
                 self.__vertex_to_id[vertex] = self.__insert(
                     cur,
                     """
->>>>>>> 30644872
                     INSERT INTO Application_vertices(
                         vertex_label, vertex_class, no_atoms,
                         max_atom_constrant)
@@ -216,12 +169,8 @@
             # add edges
             for edge in application_graph.edges:
                 self.__edge_to_id[edge] = self.__insert(
-<<<<<<< HEAD
-                    c, """
-=======
                     cur,
                     """
->>>>>>> 30644872
                     INSERT INTO Application_edges (
                         pre_vertex, post_vertex, edge_label, edge_class)
                     VALUES(?, ?, ?, ?)
@@ -231,11 +180,7 @@
                     edge.label, edge.__class__.__name__)
 
             # update graph
-<<<<<<< HEAD
-            c.executemany(
-=======
-            cur.executemany(
->>>>>>> 30644872
+            cur.executemany(
                 """
                 INSERT INTO Application_graph (
                     vertex_id, edge_id)
@@ -253,13 +198,8 @@
         :param int machine_time_step: the machine time step used in timing
         :param int runtime: the amount of time the application is to run for
         """
-<<<<<<< HEAD
-        with self.transaction() as c:
-            c.executemany(
-=======
-        with self.transaction() as cur:
-            cur.executemany(
->>>>>>> 30644872
+        with self.transaction() as cur:
+            cur.executemany(
                 """
                 INSERT INTO configuration_parameters (
                     parameter_id, value)
@@ -281,20 +221,12 @@
         :type application_graph:
             ~pacman.model.graphs.application.ApplicationGraph
         """
-<<<<<<< HEAD
-        with self.transaction() as c:
-            for vertex in machine_graph.vertices:
-                req = vertex.resources_required
-                self.__vertex_to_id[vertex] = self.__insert(
-                    c, """
-=======
         with self.transaction() as cur:
             for vertex in machine_graph.vertices:
                 req = vertex.resources_required
                 self.__vertex_to_id[vertex] = self.__insert(
                     cur,
                     """
->>>>>>> 30644872
                     INSERT INTO Machine_vertices (
                         label, class, cpu_used, sdram_used, dtcm_used)
                     VALUES(?, ?, ?, ?, ?)
@@ -307,12 +239,8 @@
             # add machine edges
             for edge in machine_graph.edges:
                 self.__edge_to_id[edge] = self.__insert(
-<<<<<<< HEAD
-                    c, """
-=======
                     cur,
                     """
->>>>>>> 30644872
                     INSERT INTO Machine_edges (
                         pre_vertex, post_vertex, label, class)
                     VALUES(?, ?, ?, ?)
@@ -322,11 +250,7 @@
                     edge.label, edge.__class__.__name__)
 
             # add to machine graph
-<<<<<<< HEAD
-            c.executemany(
-=======
-            cur.executemany(
->>>>>>> 30644872
+            cur.executemany(
                 """
                 INSERT INTO Machine_graph (
                     vertex_id, edge_id)
@@ -338,11 +262,7 @@
                         vertex)))
 
             if application_graph is not None:
-<<<<<<< HEAD
-                c.executemany(
-=======
                 cur.executemany(
->>>>>>> 30644872
                     """
                     INSERT INTO graph_mapper_vertex (
                         application_vertex_id, machine_vertex_id, lo_atom,
@@ -356,11 +276,7 @@
                         for vertex in machine_graph.vertices))
 
                 # add graph_mapper edges
-<<<<<<< HEAD
-                c.executemany(
-=======
                 cur.executemany(
->>>>>>> 30644872
                     """
                     INSERT INTO graph_mapper_edges (
                         application_edge_id, machine_edge_id)
@@ -376,15 +292,9 @@
         :param ~pacman.model.placements.Placements placements:
             the placements object
         """
-<<<<<<< HEAD
-        with self.transaction() as c:
+        with self.transaction() as cur:
             # add records
-            c.executemany(
-=======
-        with self.transaction() as cur:
-            # add records
-            cur.executemany(
->>>>>>> 30644872
+            cur.executemany(
                 """
                 INSERT INTO Placements(
                     vertex_id, chip_x, chip_y, chip_p, machine_id)
@@ -408,13 +318,8 @@
                 partition))
             for partition in machine_graph.outgoing_edge_partitions
             if partition.traffic_type == EdgeTrafficType.MULTICAST)
-<<<<<<< HEAD
-        with self.transaction() as c:
-            c.executemany(
-=======
-        with self.transaction() as cur:
-            cur.executemany(
->>>>>>> 30644872
+        with self.transaction() as cur:
+            cur.executemany(
                 """
                 INSERT INTO Routing_info(
                     edge_id, "key", mask)
@@ -432,13 +337,8 @@
         :type routing_tables:
             ~pacman.model.routing_tables.MulticastRoutingTables
         """
-<<<<<<< HEAD
-        with self.transaction() as c:
-            c.executemany(
-=======
-        with self.transaction() as cur:
-            cur.executemany(
->>>>>>> 30644872
+        with self.transaction() as cur:
+            cur.executemany(
                 """
                 INSERT INTO Routing_table(
                     chip_x, chip_y, position, key_combo, mask, route)
@@ -458,17 +358,10 @@
             the machine graph object
         :param ~pacman.model.tags.Tags tags: the tags object
         """
-<<<<<<< HEAD
-        with self.transaction() as c:
-            for vertex in machine_graph.vertices:
-                v_id = self.__vertex_to_id[vertex]
-                c.executemany(
-=======
         with self.transaction() as cur:
             for vertex in machine_graph.vertices:
                 v_id = self.__vertex_to_id[vertex]
                 cur.executemany(
->>>>>>> 30644872
                     """
                     INSERT INTO IP_tags(
                         vertex_id, tag, board_address, ip_address, port,
@@ -478,11 +371,7 @@
                         (v_id, ipt.tag, ipt.board_address, ipt.ip_address,
                          ipt.port or 0, 1 if ipt.strip_sdp else 0)
                         for ipt in tags.get_ip_tags_for_vertex(vertex) or []))
-<<<<<<< HEAD
-                c.executemany(
-=======
                 cur.executemany(
->>>>>>> 30644872
                     """
                     INSERT INTO Reverse_IP_tags(
                         vertex_id, tag, board_address, port)
@@ -516,13 +405,8 @@
                 for partition in machine_graph.
                 get_outgoing_edge_partitions_starting_at_vertex(vertex))
 
-<<<<<<< HEAD
-        with self.transaction() as c:
-            c.executemany(
-=======
-        with self.transaction() as cur:
-            cur.executemany(
->>>>>>> 30644872
+        with self.transaction() as cur:
+            cur.executemany(
                 """
                 INSERT INTO event_to_atom_mapping(
                     vertex_id, event_id, atom_id)
