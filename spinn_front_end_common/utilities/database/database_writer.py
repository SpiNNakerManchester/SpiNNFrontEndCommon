# Copyright (c) 2017-2019 The University of Manchester
#
# This program is free software: you can redistribute it and/or modify
# it under the terms of the GNU General Public License as published by
# the Free Software Foundation, either version 3 of the License, or
# (at your option) any later version.
#
# This program is distributed in the hope that it will be useful,
# but WITHOUT ANY WARRANTY; without even the implied warranty of
# MERCHANTABILITY or FITNESS FOR A PARTICULAR PURPOSE.  See the
# GNU General Public License for more details.
#
# You should have received a copy of the GNU General Public License
# along with this program.  If not, see <http://www.gnu.org/licenses/>.

import logging
import os
from spinn_utilities.log import FormatAdapter
from spinn_front_end_common.utilities.sqlite_db import SQLiteDB
from spinn_front_end_common.abstract_models import (
    AbstractSupportsDatabaseInjection, HasCustomAtomKeyMap)
from spinn_front_end_common.utilities.globals_variables import (
    machine_time_step, report_default_directory, time_scale_factor)
<<<<<<< HEAD
from pacman.model.graphs.machine import MulticastEdgePartition
import numpy
=======
from spinn_front_end_common.utility_models import LivePacketGather
>>>>>>> 8c93d7d9

logger = FormatAdapter(logging.getLogger(__name__))
DB_NAME = "input_output_database.sqlite3"
INIT_SQL = "db.sql"


def _extract_int(x):
    return None if x is None else int(x)


class DatabaseWriter(SQLiteDB):
    """ The interface for the database system for main front ends.\
        Any special tables needed from a front end should be done\
        by sub classes of this interface.
    """

    __slots__ = [
        # the path of the database
        "_database_path",

        # the identifier for the SpiNNaker machine
        "_machine_id",

        # Mappings used to accelerate inserts
        "__machine_to_id", "__vertex_to_id", "__edge_to_id"
    ]

    def __init__(self):
        self._database_path = os.path.join(report_default_directory(), DB_NAME)
        init_sql_path = os.path.join(os.path.dirname(__file__), INIT_SQL)

        # delete any old database
        if os.path.isfile(self._database_path):
            os.remove(self._database_path)

        super().__init__(self._database_path, ddl_file=init_sql_path)
        self.__machine_to_id = dict()
        self.__vertex_to_id = dict()
        self.__edge_to_id = dict()

        # set up checks
        self._machine_id = 0

    @staticmethod
    def auto_detect_database(app_graph):
        """ Auto detects if there is a need to activate the database system

        :param ~pacman.model.graphs.application.ApplicationGraph app_graph:
            the graph of the application problem space.
        :return: whether the database is needed for the application
        :rtype: bool
        """
        return (any(isinstance(app_vertex, LivePacketGather)
                    for app_vertex in app_graph.vertices) or
                any(isinstance(vertex, AbstractSupportsDatabaseInjection)
                    and vertex.is_in_injection_mode
                    for app_vertex in app_graph.vertices
                    for vertex in app_vertex.machine_vertices))

    @property
    def database_path(self):
        """
        :rtype: str
        """
        return self._database_path

    def __insert(self, cur, sql, *args):
        """
        :param ~sqlite3.Cursor cur:
        :param str sql:
        :rtype: int
        """
        try:
            cur.execute(sql, args)
            return cur.lastrowid
        except Exception:
            logger.exception("problem with insertion; argument types are {}",
                             str(map(type, args)))
            raise

    def add_machine_objects(self, machine):
        """ Store the machine object into the database

        :param ~spinn_machine.Machine machine: the machine object.
        """
        with self.transaction() as cur:
            self.__machine_to_id[machine] = self._machine_id = self.__insert(
                cur,
                """
                INSERT INTO Machine_layout(
                    x_dimension, y_dimension)
                VALUES(?, ?)
                """, machine.width, machine.height)
            cur.executemany(
                """
                INSERT INTO Machine_chip(
                    no_processors, chip_x, chip_y, machine_id)
                VALUES (?, ?, ?, ?)
                """, (
                    (chip.n_processors, chip.x, chip.y, self._machine_id)
                    for chip in machine.chips if chip.virtual))
            cur.executemany(
                """
                INSERT INTO Machine_chip(
                    no_processors, chip_x, chip_y, machine_id,
                    ip_address, nearest_ethernet_x, nearest_ethernet_y)
                VALUES (?, ?, ?, ?, ?, ?, ?)
                """, (
                    (chip.n_processors, chip.x, chip.y, self._machine_id,
                     chip.ip_address,
                     chip.nearest_ethernet_x, chip.nearest_ethernet_y)
                    for chip in machine.chips if not chip.virtual))

    def add_application_vertices(self, application_graph):
        """ Stores the main application graph description (vertices, edges).

        :param application_graph: The graph to add from
        :type application_graph:
            ~pacman.model.graphs.application.ApplicationGraph
        """
        with self.transaction() as cur:
            # add vertices
            for vertex in application_graph.vertices:
<<<<<<< HEAD
                max_atoms = vertex.get_max_atoms_per_core()
                if not isinstance(max_atoms, int):
                    max_atoms = int(numpy.prod(max_atoms))
                self.__vertex_to_id[vertex] = self.__insert(
                    cur,
                    """
                    INSERT INTO Application_vertices(
                        vertex_label, vertex_class, no_atoms,
                        max_atom_constrant)
                    VALUES(?, ?, ?, ?)
                    """,
                    vertex.label, vertex.__class__.__name__, vertex.n_atoms,
                    max_atoms)

            # add edges
            for edge in application_graph.edges:
                self.__edge_to_id[edge] = self.__insert(
                    cur,
                    """
                    INSERT INTO Application_edges (
                        pre_vertex, post_vertex, edge_label, edge_class)
                    VALUES(?, ?, ?, ?)
                    """,
                    self.__vertex_to_id[edge.pre_vertex],
                    self.__vertex_to_id[edge.post_vertex],
                    edge.label, edge.__class__.__name__)

            # update graph
            cur.executemany(
                """
                INSERT INTO Application_graph (
                    vertex_id, edge_id)
                VALUES(?, ?)
                """, (
                    (self.__vertex_to_id[vertex], self.__edge_to_id[edge])
                    for vertex in application_graph.vertices
                    for edge in application_graph.get_edges_starting_at_vertex(
                        vertex)))
=======
                vertex_id = self.__insert(
                    cur,
                    "INSERT INTO Application_vertices(vertex_label) VALUES(?)",
                    vertex.label)
                self.__vertex_to_id[vertex] = vertex_id
                for m_vertex in vertex.machine_vertices:
                    m_vertex_id = self.__add_machine_vertex(cur, m_vertex)
                    self.__insert(
                        cur,
                        """
                        INSERT INTO graph_mapper_vertex (
                            application_vertex_id, machine_vertex_id)
                        VALUES(?, ?)
                        """,
                        vertex_id, m_vertex_id)

    def __add_machine_vertex(self, cur, m_vertex):
        m_vertex_id = self.__insert(
            cur, "INSERT INTO Machine_vertices (label)  VALUES(?)",
            str(m_vertex.label))
        self.__vertex_to_id[m_vertex] = m_vertex_id
        return m_vertex_id
>>>>>>> 8c93d7d9

    def add_system_params(self, runtime, app_id):
        """ Write system params into the database

        :param int runtime: the amount of time the application is to run for
        """
        with self.transaction() as cur:
            cur.executemany(
                """
                INSERT INTO configuration_parameters (
                    parameter_id, value)
                VALUES (?, ?)
                """, [
                    ("machine_time_step", machine_time_step()),
                    ("time_scale_factor", time_scale_factor()),
                    ("infinite_run", str(runtime is None)),
                    ("runtime", -1 if runtime is None else runtime),
                    ("app_id", app_id)])

    def add_placements(self, placements):
        """ Adds the placements objects into the database

        :param ~pacman.model.placements.Placements placements:
            the placements object
        """
        with self.transaction() as cur:
            # Make sure machine vertices are represented
            for placement in placements.placements:
                if placement.vertex not in self.__vertex_to_id:
                    self.__add_machine_vertex(cur, placement.vertex)
            # add records
            cur.executemany(
                """
                INSERT INTO Placements(
                    vertex_id, chip_x, chip_y, chip_p, machine_id)
                VALUES(?, ?, ?, ?, ?)
                """, (
                    (self.__vertex_to_id[placement.vertex],
                     placement.x, placement.y, placement.p, self._machine_id)
                    for placement in placements.placements))

    def add_tags(self, tags):
        """ Adds the tags into the database

        :param ~pacman.model.graphs.application.ApplicationGraph app_graph:
            the graph object
        :param ~pacman.model.tags.Tags tags: the tags object
        """
        with self.transaction() as cur:
            cur.executemany(
                """
                INSERT INTO IP_tags(
                    vertex_id, tag, board_address, ip_address, port,
                    strip_sdp)
                VALUES (?, ?, ?, ?, ?, ?)
                """, (
                    (self.__vertex_to_id[vert], ipt.tag, ipt.board_address,
                     ipt.ip_address, ipt.port or 0, 1 if ipt.strip_sdp else 0)
                    for ipt, vert in tags.ip_tags_vertices))

    def create_atom_to_event_id_mapping(
            self, machine_vertices, routing_infos):
        """
        :param app_graph:
        :type app_graph:
            ~pacman.model.graphs.application.ApplicationGraph
        :param ~pacman.model.routing_info.RoutingInfo routing_infos:
        """
        # This could happen if there are no LPGs
        if machine_vertices is None:
            return
        with self.transaction() as cur:
            for (m_vertex, partition_id) in machine_vertices:
                atom_keys = list()
                if isinstance(m_vertex.app_vertex, HasCustomAtomKeyMap):
                    atom_keys = m_vertex.app_vertex.get_atom_key_map(
                        m_vertex, partition_id, routing_infos)
                else:
                    r_info = routing_infos.get_routing_info_from_pre_vertex(
                        m_vertex, partition_id)
                    # r_info could be None if there are no outgoing edges,
                    # at which point there is nothing to do here anyway
                    if r_info is not None:
                        vertex_slice = m_vertex.vertex_slice
                        keys = r_info.get_keys(vertex_slice.n_atoms)
                        start = vertex_slice.lo_atom
                        atom_keys = [(i, k) for i, k in enumerate(keys, start)]
                m_vertex_id = self.__vertex_to_id[m_vertex]
                cur.executemany(
                    """
                    INSERT INTO event_to_atom_mapping(
                        vertex_id, event_id, atom_id)
                    VALUES (?, ?, ?)
                    """, ((m_vertex_id, int(key), i) for i, key in atom_keys)
                )

    def add_lpg_mapping(self, app_graph):
        """ Add mapping from machine vertex to LPG machine vertex

        :param ApplicationGraph app_graph:
            The application graph to get the LPG vertices from
        :return: A list of (source vertex, partition id)
        :rtype: list(MachineVertex, str)
        """
        targets = [(m_vertex, part_id, lpg_m_vertex)
                   for vertex in app_graph.vertices
                   if isinstance(vertex, LivePacketGather)
                   for lpg_m_vertex, m_vertex, part_id
                   in vertex.splitter.targeted_lpgs]

        with self.transaction() as cur:
            cur.executemany(
                """
                INSERT INTO m_vertex_to_lpg_vertex(
                    pre_vertex_id, partition_id, post_vertex_id)
                VALUES(?, ?, ?)
                """, ((self.__vertex_to_id[m_vertex], part_id,
                       self.__vertex_to_id[lpg_m_vertex])
                      for m_vertex, part_id, lpg_m_vertex in targets))

        return [(source, part_id) for source, part_id, _target in targets]<|MERGE_RESOLUTION|>--- conflicted
+++ resolved
@@ -15,18 +15,15 @@
 
 import logging
 import os
+import numpy
 from spinn_utilities.log import FormatAdapter
+from pacman.model.graphs.machine import MulticastEdgePartition
 from spinn_front_end_common.utilities.sqlite_db import SQLiteDB
 from spinn_front_end_common.abstract_models import (
     AbstractSupportsDatabaseInjection, HasCustomAtomKeyMap)
 from spinn_front_end_common.utilities.globals_variables import (
     machine_time_step, report_default_directory, time_scale_factor)
-<<<<<<< HEAD
-from pacman.model.graphs.machine import MulticastEdgePartition
-import numpy
-=======
 from spinn_front_end_common.utility_models import LivePacketGather
->>>>>>> 8c93d7d9
 
 logger = FormatAdapter(logging.getLogger(__name__))
 DB_NAME = "input_output_database.sqlite3"
@@ -150,50 +147,19 @@
         with self.transaction() as cur:
             # add vertices
             for vertex in application_graph.vertices:
-<<<<<<< HEAD
                 max_atoms = vertex.get_max_atoms_per_core()
                 if not isinstance(max_atoms, int):
                     max_atoms = int(numpy.prod(max_atoms))
-                self.__vertex_to_id[vertex] = self.__insert(
+                vertex_id = self.__insert(
                     cur,
                     """
                     INSERT INTO Application_vertices(
                         vertex_label, vertex_class, no_atoms,
-                        max_atom_constrant)
+                        max_atom_constraint)
                     VALUES(?, ?, ?, ?)
                     """,
                     vertex.label, vertex.__class__.__name__, vertex.n_atoms,
                     max_atoms)
-
-            # add edges
-            for edge in application_graph.edges:
-                self.__edge_to_id[edge] = self.__insert(
-                    cur,
-                    """
-                    INSERT INTO Application_edges (
-                        pre_vertex, post_vertex, edge_label, edge_class)
-                    VALUES(?, ?, ?, ?)
-                    """,
-                    self.__vertex_to_id[edge.pre_vertex],
-                    self.__vertex_to_id[edge.post_vertex],
-                    edge.label, edge.__class__.__name__)
-
-            # update graph
-            cur.executemany(
-                """
-                INSERT INTO Application_graph (
-                    vertex_id, edge_id)
-                VALUES(?, ?)
-                """, (
-                    (self.__vertex_to_id[vertex], self.__edge_to_id[edge])
-                    for vertex in application_graph.vertices
-                    for edge in application_graph.get_edges_starting_at_vertex(
-                        vertex)))
-=======
-                vertex_id = self.__insert(
-                    cur,
-                    "INSERT INTO Application_vertices(vertex_label) VALUES(?)",
-                    vertex.label)
                 self.__vertex_to_id[vertex] = vertex_id
                 for m_vertex in vertex.machine_vertices:
                     m_vertex_id = self.__add_machine_vertex(cur, m_vertex)
@@ -212,7 +178,6 @@
             str(m_vertex.label))
         self.__vertex_to_id[m_vertex] = m_vertex_id
         return m_vertex_id
->>>>>>> 8c93d7d9
 
     def add_system_params(self, runtime, app_id):
         """ Write system params into the database
