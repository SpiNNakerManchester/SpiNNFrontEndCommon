# Copyright (c) 2017-2019 The University of Manchester
#
# This program is free software: you can redistribute it and/or modify
# it under the terms of the GNU General Public License as published by
# the Free Software Foundation, either version 3 of the License, or
# (at your option) any later version.
#
# This program is distributed in the hope that it will be useful,
# but WITHOUT ANY WARRANTY; without even the implied warranty of
# MERCHANTABILITY or FITNESS FOR A PARTICULAR PURPOSE.  See the
# GNU General Public License for more details.
#
# You should have received a copy of the GNU General Public License
# along with this program.  If not, see <http://www.gnu.org/licenses/>.

import logging
import os
from spinn_utilities.log import FormatAdapter
from spinn_front_end_common.data import FecDataView
from spinn_front_end_common.utilities.sqlite_db import SQLiteDB
from spinn_front_end_common.abstract_models import (
<<<<<<< HEAD
    AbstractProvidesKeyToAtomMapping,
    AbstractSupportsDatabaseInjection)
from spinn_front_end_common.utilities.globals_variables import (
    machine_time_step, report_default_directory, time_scale_factor)
from pacman.model.graphs.machine import MulticastEdgePartition
from spinnman.spalloc.abstract_classes import SpallocJob
=======
    AbstractSupportsDatabaseInjection, HasCustomAtomKeyMap)
from spinn_front_end_common.utility_models import LivePacketGather
>>>>>>> 41da475d

logger = FormatAdapter(logging.getLogger(__name__))
DB_NAME = "input_output_database.sqlite3"
INIT_SQL = "db.sql"


def _extract_int(x):
    return None if x is None else int(x)


class DatabaseWriter(SQLiteDB):
    """ The interface for the database system for main front ends.\
        Any special tables needed from a front end should be done\
        by sub classes of this interface.
    """

    __slots__ = [
        # the path of the database
        "_database_path",

        # the identifier for the SpiNNaker machine
        "_machine_id",

        # Mappings used to accelerate inserts
        "__machine_to_id", "__vertex_to_id"
    ]

    def __init__(self):
        self._database_path = os.path.join(FecDataView.get_run_dir_path(),
                                           DB_NAME)
        init_sql_path = os.path.join(os.path.dirname(__file__), INIT_SQL)

        # delete any old database
        if os.path.isfile(self._database_path):
            os.remove(self._database_path)

        super().__init__(self._database_path, ddl_file=init_sql_path)
        self.__machine_to_id = dict()
        self.__vertex_to_id = dict()

        # set up checks
        self._machine_id = 0

    @staticmethod
    def auto_detect_database():
        """ Auto detects if there is a need to activate the database system

        :return: whether the database is needed for the application
        :rtype: bool
        """
        if FecDataView.get_vertices_by_type(LivePacketGather):
            return True
        for vertex in FecDataView.get_vertices_by_type(
                AbstractSupportsDatabaseInjection):
            if vertex.is_in_injection_mode:
                return True
        return False

    @property
    def database_path(self):
        """
        :rtype: str
        """
        return self._database_path

    def __insert(self, cur, sql, *args):
        """
        :param ~sqlite3.Cursor cur:
        :param str sql:
        :rtype: int
        """
        try:
            cur.execute(sql, args)
            return cur.lastrowid
        except Exception:
            logger.exception("problem with insertion; argument types are {}",
                             str(map(type, args)))
            raise

    def add_machine_objects(self):
        """ Store the machine object into the database

        """
        machine = FecDataView.get_machine()
        with self.transaction() as cur:
            self.__machine_to_id[machine] = self._machine_id = self.__insert(
                cur,
                """
                INSERT INTO Machine_layout(
                    x_dimension, y_dimension)
                VALUES(?, ?)
                """, machine.width, machine.height)
            cur.executemany(
                """
                INSERT INTO Machine_chip(
                    no_processors, chip_x, chip_y, machine_id)
                VALUES (?, ?, ?, ?)
                """, (
                    (chip.n_processors, chip.x, chip.y, self._machine_id)
                    for chip in machine.chips if chip.virtual))
            cur.executemany(
                """
                INSERT INTO Machine_chip(
                    no_processors, chip_x, chip_y, machine_id,
                    ip_address, nearest_ethernet_x, nearest_ethernet_y)
                VALUES (?, ?, ?, ?, ?, ?, ?)
                """, (
                    (chip.n_processors, chip.x, chip.y, self._machine_id,
                     chip.ip_address,
                     chip.nearest_ethernet_x, chip.nearest_ethernet_y)
                    for chip in machine.chips if not chip.virtual))

    def add_application_vertices(self):
        """ Stores the main application graph description (vertices, edges).

        """
        with self.transaction() as cur:
            # add vertices
            for vertex in FecDataView.iterate_vertices():
                vertex_id = self.__insert(
                    cur,
                    "INSERT INTO Application_vertices(vertex_label) VALUES(?)",
                    vertex.label)
                self.__vertex_to_id[vertex] = vertex_id
                for m_vertex in vertex.machine_vertices:
                    m_vertex_id = self.__add_machine_vertex(cur, m_vertex)
                    self.__insert(
                        cur,
                        """
                        INSERT INTO graph_mapper_vertex (
                            application_vertex_id, machine_vertex_id)
                        VALUES(?, ?)
                        """,
                        vertex_id, m_vertex_id)

    def __add_machine_vertex(self, cur, m_vertex):
        m_vertex_id = self.__insert(
            cur, "INSERT INTO Machine_vertices (label)  VALUES(?)",
            str(m_vertex.label))
        self.__vertex_to_id[m_vertex] = m_vertex_id
        return m_vertex_id

    def add_system_params(self, runtime):
        """ Write system params into the database

        :param int runtime: the amount of time the application is to run for
        """
        with self.transaction() as cur:
            cur.executemany(
                """
                INSERT INTO configuration_parameters (
                    parameter_id, value)
                VALUES (?, ?)
                """, [
                    ("machine_time_step",
                     FecDataView.get_simulation_time_step_us()),
                    ("time_scale_factor",
                     FecDataView.get_time_scale_factor()),
                    ("infinite_run", str(runtime is None)),
                    ("runtime", -1 if runtime is None else runtime),
<<<<<<< HEAD
                    ("app_id", app_id)])

    def add_proxy_configuration(self, job: SpallocJob):
        """ Store the proxy configuration.

        :param SpallocJob job:
            The job handle to get the proxy configuration from.
        """
        if not job or not isinstance(job, SpallocJob):
            return
        with self.transaction() as cur:
            job._write_session_credentials_to_db(cur)

    def add_vertices(self, machine_graph, data_n_timesteps, application_graph):
        """ Add the machine graph into the database.

        :param ~pacman.model.graphs.machine.MachineGraph machine_graph:
            The machine graph object
        :param int data_n_timesteps:
            The number of timesteps for which data space will been reserved
        :param application_graph: The application graph object
        :type application_graph:
            ~pacman.model.graphs.application.ApplicationGraph
        """
        with self.transaction() as cur:
            for vertex in machine_graph.vertices:
                req = vertex.resources_required
                self.__vertex_to_id[vertex] = self.__insert(
                    cur,
                    """
                    INSERT INTO Machine_vertices (
                        label, class, cpu_used, sdram_used, dtcm_used)
                    VALUES(?, ?, ?, ?, ?)
                    """,
                    str(vertex.label), vertex.__class__.__name__,
                    _extract_int(req.cpu_cycles.get_value()),
                    _extract_int(req.sdram.get_total_sdram(data_n_timesteps)),
                    _extract_int(req.dtcm.get_value()))

            # add machine edges
            for edge in machine_graph.edges:
                self.__edge_to_id[edge] = self.__insert(
                    cur,
                    """
                    INSERT INTO Machine_edges (
                        pre_vertex, post_vertex, label, class)
                    VALUES(?, ?, ?, ?)
                    """,
                    self.__vertex_to_id[edge.pre_vertex],
                    self.__vertex_to_id[edge.post_vertex],
                    edge.label, edge.__class__.__name__)

            # add to machine graph
            cur.executemany(
                """
                INSERT INTO Machine_graph (
                    vertex_id, edge_id)
                VALUES(?, ?)
                """, (
                    (self.__vertex_to_id[vertex], self.__edge_to_id[edge])
                    for vertex in machine_graph.vertices
                    for edge in machine_graph.get_edges_starting_at_vertex(
                        vertex)))
=======
                    ("app_id", FecDataView.get_app_id())])
>>>>>>> 41da475d

    def add_placements(self):
        """ Adds the placements objects into the database

        :param ~pacman.model.placements.Placements placements:
            the placements object
        """
        with self.transaction() as cur:
            # Make sure machine vertices are represented
            for placement in FecDataView.iterate_placemements():
                if placement.vertex not in self.__vertex_to_id:
                    self.__add_machine_vertex(cur, placement.vertex)
            # add records
            cur.executemany(
                """
                INSERT INTO Placements(
                    vertex_id, chip_x, chip_y, chip_p, machine_id)
                VALUES(?, ?, ?, ?, ?)
                """, (
                    (self.__vertex_to_id[placement.vertex],
                     placement.x, placement.y, placement.p, self._machine_id)
                    for placement in FecDataView.iterate_placemements()))

    def add_tags(self):
        """ Adds the tags into the database

        """
        tags = FecDataView.get_tags()
        with self.transaction() as cur:
            cur.executemany(
                """
                INSERT INTO IP_tags(
                    vertex_id, tag, board_address, ip_address, port,
                    strip_sdp)
                VALUES (?, ?, ?, ?, ?, ?)
                """, (
                    (self.__vertex_to_id[vert], ipt.tag, ipt.board_address,
                     ipt.ip_address, ipt.port or 0, 1 if ipt.strip_sdp else 0)
                    for ipt, vert in tags.ip_tags_vertices))

    def create_atom_to_event_id_mapping(self, machine_vertices):
        """
        """
        routing_infos = FecDataView.get_routing_infos()
        # This could happen if there are no LPGs
        if machine_vertices is None:
            return
        with self.transaction() as cur:
            for (m_vertex, partition_id) in machine_vertices:
                atom_keys = list()
                if isinstance(m_vertex.app_vertex, HasCustomAtomKeyMap):
                    atom_keys = m_vertex.app_vertex.get_atom_key_map(
                        m_vertex, partition_id, routing_infos)
                else:
                    r_info = routing_infos.get_routing_info_from_pre_vertex(
                        m_vertex, partition_id)
                    # r_info could be None if there are no outgoing edges,
                    # at which point there is nothing to do here anyway
                    if r_info is not None:
                        vertex_slice = m_vertex.vertex_slice
                        keys = r_info.get_keys(vertex_slice.n_atoms)
                        start = vertex_slice.lo_atom
                        atom_keys = [(i, k) for i, k in enumerate(keys, start)]
                m_vertex_id = self.__vertex_to_id[m_vertex]
                cur.executemany(
                    """
                    INSERT INTO event_to_atom_mapping(
                        vertex_id, event_id, atom_id)
                    VALUES (?, ?, ?)
                    """, ((m_vertex_id, int(key), i) for i, key in atom_keys)
                )

    def add_lpg_mapping(self):
        """ Add mapping from machine vertex to LPG machine vertex

        :return: A list of (source vertex, partition id)
        :rtype: list(MachineVertex, str)
        """
        targets = [(m_vertex, part_id, lpg_m_vertex)
                   for vertex in FecDataView.iterate_vertices()
                   if isinstance(vertex, LivePacketGather)
                   for lpg_m_vertex, m_vertex, part_id
                   in vertex.splitter.targeted_lpgs]

        with self.transaction() as cur:
            cur.executemany(
                """
                INSERT INTO m_vertex_to_lpg_vertex(
                    pre_vertex_id, partition_id, post_vertex_id)
                VALUES(?, ?, ?)
                """, ((self.__vertex_to_id[m_vertex], part_id,
                       self.__vertex_to_id[lpg_m_vertex])
                      for m_vertex, part_id, lpg_m_vertex in targets))

        return [(source, part_id) for source, part_id, _target in targets]<|MERGE_RESOLUTION|>--- conflicted
+++ resolved
@@ -19,17 +19,12 @@
 from spinn_front_end_common.data import FecDataView
 from spinn_front_end_common.utilities.sqlite_db import SQLiteDB
 from spinn_front_end_common.abstract_models import (
-<<<<<<< HEAD
-    AbstractProvidesKeyToAtomMapping,
-    AbstractSupportsDatabaseInjection)
-from spinn_front_end_common.utilities.globals_variables import (
-    machine_time_step, report_default_directory, time_scale_factor)
-from pacman.model.graphs.machine import MulticastEdgePartition
+    AbstractSupportsDatabaseInjection, HasCustomAtomKeyMap)
 from spinnman.spalloc.abstract_classes import SpallocJob
-=======
-    AbstractSupportsDatabaseInjection, HasCustomAtomKeyMap)
 from spinn_front_end_common.utility_models import LivePacketGather
->>>>>>> 41da475d
+from spinn_front_end_common.interface.interface_functions.spalloc_allocator \
+    import (
+        SpallocJobController)
 
 logger = FormatAdapter(logging.getLogger(__name__))
 DB_NAME = "input_output_database.sqlite3"
@@ -190,79 +185,23 @@
                      FecDataView.get_time_scale_factor()),
                     ("infinite_run", str(runtime is None)),
                     ("runtime", -1 if runtime is None else runtime),
-<<<<<<< HEAD
-                    ("app_id", app_id)])
-
-    def add_proxy_configuration(self, job: SpallocJob):
+                    ("app_id", FecDataView.get_app_id())])
+
+    def add_proxy_configuration(self):
         """ Store the proxy configuration.
-
-        :param SpallocJob job:
-            The job handle to get the proxy configuration from.
-        """
-        if not job or not isinstance(job, SpallocJob):
+        """
+        # pylint: disable=protected-access
+        if not FecDataView.has_allocation_controller():
             return
-        with self.transaction() as cur:
-            job._write_session_credentials_to_db(cur)
-
-    def add_vertices(self, machine_graph, data_n_timesteps, application_graph):
-        """ Add the machine graph into the database.
-
-        :param ~pacman.model.graphs.machine.MachineGraph machine_graph:
-            The machine graph object
-        :param int data_n_timesteps:
-            The number of timesteps for which data space will been reserved
-        :param application_graph: The application graph object
-        :type application_graph:
-            ~pacman.model.graphs.application.ApplicationGraph
-        """
-        with self.transaction() as cur:
-            for vertex in machine_graph.vertices:
-                req = vertex.resources_required
-                self.__vertex_to_id[vertex] = self.__insert(
-                    cur,
-                    """
-                    INSERT INTO Machine_vertices (
-                        label, class, cpu_used, sdram_used, dtcm_used)
-                    VALUES(?, ?, ?, ?, ?)
-                    """,
-                    str(vertex.label), vertex.__class__.__name__,
-                    _extract_int(req.cpu_cycles.get_value()),
-                    _extract_int(req.sdram.get_total_sdram(data_n_timesteps)),
-                    _extract_int(req.dtcm.get_value()))
-
-            # add machine edges
-            for edge in machine_graph.edges:
-                self.__edge_to_id[edge] = self.__insert(
-                    cur,
-                    """
-                    INSERT INTO Machine_edges (
-                        pre_vertex, post_vertex, label, class)
-                    VALUES(?, ?, ?, ?)
-                    """,
-                    self.__vertex_to_id[edge.pre_vertex],
-                    self.__vertex_to_id[edge.post_vertex],
-                    edge.label, edge.__class__.__name__)
-
-            # add to machine graph
-            cur.executemany(
-                """
-                INSERT INTO Machine_graph (
-                    vertex_id, edge_id)
-                VALUES(?, ?)
-                """, (
-                    (self.__vertex_to_id[vertex], self.__edge_to_id[edge])
-                    for vertex in machine_graph.vertices
-                    for edge in machine_graph.get_edges_starting_at_vertex(
-                        vertex)))
-=======
-                    ("app_id", FecDataView.get_app_id())])
->>>>>>> 41da475d
+        mac = FecDataView.get_allocation_controller()
+        if isinstance(mac, SpallocJobController):
+            job = mac._job
+            if isinstance(job, SpallocJob):
+                with self.transaction() as cur:
+                    job._write_session_credentials_to_db(cur)
 
     def add_placements(self):
         """ Adds the placements objects into the database
-
-        :param ~pacman.model.placements.Placements placements:
-            the placements object
         """
         with self.transaction() as cur:
             # Make sure machine vertices are represented
