# Copyright (c) 2017-2019 The University of Manchester
#
# This program is free software: you can redistribute it and/or modify
# it under the terms of the GNU General Public License as published by
# the Free Software Foundation, either version 3 of the License, or
# (at your option) any later version.
#
# This program is distributed in the hope that it will be useful,
# but WITHOUT ANY WARRANTY; without even the implied warranty of
# MERCHANTABILITY or FITNESS FOR A PARTICULAR PURPOSE.  See the
# GNU General Public License for more details.
#
# You should have received a copy of the GNU General Public License
# along with this program.  If not, see <http://www.gnu.org/licenses/>.
from spinn_front_end_common.utilities.sqlite_db import SQLiteDB


class DatabaseReader(SQLiteDB):
    """ A reader for the database.
    """
    __slots__ = []

    def __init__(self, database_path):
        """
        :param str database_path: The path to the database
        """
<<<<<<< HEAD
        # Ugly: must ensure database exists ourselves because Python 2 doesn't
        # have option to open read-only (in the real SQLite API!) exposed
        if not os.path.exists(database_path):
            raise FileNotFoundError(
                f"[Errno 2] No such file or directory: '{database_path}'")
        # TODO: Use RO database trick from elsewhere in codebase
        self._connection = sqlite3.connect(database_path)
        self._connection.row_factory = sqlite3.Row
        self._cursor = self._connection.cursor()

    @property
    def cursor(self):
        """ The database cursor. Allows custom SQL queries to be performed.

        :rtype: ~sqlite3.Cursor
        """
        return self._cursor
=======
        super().__init__(database_path, read_only=True)
>>>>>>> 30644872

    def __exec_one(self, query, *args):
        with self.transaction() as cur:
            cur.execute(query + " LIMIT 1", args)
            return cur.fetchone()

    @staticmethod
    def __r2t(row, *args):
        return tuple(None if row is None else row[key] for key in args)

    def get_key_to_atom_id_mapping(self, label):
        """ Get a mapping of event key to atom ID for a given vertex

        :param str label: The label of the vertex
        :return: dictionary of atom IDs indexed by event key
        :rtype: dict(int, int)
        """
        with self.transaction() as cur:
            return {
                row["event"]: row["atom"]
                for row in cur.execute(
                    """
                    SELECT * FROM label_event_atom_view
                    WHERE label = ?
                    """, (label, ))}

    def get_atom_id_to_key_mapping(self, label):
        """ Get a mapping of atom ID to event key for a given vertex

        :param str label: The label of the vertex
        :return: dictionary of event keys indexed by atom ID
        :rtype: dict(int, int)
        """
        with self.transaction() as cur:
            return {
                row["atom"]: row["event"]
                for row in cur.execute(
                    """
                    SELECT * FROM label_event_atom_view
                    WHERE label = ?
                    """, (label, ))}

    def get_live_output_details(self, label, receiver_label):
        """ Get the IP address, port and whether the SDP headers are to be\
            stripped from the output from a vertex

        :param str label: The label of the vertex
        :return: tuple of (IP address, port, strip SDP, board address, tag)
        :rtype: tuple(str, int, bool, str, int)
        """
        return self.__r2t(
            self.__exec_one(
                """
                SELECT * FROM app_output_tag_view
                WHERE pre_vertex_label = ?
                    AND post_vertex_label LIKE ?
                """, label, str(receiver_label) + "%"),
            "ip_address", "port", "strip_sdp", "board_address", "tag")

    def get_live_input_details(self, label):
        """ Get the IP address and port where live input should be sent\
            for a given vertex

        :param str label: The label of the vertex
        :return: tuple of (IP address, port)
        :rtype: tuple(str, int)
        """
        return self.__r2t(
            self.__exec_one(
                """
                SELECT * FROM app_input_tag_view
                WHERE application_label = ?
                """, label),
            "board_address", "port")

    def get_machine_live_output_details(self, label, receiver_label):
        """ Get the IP address, port and whether the SDP headers are to be\
            stripped from the output from a machine vertex

        :param str label: The label of the vertex
        :param str receiver_label:
        :return: tuple of (IP address, port, strip SDP, board address, tag)
        :rtype: tuple(str, int, bool, str, int)
        """
        return self.__r2t(
            self.__exec_one(
                """
                SELECT * FROM machine_output_tag_view
                WHERE pre_vertex_label = ?
                    AND post_vertex_label LIKE ?
                """, label, str(receiver_label) + "%"),
            "ip_address", "port", "strip_sdp", "board_address", "tag")

    def get_machine_live_input_details(self, label):
        """ Get the IP address and port where live input should be sent\
            for a given machine vertex

        :param str label: The label of the vertex
        :return: tuple of (IP address, port)
        :rtype: tuple(str, int)
        """
        return self.__r2t(
            self.__exec_one(
                """
                SELECT * FROM machine_input_tag_view
                WHERE machine_label = ?
                """, label),
            "board_address", "port")

    def get_machine_live_output_key(self, label, receiver_label):
        """
        :param str label: The label of the vertex
        :param str receiver_label:
        :rtype: tuple(int,int)
        """
        return self.__r2t(
            self.__exec_one(
                """
                SELECT * FROM machine_edge_key_view
                WHERE pre_vertex_label = ?
                    AND post_vertex_label LIKE ?
                """, label, str(receiver_label) + "%"),
            "key", "mask")

    def get_machine_live_input_key(self, label):
        """
        :param str label: The label of the vertex
        :rtype: tuple(int,int)
        """
        return self.__r2t(
            self.__exec_one(
                """
                SELECT * FROM machine_edge_key_view
                WHERE pre_vertex_label = ?
                """, label),
            "key", "mask")

    def get_n_atoms(self, label):
        """ Get the number of atoms in a given vertex

        :param str label: The label of the vertex
        :return: The number of atoms
        :rtype: int
        """
        row = self.__exec_one(
            """
            SELECT no_atoms FROM Application_vertices
            WHERE vertex_label = ?
            """, label)
        return 0 if row is None else row["no_atoms"]

    def get_configuration_parameter_value(self, parameter_name):
        """ Get the value of a configuration parameter

        :param str parameter_name: The name of the parameter
        :return: The value of the parameter
        :rtype: float or None
        """
        row = self.__exec_one(
            """
            SELECT value FROM configuration_parameters
            WHERE parameter_id = ?
            """, parameter_name)
        return None if row is None else float(row["value"])

    @staticmethod
    def __xyp(row):
        return int(row["x"]), int(row["y"]), int(row["p"])

    def get_placement(self, label):
        """ Get the placement of a machine vertex with a given label

        :param str label: The label of the vertex
        :return: The x, y, p coordinates of the vertex
        :rtype: tuple(int, int, int)
        """
        row = self.__exec_one(
            """
            SELECT x, y, p FROM machine_vertex_placement
            WHERE vertex_label = ?
            """, label)
        return (None, None, None) if row is None else self.__xyp(row)

    def get_placements(self, label):
        """ Get the placements of an application vertex with a given label

        :param str label: The label of the vertex
        :return: A list of x, y, p coordinates of the vertices
        :rtype: list(tuple(int, int, int))
        """
        with self.transaction() as cur:
            return [
                self.__xyp(row) for row in cur.execute(
                    """
                    SELECT x, y, p FROM application_vertex_placements
                    WHERE vertex_label = ?
                    """, (label, ))]

    def get_ip_address(self, x, y):
        """ Get an IP address to contact a chip

        :param int x: The x-coordinate of the chip
        :param int y: The y-coordinate of the chip
        :return: The IP address of the Ethernet to use to contact the chip
        :rtype: str or None
        """
        row = self.__exec_one(
            """
            SELECT eth_ip_address FROM chip_eth_info
            WHERE x = ? AND y = ? OR x = 0 AND y = 0
            ORDER BY x DESC
            """, x, y)
        # Should only fail if no machine is present!
        return None if row is None else row["eth_ip_address"]<|MERGE_RESOLUTION|>--- conflicted
+++ resolved
@@ -24,27 +24,7 @@
         """
         :param str database_path: The path to the database
         """
-<<<<<<< HEAD
-        # Ugly: must ensure database exists ourselves because Python 2 doesn't
-        # have option to open read-only (in the real SQLite API!) exposed
-        if not os.path.exists(database_path):
-            raise FileNotFoundError(
-                f"[Errno 2] No such file or directory: '{database_path}'")
-        # TODO: Use RO database trick from elsewhere in codebase
-        self._connection = sqlite3.connect(database_path)
-        self._connection.row_factory = sqlite3.Row
-        self._cursor = self._connection.cursor()
-
-    @property
-    def cursor(self):
-        """ The database cursor. Allows custom SQL queries to be performed.
-
-        :rtype: ~sqlite3.Cursor
-        """
-        return self._cursor
-=======
         super().__init__(database_path, read_only=True)
->>>>>>> 30644872
 
     def __exec_one(self, query, *args):
         with self.transaction() as cur:
