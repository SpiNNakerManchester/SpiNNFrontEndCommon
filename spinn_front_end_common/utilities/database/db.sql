--- conflicted
+++ resolved
@@ -8,53 +8,17 @@
     PRIMARY KEY (parameter_id));
 
 CREATE TABLE IF NOT EXISTS Machine_layout(
-<<<<<<< HEAD
-	machine_id INTEGER PRIMARY KEY AUTOINCREMENT,
-	x_dimension INTEGER,
-	y_dimension INTEGER);
+    machine_id INTEGER PRIMARY KEY AUTOINCREMENT,
+    x_dimension INTEGER,
+    y_dimension INTEGER);
 
 -- A collection of processors
 CREATE TABLE IF NOT EXISTS Machine_chip(
-	no_processors INTEGER,
-	chip_x INTEGER,
-	chip_y INTEGER,
-	machine_id INTEGER,
-	avilableSDRAM INTEGER,
-	PRIMARY KEY (chip_x, chip_y, machine_id),
-	FOREIGN KEY (machine_id)
-		REFERENCES Machine_layout(machine_id));
-
--- An atomic processing element
-CREATE TABLE IF NOT EXISTS Processor(
-	chip_x INTEGER,
-	chip_y INTEGER,
-	machine_id INTEGER,
-	available_DTCM INTEGER,
-	available_CPU INTEGER,
-	physical_id INTEGER,
-	PRIMARY KEY (chip_x, chip_y, machine_id, physical_id),
-	FOREIGN KEY (chip_x, chip_y, machine_id)
-		REFERENCES Machine_chip(chip_x, chip_y, machine_id));
-
--- One unit of computation at the application level
-CREATE TABLE IF NOT EXISTS Application_vertices(
-	vertex_id INTEGER PRIMARY KEY AUTOINCREMENT,
-	vertex_label TEXT,
-	no_atoms INTEGER,
-	max_atom_constrant INTEGER,
-	recorded INTEGER);
-=======
-    machine_id INTEGER PRIMARY KEY AUTOINCREMENT,
-    x_dimension INT,
-    y_dimension INT);
-
--- A collection of processors
-CREATE TABLE IF NOT EXISTS Machine_chip(
-    no_processors INT,
+    no_processors INTEGER,
     chip_x INTEGER,
     chip_y INTEGER,
     machine_id INTEGER,
-    avilableSDRAM INT,
+    avilableSDRAM INTEGER,
     PRIMARY KEY (chip_x, chip_y, machine_id),
     FOREIGN KEY (machine_id)
         REFERENCES Machine_layout(machine_id));
@@ -64,8 +28,8 @@
     chip_x INTEGER,
     chip_y INTEGER,
     machine_id INTEGER,
-    available_DTCM INT,
-    available_CPU INT,
+    available_DTCM INTEGER,
+    available_CPU INTEGER,
     physical_id INTEGER,
     PRIMARY KEY (chip_x, chip_y, machine_id, physical_id),
     FOREIGN KEY (chip_x, chip_y, machine_id)
@@ -75,10 +39,9 @@
 CREATE TABLE IF NOT EXISTS Application_vertices(
     vertex_id INTEGER PRIMARY KEY AUTOINCREMENT,
     vertex_label TEXT,
-    no_atoms INT,
-    max_atom_constrant INT,
-    recorded INT);
->>>>>>> 77c8bc80
+    no_atoms INTEGER,
+    max_atom_constrant INTEGER,
+    recorded INTEGER);
 
 -- A communication link between two application vertices
 CREATE TABLE IF NOT EXISTS Application_edges(
@@ -103,19 +66,11 @@
 
 -- One unit of computation at the system level; deploys to one processor
 CREATE TABLE IF NOT EXISTS Machine_vertices(
-<<<<<<< HEAD
-	vertex_id INTEGER PRIMARY KEY AUTOINCREMENT,
-	label TEXT,
-	cpu_used INTEGER,
-	sdram_used INTEGER,
-	dtcm_used INTEGER);
-=======
     vertex_id INTEGER PRIMARY KEY AUTOINCREMENT,
     label TEXT,
-    cpu_used INT,
-    sdram_used INT,
-    dtcm_used INT);
->>>>>>> 77c8bc80
+    cpu_used INTEGER,
+    sdram_used INTEGER,
+    dtcm_used INTEGER);
 
 -- A communication link between two machine vertices
 CREATE TABLE IF NOT EXISTS Machine_edges(
@@ -142,27 +97,15 @@
 -- number of machine vertexes, with contiguous-but-non-overlapping ranges of
 -- atoms.
 CREATE TABLE IF NOT EXISTS graph_mapper_vertex(
-<<<<<<< HEAD
-	application_vertex_id INTEGER,
-	machine_vertex_id INTEGER,
-	lo_atom INTEGER,
-	hi_atom INTEGER,
-	PRIMARY KEY (application_vertex_id, machine_vertex_id),
-	FOREIGN KEY (machine_vertex_id)
-		REFERENCES Machine_vertices(vertex_id),
-	FOREIGN KEY (application_vertex_id)
-		REFERENCES Application_vertices(vertex_id));
-=======
     application_vertex_id INTEGER,
     machine_vertex_id INTEGER,
-    lo_atom INT,
-    hi_atom INT,
+    lo_atom INTEGER,
+    hi_atom INTEGER,
     PRIMARY KEY (application_vertex_id, machine_vertex_id),
     FOREIGN KEY (machine_vertex_id)
         REFERENCES Machine_vertices(vertex_id),
     FOREIGN KEY (application_vertex_id)
         REFERENCES Application_vertices(vertex_id));
->>>>>>> 77c8bc80
 
 -- The state of the graph mapper, which links each application edge to one or
 -- more machine edges.
@@ -177,52 +120,22 @@
 
 -- How the machine vertices are actually placed on the SpiNNaker machine.
 CREATE TABLE IF NOT EXISTS Placements(
-<<<<<<< HEAD
-	vertex_id INTEGER PRIMARY KEY,
-	machine_id INTEGER,
-	chip_x INTEGER,
-	chip_y INTEGER,
-	chip_p INTEGER,
-	FOREIGN KEY (vertex_id)
-		REFERENCES Machine_vertices(vertex_id),
-	FOREIGN KEY (chip_x, chip_y, chip_p, machine_id)
-		REFERENCES Processor(chip_x, chip_y, physical_id, machine_id));
-=======
     vertex_id INTEGER PRIMARY KEY,
     machine_id INTEGER,
-    chip_x INT,
-    chip_y INT,
-    chip_p INT,
+    chip_x INTEGER,
+    chip_y INTEGER,
+    chip_p INTEGER,
     FOREIGN KEY (vertex_id)
         REFERENCES Machine_vertices(vertex_id),
     FOREIGN KEY (chip_x, chip_y, chip_p, machine_id)
         REFERENCES Processor(chip_x, chip_y, physical_id, machine_id));
->>>>>>> 77c8bc80
 
 -- The mapping of machine edges to the keys and masks used in SpiNNaker
 -- packets.
 CREATE TABLE IF NOT EXISTS Routing_info(
-<<<<<<< HEAD
-	edge_id INTEGER,
-	"key" INTEGER,
-	mask INTEGER,
-	PRIMARY KEY (edge_id, "key", mask),
-	FOREIGN KEY (edge_id)
-		REFERENCES Machine_edges(edge_id));
-
--- The computed routing table for a chip.
-CREATE TABLE IF NOT EXISTS Routing_table(
-	chip_x INTEGER,
-	chip_y INTEGER,
-	position INTEGER,
-	key_combo INTEGER,
-	mask INTEGER,
-	route INTEGER,
-	PRIMARY KEY (chip_x, chip_y, position));
-=======
     edge_id INTEGER,
-    "key" INT,
-    mask INT,
+    "key" INTEGER,
+    mask INTEGER,
     PRIMARY KEY (edge_id, "key", mask),
     FOREIGN KEY (edge_id)
         REFERENCES Machine_edges(edge_id));
@@ -232,11 +145,10 @@
     chip_x INTEGER,
     chip_y INTEGER,
     position INTEGER,
-    key_combo INT,
-    mask INT,
-    route INT,
+    key_combo INTEGER,
+    mask INTEGER,
+    route INTEGER,
     PRIMARY KEY (chip_x, chip_y, position));
->>>>>>> 77c8bc80
 
 CREATE TABLE IF NOT EXISTS IP_tags(
     vertex_id INTEGER,
