--- conflicted
+++ resolved
@@ -20,12 +20,8 @@
             boot_port_num, verify, executable_targets,
             wait_for_read_confirmation, database_file_path,
             runtime, time_scale_factor, send_start_notification,
-<<<<<<< HEAD
-            processor_to_app_data_base_address=None,
+            reset_machine_on_start_up, processor_to_app_data_base_address=None,
             placement_to_app_data_files=None, dsg_targets=None):
-=======
-            reset_machine_on_start_up):
->>>>>>> ae3a0e88
         self._binary_directory = binary_directory
         self._wait_on_confiramtion = None
         self._runtime = 0
@@ -223,10 +219,7 @@
             " executable_targets, buffered_tags, iptags, reverse_iptags, "
             "buffered_placements, app_folder, wait_for_read_confirmation, "
             "socket_addresses, database_file_path, runtime, time_scale_factor,"
-<<<<<<< HEAD
-            "send_start_notification, processor_to_app_data_base_address,"
-            "placement_to_app_data_files, dsg_targets)")
-=======
-            "send_start_notification, reset_machine_on_start_up)")
->>>>>>> ae3a0e88
+            "send_start_notification, reset_machine_on_start_up, "
+            "processor_to_app_data_base_address, placement_to_app_data_files,"
+            "dsg_targets)")
         self._file.close()