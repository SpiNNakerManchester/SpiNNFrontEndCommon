# Copyright (c) 2017-2019 The University of Manchester
#
# This program is free software: you can redistribute it and/or modify
# it under the terms of the GNU General Public License as published by
# the Free Software Foundation, either version 3 of the License, or
# (at your option) any later version.
#
# This program is distributed in the hope that it will be useful,
# but WITHOUT ANY WARRANTY; without even the implied warranty of
# MERCHANTABILITY or FITNESS FOR A PARTICULAR PURPOSE.  See the
# GNU General Public License for more details.
#
# You should have received a copy of the GNU General Public License
# along with this program.  If not, see <http://www.gnu.org/licenses/>.

from spinnman.processes import AbstractMultiConnectionProcess
from spinn_front_end_common.utilities.utility_objs.extra_monitor_scp_messages\
    import (
        SetReinjectionPacketTypesMessage)


class SetPacketTypesProcess(AbstractMultiConnectionProcess):
<<<<<<< HEAD
    def __init__(
            self, connection_selector, n_channels, intermediate_channel_waits):
        super(SetPacketTypesProcess, self).__init__(
            connection_selector, n_channels=n_channels,
            intermediate_channel_waits=intermediate_channel_waits)
=======
    """ How to send messages to control what messages are reinjected.
    """
>>>>>>> 19a342ef

    def set_packet_types(self, core_subsets, point_to_point, multicast,
                         nearest_neighbour, fixed_route):
        """ Set what types of packets should be reinjected.

        :param ~spinn_machine.CoreSubsets core_subsets:
            sets of cores to send command to
        :param bool point_to_point: If point-to-point should be set
        :param bool multicast: If multicast should be set
        :param bool nearest_neighbour: If nearest neighbour should be set
        :param bool fixed_route: If fixed route should be set
        """
        # pylint: disable=too-many-arguments
        for core_subset in core_subsets.core_subsets:
            for processor_id in core_subset.processor_ids:
                self._send_request(SetReinjectionPacketTypesMessage(
                    core_subset.x, core_subset.y, processor_id, multicast,
                    point_to_point, fixed_route, nearest_neighbour))
        self._finish()
        self.check_for_error()<|MERGE_RESOLUTION|>--- conflicted
+++ resolved
@@ -20,16 +20,14 @@
 
 
 class SetPacketTypesProcess(AbstractMultiConnectionProcess):
-<<<<<<< HEAD
+    """ How to send messages to control what messages are reinjected.
+    """
+
     def __init__(
             self, connection_selector, n_channels, intermediate_channel_waits):
         super(SetPacketTypesProcess, self).__init__(
             connection_selector, n_channels=n_channels,
             intermediate_channel_waits=intermediate_channel_waits)
-=======
-    """ How to send messages to control what messages are reinjected.
-    """
->>>>>>> 19a342ef
 
     def set_packet_types(self, core_subsets, point_to_point, multicast,
                          nearest_neighbour, fixed_route):
