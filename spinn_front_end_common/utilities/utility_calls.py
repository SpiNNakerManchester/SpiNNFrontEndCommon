--- conflicted
+++ resolved
@@ -22,16 +22,12 @@
 import threading
 from urllib.parse import urlparse
 from spinn_utilities.config_holder import get_config_bool
-<<<<<<< HEAD
 from spinnman.utilities.utility_functions import (
     reprogram_tag, reprogram_tag_to_listener)
 from spinnman.spalloc.abstract_classes import (
     SpallocEIEIOListener, SpallocEIEIOConnection)
-from data_specification.constants import APP_PTR_TABLE_HEADER_BYTE_SIZE
-=======
 from data_specification.constants import (
     APP_PTR_TABLE_HEADER_BYTE_SIZE, APP_PTR_TABLE_REGION_BYTE_SIZE)
->>>>>>> 41da475d
 from data_specification.data_specification_generator import (
     DataSpecificationGenerator)
 from spinn_front_end_common.data import FecDataView
@@ -129,8 +125,7 @@
         FecDataView.get_run_dir_path(), _RPT_DIR)
     _mkdir(new_report_directory)
     name = os.path.join(new_report_directory, _RPT_TMPL.format(
-<<<<<<< HEAD
-        hostname, processor_chip_x, processor_chip_y, processor_id))
+        processor_chip_x, processor_chip_y, processor_id))
     return io.TextIOWrapper(io.FileIO(name, "w"))
 
 
@@ -192,8 +187,4 @@
     elif ip_address:
         reprogram_tag_to_listener(connection, x, y, ip_address, tag, strip)
     else:
-        reprogram_tag(connection, tag, strip)
-=======
-        processor_chip_x, processor_chip_y, processor_id))
-    return io.TextIOWrapper(io.FileIO(name, "w"))
->>>>>>> 41da475d
+        reprogram_tag(connection, tag, strip)