--- conflicted
+++ resolved
@@ -25,10 +25,9 @@
 # database cap file path
 MAX_DATABASE_PATH_LENGTH = 50000
 
-<<<<<<< HEAD
 # size of the on-chip DSE data structure required in bytes
 DSE_DATA_STRUCT_SIZE = 16
-=======
+
 SDP_RUNNING_MESSAGE_CODES = Enum(
     value="SDP_RUNNING_MESSAGE_ID_CODES",
     names=[
@@ -37,7 +36,6 @@
         ("SDP_SWITCH_STATE", 8)]
 )
 
->>>>>>> ae3a0e88
 
 # SDP port handling output buffering data streaming
 SDP_PORTS = Enum(
