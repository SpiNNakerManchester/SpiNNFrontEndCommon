--- conflicted
+++ resolved
@@ -50,16 +50,11 @@
 #: The default size of a recording buffer before receive request is sent
 DEFAULT_BUFFER_SIZE_BEFORE_RECEIVE = 16 * BYTES_PER_KB
 
-<<<<<<< HEAD
-# The number of words in the AbstractDataSpecable basic setup information
-# This is the amount required by the pointer table plus a SARK allocation
-=======
 #: The number of bytes used by SARK per memory allocation
 SARK_PER_MALLOC_SDRAM_USAGE = 2 * BYTES_PER_WORD
 
 #: The number of words in the AbstractDataSpecable basic setup information.
 #: This is the amount required by the pointer table plus a SARK allocation.
->>>>>>> b86add09
 DATA_SPECABLE_BASIC_SETUP_INFO_N_BYTES = (
     APP_PTR_TABLE_BYTE_SIZE + SARK_PER_MALLOC_SDRAM_USAGE)
 
