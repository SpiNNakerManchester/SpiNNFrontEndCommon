--- conflicted
+++ resolved
@@ -1,30 +1,15 @@
-<<<<<<< HEAD
 """
 constants file
 """
-=======
-from enum import Enum
-
-LIVE_GATHERER_CORE_APPLICATION_ID = 0xAC0
-COMMAND_SENDER_CORE_APPLICATION_ID = 0xAC6
-SPIKE_INJECTOR_CORE_APPLICATION_ID = 0xAC9
->>>>>>> 35d0d970
 
 BITS_PER_WORD = 32.0
 SDRAM_BASE_ADDR = 0x70000000
 MAX_SAFE_BINARY_SIZE = 28 * 1024
-<<<<<<< HEAD
-MAX_POSSIBLE_BINARY_SIZE = 33 * 1024
-=======
 MAX_POSSIBLE_BINARY_SIZE = 33 * 1024
 
 # mas size expected to be used by the reverse iptag multicast source
 # during buffered opperations
 MAX_SIZE_OF_BUFFERED_REGION_ON_CHIP = 1 * 1024 * 1024
 
-# The number of words in the AbstractDataSpecable basic setup information
-DATA_SPECABLE_BASIC_SETUP_INFO_N_WORDS = 4
-
 # database cap file path
-MAX_DATABASE_PATH_LENGTH = 50000
->>>>>>> 35d0d970
+MAX_DATABASE_PATH_LENGTH = 50000