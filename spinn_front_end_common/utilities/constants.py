--- conflicted
+++ resolved
@@ -34,11 +34,7 @@
 #: the ITCM max safe limit for a binary
 MAX_SAFE_BINARY_SIZE = 32 * BYTES_PER_KB
 
-<<<<<<< HEAD
-# the ITCM max limit for a binary
-=======
-#: the ITCM max limit for a bianry
->>>>>>> b86add09
+#: the ITCM max limit for a binary
 MAX_POSSIBLE_BINARY_SIZE = 33 * BYTES_PER_KB
 
 # converts between micro and milli seconds
