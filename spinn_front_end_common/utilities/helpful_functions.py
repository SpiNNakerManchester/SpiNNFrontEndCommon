--- conflicted
+++ resolved
@@ -15,15 +15,9 @@
 
 import os
 import logging
+import math
 import struct
-<<<<<<< HEAD
-import datetime
-import shutil
-import math
-=======
-
 from spinn_front_end_common.abstract_models import AbstractHasAssociatedBinary
->>>>>>> df786432
 from spinn_utilities.log import FormatAdapter
 from spinn_machine import CoreSubsets
 from spinnman.model.enums import CPUState
@@ -35,7 +29,8 @@
 from pacman.utilities.algorithm_utilities import ElementAllocatorAlgorithm
 from pacman.model.routing_info.base_key_and_mask import BaseKeyAndMask
 from pacman.utilities.algorithm_utilities.routing_info_allocator_utilities \
-    import generate_key_ranges_from_mask
+    import (
+        generate_key_ranges_from_mask)
 from pacman.utilities.utility_calls import locate_constraints_of_type
 from spinn_front_end_common.abstract_models import (
     AbstractProvidesIncomingPartitionConstraints)
@@ -336,7 +331,6 @@
     return core_subsets
 
 
-<<<<<<< HEAD
 def produce_key_constraint_based_off_outgoing_partitions(
         machine_graph, vertex, mask, virtual_key, partition):
     """ supports vertices which can support their destinations enforcing
@@ -386,7 +380,7 @@
     """
     tried_to_cover = False
     key_space = ElementAllocatorAlgorithm(
-        list(generate_key_ranges_from_mask(virtual_key, mask)))
+        generate_key_ranges_from_mask(virtual_key, mask))
     outgoing_partitions = \
         machine_graph.get_outgoing_edge_partitions_starting_at_vertex(vertex)
     for outgoing_partition in outgoing_partitions:
@@ -430,7 +424,8 @@
                         key_space.allocate_elements(base_key, n_keys)
                     tried_to_cover = True
     return tried_to_cover
-=======
+
+
 def find_executable_start_type(machine_vertex, graph_mapper=None):
     if isinstance(machine_vertex, AbstractHasAssociatedBinary):
         return machine_vertex.get_binary_start_type()
@@ -521,5 +516,4 @@
     :type executable_targets: ExecutableTargets
     """
     _emergency_state_check(txrx, app_id)
-    _emergency_iobuf_extract(txrx, executable_targets)
->>>>>>> df786432
+    _emergency_iobuf_extract(txrx, executable_targets)