# dsg imports
from data_specification import utility_calls

# front end common imports
from spinn_front_end_common.utilities.exceptions import ConfigurationException

# SpiNMachine imports
from spinn_front_end_common.utilities.utility_objs import ExecutableType
from spinn_machine import CoreSubsets

# general imports
import os
import logging
import struct
import datetime
import shutil

from spinnman.model.enums import CPUState
from spinn_utilities.log import FormatAdapter

logger = FormatAdapter(logging.getLogger(__name__))
APP_DIRNAME = 'application_generated_data_files'
FINISHED_FILENAME = "finished"
REPORTS_DIRNAME = "reports"
TIMESTAMP_FILENAME = "time_stamp"
_ONE_WORD = struct.Struct("<I")


def locate_extra_monitor_mc_receiver(
        machine, placement_x, placement_y,
        extra_monitor_cores_to_ethernet_connection_map):
    chip = machine.get_chip_at(placement_x, placement_y)
    return extra_monitor_cores_to_ethernet_connection_map[
        chip.nearest_ethernet_x, chip.nearest_ethernet_y]


def read_data(x, y, address, length, data_format, transceiver):
    """ Reads and converts a single data item from memory

    :param x: chip x
    :param y: chip y
    :param address: base address of the SDRAM chip to read
    :param length: length to read
    :param data_format: the format to read memory
    :param transceiver: the SpinnMan interface
    """
    # pylint: disable=too-many-arguments

    data = transceiver.read_memory(x, y, address, length)
    return struct.unpack_from(data_format, data)[0]


def write_address_to_user0(txrx, x, y, p, address):
    """ Writes the given address into the user_0 register of the given core.

    :param txrx: The transceiver.
    :param x: Chip coordinate.
    :param y: Chip coordinate.
    :param p: Core ID on chip.
    :param address: Value to write (32-bit integer)
    """
    user_0_address = txrx.get_user_0_register_address_from_core(p)
    txrx.write_memory(x, y, user_0_address, _ONE_WORD.pack(address))


def locate_memory_region_for_placement(placement, region, transceiver):
    """ Get the address of a region for a placement

    :param region: the region to locate the base address of
    :type region: int
    :param placement: the placement object to get the region address of
    :type placement: pacman.model.placements.Placement
    :param transceiver: the python interface to the SpiNNaker machine
    :type transceiver: spiNNMan.transciever.Transciever
    """
    regions_base_address = transceiver.get_cpu_information_from_core(
        placement.x, placement.y, placement.p).user[0]

    # Get the position of the region in the pointer table
    region_offset = utility_calls.get_region_base_address_offset(
        regions_base_address, region)

    # Get the actual address of the region
    region_address = transceiver.read_memory(
        placement.x, placement.y, region_offset, 4)
    return _ONE_WORD.unpack_from(region_address)[0]


def child_folder(parent, child_name):
    child = os.path.join(parent, child_name)
    if not os.path.exists(child):
        os.makedirs(child)
    return child


def set_up_output_application_data_specifics(
        where_to_write_application_data_files,
        max_application_binaries_kept, n_calls_to_run,
        this_run_time_string):
    """
    :param where_to_write_application_data_files:\
        the location where all app data is by default written to, or DEFAULT
    :type where_to_write_application_data_files: str
    :param max_application_binaries_kept:\
        The max number of report folders to keep active at any one time
    :type max_application_binaries_kept: int
    :param n_calls_to_run: the counter of how many times run has been called.
    :type n_calls_to_run: int
    :param this_run_time_string: the time stamp string for this run
    :type this_run_time_string: str
    :return: the run folder for this simulation to hold app data
    """
    if where_to_write_application_data_files == "DEFAULT":
        where_to_write_application_data_files = os.getcwd()
    application_generated_data_file_folder = child_folder(
        where_to_write_application_data_files, APP_DIRNAME)
    # add time stamped folder for this run
    this_run_time_folder = child_folder(
        application_generated_data_file_folder, this_run_time_string)

    # remove folders that are old and above the limit
    _remove_excess_folders(
        max_application_binaries_kept,
        application_generated_data_file_folder)

    # store timestamp in latest/time_stamp
    time_of_run_file_name = os.path.join(
        this_run_time_folder, TIMESTAMP_FILENAME)
    with open(time_of_run_file_name, "w") as f:
        f.writelines(str(this_run_time_string))

    # create sub folder within reports for sub runs (where changes need to be
    # recorded)
    this_run_time_sub_folder = child_folder(
        this_run_time_folder, "run_{}".format(n_calls_to_run))

    return this_run_time_sub_folder, this_run_time_folder


def set_up_report_specifics(
        default_report_file_path, max_reports_kept, n_calls_to_run,
        this_run_time_string=None):
    """
    :param default_report_file_path: The location where all reports reside
    :type default_report_file_path: str
    :param max_reports_kept:\
        The max number of report folders to keep active at any one time
    :type max_reports_kept: int
    :param n_calls_to_run: the counter of how many times run has been called.
    :type n_calls_to_run: int
    :param this_run_time_string: holder for the timestamp for future runs
    :type this_run_time_string: str
    :return: The folder for this run, the time_stamp
    """

    # determine common report folder
    config_param = default_report_file_path
    if config_param == "DEFAULT":
        directory = os.getcwd()

        # global reports folder
        report_default_directory = child_folder(directory, REPORTS_DIRNAME)
    elif config_param == "REPORTS":
        report_default_directory = REPORTS_DIRNAME
        if not os.path.exists(report_default_directory):
            os.makedirs(report_default_directory)
    else:
        report_default_directory = child_folder(config_param, REPORTS_DIRNAME)

    # clear and clean out folders considered not useful anymore
    if os.listdir(report_default_directory):
        _remove_excess_folders(max_reports_kept, report_default_directory)

    # determine the time slot for later
    if this_run_time_string is None:
        now = datetime.datetime.now()
        this_run_time_string = (
            "{:04}-{:02}-{:02}-{:02}-{:02}-{:02}-{:02}".format(
                now.year, now.month, now.day,
                now.hour, now.minute, now.second, now.microsecond))

    # handle timing app folder and cleaning of report folder from last run
    app_folder_name = child_folder(
        report_default_directory, this_run_time_string)

    # create sub folder within reports for sub runs (where changes need to be
    # recorded)
    app_sub_folder_name = child_folder(
        app_folder_name, "run_{}".format(n_calls_to_run))

    # store timestamp in latest/time_stamp for provenance reasons
    time_of_run_file_name = os.path.join(app_folder_name, TIMESTAMP_FILENAME)
    with open(time_of_run_file_name, "w") as f:
        f.writelines(this_run_time_string)
    return app_sub_folder_name, app_folder_name, this_run_time_string


def write_finished_file(app_data_runtime_folder, report_default_directory):
    # write a finished file that allows file removal to only remove folders
    # that are finished
    app_file_name = os.path.join(app_data_runtime_folder, FINISHED_FILENAME)
    with open(app_file_name, "w") as f:
        f.writelines("finished")

    app_file_name = os.path.join(report_default_directory, FINISHED_FILENAME)
    with open(app_file_name, "w") as f:
        f.writelines("finished")


def _remove_excess_folders(max_to_keep, starting_directory):
    files_in_report_folder = os.listdir(starting_directory)

    # while there's more than the valid max, remove the oldest one
    if len(files_in_report_folder) > max_to_keep:

        # sort files into time frame
        files_in_report_folder.sort(
            key=lambda temp_file:
            os.path.getmtime(os.path.join(starting_directory, temp_file)))

        # remove only the number of files required, and only if they have
        # the finished flag file created
        num_files_to_remove = len(files_in_report_folder) - max_to_keep
        files_removed = 0
        files_not_closed = 0
        for current_oldest_file in files_in_report_folder:
            finished_flag = os.path.join(os.path.join(
                starting_directory, current_oldest_file), FINISHED_FILENAME)
            if os.path.exists(finished_flag):
                shutil.rmtree(
                    os.path.join(starting_directory, current_oldest_file),
                    ignore_errors=True)
                files_removed += 1
            else:
                files_not_closed += 1
            if files_removed + files_not_closed >= num_files_to_remove:
                break
        if files_not_closed > max_to_keep // 4:
            logger.warning("{} has {} old reports that have not been closed",
                           starting_directory, files_not_closed)


def convert_string_into_chip_and_core_subset(cores):
    """ Translate a string list of cores into a core subset

    :param cores:\
        string representing down cores formatted as x,y,p[:x,y,p]*
    :type cores: str or None
    """
    ignored_cores = CoreSubsets()
    if cores is not None and cores != "None":
        for downed_core in cores.split(":"):
            x, y, processor_id = downed_core.split(",")
            ignored_cores.add_processor(int(x), int(y), int(processor_id))
    return ignored_cores


def sort_out_downed_chips_cores_links(
        downed_chips, downed_cores, downed_links):
    """ Translate the down cores and down chips string into a form that \
        spinnman can understand

    :param downed_cores:\
        string representing down cores formatted as x,y,p[:x,y,p]*
    :type downed_cores: str or None
    :param downed_chips:\
        string representing down chips formatted as x,y[:x,y]*
    :type downed_chips: str or None
    :param downed_links:\
        string representing down links formatted as x,y,link[:x,y,link]*
    :return:\
        a tuple of (\
            set of (x, y) of down chips, \
            set of (x, y, p) of down cores, \
            set of ((x, y), link ID) of down links)
    :rtype: (set((int, int)), set((int, int, int)), set(((int, int), int)))
    """
    ignored_chips = set()
    if downed_chips is not None and downed_chips != "None":
        for downed_chip in downed_chips.split(":"):
            x, y = downed_chip.split(",")
            ignored_chips.add((int(x), int(y)))

    ignored_cores = set()
    if downed_cores is not None and downed_cores != "None":
        for downed_core in downed_cores.split(":"):
            x, y, processor_id = downed_core.split(",")
            ignored_cores.add((int(x), int(y), int(processor_id)))

    ignored_links = set()
    if downed_links is not None and downed_links != "None":
        for downed_link in downed_links.split(":"):
            x, y, link_id = downed_link.split(",")
            ignored_links.add((int(x), int(y), int(link_id)))
    return ignored_chips, ignored_cores, ignored_links


<<<<<<< HEAD
=======
def translate_iobuf_extraction_elements(
        hard_coded_cores, hard_coded_model_binary, executable_targets,
        executable_finder):
    """
    :param hard_coded_cores: list of cores to read iobuf from
    :param hard_coded_model_binary: list of binary names to read iobuf from
    :param executable_targets: the targets of cores and executable binaries
    :param executable_finder: where to find binaries paths from binary names
    :return: core subsets for the cores to read iobuf from
    """
    # all the cores
    if hard_coded_cores == "ALL" and hard_coded_model_binary == "None":
        return executable_targets.all_core_subsets

    # some hard coded cores
    if hard_coded_cores != "None" and hard_coded_model_binary == "None":
        ignored_cores = convert_string_into_chip_and_core_subset(
            hard_coded_cores)
        return ignored_cores

    # some binaries
    if hard_coded_cores == "None" and hard_coded_model_binary != "None":
        return _handle_model_binaries(
            hard_coded_model_binary, executable_targets, executable_finder)

    # nothing
    if hard_coded_cores == "None" and hard_coded_model_binary == "None":
        return CoreSubsets()

    # bit of both
    if hard_coded_cores != "None" and hard_coded_model_binary != "None":
        model_core_subsets = _handle_model_binaries(
            hard_coded_model_binary, executable_targets, executable_finder)
        hard_coded_core_core_subsets = \
            convert_string_into_chip_and_core_subset(hard_coded_cores)
        for core_subset in hard_coded_core_core_subsets:
            model_core_subsets.add_core_subset(core_subset)
        return model_core_subsets

    # should never get here,
    raise ConfigurationException("Something odd has happened")


def _handle_model_binaries(
        hard_coded_model_binary, executable_targets, executable_finder):
    """
    :param hard_coded_model_binary: list of binary names to read iobuf from
    :param executable_targets: the targets of cores and executable binaries
    :param executable_finder: where to find binaries paths from binary names
    :return: core subsets from binaries that need iobuf to be read from them
    """
    model_binaries = hard_coded_model_binary.split(",")
    cores = CoreSubsets()
    for model_binary in model_binaries:
        model_binary_path = \
            executable_finder.get_executable_path(model_binary)
        core_subsets = \
            executable_targets.get_cores_for_binary(model_binary_path)
        for core_subset in core_subsets:
            cores.add_core_subset(core_subset)
    return cores


>>>>>>> 7767ea5b
def read_config(config, section, item):
    """ Get the string value of a config item, returning None if the value\
        is "None"
    """
    value = config.get(section, item)
    if value == "None":
        return None
    return value


def read_config_int(config, section, item):
    """ Get the integer value of a config item, returning None if the value\
        is "None"
    """
    value = read_config(config, section, item)
    if value is None:
        return value
    return int(value)


_BOOLEAN_STATES = {
    'true': True, '1': True, 'on': True, 'yes': True,
    'false': False, '0': False, 'off': False, 'no': False}


def read_config_boolean(config, section, item):
    """ Get the boolean value of a config item, returning None if the value\
        is "None"
    """
    value = read_config(config, section, item)
    if value is None:
        return value
    if value.lower() in _BOOLEAN_STATES:
        return _BOOLEAN_STATES[value.lower()]
    raise ValueError("Unknown boolean value {} in configuration {}:{}".format(
        value, section, item))


def generate_unique_folder_name(folder, filename, extension):
    """ Generate a unique file name with a given extension in a given folder

    :param folder: where to put this unique file
    :param filename: the name of the first part of the file without extension
    :param extension: extension of the file
    :return: file path with a unique addition
    """
    new_file_path = os.path.join(folder, "{}{}".format(filename, extension))
    count = 2
    while os.path.exists(new_file_path):
        new_file_path = os.path.join(
            folder, "{}_{}{}".format(filename, count, extension))
        count += 1
    return new_file_path


def get_ethernet_chip(machine, board_address):
    """ Locate the chip with the given board IP address

    :param machine: the SpiNNaker machine
    :param board_address: the board address to locate the chip of.
    :return: The chip that supports that board address
    :raises ConfigurationException:\
        when that board address has no chip associated with it
    """
    for chip in machine.ethernet_connected_chips:
        if chip.ip_address == board_address:
            return chip
    raise ConfigurationException(
        "cannot find the Ethernet connected chip with the board address {}"
        .format(board_address))


def convert_time_diff_to_total_milliseconds(sample):
    """ Convert between a time diff and total milliseconds.

    :return: total milliseconds
    :rtype: float
    """
    return (sample.total_seconds() * 1000.0) + (sample.microseconds / 1000.0)


def determine_flow_states(executable_types, no_sync_changes):
    """ Get the start and end states for these executable types.

    :param executable_types: \
        the execute types to locate start and end states from
    :type executable_types: dict(\
        :py:class:`spinn_front_end_common.utilities.utility_objs.executable_type.ExecutableType`\
        -> any)
    :param no_sync_changes: the number of times sync signals been sent
    :type no_sync_changes: int
    :return: dict of executable type to states.
    :rtype: 2-tuple
    """
    expected_start_states = dict()
    expected_end_states = dict()
    for start_type in executable_types.keys():

        # cores that ignore all control and are just running
        if start_type == ExecutableType.RUNNING:
            expected_start_states[ExecutableType.RUNNING] = [
                CPUState.RUNNING, CPUState.FINISHED]
            expected_end_states[ExecutableType.RUNNING] = [
                CPUState.RUNNING, CPUState.FINISHED]

        # cores that require a sync barrier
        elif start_type == ExecutableType.SYNC:
            expected_start_states[ExecutableType.SYNC] = [CPUState.SYNC0]
            expected_end_states[ExecutableType.SYNC] = [CPUState.FINISHED]

        # cores that use our sim interface
        elif start_type == ExecutableType.USES_SIMULATION_INTERFACE:
            if no_sync_changes % 2 == 0:
                expected_start_states[start_type] = [CPUState.SYNC0]
            else:
                expected_start_states[start_type] = [CPUState.SYNC1]
            expected_end_states[start_type] = [CPUState.PAUSED]

    # if no states, go boom.
    if not expected_start_states:
        raise ConfigurationException(
            "Unknown executable start types {}".format(executable_types))
    return expected_start_states, expected_end_states


def convert_vertices_to_core_subset(vertices, placements):
    """ Converts vertices into core subsets.

    :param extra_monitor_cores_to_set:\
        the vertices to convert to core subsets
    :param placements: the placements object
    :return: the CoreSubSets of the vertices
    """
    core_subsets = CoreSubsets()
    for vertex in vertices:
        placement = placements.get_placement_of_vertex(vertex)
        core_subsets.add_processor(placement.x, placement.y, placement.p)
    return core_subsets<|MERGE_RESOLUTION|>--- conflicted
+++ resolved
@@ -295,72 +295,6 @@
     return ignored_chips, ignored_cores, ignored_links
 
 
-<<<<<<< HEAD
-=======
-def translate_iobuf_extraction_elements(
-        hard_coded_cores, hard_coded_model_binary, executable_targets,
-        executable_finder):
-    """
-    :param hard_coded_cores: list of cores to read iobuf from
-    :param hard_coded_model_binary: list of binary names to read iobuf from
-    :param executable_targets: the targets of cores and executable binaries
-    :param executable_finder: where to find binaries paths from binary names
-    :return: core subsets for the cores to read iobuf from
-    """
-    # all the cores
-    if hard_coded_cores == "ALL" and hard_coded_model_binary == "None":
-        return executable_targets.all_core_subsets
-
-    # some hard coded cores
-    if hard_coded_cores != "None" and hard_coded_model_binary == "None":
-        ignored_cores = convert_string_into_chip_and_core_subset(
-            hard_coded_cores)
-        return ignored_cores
-
-    # some binaries
-    if hard_coded_cores == "None" and hard_coded_model_binary != "None":
-        return _handle_model_binaries(
-            hard_coded_model_binary, executable_targets, executable_finder)
-
-    # nothing
-    if hard_coded_cores == "None" and hard_coded_model_binary == "None":
-        return CoreSubsets()
-
-    # bit of both
-    if hard_coded_cores != "None" and hard_coded_model_binary != "None":
-        model_core_subsets = _handle_model_binaries(
-            hard_coded_model_binary, executable_targets, executable_finder)
-        hard_coded_core_core_subsets = \
-            convert_string_into_chip_and_core_subset(hard_coded_cores)
-        for core_subset in hard_coded_core_core_subsets:
-            model_core_subsets.add_core_subset(core_subset)
-        return model_core_subsets
-
-    # should never get here,
-    raise ConfigurationException("Something odd has happened")
-
-
-def _handle_model_binaries(
-        hard_coded_model_binary, executable_targets, executable_finder):
-    """
-    :param hard_coded_model_binary: list of binary names to read iobuf from
-    :param executable_targets: the targets of cores and executable binaries
-    :param executable_finder: where to find binaries paths from binary names
-    :return: core subsets from binaries that need iobuf to be read from them
-    """
-    model_binaries = hard_coded_model_binary.split(",")
-    cores = CoreSubsets()
-    for model_binary in model_binaries:
-        model_binary_path = \
-            executable_finder.get_executable_path(model_binary)
-        core_subsets = \
-            executable_targets.get_cores_for_binary(model_binary_path)
-        for core_subset in core_subsets:
-            cores.add_core_subset(core_subset)
-    return cores
-
-
->>>>>>> 7767ea5b
 def read_config(config, section, item):
     """ Get the string value of a config item, returning None if the value\
         is "None"
