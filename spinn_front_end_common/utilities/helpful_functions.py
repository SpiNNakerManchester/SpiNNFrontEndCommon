# Copyright (c) 2017-2019 The University of Manchester
#
# This program is free software: you can redistribute it and/or modify
# it under the terms of the GNU General Public License as published by
# the Free Software Foundation, either version 3 of the License, or
# (at your option) any later version.
#
# This program is distributed in the hope that it will be useful,
# but WITHOUT ANY WARRANTY; without even the implied warranty of
# MERCHANTABILITY or FITNESS FOR A PARTICULAR PURPOSE.  See the
# GNU General Public License for more details.
#
# You should have received a copy of the GNU General Public License
# along with this program.  If not, see <http://www.gnu.org/licenses/>.

import os
import logging
import struct
from spinn_utilities.log import FormatAdapter
from spinn_machine import CoreSubsets
from spinnman.model import ExecutableTargets
from spinnman.model.enums import CPUState
from spinnman.model.cpu_infos import CPUInfos
from data_specification import utility_calls
from spinn_front_end_common.abstract_models import AbstractHasAssociatedBinary
from spinn_front_end_common.utilities.exceptions import ConfigurationException
from spinn_front_end_common.utilities.utility_objs import ExecutableType
from .globals_variables import get_simulator
from .constants import BYTES_PER_WORD, MICRO_TO_MILLISECOND_CONVERSION

logger = FormatAdapter(logging.getLogger(__name__))
_ONE_WORD = struct.Struct("<I")


def locate_extra_monitor_mc_receiver(
        machine, placement_x, placement_y,
        packet_gather_cores_to_ethernet_connection_map):
    """ Get the data speed up gatherer that can be used to talk to a\
        particular chip. This will be on the same board.

    :param ~spinn_machine.Machine machine: The machine descriptor
    :param int placement_x: The X coordinate of the reference chip
    :param int placement_y: The Y coordinate of the reference chip
    :param packet_gather_cores_to_ethernet_connection_map:
    :type packet_gather_cores_to_ethernet_connection_map:
        dict(tuple(int,int), DataSpeedUpPacketGatherMachineVertex)
    :rtype: DataSpeedUpPacketGatherMachineVertex
    """
    chip = machine.get_chip_at(placement_x, placement_y)
    return packet_gather_cores_to_ethernet_connection_map[
        chip.nearest_ethernet_x, chip.nearest_ethernet_y]


def read_data(x, y, address, length, data_format, transceiver):
    """ Reads and converts a single data item from memory.

    :param int x: chip x
    :param int y: chip y
    :param int address: base address of the SDRAM chip to read
    :param int length: length to read
<<<<<<< HEAD
    :param str data_format: the format to read memory (see `struct.pack`)
=======
    :param str data_format:
        the format to read memory (see :py:func:`struct.pack`)
>>>>>>> b86add09
    :param ~spinnman.transceiver.Transceiver transceiver:
        the SpinnMan interface
    """
    # pylint: disable=too-many-arguments

    data = transceiver.read_memory(x, y, address, length)
    return struct.unpack_from(data_format, data)[0]


def write_address_to_user0(txrx, x, y, p, address):
    """ Writes the given address into the user_0 register of the given core.

    :param ~spinnman.transceiver.Transceiver txrx: The transceiver.
    :param int x: Chip coordinate.
    :param int y: Chip coordinate.
    :param int p: Core ID on chip.
    :param int address: Value to write (32-bit integer)
    """
    user_0_address = txrx.get_user_0_register_address_from_core(p)
    txrx.write_memory(x, y, user_0_address, _ONE_WORD.pack(address))


def locate_memory_region_for_placement(placement, region, transceiver):
    """ Get the address of a region for a placement.

    :param int region: the region to locate the base address of
    :param ~pacman.model.placements.Placement placement:
        the placement object to get the region address of
    :param ~spinnman.transceiver.Transceiver transceiver:
        the python interface to the SpiNNaker machine
    :return: the address
    :rtype: int
    """
    regions_base_address = transceiver.get_cpu_information_from_core(
        placement.x, placement.y, placement.p).user[0]

    # Get the position of the region in the pointer table
    region_offset = utility_calls.get_region_base_address_offset(
        regions_base_address, region)

    # Get the actual address of the region
    region_address = transceiver.read_memory(
        placement.x, placement.y, region_offset, BYTES_PER_WORD)
    return _ONE_WORD.unpack_from(region_address)[0]


def convert_string_into_chip_and_core_subset(cores):
    """ Translate a string list of cores into a core subset

    :param cores:
        string representing down cores formatted as x,y,p[:x,y,p]*
    :type cores: str or None
    :rtype: ~spinn_machine.CoreSubsets
    """
    ignored_cores = CoreSubsets()
    if cores is not None and cores != "None":
        for downed_core in cores.split(":"):
            x, y, processor_id = downed_core.split(",")
            ignored_cores.add_processor(int(x), int(y), int(processor_id))
    return ignored_cores


def flood_fill_binary_to_spinnaker(executable_targets, binary, txrx, app_id):
<<<<<<< HEAD
    """ flood fills a binary to spinnaker on a given `app_id` \
    given the executable targets and binary.
=======
    """ Flood fills a binary to spinnaker on a given `app_id` \
        given the executable targets and binary.
>>>>>>> b86add09

    :param ExecutableTargets executable_targets: the executable targets object
    :param str binary: the (name of the) binary to flood fill
    :param ~spinnman.transceiver.Transceiver txrx: spinnman instance
<<<<<<< HEAD
    :param int app_id: the app id to load it on
=======
    :param int app_id: the application ID to load it as
>>>>>>> b86add09
    :return: the number of cores it was loaded onto
    :rtype: int
    """
    core_subset = executable_targets.get_cores_for_binary(binary)
    txrx.execute_flood(
        core_subset, binary, app_id, wait=True, is_filename=True)
    return len(core_subset)


def read_config(config, section, item):
    """ Get the string value of a config item, returning None if the value\
        is "None"

    :param ~configparser.ConfigParser config:
        The configuration to look things up in.
    :param str section: The section name
    :param str item: The item name.
    :rtype: str or None
    """
    value = config.get(section, item)
    if value == "None":
        return None
    return value


def read_config_int(config, section, item):
    """ Get the integer value of a config item, returning None if the value\
        is "None"

    :param ~configparser.ConfigParser config:
        The configuration to look things up in.
    :param str section: The section name
    :param str item: The item name.
    :rtype: int or None
    """
    value = read_config(config, section, item)
    if value is None:
        return value
    return int(value)


_BOOLEAN_STATES = {
    'true': True, '1': True, 'on': True, 'yes': True,
    'false': False, '0': False, 'off': False, 'no': False}


def read_config_boolean(config, section, item):
    """ Get the boolean value of a config item, returning None if the value\
        is "None"

    :param ~configparser.ConfigParser config:
        The configuration to look things up in.
    :param str section: The section name
    :param str item: The item name.
    :rtype: bool or None
    """
    value = read_config(config, section, item)
    if value is None:
        return value
    if value.lower() in _BOOLEAN_STATES:
        return _BOOLEAN_STATES[value.lower()]
    raise ValueError("Unknown boolean value {} in configuration {}:{}".format(
        value, section, item))


def generate_unique_folder_name(folder, filename, extension):
    """ Generate a unique file name with a given extension in a given folder

    :param str folder: where to put this unique file
    :param str filename:
        the name of the first part of the file without extension
    :param str extension: extension of the file
    :return: file path with a unique addition
    :rtype: str
    """
    new_file_path = os.path.join(folder, "{}{}".format(filename, extension))
    count = 2
    while os.path.exists(new_file_path):
        new_file_path = os.path.join(
            folder, "{}_{}{}".format(filename, count, extension))
        count += 1
    return new_file_path


def get_ethernet_chip(machine, board_address):
    """ Locate the chip with the given board IP address

    :param ~spinn_machine.Machine machine: the SpiNNaker machine
    :param str board_address: the board address to locate the chip of.
    :return: The chip that supports that board address
    :rtype: ~spinn_machine.Chip
    :raises ConfigurationException:
        when that board address has no chip associated with it
    """
    for chip in machine.ethernet_connected_chips:
        if chip.ip_address == board_address:
            return chip
    raise ConfigurationException(
        "cannot find the Ethernet connected chip with the board address {}"
        .format(board_address))


def convert_time_diff_to_total_milliseconds(sample):
    """ Convert between a time diff and total milliseconds.

    :param ~datetime.timedelta sample:
    :return: total milliseconds
    :rtype: float
    """
    return ((sample.total_seconds() * MICRO_TO_MILLISECOND_CONVERSION) +
            (sample.microseconds / MICRO_TO_MILLISECOND_CONVERSION))


def determine_flow_states(executable_types, no_sync_changes):
    """ Get the start and end states for these executable types.

    :param dict(ExecutableType,any) executable_types:
        the execute types to locate start and end states from
    :param int no_sync_changes: the number of times sync signals been sent
    :return: dict of executable type to states.
    :rtype: tuple(dict(ExecutableType,~spinnman.model.enums.CPUState),\
        dict(ExecutableType,~spinnman.model.enums.CPUState))
    """
    expected_start_states = dict()
    expected_end_states = dict()
    for start_type in executable_types.keys():

        # cores that ignore all control and are just running
        if start_type == ExecutableType.RUNNING:
            expected_start_states[ExecutableType.RUNNING] = [
                CPUState.RUNNING, CPUState.FINISHED]
            expected_end_states[ExecutableType.RUNNING] = [
                CPUState.RUNNING, CPUState.FINISHED]

        # cores that require a sync barrier
        elif start_type == ExecutableType.SYNC:
            expected_start_states[ExecutableType.SYNC] = [CPUState.SYNC0]
            expected_end_states[ExecutableType.SYNC] = [CPUState.FINISHED]

        # cores that use our sim interface
        elif start_type == ExecutableType.USES_SIMULATION_INTERFACE:
            if no_sync_changes % 2 == 0:
                expected_start_states[start_type] = [CPUState.SYNC0]
            else:
                expected_start_states[start_type] = [CPUState.SYNC1]
            expected_end_states[start_type] = [CPUState.PAUSED]

    # if no states, go boom.
    if not expected_start_states:
        raise ConfigurationException(
            "Unknown executable start types {}".format(executable_types))
    return expected_start_states, expected_end_states


def convert_vertices_to_core_subset(vertices, placements):
    """ Converts vertices into core subsets.

    :param iterable(~pacman.model.graphs.machine.MachineVertex) vertices:
        the vertices to convert to core subsets
    :param ~pacman.model.placements.Placements placements:
        the placements object
    :return: the CoreSubSets of the vertices
    :rtype: ~spinn_machine.CoreSubsets
    """
    core_subsets = CoreSubsets()
    for vertex in vertices:
        placement = placements.get_placement_of_vertex(vertex)
        core_subsets.add_processor(placement.x, placement.y, placement.p)
    return core_subsets


<<<<<<< HEAD
def find_executable_start_type(machine_vertex):
=======
def find_executable_start_type(machine_vertex, graph_mapper=None):
>>>>>>> b86add09
    """
    :param ~pacman.model.graphs.machine.MachineVertex machine_vertex:
    :rtype: ~spinn_front_end_common.utilities.utility_objs.ExecutableType
    """
    if not isinstance(machine_vertex, AbstractHasAssociatedBinary):
        return None
    app_vertex = machine_vertex.app_vertex
    if isinstance(app_vertex, AbstractHasAssociatedBinary):
        return app_vertex.get_binary_start_type()
    return machine_vertex.get_binary_start_type()


def _emergency_state_check(txrx, app_id):
    """
    :param ~.Transceiver txrx:
    :param int app_id:
    """
    # pylint: disable=broad-except
    try:
        rte_count = txrx.get_core_state_count(
            app_id, CPUState.RUN_TIME_EXCEPTION)
        watchdog_count = txrx.get_core_state_count(app_id, CPUState.WATCHDOG)
        if rte_count or watchdog_count:
            logger.warning(
                "unexpected core states (rte={}, wdog={})",
                txrx.get_cores_in_state(None, CPUState.RUN_TIME_EXCEPTION),
                txrx.get_cores_in_state(None, CPUState.WATCHDOG))
    except Exception:
        logger.exception(
            "Could not read the status count - going to individual cores")
        machine = txrx.get_machine_details()
        infos = CPUInfos()
        errors = list()
        for chip in machine.chips:
            for p in chip.processors:
                try:
                    info = txrx.get_cpu_information_from_core(
                        chip.x, chip.y, p)
                    if info.state in (
                            CPUState.RUN_TIME_EXCEPTION, CPUState.WATCHDOG):
                        infos.add_processor(chip.x, chip.y, p, info)
                except Exception:
                    errors.append((chip.x, chip.y, p))
        logger.warning(txrx.get_core_status_string(infos))
        logger.warning("Could not read information from cores {}".format(
            errors))


# TRICKY POINT: Have to delay the import to here because of import circularity
def _emergency_iobuf_extract(txrx, executable_targets):
    """
    :param ~.Transceiver txrx:
    :param ExecutableTargets executable_targets:
    """
    # pylint: disable=protected-access
    from spinn_front_end_common.interface.interface_functions import (
        ChipIOBufExtractor)
    sim = get_simulator()
    extractor = ChipIOBufExtractor(
        recovery_mode=True, filename_template="emergency_iobuf_{}_{}_{}.txt")
    extractor(txrx, executable_targets, sim._executable_finder,
              sim._app_provenance_file_path, sim._system_provenance_file_path)


def emergency_recover_state_from_failure(txrx, app_id, vertex, placement):
    """ Used to get at least *some* information out of a core when something\
<<<<<<< HEAD
    goes badly wrong. Not a replacement for what abstract spinnaker base does.
=======
        goes badly wrong. Not a replacement for what abstract spinnaker base\
        does.
>>>>>>> b86add09

    :param ~spinnman.transceiver.Transceiver txrx: The transceiver.
    :param int app_id: The ID of the application.
    :param AbstractHasAssociatedBinary vertex:
        The vertex to retrieve the IOBUF from if it is suspected as being dead
    :param ~pacman.model.placements.Placement placement:
        Where the vertex is located.
    """
    # pylint: disable=protected-access
    _emergency_state_check(txrx, app_id)
    target = ExecutableTargets()
    path = get_simulator()._executable_finder.get_executable_path(
        vertex.get_binary_file_name())
    target.add_processor(
        path, placement.x, placement.y, placement.p,
        vertex.get_binary_start_type())
    _emergency_iobuf_extract(txrx, target)


def emergency_recover_states_from_failure(txrx, app_id, executable_targets):
    """ Used to get at least *some* information out of a core when something\
<<<<<<< HEAD
    goes badly wrong. Not a replacement for what abstract spinnaker base does.
=======
        goes badly wrong. Not a replacement for what abstract spinnaker base\
        does.
>>>>>>> b86add09

    :param ~spinnman.transceiver.Transceiver txrx: The transceiver.
    :param int app_id: The ID of the application.
    :param ExecutableTargets executable_targets: The what/where mapping
    """
    _emergency_state_check(txrx, app_id)
    _emergency_iobuf_extract(txrx, executable_targets)<|MERGE_RESOLUTION|>--- conflicted
+++ resolved
@@ -58,12 +58,8 @@
     :param int y: chip y
     :param int address: base address of the SDRAM chip to read
     :param int length: length to read
-<<<<<<< HEAD
-    :param str data_format: the format to read memory (see `struct.pack`)
-=======
     :param str data_format:
         the format to read memory (see :py:func:`struct.pack`)
->>>>>>> b86add09
     :param ~spinnman.transceiver.Transceiver transceiver:
         the SpinnMan interface
     """
@@ -127,22 +123,13 @@
 
 
 def flood_fill_binary_to_spinnaker(executable_targets, binary, txrx, app_id):
-<<<<<<< HEAD
-    """ flood fills a binary to spinnaker on a given `app_id` \
-    given the executable targets and binary.
-=======
     """ Flood fills a binary to spinnaker on a given `app_id` \
         given the executable targets and binary.
->>>>>>> b86add09
 
     :param ExecutableTargets executable_targets: the executable targets object
     :param str binary: the (name of the) binary to flood fill
     :param ~spinnman.transceiver.Transceiver txrx: spinnman instance
-<<<<<<< HEAD
-    :param int app_id: the app id to load it on
-=======
     :param int app_id: the application ID to load it as
->>>>>>> b86add09
     :return: the number of cores it was loaded onto
     :rtype: int
     """
@@ -314,11 +301,7 @@
     return core_subsets
 
 
-<<<<<<< HEAD
 def find_executable_start_type(machine_vertex):
-=======
-def find_executable_start_type(machine_vertex, graph_mapper=None):
->>>>>>> b86add09
     """
     :param ~pacman.model.graphs.machine.MachineVertex machine_vertex:
     :rtype: ~spinn_front_end_common.utilities.utility_objs.ExecutableType
@@ -385,12 +368,8 @@
 
 def emergency_recover_state_from_failure(txrx, app_id, vertex, placement):
     """ Used to get at least *some* information out of a core when something\
-<<<<<<< HEAD
-    goes badly wrong. Not a replacement for what abstract spinnaker base does.
-=======
         goes badly wrong. Not a replacement for what abstract spinnaker base\
         does.
->>>>>>> b86add09
 
     :param ~spinnman.transceiver.Transceiver txrx: The transceiver.
     :param int app_id: The ID of the application.
@@ -412,12 +391,8 @@
 
 def emergency_recover_states_from_failure(txrx, app_id, executable_targets):
     """ Used to get at least *some* information out of a core when something\
-<<<<<<< HEAD
-    goes badly wrong. Not a replacement for what abstract spinnaker base does.
-=======
         goes badly wrong. Not a replacement for what abstract spinnaker base\
         does.
->>>>>>> b86add09
 
     :param ~spinnman.transceiver.Transceiver txrx: The transceiver.
     :param int app_id: The ID of the application.
