--- conflicted
+++ resolved
@@ -16,11 +16,8 @@
 import struct
 import datetime
 import shutil
-<<<<<<< HEAD
 import numpy
 from ConfigParser import RawConfigParser
-=======
->>>>>>> 25943edf
 
 from spinn_storage_handlers import FileDataReader
 from spinnman.model.enums import CPUState
@@ -67,14 +64,8 @@
     :param p: Core ID on chip.
     :param address: Value to write (32-bit integer)
     """
-<<<<<<< HEAD
     user_0_address = txrx.get_user_0_register_address_from_core(p)
-    start_address_encoded = buffer(_ONE_WORD.pack(address))
-    txrx.write_memory(x, y, user_0_address, start_address_encoded)
-=======
-    user_0_address = txrx.get_user_0_register_address_from_core(x, y, p)
     txrx.write_memory(x, y, user_0_address, _ONE_WORD.pack(address))
->>>>>>> 25943edf
 
 
 def locate_memory_region_for_placement(placement, region, transceiver):
