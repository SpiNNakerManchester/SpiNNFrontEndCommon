--- conflicted
+++ resolved
@@ -16,17 +16,12 @@
 import os
 import logging
 import struct
-<<<<<<< HEAD
-from spinn_front_end_common.abstract_models import AbstractHasAssociatedBinary
-=======
->>>>>>> 3bf3e589
 from spinn_utilities.log import FormatAdapter
 from spinn_machine import CoreSubsets
 from spinnman.model import ExecutableTargets
 from spinnman.model.enums import CPUState
 from spinnman.model.cpu_infos import CPUInfos
 from data_specification import utility_calls
-<<<<<<< HEAD
 from pacman.model.constraints.key_allocator_constraints import (
     AbstractKeyAllocatorConstraint, FixedKeyAndMaskConstraint)
 from pacman.model.graphs.common import EdgeTrafficType
@@ -38,9 +33,7 @@
 from pacman.utilities.utility_calls import locate_constraints_of_type
 from spinn_front_end_common.abstract_models import (
     AbstractProvidesIncomingPartitionConstraints)
-=======
 from spinn_front_end_common.abstract_models import AbstractHasAssociatedBinary
->>>>>>> 3bf3e589
 from spinn_front_end_common.utilities.exceptions import ConfigurationException
 from spinn_front_end_common.utilities.utility_objs import ExecutableType
 from .globals_variables import get_simulator
@@ -319,7 +312,6 @@
     return core_subsets
 
 
-<<<<<<< HEAD
 def produce_key_constraint_based_off_outgoing_partitions(
         machine_graph, vertex, mask, virtual_key, partition):
     """ Supports vertices which can support their destinations enforcing\
@@ -440,15 +432,6 @@
     return tried_to_cover
 
 
-def find_executable_start_type(machine_vertex, graph_mapper=None):
-    if isinstance(machine_vertex, AbstractHasAssociatedBinary):
-        return machine_vertex.get_binary_start_type()
-    if graph_mapper is not None:
-        app_vertex = graph_mapper.get_application_vertex(machine_vertex)
-        if isinstance(app_vertex, AbstractHasAssociatedBinary):
-            return app_vertex.get_binary_start_type()
-    return None
-=======
 def find_executable_start_type(machine_vertex):
     """
     :param ~pacman.model.graphs.machine.MachineVertex machine_vertex:
@@ -460,7 +443,6 @@
     if isinstance(app_vertex, AbstractHasAssociatedBinary):
         return app_vertex.get_binary_start_type()
     return machine_vertex.get_binary_start_type()
->>>>>>> 3bf3e589
 
 
 def _emergency_state_check(txrx, app_id):
