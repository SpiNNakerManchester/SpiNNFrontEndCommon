--- conflicted
+++ resolved
@@ -13,9 +13,6 @@
 
 
 # dsg imports
-from data_specification import utility_calls as dsg_utilities
-
-# dsg imports
 from data_specification import utility_calls
 
 # general imports
@@ -68,11 +65,8 @@
         :param region: the region to locate the base address of
         :type region: int
         :param vertex: the vertex to load a buffer for
-<<<<<<< HEAD
         :type vertex:\
                     :py:class:`spynnaker.pyNN.models.abstract_models.buffer_models.abstract_sends_buffers_from_host_partitioned_vertex.AbstractSendsBuffersFromHostPartitionedVertex`
-=======
->>>>>>> 90447d32
         :return: None
         """
         placement = placements.get_placement_of_subvertex(vertex)
@@ -82,41 +76,20 @@
 
 
 def locate_memory_region_on_core(x, y, p, region, transceiver):
-<<<<<<< HEAD
-    app_data_base_address = get_app_data_base_address(x, y, p, transceiver)
-    region_base_address_offset = utility_calls.get_region_base_address_offset(
-        app_data_base_address, region)
-    region_base_address_buf = buffer(transceiver.read_memory(
-        x, y, region_base_address_offset, 4))
-    region_base_address = struct.unpack_from("<I", region_base_address_buf)[0]
-    region_base_address += app_data_base_address
-    return region_base_address
+    regions_base_address = get_app_data_base_address(x, y, p, transceiver)
+
+    # Get the position of the region in the pointer table
+    region_offset_in_pointer_table = \
+        utility_calls.get_region_base_address_offset(
+            regions_base_address, region)
+    region_address = buffer(transceiver.read_memory(
+        x, y, region_offset_in_pointer_table, 4))
+    region_address_decoded = struct.unpack_from("<I", region_address)[0]
+    return region_address_decoded
 
 
 def get_app_data_base_address(x, y, p, transceiver):
     return transceiver.get_cpu_information_from_core(x, y, p).user[0]
-=======
-        regions_base_address = get_app_data_base_address(x, y, p, transceiver)
-
-        # Get the position of the region in the pointer table
-        region_offset_in_pointer_table = \
-            dsg_utilities.get_region_base_address_offset(
-                regions_base_address, region)
-        region_address = buffer(transceiver.read_memory(
-            x, y, region_offset_in_pointer_table, 4))
-        region_address_decoded = struct.unpack_from("<I", region_address)[0]
-        return region_address_decoded
-
-
-def get_app_data_base_address(x, y, p, transceiver):
-    app_data_base_address = transceiver.get_user_0_register_address_from_core(
-        x, y, p)
-    regions_base_address_encoded = buffer(transceiver.read_memory(
-        x, y, app_data_base_address, 4))
-    regions_base_address = struct.unpack_from(
-        "<I", regions_base_address_encoded)[0]
-    return regions_base_address
->>>>>>> 90447d32
 
 
 def auto_detect_database(partitioned_graph):
@@ -301,22 +274,8 @@
             files_in_report_folder.remove(oldest_file)
 
 
-<<<<<<< HEAD
-def do_mapping(
-        inputs, algorithms, required_outputs, xml_paths, do_timings,
-        print_timings=False):
-    """
-    :param do_timings: bool which states if each algorithm should time itself
-    :param inputs:
-    :param algorithms:
-    :param required_outputs:
-    :param xml_paths:
-    :param do_timings:
-    :return:
-=======
 def get_front_end_common_pacman_xml_paths():
     """ Get the XML path for the front end common interface functions
->>>>>>> 90447d32
     """
     return [
         os.path.join(
@@ -328,27 +287,6 @@
     ]
 
 
-<<<<<<< HEAD
-    # add xml path to front end common report functions
-    xml_paths.append(
-        os.path.join(os.path.dirname(
-            front_end_common_report_functions.__file__),
-            "front_end_common_reports.xml"))
-
-    # create executor
-    pacman_executor = PACMANAlgorithmExecutor(
-        do_timings=do_timings, inputs=inputs, xml_paths=xml_paths,
-        algorithms=algorithms, required_outputs=required_outputs,
-        print_timings=print_timings)
-
-    # execute mapping process
-    pacman_executor.execute_mapping()
-
-    return pacman_executor
-
-
-=======
->>>>>>> 90447d32
 def get_cores_in_state(all_core_subsets, states, txrx):
     """
 
@@ -360,15 +298,11 @@
     core_infos = txrx.get_cpu_information(all_core_subsets)
     cores_in_state = OrderedDict()
     for core_info in core_infos:
-<<<<<<< HEAD
-        if core_info.state in states:
-=======
         if hasattr(states, "__iter__"):
             if core_info.state in states:
                 cores_in_state[
                     (core_info.x, core_info.y, core_info.p)] = core_info
         elif core_info.state == states:
->>>>>>> 90447d32
             cores_in_state[
                 (core_info.x, core_info.y, core_info.p)] = core_info
 
@@ -386,15 +320,11 @@
     core_infos = txrx.get_cpu_information(all_core_subsets)
     cores_not_in_state = OrderedDict()
     for core_info in core_infos:
-<<<<<<< HEAD
-        if core_info.state not in states:
-=======
         if hasattr(states, "__iter__"):
             if core_info.state not in states:
                 cores_not_in_state[
                     (core_info.x, core_info.y, core_info.p)] = core_info
         elif core_info.state != states:
->>>>>>> 90447d32
             cores_not_in_state[
                 (core_info.x, core_info.y, core_info.p)] = core_info
     return cores_not_in_state
