--- conflicted
+++ resolved
@@ -230,8 +230,6 @@
             files_in_report_folder.remove(oldest_file)
 
 
-<<<<<<< HEAD
-=======
 def do_mapping(
         inputs, algorithms, optional_algorithms, required_outputs, xml_paths,
         do_timings):
@@ -273,7 +271,6 @@
     return pacman_executor
 
 
->>>>>>> 9624a7d4
 def get_cores_in_state(all_core_subsets, state, txrx):
     """
 
