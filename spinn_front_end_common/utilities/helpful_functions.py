# Copyright (c) 2017-2019 The University of Manchester
#
# This program is free software: you can redistribute it and/or modify
# it under the terms of the GNU General Public License as published by
# the Free Software Foundation, either version 3 of the License, or
# (at your option) any later version.
#
# This program is distributed in the hope that it will be useful,
# but WITHOUT ANY WARRANTY; without even the implied warranty of
# MERCHANTABILITY or FITNESS FOR A PARTICULAR PURPOSE.  See the
# GNU General Public License for more details.
#
# You should have received a copy of the GNU General Public License
# along with this program.  If not, see <http://www.gnu.org/licenses/>.

import os
import logging
import struct
from spinn_utilities.log import FormatAdapter
from spinn_machine import CoreSubsets
from spinnman.model import ExecutableTargets
from spinnman.model.enums import CPUState
from spinnman.model.cpu_infos import CPUInfos
from data_specification import utility_calls
from spinn_front_end_common.abstract_models import AbstractHasAssociatedBinary
from spinn_front_end_common.utilities.exceptions import ConfigurationException
from spinn_front_end_common.utilities.utility_objs import ExecutableType
from .globals_variables import get_simulator
from .constants import MICRO_TO_MILLISECOND_CONVERSION

logger = FormatAdapter(logging.getLogger(__name__))
_n_word_structs = []


def locate_extra_monitor_mc_receiver(
        machine, placement_x, placement_y,
        packet_gather_cores_to_ethernet_connection_map):
    """ Get the data speed up gatherer that can be used to talk to a\
        particular chip. This will be on the same board.

    :param ~spinn_machine.Machine machine: The machine descriptor
    :param int placement_x: The X coordinate of the reference chip
    :param int placement_y: The Y coordinate of the reference chip
    :param packet_gather_cores_to_ethernet_connection_map:
    :type packet_gather_cores_to_ethernet_connection_map:
        dict(tuple(int,int), DataSpeedUpPacketGatherMachineVertex)
    :rtype: DataSpeedUpPacketGatherMachineVertex
    """
    chip = machine.get_chip_at(placement_x, placement_y)
    return packet_gather_cores_to_ethernet_connection_map[
        chip.nearest_ethernet_x, chip.nearest_ethernet_y]


def read_data(x, y, address, length, data_format, transceiver):
    """ Reads and converts a single data item from memory.

    :param int x: chip x
    :param int y: chip y
    :param int address: base address of the SDRAM chip to read
    :param int length: length to read
    :param str data_format:
        the format to read memory (see :py:func:`struct.pack`)
    :param ~spinnman.transceiver.Transceiver transceiver:
        the SpinnMan interface
    """
    # pylint: disable=too-many-arguments

    data = transceiver.read_memory(x, y, address, length)
    return struct.unpack_from(data_format, data)[0]


def write_address_to_user0(txrx, x, y, p, address):
    """ Writes the given address into the user_0 register of the given core.

    :param ~spinnman.transceiver.Transceiver txrx: The transceiver.
    :param int x: Chip coordinate.
    :param int y: Chip coordinate.
    :param int p: Core ID on chip.
    :param int address: Value to write (32-bit integer)
    """
    user_0_address = txrx.get_user_0_register_address_from_core(p)
    txrx.write_memory(x, y, user_0_address, address)


def locate_memory_region_for_placement(placement, region, transceiver):
    """ Get the address of a region for a placement.

    :param int region: the region to locate the base address of
    :param ~pacman.model.placements.Placement placement:
        the placement object to get the region address of
    :param ~spinnman.transceiver.Transceiver transceiver:
        the python interface to the SpiNNaker machine
    :return: the address
    :rtype: int
    """
    regions_base_address = transceiver.get_cpu_information_from_core(
        placement.x, placement.y, placement.p).user[0]

    # Get the position of the region in the pointer table
    region_offset = utility_calls.get_region_base_address_offset(
        regions_base_address, region)

    # Get the actual address of the region
    return transceiver.read_word(placement.x, placement.y, region_offset)


def convert_string_into_chip_and_core_subset(cores):
    """ Translate a string list of cores into a core subset

    :param cores:
        string representing down cores formatted as x,y,p[:x,y,p]*
    :type cores: str or None
    :rtype: ~spinn_machine.CoreSubsets
    """
    ignored_cores = CoreSubsets()
    if cores is not None and cores != "None":
        for downed_core in cores.split(":"):
            x, y, processor_id = downed_core.split(",")
            ignored_cores.add_processor(int(x), int(y), int(processor_id))
    return ignored_cores


def flood_fill_binary_to_spinnaker(executable_targets, binary, txrx, app_id):
    """ Flood fills a binary to spinnaker on a given `app_id` \
        given the executable targets and binary.

    :param ~spinnman.model.ExecutableTargets executable_targets:
        the executable targets object
    :param str binary: the (name of the) binary to flood fill
    :param ~spinnman.transceiver.Transceiver txrx: spinnman instance
    :param int app_id: the application ID to load it as
    :return: the number of cores it was loaded onto
    :rtype: int
    """
    core_subset = executable_targets.get_cores_for_binary(binary)
    txrx.execute_flood(
        core_subset, binary, app_id, wait=True, is_filename=True)
    return len(core_subset)


def read_config(config, section, item):
    """ Get the string value of a config item, returning None if the value\
        is "None"

    :param ~configparser.ConfigParser config:
        The configuration to look things up in.
    :param str section: The section name
    :param str item: The item name.
    :rtype: str or None
    """
    value = config.get(section, item)
    if value == "None":
        return None
    return value


def read_config_int(config, section, item):
    """ Get the integer value of a config item, returning None if the value\
        is "None"

    :param ~configparser.ConfigParser config:
        The configuration to look things up in.
    :param str section: The section name
    :param str item: The item name.
    :rtype: int or None
    """
    value = read_config(config, section, item)
    if value is None:
        return value
    return int(value)


def read_config_float(config, section, item):
    """ Get the float value of a config item, returning None if the value\
        is "None"

    :param ~configparser.ConfigParser config:
        The configuration to look things up in.
    :param str section: The section name
    :param str item: The item name.
    :rtype: float or None
    """
    value = read_config(config, section, item)
    if value is None:
        return value
    return float(value)


_BOOLEAN_STATES = {
    'true': True, '1': True, 'on': True, 'yes': True,
    'false': False, '0': False, 'off': False, 'no': False}


def read_config_boolean(config, section, item):
    """ Get the boolean value of a config item, returning None if the value\
        is "None"

    :param ~configparser.ConfigParser config:
        The configuration to look things up in.
    :param str section: The section name
    :param str item: The item name.
    :rtype: bool or None
    """
    value = read_config(config, section, item)
    if value is None:
        return value
    if value.lower() in _BOOLEAN_STATES:
        return _BOOLEAN_STATES[value.lower()]
    raise ValueError("Unknown boolean value {} in configuration {}:{}".format(
        value, section, item))


def generate_unique_folder_name(folder, filename, extension):
    """ Generate a unique file name with a given extension in a given folder

    :param str folder: where to put this unique file
    :param str filename:
        the name of the first part of the file without extension
    :param str extension: extension of the file
    :return: file path with a unique addition
    :rtype: str
    """
    new_file_path = os.path.join(folder, "{}{}".format(filename, extension))
    count = 2
    while os.path.exists(new_file_path):
        new_file_path = os.path.join(
            folder, "{}_{}{}".format(filename, count, extension))
        count += 1
    return new_file_path


def get_ethernet_chip(machine, board_address):
    """ Locate the chip with the given board IP address

    :param ~spinn_machine.Machine machine: the SpiNNaker machine
    :param str board_address: the board address to locate the chip of.
    :return: The chip that supports that board address
    :rtype: ~spinn_machine.Chip
    :raises ConfigurationException:
        when that board address has no chip associated with it
    """
    for chip in machine.ethernet_connected_chips:
        if chip.ip_address == board_address:
            return chip
    raise ConfigurationException(
        "cannot find the Ethernet connected chip with the board address {}"
        .format(board_address))


def convert_time_diff_to_total_milliseconds(sample):
    """ Convert between a time diff and total milliseconds.

    :param ~datetime.timedelta sample:
    :return: total milliseconds
    :rtype: float
    """
    return ((sample.total_seconds() * MICRO_TO_MILLISECOND_CONVERSION) +
            (sample.microseconds / MICRO_TO_MILLISECOND_CONVERSION))


def determine_flow_states(executable_types, no_sync_changes):
    """ Get the start and end states for these executable types.

    :param dict(ExecutableType,any) executable_types:
        the execute types to locate start and end states from
    :param int no_sync_changes: the number of times sync signals been sent
    :return: dict of executable type to states.
    :rtype: tuple(dict(ExecutableType,~spinnman.model.enums.CPUState),
        dict(ExecutableType,~spinnman.model.enums.CPUState))
    """
    expected_start_states = dict()
    expected_end_states = dict()
    for start_type in executable_types.keys():

        # cores that ignore all control and are just running
        if start_type == ExecutableType.RUNNING:
            expected_start_states[ExecutableType.RUNNING] = [
                CPUState.RUNNING, CPUState.FINISHED]
            expected_end_states[ExecutableType.RUNNING] = [
                CPUState.RUNNING, CPUState.FINISHED]

        # cores that require a sync barrier
        elif start_type == ExecutableType.SYNC:
            expected_start_states[ExecutableType.SYNC] = [CPUState.SYNC0]
            expected_end_states[ExecutableType.SYNC] = [CPUState.FINISHED]

        # cores that use our sim interface
        elif start_type == ExecutableType.USES_SIMULATION_INTERFACE:
            if no_sync_changes % 2 == 0:
                expected_start_states[start_type] = [CPUState.SYNC0]
            else:
                expected_start_states[start_type] = [CPUState.SYNC1]
            expected_end_states[start_type] = [CPUState.PAUSED]

    # if no states, go boom.
    if not expected_start_states:
        raise ConfigurationException(
            "Unknown executable start types {}".format(executable_types))
    return expected_start_states, expected_end_states


def convert_vertices_to_core_subset(vertices, placements):
    """ Converts vertices into core subsets.

    :param iterable(~pacman.model.graphs.machine.MachineVertex) vertices:
        the vertices to convert to core subsets
    :param ~pacman.model.placements.Placements placements:
        the placements object
    :return: the CoreSubSets of the vertices
    :rtype: ~spinn_machine.CoreSubsets
    """
    core_subsets = CoreSubsets()
    for vertex in vertices:
        placement = placements.get_placement_of_vertex(vertex)
        core_subsets.add_processor(placement.x, placement.y, placement.p)
    return core_subsets


def find_executable_start_type(machine_vertex):
    """
    :param ~pacman.model.graphs.machine.MachineVertex machine_vertex:
    :rtype: ~spinn_front_end_common.utilities.utility_objs.ExecutableType
    """
    if isinstance(machine_vertex, AbstractHasAssociatedBinary):
        return machine_vertex.get_binary_start_type()
    else:
        return None


def _emergency_state_check(txrx, app_id):
    """
    :param ~.Transceiver txrx:
    :param int app_id:
    """
    # pylint: disable=broad-except
    try:
        rte_count = txrx.get_core_state_count(
            app_id, CPUState.RUN_TIME_EXCEPTION)
        watchdog_count = txrx.get_core_state_count(app_id, CPUState.WATCHDOG)
        if rte_count or watchdog_count:
            logger.warning(
                "unexpected core states (rte={}, wdog={})",
                txrx.get_cores_in_state(None, CPUState.RUN_TIME_EXCEPTION),
                txrx.get_cores_in_state(None, CPUState.WATCHDOG))
    except Exception:
        logger.exception(
            "Could not read the status count - going to individual cores")
        machine = txrx.get_machine_details()
        infos = CPUInfos()
        errors = list()
        for chip in machine.chips:
            for p in chip.processors:
                try:
                    info = txrx.get_cpu_information_from_core(
                        chip.x, chip.y, p)
                    if info.state in (
                            CPUState.RUN_TIME_EXCEPTION, CPUState.WATCHDOG):
                        infos.add_processor(chip.x, chip.y, p, info)
                except Exception:
                    errors.append((chip.x, chip.y, p))
        logger.warning(txrx.get_core_status_string(infos))
        logger.warning("Could not read information from cores {}".format(
            errors))


# TRICKY POINT: Have to delay the import to here because of import circularity
def _emergency_iobuf_extract(txrx, executable_targets):
    """
    :param ~.Transceiver txrx:
    :param ExecutableTargets executable_targets:
    """
    # pylint: disable=protected-access
    from spinn_front_end_common.interface.interface_functions import (
        ChipIOBufExtractor)
    sim = get_simulator()
    extractor = ChipIOBufExtractor(
        recovery_mode=True, filename_template="emergency_iobuf_{}_{}_{}.txt")
    extractor(txrx, executable_targets, sim._executable_finder,
              sim._app_provenance_file_path, sim._system_provenance_file_path)


def emergency_recover_state_from_failure(txrx, app_id, vertex, placement):
    """ Used to get at least *some* information out of a core when something\
        goes badly wrong. Not a replacement for what abstract spinnaker base\
        does.

    :param ~spinnman.transceiver.Transceiver txrx: The transceiver.
    :param int app_id: The ID of the application.
    :param AbstractHasAssociatedBinary vertex:
        The vertex to retrieve the IOBUF from if it is suspected as being dead
    :param ~pacman.model.placements.Placement placement:
        Where the vertex is located.
    """
    # pylint: disable=protected-access
    _emergency_state_check(txrx, app_id)
    target = ExecutableTargets()
    path = get_simulator()._executable_finder.get_executable_path(
        vertex.get_binary_file_name())
    target.add_processor(
        path, placement.x, placement.y, placement.p,
        vertex.get_binary_start_type())
    _emergency_iobuf_extract(txrx, target)


def emergency_recover_states_from_failure(txrx, app_id, executable_targets):
    """ Used to get at least *some* information out of a core when something\
        goes badly wrong. Not a replacement for what abstract spinnaker base\
        does.

    :param ~spinnman.transceiver.Transceiver txrx: The transceiver.
    :param int app_id: The ID of the application.
    :param ~spinnman.model.ExecutableTargets executable_targets:
        The what/where mapping
    """
    _emergency_state_check(txrx, app_id)
    _emergency_iobuf_extract(txrx, executable_targets)


<<<<<<< HEAD
def get_defaultable_source_id(entry):
    """ Hack to support the source requirement for the router compressor\
        on chip.

    :param ~spinn_machine.MulticastRoutingEntry entry:
        the multicast router table entry.
    :return: return the source value
    :rtype: int
    """
    if entry.defaultable:
        return (list(entry.link_ids)[0] + 3) % 6
    elif entry.link_ids:
        return list(entry.link_ids)[0]
    return 0
=======
def n_word_struct(n_words):
    """ Manages a precompiled cache of structs for parsing blocks of words. \
        Thus, this::

        data = n_word_struct(n_words).unpack(data_blob)

    Is much like doing this::

        data = struct.unpack("<{}I".format(n_words), data_blob)

    except quite a bit more efficient because things are shared including the
    cost of parsing the format.

    :param int n_words: The number of *SpiNNaker words* to be handled.
    :return: A struct for working with that many words.
    :rtype: ~struct.Struct
    """
    global _n_word_structs
    while len(_n_word_structs) < n_words + 1:
        _n_word_structs += [None] * (n_words + 1 - len(_n_word_structs))
    s = _n_word_structs[n_words]
    if s is not None:
        return s
    new_struct = struct.Struct("<{}I".format(n_words))
    _n_word_structs[n_words] = new_struct
    return new_struct
>>>>>>> af6c94f6
<|MERGE_RESOLUTION|>--- conflicted
+++ resolved
@@ -416,22 +416,6 @@
     _emergency_iobuf_extract(txrx, executable_targets)
 
 
-<<<<<<< HEAD
-def get_defaultable_source_id(entry):
-    """ Hack to support the source requirement for the router compressor\
-        on chip.
-
-    :param ~spinn_machine.MulticastRoutingEntry entry:
-        the multicast router table entry.
-    :return: return the source value
-    :rtype: int
-    """
-    if entry.defaultable:
-        return (list(entry.link_ids)[0] + 3) % 6
-    elif entry.link_ids:
-        return list(entry.link_ids)[0]
-    return 0
-=======
 def n_word_struct(n_words):
     """ Manages a precompiled cache of structs for parsing blocks of words. \
         Thus, this::
@@ -458,4 +442,19 @@
     new_struct = struct.Struct("<{}I".format(n_words))
     _n_word_structs[n_words] = new_struct
     return new_struct
->>>>>>> af6c94f6
+
+
+def get_defaultable_source_id(entry):
+    """ Hack to support the source requirement for the router compressor\
+        on chip.
+
+    :param ~spinn_machine.MulticastRoutingEntry entry:
+        the multicast router table entry.
+    :return: return the source value
+    :rtype: int
+    """
+    if entry.defaultable:
+        return (list(entry.link_ids)[0] + 3) % 6
+    elif entry.link_ids:
+        return list(entry.link_ids)[0]
+    return 0