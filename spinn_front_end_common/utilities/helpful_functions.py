--- conflicted
+++ resolved
@@ -1,25 +1,5 @@
-<<<<<<< HEAD
-=======
-
-# front end common imports
-from collections import OrderedDict
-from spinn_front_end_common.interface import interface_functions
-from spinn_front_end_common.utilities import report_functions as \
-    front_end_common_report_functions
-from spinn_front_end_common.utility_models\
-    .live_packet_gather_partitioned_vertex import \
-    LivePacketGatherPartitionedVertex
-from spinn_front_end_common.utility_models\
-    .reverse_ip_tag_multicast_source_partitioned_vertex \
-    import ReverseIPTagMulticastSourcePartitionedVertex
-
-
->>>>>>> 90447d32
 # dsg imports
 from data_specification import utility_calls as dsg_utilities
-
-# SpiNNMan imports
-from spinnman.model.cpu_state import CPUState
 
 # general imports
 import os
@@ -29,12 +9,8 @@
 import re
 import inspect
 import struct
-<<<<<<< HEAD
-from collections import OrderedDict
-=======
 from spinnman.model.cpu_state import CPUState
 from spinnman.model.core_subsets import CoreSubsets
->>>>>>> 90447d32
 
 logger = logging.getLogger(__name__)
 
@@ -72,7 +48,6 @@
 def locate_memory_region_for_placement(placement, region, transceiver):
     """ Get the address of a region for a placement
 
-<<<<<<< HEAD
     :param region: the region to locate the base address of
     :type region: int
     :param placement: the placement object to get the region address of
@@ -81,33 +56,6 @@
     :type transceiver: spiNNMan.transciever.Transciever
     :return: None
     """
-=======
-        :param region: the region to locate the base address of
-        :type region: int
-        :param vertex: the vertex to load a buffer for
-        :return: None
-        """
-        placement = placements.get_placement_of_subvertex(vertex)
-        memory_address = locate_memory_region_on_core(
-            placement.x, placement.y, placement.p, region, transceiver)
-        return memory_address
-
-
-def locate_memory_region_on_core(x, y, p, region, transceiver):
-        regions_base_address = get_app_data_base_address(x, y, p, transceiver)
-
-        # Get the position of the region in the pointer table
-        region_offset_in_pointer_table = \
-            dsg_utilities.get_region_base_address_offset(
-                regions_base_address, region)
-        region_address = buffer(transceiver.read_memory(
-            x, y, region_offset_in_pointer_table, 4))
-        region_address_decoded = struct.unpack_from("<I", region_address)[0]
-        return region_address_decoded
-
-
-def get_app_data_base_address(x, y, p, transceiver):
->>>>>>> 90447d32
     app_data_base_address = transceiver.get_user_0_register_address_from_core(
         placement.x, placement.y, placement.p)
     regions_base_address_encoded = buffer(transceiver.read_memory(
@@ -115,7 +63,6 @@
     regions_base_address = \
         struct.unpack_from("<I", regions_base_address_encoded)[0]
 
-<<<<<<< HEAD
     # Get the position of the region in the pointer table
     region_offset_in_pointer_table = \
         dsg_utilities.get_region_base_address_offset(
@@ -124,19 +71,6 @@
         placement.x, placement.y, region_offset_in_pointer_table, 4))
     region_address_decoded = struct.unpack_from("<I", region_address)[0]
     return region_address_decoded
-=======
-    :param partitioned_graph: the partitioned graph of the application\
-            problem space.
-    :return: a bool which represents if the database is needed
-    """
-    for vertex in partitioned_graph.subvertices:
-        if (isinstance(vertex, LivePacketGatherPartitionedVertex) or
-                isinstance(
-                    vertex, ReverseIPTagMulticastSourcePartitionedVertex)):
-            return True
-    else:
-        return False
->>>>>>> 90447d32
 
 
 def set_up_output_application_data_specifics(
@@ -305,8 +239,6 @@
             files_in_report_folder.remove(oldest_file)
 
 
-<<<<<<< HEAD
-=======
 def get_front_end_common_pacman_xml_paths():
     """ Get the XML path for the front end common interface functions
     """
@@ -320,7 +252,6 @@
     ]
 
 
->>>>>>> 90447d32
 def get_cores_in_state(all_core_subsets, states, txrx):
     """
 
@@ -333,23 +264,12 @@
     cores_in_state = OrderedDict()
     for core_info in core_infos:
         if hasattr(states, "__iter__"):
-<<<<<<< HEAD
-            for state in states:
-                if core_info.state == state:
-                    cores_in_state[
-                        (core_info.x, core_info.y, core_info.p)] = core_info
-        else:
-            if core_info.state == states:
-                    cores_in_state[
-                        (core_info.x, core_info.y, core_info.p)] = core_info
-=======
             if core_info.state in states:
                 cores_in_state[
                     (core_info.x, core_info.y, core_info.p)] = core_info
         elif core_info.state == states:
             cores_in_state[
                 (core_info.x, core_info.y, core_info.p)] = core_info
->>>>>>> 90447d32
 
     return cores_in_state
 
