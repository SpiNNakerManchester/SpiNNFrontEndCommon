# dsg imports
from data_specification import utility_calls

# general imports
import os
import datetime
import shutil
import logging
import re
import inspect
import struct
from spinnman.model.cpu_state import CPUState
from spinnman.model.core_subsets import CoreSubsets

logger = logging.getLogger(__name__)


def get_valid_components(module, terminator):
    """ Get possible components

    :param module:
    :param terminator:
    :return:
    """
    terminator = re.compile(terminator + '$')
    return dict(map(lambda (name, router): (terminator.sub('', name),
                                            router),
                inspect.getmembers(module, inspect.isclass)))


def read_data(x, y, address, length, data_format, transceiver):
    """ Reads and converts a single data item from memory

    :param x: chip x
    :param y: chip y
    :param address: base address of the SDRAM chip to read
    :param length: length to read
    :param data_format: the format to read memory
    :param transceiver: the SpinnMan interface
    """

    # turn byte array into str for unpack to work
    data = buffer(transceiver.read_memory(x, y, address, length))
    result = struct.unpack_from(data_format, data)[0]
    return result


<<<<<<< HEAD
def locate_memory_region_for_placement(placement, region, transceiver):
    """ Get the address of a region for a placement

    :param region: the region to locate the base address of
    :type region: int
    :param placement: the placement object to get the region address of
    :type placement: pacman.model.placements.placement.Placement
    :param transceiver: the python interface to the spinnaker machine
    :type transceiver: spiNNMan.transciever.Transciever
    :return: None
    """
    app_data_base_address = transceiver.get_user_0_register_address_from_core(
        placement.x, placement.y, placement.p)
    regions_base_address_encoded = buffer(transceiver.read_memory(
        placement.x, placement.y, app_data_base_address, 4))
    regions_base_address = \
        struct.unpack_from("<I", regions_base_address_encoded)[0]
=======
def locate_memory_region_for_vertex(placements, vertex, region, transceiver):
        """ Get the address of a region for a vertex

        :param region: the region to locate the base address of
        :type region: int
        :param vertex: the vertex to load a buffer for
        :type vertex:\
                    :py:class:`spynnaker.pyNN.models.abstract_models.buffer_models.abstract_sends_buffers_from_host_partitioned_vertex.AbstractSendsBuffersFromHostPartitionedVertex`
        :return: None
        """
        placement = placements.get_placement_of_subvertex(vertex)
        memory_address = locate_memory_region_on_core(
            placement.x, placement.y, placement.p, region, transceiver)
        return memory_address


def locate_memory_region_on_core(x, y, p, region, transceiver):
    regions_base_address = get_app_data_base_address(x, y, p, transceiver)

    # Get the position of the region in the pointer table
    region_offset_in_pointer_table = \
        utility_calls.get_region_base_address_offset(
            regions_base_address, region)
    region_address = buffer(transceiver.read_memory(
        x, y, region_offset_in_pointer_table, 4))
    region_address_decoded = struct.unpack_from("<I", region_address)[0]
    return region_address_decoded


def get_app_data_base_address(x, y, p, transceiver):
    return transceiver.get_cpu_information_from_core(x, y, p).user[0]
>>>>>>> fee41833

    # Get the position of the region in the pointer table
    region_offset_in_pointer_table = \
        dsg_utilities.get_region_base_address_offset(
            regions_base_address, region)
    region_address = buffer(transceiver.read_memory(
        placement.x, placement.y, region_offset_in_pointer_table, 4))
    region_address_decoded = struct.unpack_from("<I", region_address)[0]
    return region_address_decoded


def set_up_output_application_data_specifics(
        where_to_write_application_data_files,
        max_application_binaries_kept, app_id, this_run_time_string):
    """

    :param where_to_write_application_data_files:
    :param max_application_binaries_kept:
    :param app_id:
    :param this_run_time_string:
    :return:
    """
    created_folder = False
    this_run_time_folder = None
    if where_to_write_application_data_files == "DEFAULT":
        directory = os.getcwd()
        application_generated_data_file_folder = \
            os.path.join(directory, 'application_generated_data_files')
        if not os.path.exists(application_generated_data_file_folder):
            os.makedirs(application_generated_data_file_folder)
            created_folder = True

        if not created_folder:
            _move_report_and_binary_files(
                max_application_binaries_kept,
                application_generated_data_file_folder)

        # add time stamped folder for this run
        this_run_time_folder = \
            os.path.join(application_generated_data_file_folder, "latest")
        if not os.path.exists(this_run_time_folder):
            os.makedirs(this_run_time_folder)

        # store timestamp in latest/time_stamp
        time_of_run_file_name = os.path.join(this_run_time_folder,
                                             "time_stamp")
        writer = open(time_of_run_file_name, "w")
        writer.writelines("app_{}_{}".format(
            app_id, this_run_time_string))
        writer.flush()
        writer.close()

    elif where_to_write_application_data_files == "TEMP":

        # just don't set the config param, code downstairs
        # from here will create temp folders if needed
        pass
    else:

        # add time stamped folder for this run
        this_run_time_folder = \
            os.path.join(where_to_write_application_data_files, "latest")
        if not os.path.exists(this_run_time_folder):
            os.makedirs(this_run_time_folder)
        else:
            _move_report_and_binary_files(
                max_application_binaries_kept,
                where_to_write_application_data_files)

        # store timestamp in latest/time_stamp
        time_of_run_file_name = os.path.join(this_run_time_folder,
                                             "time_stamp")
        writer = open(time_of_run_file_name, "w")
        writer.writelines("app_{}_{}".format(
            app_id, this_run_time_string))

        if not os.path.exists(this_run_time_folder):
            os.makedirs(this_run_time_folder)
    return this_run_time_folder


def set_up_report_specifics(
        default_report_file_path, max_reports_kept, app_id):
    """

    :param default_report_file_path:
    :param max_reports_kept:
    :param app_id:
    :return:
    """

    # determine common report folder
    config_param = default_report_file_path
    created_folder = False
    if config_param == "DEFAULT":
        directory = os.getcwd()

        # global reports folder
        report_default_directory = os.path.join(directory, 'reports')
        if not os.path.exists(report_default_directory):
            os.makedirs(report_default_directory)
            created_folder = True
    elif config_param == "REPORTS":
        report_default_directory = 'reports'
        if not os.path.exists(report_default_directory):
            os.makedirs(report_default_directory)
    else:
        report_default_directory = \
            os.path.join(config_param, 'reports')
        if not os.path.exists(report_default_directory):
            os.makedirs(report_default_directory)

    # clear and clean out folders considered not useful anymore
    if not created_folder \
            and len(os.listdir(report_default_directory)) > 0:
        _move_report_and_binary_files(max_reports_kept,
                                      report_default_directory)

    # handle timing app folder and cleaning of report folder from last run
    app_folder_name = os.path.join(report_default_directory, "latest")
    if not os.path.exists(app_folder_name):
            os.makedirs(app_folder_name)

    # store timestamp in latest/time_stamp
    time_of_run_file_name = os.path.join(app_folder_name, "time_stamp")
    writer = open(time_of_run_file_name, "w")

    # determine the time slot for later
    this_run_time = datetime.datetime.now()
    this_run_time_string = (
        "{:04}-{:02}-{:02}-{:02}-{:02}-{:02}".format(
            this_run_time.year, this_run_time.month, this_run_time.day,
            this_run_time.hour, this_run_time.minute,
            this_run_time.second))
    writer.writelines("app_{}_{}".format(app_id,
                                         this_run_time_string))
    writer.flush()
    writer.close()
    return app_folder_name, this_run_time_string


def _move_report_and_binary_files(max_to_keep, starting_directory):
    app_folder_name = os.path.join(starting_directory, "latest")
    app_name_file = os.path.join(app_folder_name, "time_stamp")
    if os.path.isfile(app_name_file):
        time_stamp_in = open(app_name_file, "r")
        time_stamp_in_string = time_stamp_in.readline()
        time_stamp_in.close()
        os.remove(app_name_file)
        new_app_folder = os.path.join(starting_directory,
                                      time_stamp_in_string)
        extra = 2
        while os.path.exists(new_app_folder):
            new_app_folder = os.path.join(
                starting_directory,
                time_stamp_in_string + "_" + str(extra))
            extra += 1

        os.makedirs(new_app_folder)
        list_of_files = os.listdir(app_folder_name)
        for file_to_move in list_of_files:
            file_path = os.path.join(app_folder_name, file_to_move)
            shutil.move(file_path, new_app_folder)
        files_in_report_folder = os.listdir(starting_directory)

        # while there's more than the valid max, remove the oldest one
        while len(files_in_report_folder) > max_to_keep:
            files_in_report_folder.sort(
                cmp, key=lambda temp_file:
                os.path.getmtime(os.path.join(starting_directory,
                                              temp_file)))
            oldest_file = files_in_report_folder[0]
            shutil.rmtree(os.path.join(starting_directory, oldest_file),
                          ignore_errors=True)
            files_in_report_folder.remove(oldest_file)


def get_front_end_common_pacman_xml_paths():
    """ Get the XML path for the front end common interface functions
    """
    return [
        os.path.join(
            os.path.dirname(interface_functions.__file__),
            "front_end_common_interface_functions.xml"),
        os.path.join(
            os.path.dirname(front_end_common_report_functions.__file__),
            "front_end_common_reports.xml")
    ]


def get_cores_in_state(all_core_subsets, states, txrx):
    """

    :param all_core_subsets:
    :param states:
    :param txrx:
    :return:
    """
    core_infos = txrx.get_cpu_information(all_core_subsets)
    cores_in_state = OrderedDict()
    for core_info in core_infos:
        if hasattr(states, "__iter__"):
            if core_info.state in states:
                cores_in_state[
                    (core_info.x, core_info.y, core_info.p)] = core_info
        elif core_info.state == states:
            cores_in_state[
                (core_info.x, core_info.y, core_info.p)] = core_info

    return cores_in_state


def get_cores_not_in_state(all_core_subsets, states, txrx):
    """

    :param all_core_subsets:
    :param states:
    :param txrx:
    :return:
    """
    core_infos = txrx.get_cpu_information(all_core_subsets)
    cores_not_in_state = OrderedDict()
    for core_info in core_infos:
        if hasattr(states, "__iter__"):
            if core_info.state not in states:
                cores_not_in_state[
                    (core_info.x, core_info.y, core_info.p)] = core_info
        elif core_info.state != states:
            cores_not_in_state[
                (core_info.x, core_info.y, core_info.p)] = core_info
    return cores_not_in_state


def get_core_status_string(core_infos):
    """ Get a string indicating the status of the given cores
    """
    break_down = "\n"
    for ((x, y, p), core_info) in core_infos.iteritems():
        if core_info.state == CPUState.RUN_TIME_EXCEPTION:
            break_down += "    {}:{}:{} in state {}:{}\n".format(
                x, y, p, core_info.state.name,
                core_info.run_time_error.name)
        else:
            break_down += "    {}:{}:{} in state {}\n".format(
                x, y, p, core_info.state.name)
    return break_down


def get_core_subsets(core_infos):
    """ Convert core information from get_cores_in_state to core_subset objects
    """
    core_subsets = CoreSubsets()
    for (x, y, p) in core_infos:
        core_subsets.add_processor(x, y, p)
    return core_subsets<|MERGE_RESOLUTION|>--- conflicted
+++ resolved
@@ -1,5 +1,14 @@
 # dsg imports
 from data_specification import utility_calls
+
+# front end common imports
+from spinn_front_end_common.interface import interface_functions
+from spinn_front_end_common.utilities import report_functions as \
+    front_end_common_report_functions
+
+# spinnman imports
+from spinnman.model.cpu_state import CPUState
+from spinnman.model.core_subsets import CoreSubsets
 
 # general imports
 import os
@@ -9,8 +18,7 @@
 import re
 import inspect
 import struct
-from spinnman.model.cpu_state import CPUState
-from spinnman.model.core_subsets import CoreSubsets
+from collections import OrderedDict
 
 logger = logging.getLogger(__name__)
 
@@ -45,7 +53,6 @@
     return result
 
 
-<<<<<<< HEAD
 def locate_memory_region_for_placement(placement, region, transceiver):
     """ Get the address of a region for a placement
 
@@ -63,43 +70,10 @@
         placement.x, placement.y, app_data_base_address, 4))
     regions_base_address = \
         struct.unpack_from("<I", regions_base_address_encoded)[0]
-=======
-def locate_memory_region_for_vertex(placements, vertex, region, transceiver):
-        """ Get the address of a region for a vertex
-
-        :param region: the region to locate the base address of
-        :type region: int
-        :param vertex: the vertex to load a buffer for
-        :type vertex:\
-                    :py:class:`spynnaker.pyNN.models.abstract_models.buffer_models.abstract_sends_buffers_from_host_partitioned_vertex.AbstractSendsBuffersFromHostPartitionedVertex`
-        :return: None
-        """
-        placement = placements.get_placement_of_subvertex(vertex)
-        memory_address = locate_memory_region_on_core(
-            placement.x, placement.y, placement.p, region, transceiver)
-        return memory_address
-
-
-def locate_memory_region_on_core(x, y, p, region, transceiver):
-    regions_base_address = get_app_data_base_address(x, y, p, transceiver)
 
     # Get the position of the region in the pointer table
     region_offset_in_pointer_table = \
         utility_calls.get_region_base_address_offset(
-            regions_base_address, region)
-    region_address = buffer(transceiver.read_memory(
-        x, y, region_offset_in_pointer_table, 4))
-    region_address_decoded = struct.unpack_from("<I", region_address)[0]
-    return region_address_decoded
-
-
-def get_app_data_base_address(x, y, p, transceiver):
-    return transceiver.get_cpu_information_from_core(x, y, p).user[0]
->>>>>>> fee41833
-
-    # Get the position of the region in the pointer table
-    region_offset_in_pointer_table = \
-        dsg_utilities.get_region_base_address_offset(
             regions_base_address, region)
     region_address = buffer(transceiver.read_memory(
         placement.x, placement.y, region_offset_in_pointer_table, 4))
