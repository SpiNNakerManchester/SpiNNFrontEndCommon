# Copyright (c) 2017-2019 The University of Manchester
#
# This program is free software: you can redistribute it and/or modify
# it under the terms of the GNU General Public License as published by
# the Free Software Foundation, either version 3 of the License, or
# (at your option) any later version.
#
# This program is distributed in the hope that it will be useful,
# but WITHOUT ANY WARRANTY; without even the implied warranty of
# MERCHANTABILITY or FITNESS FOR A PARTICULAR PURPOSE.  See the
# GNU General Public License for more details.
#
# You should have received a copy of the GNU General Public License
# along with this program.  If not, see <http://www.gnu.org/licenses/>.

import os
import logging
import struct

from spinn_front_end_common.abstract_models import AbstractHasAssociatedBinary
from spinn_utilities.log import FormatAdapter
from spinn_machine import CoreSubsets
from spinnman.model.enums import CPUState
from data_specification import utility_calls
from spinn_front_end_common.utilities.exceptions import ConfigurationException
from spinn_front_end_common.utilities.utility_objs import (
    ExecutableTargets, ExecutableType)
from .globals_variables import get_simulator
from spinnman.model.cpu_infos import CPUInfos

logger = FormatAdapter(logging.getLogger(__name__))
_ONE_WORD = struct.Struct("<I")


def locate_extra_monitor_mc_receiver(
        machine, placement_x, placement_y,
        packet_gather_cores_to_ethernet_connection_map):
    chip = machine.get_chip_at(placement_x, placement_y)
    return packet_gather_cores_to_ethernet_connection_map[
        chip.nearest_ethernet_x, chip.nearest_ethernet_y]


def read_data(x, y, address, length, data_format, transceiver):
    """ Reads and converts a single data item from memory

    :param x: chip x
    :param y: chip y
    :param address: base address of the SDRAM chip to read
    :param length: length to read
    :param data_format: the format to read memory
    :param transceiver: the SpinnMan interface
    """
    # pylint: disable=too-many-arguments

    data = transceiver.read_memory(x, y, address, length)
    return struct.unpack_from(data_format, data)[0]


def write_address_to_user0(txrx, x, y, p, address):
    """ Writes the given address into the user_0 register of the given core.

    :param txrx: The transceiver.
    :param x: Chip coordinate.
    :param y: Chip coordinate.
    :param p: Core ID on chip.
    :param address: Value to write (32-bit integer)
    """
    user_0_address = txrx.get_user_0_register_address_from_core(p)
    txrx.write_memory(x, y, user_0_address, _ONE_WORD.pack(address))


def locate_memory_region_for_placement(placement, region, transceiver):
    """ Get the address of a region for a placement

    :param region: the region to locate the base address of
    :type region: int
    :param placement: the placement object to get the region address of
    :type placement: :py:class:`~pacman.model.placements.Placement`
    :param transceiver: the python interface to the SpiNNaker machine
    :type transceiver: :py:class:`~spinnman.Transceiver`
    """
    regions_base_address = transceiver.get_cpu_information_from_core(
        placement.x, placement.y, placement.p).user[0]

    # Get the position of the region in the pointer table
    region_offset = utility_calls.get_region_base_address_offset(
        regions_base_address, region)

    # Get the actual address of the region
    region_address = transceiver.read_memory(
        placement.x, placement.y, region_offset, 4)
    return _ONE_WORD.unpack_from(region_address)[0]


def convert_string_into_chip_and_core_subset(cores):
    """ Translate a string list of cores into a core subset

    :param cores:\
        string representing down cores formatted as x,y,p[:x,y,p]*
    :type cores: str or None
    """
    ignored_cores = CoreSubsets()
    if cores is not None and cores != "None":
        for downed_core in cores.split(":"):
            x, y, processor_id = downed_core.split(",")
            ignored_cores.add_processor(int(x), int(y), int(processor_id))
    return ignored_cores


def sort_out_downed_chips_cores_links(
        downed_chips, downed_cores, downed_links):
    """ Translate the down cores and down chips string into a form that \
        spinnman can understand

    :param downed_cores:\
        string representing down cores formatted as x,y,p[:x,y,p]*
    :type downed_cores: str or None
    :param downed_chips:\
        string representing down chips formatted as x,y[:x,y]*
    :type downed_chips: str or None
    :param downed_links:\
        string representing down links formatted as x,y,link[:x,y,link]*
    :return:\
        a tuple of (\
            set of (x, y) of down chips, \
            set of (x, y, p) of down cores, \
            set of ((x, y), link ID) of down links)
    :rtype: tuple(set(tuple(int, int)), set(tuple(int, int, int)),\
        set(tuple(tuple(int, int), int)))
    """
    ignored_chips = set()
    if downed_chips is not None and downed_chips != "None":
        for downed_chip in downed_chips.split(":"):
            x, y = downed_chip.split(",")
            ignored_chips.add((int(x), int(y)))

    ignored_cores = set()
    if downed_cores is not None and downed_cores != "None":
        for downed_core in downed_cores.split(":"):
            x, y, processor_id = downed_core.split(",")
            ignored_cores.add((int(x), int(y), int(processor_id)))

    ignored_links = set()
    if downed_links is not None and downed_links != "None":
        for downed_link in downed_links.split(":"):
            x, y, link_id = downed_link.split(",")
            ignored_links.add((int(x), int(y), int(link_id)))
    return ignored_chips, ignored_cores, ignored_links


def flood_fill_binary_to_spinnaker(executable_targets, binary, txrx, app_id):
    """ flood fills a binary to spinnaker on a given app_id \
    given the executable targets and binary.

    :param executable_targets: the executable targets object
    :param binary: the binary to flood fill
    :param txrx: spinnman instance
    :type txrx: :py:class:`~spinnman.Tranceiver`
    :param app_id: the app id to load it on
    :return: the number of cores it was loaded onto
    """
    core_subset = executable_targets.get_cores_for_binary(binary)
    txrx.execute_flood(
        core_subset, binary, app_id, wait=True, is_filename=True)
    return len(core_subset)


def read_config(config, section, item):
    """ Get the string value of a config item, returning None if the value\
        is "None"
    """
    value = config.get(section, item)
    if value == "None":
        return None
    return value


def read_config_int(config, section, item):
    """ Get the integer value of a config item, returning None if the value\
        is "None"
    """
    value = read_config(config, section, item)
    if value is None:
        return value
    return int(value)


_BOOLEAN_STATES = {
    'true': True, '1': True, 'on': True, 'yes': True,
    'false': False, '0': False, 'off': False, 'no': False}


def read_config_boolean(config, section, item):
    """ Get the boolean value of a config item, returning None if the value\
        is "None"
    """
    value = read_config(config, section, item)
    if value is None:
        return value
    if value.lower() in _BOOLEAN_STATES:
        return _BOOLEAN_STATES[value.lower()]
    raise ValueError("Unknown boolean value {} in configuration {}:{}".format(
        value, section, item))


def generate_unique_folder_name(folder, filename, extension):
    """ Generate a unique file name with a given extension in a given folder

    :param folder: where to put this unique file
    :param filename: the name of the first part of the file without extension
    :param extension: extension of the file
    :return: file path with a unique addition
    """
    new_file_path = os.path.join(folder, "{}{}".format(filename, extension))
    count = 2
    while os.path.exists(new_file_path):
        new_file_path = os.path.join(
            folder, "{}_{}{}".format(filename, count, extension))
        count += 1
    return new_file_path


def get_ethernet_chip(machine, board_address):
    """ Locate the chip with the given board IP address

    :param machine: the SpiNNaker machine
    :param board_address: the board address to locate the chip of.
    :return: The chip that supports that board address
    :raises ConfigurationException:\
        when that board address has no chip associated with it
    """
    for chip in machine.ethernet_connected_chips:
        if chip.ip_address == board_address:
            return chip
    raise ConfigurationException(
        "cannot find the Ethernet connected chip with the board address {}"
        .format(board_address))


def convert_time_diff_to_total_milliseconds(sample):
    """ Convert between a time diff and total milliseconds.

    :return: total milliseconds
    :rtype: float
    """
    return (sample.total_seconds() * 1000.0) + (sample.microseconds / 1000.0)


def determine_flow_states(executable_types, no_sync_changes):
    """ Get the start and end states for these executable types.

    :param executable_types: \
        the execute types to locate start and end states from
    :type executable_types: dict(\
        :py:class:`~spinn_front_end_common.utilities.utility_objs.ExecutableType`\
        -> any)
    :param no_sync_changes: the number of times sync signals been sent
    :type no_sync_changes: int
    :return: dict of executable type to states.
    :rtype: 2-tuple
    """
    expected_start_states = dict()
    expected_end_states = dict()
    for start_type in executable_types.keys():

        # cores that ignore all control and are just running
        if start_type == ExecutableType.RUNNING:
            expected_start_states[ExecutableType.RUNNING] = [
                CPUState.RUNNING, CPUState.FINISHED]
            expected_end_states[ExecutableType.RUNNING] = [
                CPUState.RUNNING, CPUState.FINISHED]

        # cores that require a sync barrier
        elif start_type == ExecutableType.SYNC:
            expected_start_states[ExecutableType.SYNC] = [CPUState.SYNC0]
            expected_end_states[ExecutableType.SYNC] = [CPUState.FINISHED]

        # cores that use our sim interface
        elif start_type == ExecutableType.USES_SIMULATION_INTERFACE:
            if no_sync_changes % 2 == 0:
                expected_start_states[start_type] = [CPUState.SYNC0]
            else:
                expected_start_states[start_type] = [CPUState.SYNC1]
            expected_end_states[start_type] = [CPUState.PAUSED]

    # if no states, go boom.
    if not expected_start_states:
        raise ConfigurationException(
            "Unknown executable start types {}".format(executable_types))
    return expected_start_states, expected_end_states


def convert_vertices_to_core_subset(vertices, placements):
    """ Converts vertices into core subsets.

    :param vertices: the vertices to convert to core subsets
    :param placements: the placements object
    :return: the CoreSubSets of the vertices
    """
    core_subsets = CoreSubsets()
    for vertex in vertices:
        placement = placements.get_placement_of_vertex(vertex)
        core_subsets.add_processor(placement.x, placement.y, placement.p)
    return core_subsets


<<<<<<< HEAD
def find_executable_start_type(machine_vertex, graph_mapper=None):
    has_binary = isinstance(machine_vertex, AbstractHasAssociatedBinary)

    if not has_binary:
        return None
    elif graph_mapper is not None:
        app_vertex = graph_mapper.get_application_vertex(machine_vertex)
        if isinstance(app_vertex, AbstractHasAssociatedBinary):
            return app_vertex.get_binary_start_type()
    else:
        return machine_vertex.get_binary_start_type()
=======
def _emergency_state_check(txrx, app_id):
    # pylint: disable=broad-except
    try:
        rte_count = txrx.get_core_state_count(
            app_id, CPUState.RUN_TIME_EXCEPTION)
        watchdog_count = txrx.get_core_state_count(app_id, CPUState.WATCHDOG)
        if rte_count or watchdog_count:
            logger.warning(
                "unexpected core states (rte={}, wdog={})",
                txrx.get_cores_in_state(None, CPUState.RUN_TIME_EXCEPTION),
                txrx.get_cores_in_state(None, CPUState.WATCHDOG))
    except Exception:
        logger.exception(
            "Could not read the status count - going to individual cores")
        machine = txrx.get_machine_details()
        infos = CPUInfos()
        errors = list()
        for chip in machine.chips:
            for p in chip.processors:
                try:
                    info = txrx.get_cpu_information_from_core(
                        chip.x, chip.y, p)
                    if info.state in (
                            CPUState.RUN_TIME_EXCEPTION, CPUState.WATCHDOG):
                        infos.add_processor(chip.x, chip.y, p, info)
                except Exception:
                    errors.append((chip.x, chip.y, p))
        logger.warn(txrx.get_core_status_string(infos))
        logger.warn("Could not read information from cores {}".format(errors))


# TRICKY POINT: Have to delay the import to here because of import circularity
def _emergency_iobuf_extract(txrx, executable_targets):
    # pylint: disable=protected-access
    from spinn_front_end_common.interface.interface_functions import (
        ChipIOBufExtractor)
    sim = get_simulator()
    extractor = ChipIOBufExtractor(
        recovery_mode=True, filename_template="emergency_iobuf_{}_{}_{}.txt")
    extractor(txrx, executable_targets, sim._executable_finder,
              sim._provenance_file_path)


def emergency_recover_state_from_failure(txrx, app_id, vertex, placement):
    """ Used to get at least *some* information out of a core when something\
    goes badly wrong. Not a replacement for what abstract spinnaker base does.

    :param txrx: The transceiver.
    :param app_id: The ID of the application.
    :param vertex: The vertex to retrieve the IOBUF from if it is suspected\
        as being dead
    :type vertex: \
        :py:class:`spinn_front_end_common.abstract_models.AbstractHasAssociatedBinary`
    :param placement: Where the vertex is located.
    """
    # pylint: disable=protected-access
    _emergency_state_check(txrx, app_id)
    target = ExecutableTargets()
    path = get_simulator()._executable_finder.get_executable_path(
        vertex.get_binary_file_name())
    target.add_processor(
        path, placement.x, placement.y, placement.p,
        vertex.get_binary_start_type())
    _emergency_iobuf_extract(txrx, target)


def emergency_recover_states_from_failure(txrx, app_id, executable_targets):
    """ Used to get at least *some* information out of a core when something\
    goes badly wrong. Not a replacement for what abstract spinnaker base does.

    :param txrx: The transceiver.
    :param app_id: The ID of the application.
    :param executable_targets: The what/where mapping
    """
    _emergency_state_check(txrx, app_id)
    _emergency_iobuf_extract(txrx, executable_targets)
>>>>>>> f17982f4
<|MERGE_RESOLUTION|>--- conflicted
+++ resolved
@@ -304,7 +304,6 @@
     return core_subsets
 
 
-<<<<<<< HEAD
 def find_executable_start_type(machine_vertex, graph_mapper=None):
     has_binary = isinstance(machine_vertex, AbstractHasAssociatedBinary)
 
@@ -316,7 +315,8 @@
             return app_vertex.get_binary_start_type()
     else:
         return machine_vertex.get_binary_start_type()
-=======
+
+
 def _emergency_state_check(txrx, app_id):
     # pylint: disable=broad-except
     try:
@@ -392,5 +392,4 @@
     :param executable_targets: The what/where mapping
     """
     _emergency_state_check(txrx, app_id)
-    _emergency_iobuf_extract(txrx, executable_targets)
->>>>>>> f17982f4
+    _emergency_iobuf_extract(txrx, executable_targets)