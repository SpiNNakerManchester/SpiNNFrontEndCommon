--- conflicted
+++ resolved
@@ -16,11 +16,8 @@
 import struct
 import datetime
 import shutil
-<<<<<<< HEAD
 import numpy
 from ConfigParser import RawConfigParser
-=======
->>>>>>> 25943edf
 
 from spinn_storage_handlers import FileDataReader
 from spinnman.model.enums import CPUState
