--- conflicted
+++ resolved
@@ -326,7 +326,6 @@
     return core_subsets
 
 
-<<<<<<< HEAD
 def sort_out_downed_chips_cores(downed_chips, downed_cores):
     """ Translate the down cores and down chips string into a form that \
         spinnman can understand
@@ -353,7 +352,8 @@
             ignored_cores.add_processor(int(x), int(y),
                                         int(processor_id))
     return ignored_chips, ignored_cores
-=======
+
+
 def wait_for_cores_to_be_ready(executable_targets, app_id, txrx, sync_state):
     """
 
@@ -390,5 +390,4 @@
                 "{}:{}".format(
                     processors_ready, total_processors, sync_state.name,
                     break_down),
-                get_core_subsets(unsuccessful_cores))
->>>>>>> 25ee1659
+                get_core_subsets(unsuccessful_cores))