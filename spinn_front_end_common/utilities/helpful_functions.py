--- conflicted
+++ resolved
@@ -28,13 +28,7 @@
 _n_word_structs = []
 
 
-<<<<<<< HEAD
-def locate_extra_monitor_mc_receiver(
-        placement_x, placement_y,
-        packet_gather_cores_to_ethernet_connection_map):
-=======
 def locate_extra_monitor_mc_receiver(placement_x, placement_y):
->>>>>>> e18e7b27
     """ Get the data speed up gatherer that can be used to talk to a\
         particular chip. This will be on the same board.
 
@@ -42,15 +36,9 @@
     :param int placement_y: The Y coordinate of the reference chip
     :rtype: DataSpeedUpPacketGatherMachineVertex
     """
-<<<<<<< HEAD
-    chip = FecDataView().get_chip_at(placement_x, placement_y)
-    return packet_gather_cores_to_ethernet_connection_map[
-        chip.nearest_ethernet_x, chip.nearest_ethernet_y]
-=======
     chip = FecDataView.get_chip_at(placement_x, placement_y)
     return FecDataView.get_gatherer_by_xy(
         chip.nearest_ethernet_x, chip.nearest_ethernet_y)
->>>>>>> e18e7b27
 
 
 def read_data(x, y, address, length, data_format):
