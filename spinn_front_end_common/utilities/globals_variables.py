--- conflicted
+++ resolved
@@ -25,14 +25,10 @@
 
 # pylint: disable=global-statement
 _simulator = None
-<<<<<<< HEAD
-_cached_simulator = None
 __temp_dir = None
 
 
 logger = FormatAdapter(logging.getLogger(__name__))
-=======
->>>>>>> c564f125
 
 
 def check_simulator():
@@ -74,19 +70,10 @@
 
 
 def get_last_simulator():
-    """ Get the last simulator object setup but not
-
-<<<<<<< HEAD
-    :param SimulatorInterface to_cache_simulator:
-        a cached version for allowing data extraction
-    """
-    global _simulator, _cached_simulator, __temp_dir
-    _simulator = None
-    _cached_simulator = to_cache_simulator
-=======
+    """ Get the last simulator object setup.
+
     Unlike get_simulator this method will also return a simulator that has
         been shutdown.
->>>>>>> c564f125
 
     :rtype: ~spinn_front_end_common.interface.AbstractSpinnakerBase
     :raises: SimulatorNotSetupException
@@ -95,8 +82,6 @@
         raise SimulatorNotSetupException(
             "This call is only valid after setup has been called")
     return _simulator
-
-    __temp_dir = None
 
 
 def get_not_running_simulator():
@@ -127,18 +112,10 @@
 def unset_simulator():
     """ Removes the link to the previous simulator and clears injection
     """
-<<<<<<< HEAD
-    global _simulator, _cached_simulator
-    if _simulator is not None:
-        return _simulator
-    if _cached_simulator is not None:
-        return _cached_simulator
-    return None
-=======
     global _simulator
     _simulator = None
     injection_decorator._instances = list()
->>>>>>> c564f125
+    __temp_dir = None
 
 
 def get_generated_output(output):
@@ -180,9 +157,9 @@
         if the system has a status where path can't be retrieved
     """
     if _simulator is None:
-        raise SimulatorNotSetupException(
-            "You need to have setup a simulator before asking for its "
-            "provenance_file_path.")
+        logger.warning(
+            "Invalid simulator so app_provenance_file_path is a tempdir")
+        return _temp_dir()
     else:
         # underscore param used avoid exposing a None PyNN parameter
         return _simulator._provenance_file_path
@@ -199,22 +176,11 @@
         The behaviour when called before setup is subject to change
 
     :rtpye: str
-<<<<<<< HEAD
-    """
-    simulator = _last_simulator()
-    if simulator is None:
+    """
+    if _simulator is None:
         logger.warning(
             "Invalid simulator so app_provenance_file_path is a tempdir")
         return _temp_dir()
-=======
-    :raises SimulatorNotSetupException:
-        if the system has a status where path can't be retrieved
-    """
-    if _simulator is None:
-        raise SimulatorNotSetupException(
-            "You need to have setup a simulator before asking for its "
-            "app_provenance_file_path.")
->>>>>>> c564f125
     else:
         # underscore param used avoid exposing a None PyNN parameter
         return _simulator._app_provenance_file_path
@@ -231,23 +197,11 @@
         The behaviour when called before setup is subject to change
 
     :rtpye: str
-<<<<<<< HEAD
-    """
-    simulator = _last_simulator()
-    if simulator is None:
+    """
+    if _simulator is None:
         logger.warning(
             "Invalid simulator so system_provenance_file_path is a tempdir")
         return _temp_dir()
-=======
-    :raises SimulatorNotSetupException:
-        if the system has a status where path can't be retrieved
-    """
-    if _simulator is None:
-        raise SimulatorNotSetupException(
-            "You need to have setup a simulator before asking for its "
-            "system_provenance_file_path.")
->>>>>>> c564f125
-    else:
         # underscore param used avoid exposing a None PyNN parameter
         return _simulator._system_provenance_file_path
 
@@ -263,22 +217,11 @@
         The behaviour when called before setup is subject to change
 
     :rtpye: str
-<<<<<<< HEAD
-    """
-    simulator = _last_simulator()
-    if simulator is None:
+    """
+    if _simulator is None:
         logger.warning(
             "Invalid simulator so report_default_directory is a tempdir")
         return _temp_dir()
-=======
-    :raises SimulatorNotSetupException:
-        if the system has a status where path can't be retrieved
-    """
-    if _simulator is None:
-        raise SimulatorNotSetupException(
-            "You need to have setup a simulator before asking for its "
-            "system_provenance_file_path.")
->>>>>>> c564f125
     else:
         # underscore param used avoid exposing a None PyNN parameter
         return _simulator._report_default_directory