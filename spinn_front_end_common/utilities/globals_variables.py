# Copyright (c) 2017-2019 The University of Manchester
#
# This program is free software: you can redistribute it and/or modify
# it under the terms of the GNU General Public License as published by
# the Free Software Foundation, either version 3 of the License, or
# (at your option) any later version.
#
# This program is distributed in the hope that it will be useful,
# but WITHOUT ANY WARRANTY; without even the implied warranty of
# MERCHANTABILITY or FITNESS FOR A PARTICULAR PURPOSE.  See the
# GNU General Public License for more details.
#
# You should have received a copy of the GNU General Public License
# along with this program.  If not, see <http://www.gnu.org/licenses/>.

import logging
<<<<<<< HEAD
import tempfile
=======
>>>>>>> 7b8914bd
from spinn_utilities.log import FormatAdapter
from pacman.executor import injection_decorator
from spinn_front_end_common.interface.simulator_status import (
    RUNNING_STATUS, SHUTDOWN_STATUS)
from spinn_front_end_common.utilities.exceptions import (
    SimulatorRunningException, SimulatorNotSetupException,
    SimulatorShutdownException)

# pylint: disable=global-statement
_simulator = None
__temp_dir = None


logger = FormatAdapter(logging.getLogger(__name__))

logger = FormatAdapter(logging.getLogger(__name__))


def check_simulator():
    """ Check if a simulator has been setup but not yet shut down

    :raises: SimulatorNotSetupException, SimulatorShutdownException
    """
    if _simulator is None:
        raise SimulatorNotSetupException(
            "This call is only valid after setup has been called")
    if _simulator._status in SHUTDOWN_STATUS:
        raise SimulatorShutdownException(
            "This call is only valid between setup and end/stop")


def has_simulator():
    """ Check if a simulator has been setup but not yet shut down

    Should behave in the same way as check_simulator except that it returns
    False where check_simulator raises and exception and True when it does not

    :rtype: bool
    """
    if _simulator is None:
        return False
    if _simulator._status in SHUTDOWN_STATUS:
        return False
    return True


def get_simulator():
    """ Get the current simulator object.

    :rtype: ~spinn_front_end_common.interface.AbstractSpinnakerBase
    :raises: SimulatorNotSetupException, SimulatorShutdownException
    """
    check_simulator()
    return _simulator


def get_last_simulator():
    """ Get the last simulator object setup.

    Unlike get_simulator this method will also return a simulator that has
        been shutdown.

    :rtype: ~spinn_front_end_common.interface.AbstractSpinnakerBase
    :raises: SimulatorNotSetupException
    """
    if _simulator is None:
        raise SimulatorNotSetupException(
            "This call is only valid after setup has been called")
    return _simulator


def get_not_running_simulator():
    """ Get the current simulator object and verify that it is not running.

    :rtype: ~spinn_front_end_common.interface.AbstractSpinnakerBase
    :raises: SimulatorNotSetupException, SimulatorShutdownException,
        SimulatorRunningException
    """
    check_simulator()
    if _simulator._status in RUNNING_STATUS:
        raise SimulatorRunningException(
            "Illegal call while a simulation is already running")
    return _simulator


def set_simulator(new_simulator):
    """ Set the current simulator object.

    :param new_simulator: The simulator to set.
    :type new_simulator:
        ~spinn_front_end_common.interface.AbstractSpinnakerBase
    """
    global _simulator
    _simulator = new_simulator


def unset_simulator():
    """ Removes the link to the previous simulator and clears injection
    """
    global _simulator, __temp_dir
    _simulator = None
    injection_decorator._instances = list()
    __temp_dir = None


def get_generated_output(output):
    """ Get one of the simulator outputs by name.

    :param str output: The name of the output to retrieve.
    :return: The value (of arbitrary type, dependent on which output),
        or `None` if the variable is not found.
    :raises SimulatorNotSetupException:
        if the system has a status where outputs can't be retrieved
    """
    if _simulator is None:
        raise SimulatorNotSetupException(
            "You need to have ran a simulator before asking for its "
            "generated output.")
    else:
        return _simulator.get_generated_output(output)


<<<<<<< HEAD
def _temp_dir():
    global __temp_dir
    if __temp_dir is None:
        __temp_dir = tempfile.TemporaryDirectory()
    return __temp_dir.name
=======
def machine_time_step():
    """ The machine timestep, in microseconds

    ..note: If the simulator has not been setup this returns the default 1000

    :rtype: int
    """
    if _simulator is None:
        logger.warning(
            "Invalid simulator so machine_time_step is 1000")
        return 1000
    else:
        if _simulator._status in SHUTDOWN_STATUS:
            logger.warning(
                "simulator shutdown before machine_time_step requested")
    return _simulator.machine_time_step


def machine_time_step_ms():
    """ The machine timestep, in microseconds

    Semantic sugar for machine_time_step() / 1000.

    ..note: If the simulator has not been setup this returns the default 1.0

    :rtype: float
    """
    if _simulator is None:
        logger.warning(
            "Invalid simulator so machine_time_step_ms is 1.0")
        return 1.0
    else:
        if _simulator._status in SHUTDOWN_STATUS:
            logger.warning(
                "simulator shutdown before machine_time_step_ms requested")
    return _simulator.machine_time_step_ms


def machine_time_step_per_ms():
    """ The machine timesteps in a microseconds

    Semantic sugar for 1000 / machine_time_step()

    ..note: If the simulator has not been setup this returns the default 1.0

    :rtype: float
    """
    if _simulator is None:
        logger.warning(
            "Invalid simulator so machine_time_step_per_ms is 1.0")
        return 1.0
    else:
        if _simulator._status in SHUTDOWN_STATUS:
            logger.warning(
                "simulator shutdown before machine_time_step_per_ms requested")
    return _simulator.machine_time_step_per_ms


def time_scale_factor():
    """ The time scaling factor.

    :rtype: int
    :raises ValueError:
        if the system is in a state where machine_timestep can't be retrieved
    """
    if _simulator is None:
        logger.warning(
            "Invalid simulator so time_scale_factor is 1")
        return 1
    else:
        if _simulator._status in SHUTDOWN_STATUS:
            logger.warning(
                "simulator shutdown before time_scale_factorrequested")
    return _simulator.time_scale_factor
>>>>>>> 7b8914bd


def provenance_file_path():
    """
    Returns the path to the directory that holds all provenance files

    This will be the path used by the last run call or to be used by
    the next run if it has not yet been called.

    .. note:
        The behaviour when called before setup is subject to change

    :rtpye: str
    :raises SimulatorNotSetupException:
        if the system has a status where path can't be retrieved
    """
    if _simulator is None:
        logger.warning(
            "Invalid simulator so app_provenance_file_path is a tempdir")
        return _temp_dir()
    else:
        # underscore param used avoid exposing a None PyNN parameter
        return _simulator._provenance_file_path


def app_provenance_file_path():
    """
    Returns the path to the directory that holds all app provenance files

    This will be the path used by the last run call or to be used by
    the next run if it has not yet been called.

    .. note:
        The behaviour when called before setup is subject to change

    :rtpye: str
    """
    if _simulator is None:
        logger.warning(
            "Invalid simulator so app_provenance_file_path is a tempdir")
        return _temp_dir()
    else:
        # underscore param used avoid exposing a None PyNN parameter
        return _simulator._app_provenance_file_path


def system_provenance_file_path():
    """
    Returns the path to the directory that holds all provenance files

    This will be the path used by the last run call or to be used by
    the next run if it has not yet been called.

    .. note:
        The behaviour when called before setup is subject to change

    :rtpye: str
    """
    if _simulator is None:
        logger.warning(
            "Invalid simulator so system_provenance_file_path is a tempdir")
        return _temp_dir()
        # underscore param used avoid exposing a None PyNN parameter
        return _simulator._system_provenance_file_path


def report_default_directory():
    """
    Returns the path to the directory that holds all the reports for run

    This will be the path used by the last run call or to be used by
    the next run if it has not yet been called.

    .. note:
        The behaviour when called before setup is subject to change

    :rtpye: str
    """
    if _simulator is None:
        logger.warning(
            "Invalid simulator so report_default_directory is a tempdir")
        return _temp_dir()
    else:
        # underscore param used avoid exposing a None PyNN parameter
        return _simulator._report_default_directory<|MERGE_RESOLUTION|>--- conflicted
+++ resolved
@@ -14,10 +14,7 @@
 # along with this program.  If not, see <http://www.gnu.org/licenses/>.
 
 import logging
-<<<<<<< HEAD
 import tempfile
-=======
->>>>>>> 7b8914bd
 from spinn_utilities.log import FormatAdapter
 from pacman.executor import injection_decorator
 from spinn_front_end_common.interface.simulator_status import (
@@ -140,13 +137,12 @@
         return _simulator.get_generated_output(output)
 
 
-<<<<<<< HEAD
 def _temp_dir():
     global __temp_dir
     if __temp_dir is None:
         __temp_dir = tempfile.TemporaryDirectory()
     return __temp_dir.name
-=======
+
 def machine_time_step():
     """ The machine timestep, in microseconds
 
@@ -221,7 +217,6 @@
             logger.warning(
                 "simulator shutdown before time_scale_factorrequested")
     return _simulator.time_scale_factor
->>>>>>> 7b8914bd
 
 
 def provenance_file_path():
