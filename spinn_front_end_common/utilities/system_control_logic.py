--- conflicted
+++ resolved
@@ -98,26 +98,10 @@
         succeeded = check_for_success_function(executable_cores, transceiver)
 
     # if doing iobuf or on failure (succeeded is None is not failure)
-<<<<<<< HEAD
-    if read_algorithm_iobuf or succeeded == False:  # noqa: E712
-        iobuf_reader = IOBufExtractor(
-            transceiver, executable_cores, executable_finder,
-            app_provenance_file_path=provenance_file_path,
-            system_provenance_file_path=provenance_file_path,
-            filename_template=filename_template,
-            suppress_progress=False)
-        error_entries, warn_entries = iobuf_reader.extract_iobuf()
-        if logger is not None:
-            for entry in warn_entries:
-                logger.warn(entry)
-            for entry in error_entries:
-                logger.error(entry)
-=======
     if read_algorithm_iobuf or not succeeded:
         _report_iobuf_messages(
             transceiver, executable_cores, executable_finder, logger,
             filename_template, provenance_file_path)
->>>>>>> f96a0883
 
     # stop anything that's associated with the compressor binary
     transceiver.stop_application(app_id)
