--- conflicted
+++ resolved
@@ -67,16 +67,12 @@
         """
 
     @abstractproperty
-<<<<<<< HEAD
     def user_timestep_in_us(self):
-        pass
-=======
-    def machine_time_step(self):
-        """ The machine timestep, in microseconds.
+        """ The machine timestep defined by the cfg/setup, in microseconds.
 
         :rtype: int
         """
->>>>>>> 10fcfb6b
+        pass
 
     @abstractproperty
     def placements(self):
@@ -118,8 +114,9 @@
 
     @abstractproperty
     def use_virtual_board(self):
-<<<<<<< HEAD
-        pass
+        """
+        :rtype: bool
+        """
 
     @abstractproperty
     def lcm_timestep(self):
@@ -131,8 +128,4 @@
 
         :return: lcm timestep in us
         :rtype: int
-=======
         """
-        :rtype: bool
->>>>>>> 10fcfb6b
-        """