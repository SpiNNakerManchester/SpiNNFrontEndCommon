# Copyright (c) 2020-2021 The University of Manchester
#
# This program is free software: you can redistribute it and/or modify
# it under the terms of the GNU General Public License as published by
# the Free Software Foundation, either version 3 of the License, or
# (at your option) any later version.
#
# This program is distributed in the hope that it will be useful,
# but WITHOUT ANY WARRANTY; without even the implied warranty of
# MERCHANTABILITY or FITNESS FOR A PARTICULAR PURPOSE.  See the
# GNU General Public License for more details.
#
# You should have received a copy of the GNU General Public License
# along with this program.  If not, see <http://www.gnu.org/licenses/>.
import logging

from spinn_utilities.log import FormatAdapter
from pacman.model.partitioner_splitters import (
    SplitterOneAppOneMachine, SplitterOneToOneLegacy, SplitterFixedLegacy)
from pacman.model.graphs.application.abstract import (
    AbstractOneAppOneMachineVertex)
from spinn_front_end_common.utility_models import (
    ReverseIpTagMultiCastSource, ChipPowerMonitor)

logger = FormatAdapter(logging.getLogger(__name__))


def splitter_selector(app_graph):
    """ basic selector which puts the legacy splitter object on\
        everything without a splitter object

    :param ApplicationGraph app_graph: app graph
    :rtype: None
    """
    for app_vertex in app_graph.vertices:
        if app_vertex.splitter is None:
            vertex_selector(app_vertex)


def vertex_selector(app_vertex):
    """ main point for selecting a splitter object for a given app vertex.

    Will assume the SplitterSliceLegacy if no heuristic is known for the
    app vertex.

<<<<<<< HEAD
        :param ~pacman.model.graphs.application.ApplicationVertex app_vertex:
            app vertex to give a splitter object to
        :rtype: None
        """
        if isinstance(app_vertex, AbstractOneAppOneMachineVertex):
            app_vertex.splitter = SplitterOneAppOneMachine()
        elif isinstance(app_vertex, ReverseIpTagMultiCastSource):
            app_vertex.splitter = SplitterFixedLegacy()
        elif isinstance(app_vertex, ChipPowerMonitor):
            app_vertex.splitter = SplitterOneToOneLegacy()
        else:
            logger.warning(
                self.NOT_KNOWN_APP_VERTEX_ERROR_MESSAGE.format(app_vertex))
            app_vertex.splitter = SplitterFixedLegacy()
=======
    :param ~pacman.model.graphs.application.ApplicationVertex app_vertex:
        app vertex to give a splitter object to
    :rtype: None
    """
    if isinstance(app_vertex, AbstractOneAppOneMachineVertex):
        app_vertex.splitter = SplitterOneAppOneMachine()
    elif isinstance(app_vertex, ReverseIpTagMultiCastSource):
        app_vertex.splitter = SplitterSliceLegacy()
    elif isinstance(app_vertex, LivePacketGather):
        app_vertex.splitter = SplitterOneToOneLegacy()
    elif isinstance(app_vertex, ChipPowerMonitor):
        app_vertex.splitter = SplitterOneToOneLegacy()
    else:
        logger.warning(
            f"The SplitterSelector has not seen the {app_vertex} vertex "
            f"before. Therefore there is no known splitter to allocate to "
            f"this app vertex and so will use the SplitterSliceLegacy.")
        app_vertex.splitter = SplitterSliceLegacy()
>>>>>>> 67684c04
<|MERGE_RESOLUTION|>--- conflicted
+++ resolved
@@ -43,22 +43,6 @@
     Will assume the SplitterSliceLegacy if no heuristic is known for the
     app vertex.
 
-<<<<<<< HEAD
-        :param ~pacman.model.graphs.application.ApplicationVertex app_vertex:
-            app vertex to give a splitter object to
-        :rtype: None
-        """
-        if isinstance(app_vertex, AbstractOneAppOneMachineVertex):
-            app_vertex.splitter = SplitterOneAppOneMachine()
-        elif isinstance(app_vertex, ReverseIpTagMultiCastSource):
-            app_vertex.splitter = SplitterFixedLegacy()
-        elif isinstance(app_vertex, ChipPowerMonitor):
-            app_vertex.splitter = SplitterOneToOneLegacy()
-        else:
-            logger.warning(
-                self.NOT_KNOWN_APP_VERTEX_ERROR_MESSAGE.format(app_vertex))
-            app_vertex.splitter = SplitterFixedLegacy()
-=======
     :param ~pacman.model.graphs.application.ApplicationVertex app_vertex:
         app vertex to give a splitter object to
     :rtype: None
@@ -66,15 +50,12 @@
     if isinstance(app_vertex, AbstractOneAppOneMachineVertex):
         app_vertex.splitter = SplitterOneAppOneMachine()
     elif isinstance(app_vertex, ReverseIpTagMultiCastSource):
-        app_vertex.splitter = SplitterSliceLegacy()
-    elif isinstance(app_vertex, LivePacketGather):
-        app_vertex.splitter = SplitterOneToOneLegacy()
+        app_vertex.splitter = SplitterFixedLegacy()
     elif isinstance(app_vertex, ChipPowerMonitor):
         app_vertex.splitter = SplitterOneToOneLegacy()
     else:
         logger.warning(
             f"The SplitterSelector has not seen the {app_vertex} vertex "
             f"before. Therefore there is no known splitter to allocate to "
-            f"this app vertex and so will use the SplitterSliceLegacy.")
-        app_vertex.splitter = SplitterSliceLegacy()
->>>>>>> 67684c04
+            f"this app vertex and so will use the SplitterFixedLegacy.")
+        app_vertex.splitter = SplitterFixedLegacy()