--- conflicted
+++ resolved
@@ -62,12 +62,8 @@
         """
         if not get_config_bool("Reports", "write_provenance"):
             return
-<<<<<<< HEAD
         run = FecDataView.get_run_number()
-        self.execute(
-=======
-        self.cursor().execute(
->>>>>>> 49964805
+        self.cursor().execute(
             """
             INSERT INTO power_provenance(
                 run, description, the_value)
