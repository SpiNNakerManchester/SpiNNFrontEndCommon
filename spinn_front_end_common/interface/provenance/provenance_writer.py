# Copyright (c) 2017 The University of Manchester
#
# Licensed under the Apache License, Version 2.0 (the "License");
# you may not use this file except in compliance with the License.
# You may obtain a copy of the License at
#
#     https://www.apache.org/licenses/LICENSE-2.0
#
# Unless required by applicable law or agreed to in writing, software
# distributed under the License is distributed on an "AS IS" BASIS,
# WITHOUT WARRANTIES OR CONDITIONS OF ANY KIND, either express or implied.
# See the License for the specific language governing permissions and
# limitations under the License.

import logging
from typing import Dict, Optional, Tuple, Union
from typing_extensions import Literal
from spinn_utilities.config_holder import get_config_int_or_none
from spinn_utilities.log import FormatAdapter
from spinn_front_end_common.utilities.base_database import (
    BaseDatabase, _SqliteTypes)
from spinn_front_end_common.utilities.sqlite_db import Isolation

logger = FormatAdapter(logging.getLogger(__name__))


class ProvenanceWriter(BaseDatabase):
    """
    Specific implementation of the Database for SQLite 3.

    .. note::
        *Not thread safe on the same database file.*
        Threads can access different DBs just fine.

    .. note::
        This totally relies on the way SQLite's type affinities function.
        You can't port to a different database engine without a lot of work.
    """

    __slots__ = ("__started_tx", )

    def __init__(self, database_file: Optional[str] = None):
        """
        :param database_file:
            The name of a file that contains (or will contain) an SQLite
            database holding the data.
            If omitted, either the default file path or an unshared in-memory
            database will be used (suitable only for testing).
        :type database_file: str or None
        :param bool memory:
            Flag to say unshared in-memory can be used.
            Otherwise a `None` file will mean the default should be used
        """
        super().__init__(database_file)
        self.__started_tx: bool = False

    def insert_power(self, description: str, the_value: _SqliteTypes):
        """
        Inserts a general power value into the `power_provenance` table.

        :param str description: Type of value
        :param float the_value: data
        """
<<<<<<< HEAD
        with self.transaction(Isolation.IMMEDIATE) as cur:
            cur.execute(
                """
                INSERT INTO power_provenance(
                    description, the_value)
                VALUES(?, ?)
                """, [description, the_value])
=======
        self.execute(
            """
            INSERT INTO power_provenance(
                description, the_value)
            VALUES(?, ?)
            """, [description, the_value])
>>>>>>> 0f3b084f

    def insert_gatherer(
            self, x: int, y: int, address: int, bytes_read: int, run: int,
            description: str, the_value: _SqliteTypes):
        """
        Records provenance into the `gatherer_provenance` table.

        :param int x: X coordinate of the chip
        :param int y: Y coordinate of the chip
        :param int address: SDRAM address read from
        :param int bytes_read: number of bytes read
        :param int run: run number
        :param str description: type of value
        :param float the_value: data
        """
<<<<<<< HEAD
        with self.transaction(Isolation.IMMEDIATE) as cur:
            cur.execute(
                """
                INSERT INTO gatherer_provenance(
                    x, y, address, bytes, run, description, the_value)
                VALUES(?, ?, ?, ?, ?, ?, ?)
                """, [x, y, address, bytes_read, run, description, the_value])
=======
        self.execute(
            """
            INSERT INTO gatherer_provenance(
                x, y, address, bytes, run, description, the_value)
            VALUES(?, ?, ?, ?, ?, ?, ?)
            """, [x, y, address, bytes_read, run, description, the_value])
>>>>>>> 0f3b084f

    def insert_monitor(
            self, x: int, y: int, description: str, the_value: _SqliteTypes):
        """
        Inserts data into the `monitor_provenance` table.

        :param int x: X coordinate of the chip
        :param int y: Y coordinate of the chip
        :param str description: type of value
        :param int the_value: data
        """
<<<<<<< HEAD
        with self.transaction(Isolation.IMMEDIATE) as cur:
            cur.execute(
                """
                INSERT INTO monitor_provenance(
                    x, y, description, the_value)
                VALUES(?, ?, ?, ?)
                """, [x, y, description, the_value])
=======
        self.execute(
            """
            INSERT INTO monitor_provenance(
                x, y, description, the_value)
            VALUES(?, ?, ?, ?)
            """, [x, y, description, the_value])
>>>>>>> 0f3b084f

    def insert_router(
            self, x: int, y: int, description: str,
            the_value: Union[int, float],
            expected: bool = True):
        """
        Inserts data into the `router_provenance` table.

        :param int x: X coordinate of the chip
        :param int y: Y coordinate of the chip
        :param str description: type of value
        :param the_value: data
        :type the_value: int or float
        :param bool expected: Flag to say this data was expected
        """
<<<<<<< HEAD
        with self.transaction(Isolation.IMMEDIATE) as cur:
            cur.execute(
                """
                INSERT INTO router_provenance(
                    x, y, description, the_value, expected)
                VALUES(?, ?, ?, ?, ?)
                """, [x, y, description, the_value, expected])
=======
        self.execute(
            """
            INSERT INTO router_provenance(
                x, y, description, the_value, expected)
            VALUES(?, ?, ?, ?, ?)
            """, [x, y, description, the_value, expected])
>>>>>>> 0f3b084f

    def insert_core(
            self, x: int, y: int, p: int, description: str,
            the_value: _SqliteTypes):
        """
        Inserts data for a specific core into the `core_provenance` table.

        :param int x: X coordinate of the chip
        :param int y: Y coordinate of the chip
        :param int p: ID of the core
        :param str description: type of value
        :param int the_value: data
        """
<<<<<<< HEAD
        with self.transaction(Isolation.IMMEDIATE) as cur:
            core_id = self._get_core_id(cur, x, y, p)
            cur.execute(
                """
                INSERT INTO core_provenance(
                    core_id, description, the_value)
                VALUES(?, ?, ?)
                """, [core_id, description, the_value])
=======
        core_id = self._get_core_id(x, y, p)
        self.execute(
            """
            INSERT INTO core_provenance(
                core_id, description, the_value)
            VALUES(?, ?, ?)
            """, [core_id, description, the_value])
>>>>>>> 0f3b084f

    def insert_report(self, message: str):
        """
        Save and if applicable logs a message to the `reports` table.

        Only logs the messages up to the cut-off set by
        configuration `provenance_report_cutoff`

        :param str message:
        """
<<<<<<< HEAD
        with self.transaction(Isolation.IMMEDIATE) as cur:
            cur.execute(
                """
                INSERT INTO reports(message)
                VALUES(?)
                """, [message])
            recorded = cur.lastrowid
            assert recorded is not None
=======
        self.execute(
            """
            INSERT INTO reports(message)
            VALUES(?)
            """, [message])
        recorded = self.lastrowid
>>>>>>> 0f3b084f
        cutoff = get_config_int_or_none("Reports", "provenance_report_cutoff")
        if cutoff is None or recorded < cutoff:
            logger.warning(message)
        elif recorded == cutoff:
            logger.warning(f"Additional interesting provenance items in "
                           f"{self._database_file}")

    def insert_connector(
            self, pre_population: str, post_population: str, the_type: str,
            description: str, the_value: _SqliteTypes):
        """
        Inserts edge data into the `connector_provenance`

        :param str pre_population: Name of the pre-population / vertex
        :param str post_population: Name of the post-population / vertex
        :param str the_type: Class of the connector
        :param str description: type of value
        :param int the_value: data
        """
<<<<<<< HEAD
        with self.transaction(Isolation.IMMEDIATE) as cur:
            cur.execute(
                """
                INSERT OR IGNORE INTO connector_provenance(
                    pre_population, post_population, the_type, description,
                    the_value)
                VALUES(?, ?, ?, ?, ?)
                """,
                [pre_population, post_population, the_type, description,
                 the_value])
=======
        self.execute(
            """
            INSERT OR IGNORE INTO connector_provenance(
                pre_population, post_population, the_type, description,
                the_value)
            VALUES(?, ?, ?, ?, ?)
            """,
            [pre_population, post_population, the_type, description,
             the_value])
>>>>>>> 0f3b084f

    def insert_board_provenance(self, connections: Optional[
            Dict[Tuple[int, int], str]]):
        """
        Write the connection details retrieved from spalloc_client job to the
        `boards_provenance` table.

        :param connections: {(x, y): hostname, ...} or None
        :type connections: dict((int, int): str) or None
        """
        if not connections:
            return
<<<<<<< HEAD
        with self.transaction(Isolation.IMMEDIATE) as cursor:
            cursor.executemany(
                """
                INSERT OR IGNORE INTO boards_provenance(
                ethernet_x, ethernet_y, ip_addres)
                VALUES (?, ?, ?)
                """, ((x, y, ipaddress)
                      for ((x, y), ipaddress) in connections.items()))

    def _context_entered(self) -> None:
        db = self.connection
        if not db.in_transaction:
            db.execute("BEGIN")
            self.__started_tx = True

    def __exit__(self, exc_type, exc_val, exc_tb) -> Literal[False]:
        if self.__started_tx:
            db = self.connection
            if exc_type is None:
                db.commit()
            else:
                db.rollback()
            self.__started_tx = False
        return super().__exit__(exc_type, exc_val, exc_tb)

    def _test_log_locked(self, text):
        """
        THIS IS A TESTING METHOD.

        This will lock the database and then try to do a log
        """
        with self.transaction(Isolation.IMMEDIATE) as cur:
            # lock the database
            cur.execute(
                """
                INSERT INTO reports(message)
                VALUES(?)
                """, [text])
            cur.lastrowid  # pylint: disable=pointless-statement
            # try logging and storing while locked.
            logger.warning(text)
=======
        self.executemany(
            """
            INSERT OR IGNORE INTO boards_provenance(
            ethernet_x, ethernet_y, ip_addres)
            VALUES (?, ?, ?)
            """, ((x, y, ipaddress)
                  for ((x, y), ipaddress) in connections.items()))
>>>>>>> 0f3b084f
<|MERGE_RESOLUTION|>--- conflicted
+++ resolved
@@ -19,7 +19,6 @@
 from spinn_utilities.log import FormatAdapter
 from spinn_front_end_common.utilities.base_database import (
     BaseDatabase, _SqliteTypes)
-from spinn_front_end_common.utilities.sqlite_db import Isolation
 
 logger = FormatAdapter(logging.getLogger(__name__))
 
@@ -61,22 +60,12 @@
         :param str description: Type of value
         :param float the_value: data
         """
-<<<<<<< HEAD
-        with self.transaction(Isolation.IMMEDIATE) as cur:
-            cur.execute(
-                """
-                INSERT INTO power_provenance(
-                    description, the_value)
-                VALUES(?, ?)
-                """, [description, the_value])
-=======
         self.execute(
             """
             INSERT INTO power_provenance(
                 description, the_value)
             VALUES(?, ?)
             """, [description, the_value])
->>>>>>> 0f3b084f
 
     def insert_gatherer(
             self, x: int, y: int, address: int, bytes_read: int, run: int,
@@ -92,22 +81,12 @@
         :param str description: type of value
         :param float the_value: data
         """
-<<<<<<< HEAD
-        with self.transaction(Isolation.IMMEDIATE) as cur:
-            cur.execute(
-                """
-                INSERT INTO gatherer_provenance(
-                    x, y, address, bytes, run, description, the_value)
-                VALUES(?, ?, ?, ?, ?, ?, ?)
-                """, [x, y, address, bytes_read, run, description, the_value])
-=======
         self.execute(
             """
             INSERT INTO gatherer_provenance(
                 x, y, address, bytes, run, description, the_value)
             VALUES(?, ?, ?, ?, ?, ?, ?)
             """, [x, y, address, bytes_read, run, description, the_value])
->>>>>>> 0f3b084f
 
     def insert_monitor(
             self, x: int, y: int, description: str, the_value: _SqliteTypes):
@@ -119,22 +98,12 @@
         :param str description: type of value
         :param int the_value: data
         """
-<<<<<<< HEAD
-        with self.transaction(Isolation.IMMEDIATE) as cur:
-            cur.execute(
-                """
-                INSERT INTO monitor_provenance(
-                    x, y, description, the_value)
-                VALUES(?, ?, ?, ?)
-                """, [x, y, description, the_value])
-=======
         self.execute(
             """
             INSERT INTO monitor_provenance(
                 x, y, description, the_value)
             VALUES(?, ?, ?, ?)
             """, [x, y, description, the_value])
->>>>>>> 0f3b084f
 
     def insert_router(
             self, x: int, y: int, description: str,
@@ -150,22 +119,12 @@
         :type the_value: int or float
         :param bool expected: Flag to say this data was expected
         """
-<<<<<<< HEAD
-        with self.transaction(Isolation.IMMEDIATE) as cur:
-            cur.execute(
-                """
-                INSERT INTO router_provenance(
-                    x, y, description, the_value, expected)
-                VALUES(?, ?, ?, ?, ?)
-                """, [x, y, description, the_value, expected])
-=======
         self.execute(
             """
             INSERT INTO router_provenance(
                 x, y, description, the_value, expected)
             VALUES(?, ?, ?, ?, ?)
             """, [x, y, description, the_value, expected])
->>>>>>> 0f3b084f
 
     def insert_core(
             self, x: int, y: int, p: int, description: str,
@@ -179,16 +138,6 @@
         :param str description: type of value
         :param int the_value: data
         """
-<<<<<<< HEAD
-        with self.transaction(Isolation.IMMEDIATE) as cur:
-            core_id = self._get_core_id(cur, x, y, p)
-            cur.execute(
-                """
-                INSERT INTO core_provenance(
-                    core_id, description, the_value)
-                VALUES(?, ?, ?)
-                """, [core_id, description, the_value])
-=======
         core_id = self._get_core_id(x, y, p)
         self.execute(
             """
@@ -196,7 +145,6 @@
                 core_id, description, the_value)
             VALUES(?, ?, ?)
             """, [core_id, description, the_value])
->>>>>>> 0f3b084f
 
     def insert_report(self, message: str):
         """
@@ -207,23 +155,14 @@
 
         :param str message:
         """
-<<<<<<< HEAD
-        with self.transaction(Isolation.IMMEDIATE) as cur:
-            cur.execute(
-                """
-                INSERT INTO reports(message)
-                VALUES(?)
-                """, [message])
-            recorded = cur.lastrowid
-            assert recorded is not None
-=======
         self.execute(
             """
             INSERT INTO reports(message)
             VALUES(?)
             """, [message])
         recorded = self.lastrowid
->>>>>>> 0f3b084f
+        assert recorded is not None
+
         cutoff = get_config_int_or_none("Reports", "provenance_report_cutoff")
         if cutoff is None or recorded < cutoff:
             logger.warning(message)
@@ -243,18 +182,6 @@
         :param str description: type of value
         :param int the_value: data
         """
-<<<<<<< HEAD
-        with self.transaction(Isolation.IMMEDIATE) as cur:
-            cur.execute(
-                """
-                INSERT OR IGNORE INTO connector_provenance(
-                    pre_population, post_population, the_type, description,
-                    the_value)
-                VALUES(?, ?, ?, ?, ?)
-                """,
-                [pre_population, post_population, the_type, description,
-                 the_value])
-=======
         self.execute(
             """
             INSERT OR IGNORE INTO connector_provenance(
@@ -264,7 +191,6 @@
             """,
             [pre_population, post_population, the_type, description,
              the_value])
->>>>>>> 0f3b084f
 
     def insert_board_provenance(self, connections: Optional[
             Dict[Tuple[int, int], str]]):
@@ -277,15 +203,13 @@
         """
         if not connections:
             return
-<<<<<<< HEAD
-        with self.transaction(Isolation.IMMEDIATE) as cursor:
-            cursor.executemany(
-                """
-                INSERT OR IGNORE INTO boards_provenance(
-                ethernet_x, ethernet_y, ip_addres)
-                VALUES (?, ?, ?)
-                """, ((x, y, ipaddress)
-                      for ((x, y), ipaddress) in connections.items()))
+        self.executemany(
+            """
+            INSERT OR IGNORE INTO boards_provenance(
+            ethernet_x, ethernet_y, ip_addres)
+            VALUES (?, ?, ?)
+            """, ((x, y, ipaddress)
+                  for ((x, y), ipaddress) in connections.items()))
 
     def _context_entered(self) -> None:
         db = self.connection
@@ -309,22 +233,12 @@
 
         This will lock the database and then try to do a log
         """
-        with self.transaction(Isolation.IMMEDIATE) as cur:
-            # lock the database
-            cur.execute(
-                """
-                INSERT INTO reports(message)
-                VALUES(?)
-                """, [text])
-            cur.lastrowid  # pylint: disable=pointless-statement
-            # try logging and storing while locked.
-            logger.warning(text)
-=======
-        self.executemany(
-            """
-            INSERT OR IGNORE INTO boards_provenance(
-            ethernet_x, ethernet_y, ip_addres)
-            VALUES (?, ?, ?)
-            """, ((x, y, ipaddress)
-                  for ((x, y), ipaddress) in connections.items()))
->>>>>>> 0f3b084f
+        # lock the database
+        self.execute(
+            """
+            INSERT INTO reports(message)
+            VALUES(?)
+            """, [text])
+        self.lastrowid  # pylint: disable=pointless-statement
+        # try logging and storing while locked.
+        logger.warning(text)