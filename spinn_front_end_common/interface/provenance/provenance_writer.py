--- conflicted
+++ resolved
@@ -189,74 +189,6 @@
         """
         if not connections:
             return
-<<<<<<< HEAD
-        with self.transaction() as cursor:
-            cursor.executemany(
-                """
-                INSERT OR IGNORE INTO boards_provenance(
-                ethernet_x, ethernet_y, ip_addres)
-                VALUES (?, ?, ?)
-                """, ((x, y, ipaddress)
-                      for ((x, y), ipaddress) in connections.items()))
-
-    def insert_app_vertex(
-            self, label, the_type, description, the_value):
-        """
-        Inserts app level data into the app_vertex_provenance
-
-        :param str label: Label of the app_vertex
-        :param str the_type: Class of the app_vertex
-        :param str description: type of value
-        :param float the_value: data
-        """
-        with self.transaction() as cur:
-            cur.execute(
-                """
-                INSERT OR IGNORE INTO app_vertex_provenance(
-                    label, the_type, description, the_value)
-                VALUES(?, ?, ?, ?)
-                """,
-                [label, the_type, description, the_value])
-
-    def insert_lut(
-            self, pre_population, post_population, the_type, description,
-            the_value):
-        """
-        Inserts edge data into the lut_provenance
-        :param str pre_population: Name of the pre population / vertex
-        :param str post_population:  Name of the post population / vertex
-        :param str the_type: Class of the rule of the LUT
-        :param str description: type of value
-        :param float the_value: data
-        """
-        with self.transaction() as cur:
-            cur.execute(
-                """
-                INSERT OR IGNORE INTO lut_provenance(
-                    pre_population, post_population, the_type, description,
-                    the_value)
-                VALUES(?, ?, ?, ?, ?)
-                """,
-                [pre_population, post_population, the_type, description,
-                 the_value])
-
-    def _test_log_locked(self, text):
-        """
-        THIS IS A TESTING METHOD.
-
-        This will lock the database and then try to do a log
-        """
-        with self.transaction() as cur:
-            # lock the database
-            cur.execute(
-                """
-                INSERT INTO reports(message)
-                VALUES(?)
-                """, [text])
-            cur.lastrowid  # pylint: disable=pointless-statement
-            # try logging and storing while locked.
-            logger.warning(text)
-=======
         self.executemany(
             """
             INSERT OR IGNORE INTO boards_provenance(
@@ -264,4 +196,43 @@
             VALUES (?, ?, ?)
             """, ((x, y, ipaddress)
                   for ((x, y), ipaddress) in connections.items()))
->>>>>>> 0f3b084f
+
+
+    def insert_app_vertex(
+            self, label, the_type, description, the_value):
+        """
+        Inserts app level data into the app_vertex_provenance
+
+        :param str label: Label of the app_vertex
+        :param str the_type: Class of the app_vertex
+        :param str description: type of value
+        :param float the_value: data
+        """
+        self.execute(
+            """
+            INSERT OR IGNORE INTO app_vertex_provenance(
+                label, the_type, description, the_value)
+            VALUES(?, ?, ?, ?)
+            """,
+            [label, the_type, description, the_value])
+
+    def insert_lut(
+            self, pre_population, post_population, the_type, description,
+            the_value):
+        """
+        Inserts edge data into the lut_provenance
+        :param str pre_population: Name of the pre population / vertex
+        :param str post_population:  Name of the post population / vertex
+        :param str the_type: Class of the rule of the LUT
+        :param str description: type of value
+        :param float the_value: data
+        """
+        self.execute(
+            """
+            INSERT OR IGNORE INTO lut_provenance(
+                pre_population, post_population, the_type, description,
+                the_value)
+            VALUES(?, ?, ?, ?, ?)
+            """,
+            [pre_population, post_population, the_type, description,
+             the_value])