--- conflicted
+++ resolved
@@ -224,7 +224,6 @@
                 """,
                 [label, the_type, description, the_value])
 
-<<<<<<< HEAD
     def insert_lut(
             self, pre_population, post_population, the_type, description,
             the_value):
@@ -247,28 +246,6 @@
                 [pre_population, post_population, the_type, description,
                  the_value])
 
-    def store_log(self, level, message, timestamp=None):
-        """
-        Inserts edge data into the lut_provenance
-        :param str pre_population: Name of the pre population / vertex
-        :param str post_population:  Name of the post population / vertex
-        :param str the_type: Class of the rule of the LUT
-        :param str description: type of value
-        :param float the_value: data
-        """
-        with self.transaction() as cur:
-            cur.execute(
-                """
-                INSERT OR IGNORE INTO lut_provenance(
-                    pre_population, post_population, the_type, description,
-                    the_value)
-                VALUES(?, ?, ?, ?, ?)
-                """,
-                [pre_population, post_population, the_type, description,
-                 the_value])
-
-=======
->>>>>>> 35d85cef
     def _test_log_locked(self, text):
         """
         THIS IS A TESTING METHOD.
