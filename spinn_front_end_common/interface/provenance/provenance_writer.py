--- conflicted
+++ resolved
@@ -319,7 +319,6 @@
                 """, ((x, y, ipaddress)
                       for ((x, y), ipaddress) in connections.items()))
 
-<<<<<<< HEAD
     def insert_lut(
             self, pre_population, post_population, the_type, description,
             the_value):
@@ -342,7 +341,7 @@
                 """,
                 [pre_population, post_population, the_type, description,
                  the_value])
-=======
+
     def store_log(self, level, message, timestamp=None):
         """
         Stores log messages into the database
@@ -376,5 +375,4 @@
                 """, [text])
             cur.lastrowid
             # try logging and storing while locked.
-            logger.warning(text)
->>>>>>> 5ccf8c9a
+            logger.warning(text)