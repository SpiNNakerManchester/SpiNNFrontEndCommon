--- conflicted
+++ resolved
@@ -205,32 +205,48 @@
                 """, ((x, y, ipaddress)
                       for ((x, y), ipaddress) in connections.items()))
 
-<<<<<<< HEAD
+    def insert_app_vertex(
+            self, label, the_type, description, the_value):
+        """
+        Inserts app level data into the app_vertex_provenance
+
+        :param str label: Label of the app_vertex
+        :param str the_type: Class of the app_vertex
+        :param str description: type of value
+        :param float the_value: data
+        """
+        with self.transaction() as cur:
+            cur.execute(
+                """
+                INSERT OR IGNORE INTO app_vertex_provenance(
+                    label, the_type, description, the_value)
+                VALUES(?, ?, ?, ?)
+                """,
+                [label, the_type, description, the_value])
+
     def insert_lut(
             self, pre_population, post_population, the_type, description,
             the_value):
-=======
-    def insert_app_vertex(
-            self, label, the_type, description, the_value):
-        """
-        Inserts app level data into the app_vertex_provenance
-
-        :param str label: Label of the app_vertex
-        :param str the_type: Class of the app_vertex
-        :param str description: type of value
-        :param float the_value: data
-        """
-        with self.transaction() as cur:
-            cur.execute(
-                """
-                INSERT OR IGNORE INTO app_vertex_provenance(
-                    label, the_type, description, the_value)
-                VALUES(?, ?, ?, ?)
-                """,
-                [label, the_type, description, the_value])
+        """
+        Inserts edge data into the lut_provenance
+        :param str pre_population: Name of the pre population / vertex
+        :param str post_population:  Name of the post population / vertex
+        :param str the_type: Class of the rule of the LUT
+        :param str description: type of value
+        :param float the_value: data
+        """
+        with self.transaction() as cur:
+            cur.execute(
+                """
+                INSERT OR IGNORE INTO lut_provenance(
+                    pre_population, post_population, the_type, description,
+                    the_value)
+                VALUES(?, ?, ?, ?, ?)
+                """,
+                [pre_population, post_population, the_type, description,
+                 the_value])
 
     def store_log(self, level, message, timestamp=None):
->>>>>>> a3fb89fb
         """
         Inserts edge data into the lut_provenance
         :param str pre_population: Name of the pre population / vertex
