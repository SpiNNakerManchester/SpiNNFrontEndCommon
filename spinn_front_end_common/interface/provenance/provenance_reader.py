--- conflicted
+++ resolved
@@ -105,15 +105,7 @@
             statement
         :rtype: list(tuple or ~sqlite3.Row)
         """
-<<<<<<< HEAD
-        with self.transaction() as cur:
-            return list(cur.execute(query, list(params)))
-=======
-        results = []
-        for row in self.execute(query, params):
-            results.append(row)
-        return results
->>>>>>> 0f3b084f
+        return list(self.execute(query, list(params)))
 
     def cores_with_late_spikes(self) -> List[Tuple[int, int, int, int]]:
         """
