-- Copyright (c) 2018-2022 The University of Manchester
--
-- This program is free software: you can redistribute it and/or modify
-- it under the terms of the GNU General Public License as published by
-- the Free Software Foundation, either version 3 of the License, or
-- (at your option) any later version.
--
-- This program is distributed in the hope that it will be useful,
-- but WITHOUT ANY WARRANTY; without even the implied warranty of
-- MERCHANTABILITY or FITNESS FOR A PARTICULAR PURPOSE.  See the
-- GNU General Public License for more details.
--
-- You should have received a copy of the GNU General Public License
-- along with this program.  If not, see <http://www.gnu.org/licenses/>.

-- https://www.sqlite.org/pragma.html#pragma_synchronous
PRAGMA main.synchronous = OFF;

-- - - - - - - - - - - - - - - - - - - - - - - - - - - - - - - - - - - - -
-- A table holding the values for versions
CREATE TABLE IF NOT EXISTS version_provenance(
    version_id INTEGER PRIMARY KEY AUTOINCREMENT,
    description STRING NOT NULL,
    the_value STRING NOT NULL);

-- - - - - - - - - - - - - - - - - - - - - - - - - - - - - - - - - - - - -
-- A table holding the values for power provenance
-- Except for engery used by cores or routers
CREATE TABLE IF NOT EXISTS power_provenance(
    power_id INTEGER PRIMARY KEY AUTOINCREMENT,
    description STRING NOT NULL,
    the_value FLOAT NOT NULL);

-- - - - - - - - - - - - - - - - - - - - - - - - - - - - - - - - - - - - -
-- A table holding the values for algorithm timings
CREATE TABLE IF NOT EXISTS timer_provenance(
    timer_id INTEGER PRIMARY KEY AUTOINCREMENT,
    category STRING NOT NULL,
    algorithm STRING NOT NULL,
    the_value INTEGER NOT NULL,
    n_run INTEGER NOT NULL,
    n_loop INTEGER,
    skip_reason STRING);

CREATE VIEW IF NOT EXISTS timer_view AS
    SELECT category, algorithm, the_value, n_run, n_loop
    FROM timer_provenance
    WHERE skip_reason is NULL
    ORDER BY timer_id;

-- - - - - - - - - - - - - - - - - - - - - - - - - - - - - - - - - - - - -
-- A table holding the values for category timings
CREATE TABLE IF NOT EXISTS category_timer_provenance(
    timer_id INTEGER PRIMARY KEY AUTOINCREMENT,
    category STRING NOT NULL,
    the_value INTEGER NOT NULL,
    n_run INTEGER,
    n_loop INTEGER);

-- - - - - - - - - - - - - - - - - - - - - - - - - - - - - - - - - - - - -
-- A table holding the values for uncategorised general provenance
CREATE TABLE IF NOT EXISTS other_provenance(
    other_id INTEGER PRIMARY KEY AUTOINCREMENT,
    category STRING NOT NULL,
    description STRING NOT NULL,
    the_value STRING NOT NULL);

-- - - - - - - - - - - - - - - - - - - - - - - - - - - - - - - - - - - - -
-- A table holding the values for data speed up packet gathers
CREATE TABLE IF NOT EXISTS gatherer_provenance(
    gather_id INTEGER PRIMARY KEY AUTOINCREMENT,
    x INTEGER NOT NULL,
    y INTEGER NOT NULL,
    address INTEGER NOT NULL,
    bytes INTEGER NOT NULL,
    run INTEGER NOT NULL,
    description STRING NOT NULL,
    the_value FLOAT NOT NULL);

-- - - - - - - - - - - - - - - - - - - - - - - - - - - - - - - - - - - - -
-- A table holding the values for monitors
CREATE TABLE IF NOT EXISTS monitor_provenance(
    monitor_id INTEGER PRIMARY KEY AUTOINCREMENT,
    x INTEGER NOT NULL,
    y INTEGER NOT NULL,
    description STRING NOT NULL,
    the_value INTEGER NOT NULL);

-- Compute some basic statistics per monitor over the monitorr provenance
CREATE VIEW IF NOT EXISTS monitor_stats_view AS
    SELECT
		x, y, description,
        min(the_value) AS min,
        max(the_value) AS max,
        avg(the_value) AS avg,
        sum(the_value) AS total,
        count(the_value) AS count
    FROM monitor_provenance
    GROUP BY x, y, description;

-- Compute some basic statistics for all monitors over the monitor provenance
CREATE VIEW IF NOT EXISTS monitor_summary_view AS
    SELECT
		description,
        min(the_value) AS min,
        max(the_value) AS max,
        avg(the_value) AS avg,
        sum(the_value) AS total,
        count(the_value) AS count
    FROM monitor_provenance
    GROUP BY description;

-- - - - - - - - - - - - - - - - - - - - - - - - - - - - - - - - - - - - -
-- A table holding the values for routers
CREATE TABLE IF NOT EXISTS router_provenance(
    chip_id INTEGER PRIMARY KEY AUTOINCREMENT,
    x INTEGER NOT NULL,
    y INTEGER NOT NULL,
    description STRING NOT NULL,
    the_value FLOAT NOT NULL,
    expected INTEGER NOT NULL);

-- Compute some basic statistics per router over the router provenance
CREATE VIEW IF NOT EXISTS router_stats_view AS
    SELECT
		x, y, description,
        min(the_value) AS min,
        max(the_value) AS max,
        avg(the_value) AS avg,
        sum(the_value) AS total,
        count(the_value) AS count,
        avg(expected) as expected
    FROM router_provenance
    GROUP BY x, y, description;

-- Compute some basic statistics for all router over the router provenance
CREATE VIEW IF NOT EXISTS router_summary_view AS
    SELECT
		description,
        min(the_value) AS min,
        max(the_value) AS max,
        avg(the_value) AS avg,
        sum(the_value) AS total,
        count(the_value) AS count,
        avg(expected) as expected
    FROM router_provenance
    GROUP BY description;

-- - - - - - - - - - - - - - - - - - - - - - - - - - - - - - - - - - - - -
-- A table holding the values for each core
CREATE TABLE IF NOT EXISTS core_provenance(
    core_id INTEGER PRIMARY KEY AUTOINCREMENT,
    x INTEGER NOT NULL,
    y INTEGER NOT NULL,
    p INTEGER NOT NULL,
    description STRING NOT NULL,
    the_value INTEGER NOT NULL);

-- A table holding the mapping from vertex name to core x, y, p
CREATE TABLE IF NOT EXISTS core_mapping(
    core_name STRING NOT NULL,
    x INTEGER,
    y INTEGER,
    p INTEGER);

-- Every core has a unique x,y,p location.
CREATE UNIQUE INDEX IF NOT EXISTS core_sanity ON core_mapping(
	x ASC, y ASC, p ASC);

-- Create a view combining core name and data
CREATE VIEW IF NOT EXISTS core_provenance_view AS
    SELECT core_name, x, y, p, description, the_value
    FROM core_provenance NATURAL JOIN core_mapping;

-- Compute some basic statistics per core over the provenance
CREATE VIEW IF NOT EXISTS core_stats_view AS
    SELECT
		core_name, x, y, p, description,
        min(the_value) AS min,
        max(the_value) AS max,
        avg(the_value) AS avg,
        sum(the_value) AS total,
        count(the_value) AS count
    FROM core_provenance_view
    GROUP BY core_name, x, y, p, description;

-- Compute some basic statistics for all cores over the core provenance
CREATE VIEW IF NOT EXISTS core_summary_view AS
    SELECT
		description,
        min(the_value) AS min,
        max(the_value) AS max,
        avg(the_value) AS avg,
        sum(the_value) AS total,
        count(the_value) AS count
    FROM core_provenance_view
    GROUP BY description;

-- - - - - - - - - - - - - - - - - - - - - - - - - - - - - - - - - - - - -
-- A table holding the import reports
CREATE TABLE IF NOT EXISTS reports(
    message STRING NOT NULL);

-- - - - - - - - - - - - - - - - - - - - - - - - - - - - - - - - - - - - -
-- A table connector provenance
CREATE TABLE IF NOT EXISTS connector_provenance(
    connector_id INTEGER PRIMARY KEY AUTOINCREMENT,
    pre_population STRING NOT NULL,
    post_population STRING NOT NULL,
    the_type  STRING NOT NULL,
    description STRING NOT NULL,
    the_value INTEGER NOT NULL);

---------------------------------------------------------------------
-- A table to store job.info
CREATE TABLE IF NOT EXISTS boards_provenance(
    board_id INTEGER PRIMARY KEY AUTOINCREMENT,
    ip_addres STRING NOT NULL,
    ethernet_x INTEGER NOT NULL,
    ethernet_y INTEGER NOT NULL);

<<<<<<< HEAD
-- - - - - - - - - - - - - - - - - - - - - - - - - - - - - - - - - - - - -
-- A table app vertex provenance
CREATE TABLE IF NOT EXISTS app_vertex_provenance(
    app_vertex_id INTEGER PRIMARY KEY AUTOINCREMENT,
    label STRING NOT NULL,
    the_type STRING NOT NULL,
    description STRING NOT NULL,
    the_value FLOAT NOT NULL);
=======
---------------------------------------------------------------------
-- A table to store log.info
CREATE TABLE IF NOT EXISTS p_log_provenance(
    log_id INTEGER PRIMARY KEY AUTOINCREMENT,
    timestamp TIMESTAMP NOT NULL,
    level INTEGER NOT NULL,
    message STRING NOT NULL);

CREATE TABLE IF NOT EXISTS log_level_names(
    level INTEGER PRIMARY KEY NOT NULL,
    name STRING NOT NULL);

INSERT OR IGNORE INTO log_level_names
    (level, name)
VALUES
    (50, "CRITICAL"),
    (40, "ERROR"),
    (30, "WARNING"),
    (20, "INFO"),
    (10, "DEBUG");

CREATE VIEW IF NOT EXISTS p_log_view AS
    SELECT
        timestamp,
		name,
        message
    FROM p_log_provenance left join log_level_names
    ON p_log_provenance.level = log_level_names.level
    ORDER BY p_log_provenance.log_id;
>>>>>>> 8a6ebb5e
<|MERGE_RESOLUTION|>--- conflicted
+++ resolved
@@ -219,16 +219,15 @@
     ethernet_x INTEGER NOT NULL,
     ethernet_y INTEGER NOT NULL);
 
-<<<<<<< HEAD
--- - - - - - - - - - - - - - - - - - - - - - - - - - - - - - - - - - - - -
+---------------------------------------------------------------------
 -- A table app vertex provenance
 CREATE TABLE IF NOT EXISTS app_vertex_provenance(
     app_vertex_id INTEGER PRIMARY KEY AUTOINCREMENT,
     label STRING NOT NULL,
     the_type STRING NOT NULL,
     description STRING NOT NULL,
-    the_value FLOAT NOT NULL);
-=======
+    the_value FLOAT NOT NULL);=======
+
 ---------------------------------------------------------------------
 -- A table to store log.info
 CREATE TABLE IF NOT EXISTS p_log_provenance(
@@ -257,5 +256,4 @@
         message
     FROM p_log_provenance left join log_level_names
     ON p_log_provenance.level = log_level_names.level
-    ORDER BY p_log_provenance.log_id;
->>>>>>> 8a6ebb5e
+    ORDER BY p_log_provenance.log_id;