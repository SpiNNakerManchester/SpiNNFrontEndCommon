-- Copyright (c) 2018-2019 The University of Manchester
--
-- This program is free software: you can redistribute it and/or modify
-- it under the terms of the GNU General Public License as published by
-- the Free Software Foundation, either version 3 of the License, or
-- (at your option) any later version.
--
-- This program is distributed in the hope that it will be useful,
-- but WITHOUT ANY WARRANTY; without even the implied warranty of
-- MERCHANTABILITY or FITNESS FOR A PARTICULAR PURPOSE.  See the
-- GNU General Public License for more details.
--
-- You should have received a copy of the GNU General Public License
-- along with this program.  If not, see <http://www.gnu.org/licenses/>.

-- https://www.sqlite.org/pragma.html#pragma_synchronous
PRAGMA main.synchronous = OFF;

-- - - - - - - - - - - - - - - - - - - - - - - - - - - - - - - - - - - - -
-- A table holding the values for versions
CREATE TABLE IF NOT EXISTS version_provenance(
    version_id INTEGER PRIMARY KEY AUTOINCREMENT,
    description STRING NOT NULL,
    the_value STRING NOT NULL);

-- - - - - - - - - - - - - - - - - - - - - - - - - - - - - - - - - - - - -
-- A table holding the values for power provenance
-- Except for engery used by cores or routers
CREATE TABLE IF NOT EXISTS power_provenance(
    power_id INTEGER PRIMARY KEY AUTOINCREMENT,
    description STRING NOT NULL,
    the_value FLOAT NOT NULL);

-- - - - - - - - - - - - - - - - - - - - - - - - - - - - - - - - - - - - -
-- A table holding the values for algorithm timings
CREATE TABLE IF NOT EXISTS timer_provenance(
    timer_id INTEGER PRIMARY KEY AUTOINCREMENT,
    category STRING NOT NULL,
    algorithm STRING NOT NULL,
    the_value INTEGER NOT NULL,
    n_run INTEGER NOT NULL,
    n_loop INTEGER,
    skip_reason STRING);

CREATE VIEW IF NOT EXISTS timer_view AS
    SELECT category, algorithm, the_value, n_run, n_loop
    FROM timer_provenance
    WHERE skip_reason is NULL
    ORDER BY timer_id;

-- - - - - - - - - - - - - - - - - - - - - - - - - - - - - - - - - - - - -
-- A table holding the values for category timings
CREATE TABLE IF NOT EXISTS category_timer_provenance(
    timer_id INTEGER PRIMARY KEY AUTOINCREMENT,
    category STRING NOT NULL,
    the_value INTEGER NOT NULL,
    n_run INTEGER,
    n_loop INTEGER);

-- - - - - - - - - - - - - - - - - - - - - - - - - - - - - - - - - - - - -
-- A table holding the values for uncategorised general provenance
CREATE TABLE IF NOT EXISTS other_provenance(
    other_id INTEGER PRIMARY KEY AUTOINCREMENT,
    category STRING NOT NULL,
    description STRING NOT NULL,
    the_value STRING NOT NULL);

-- - - - - - - - - - - - - - - - - - - - - - - - - - - - - - - - - - - - -
-- A table holding the values for data speed up packet gathers
CREATE TABLE IF NOT EXISTS gatherer_provenance(
    gather_id INTEGER PRIMARY KEY AUTOINCREMENT,
    x INTEGER NOT NULL,
    y INTEGER NOT NULL,
    address INTEGER NOT NULL,
    bytes INTEGER NOT NULL,
    run INTEGER NOT NULL,
    description STRING NOT NULL,
    the_value FLOAT NOT NULL);

-- - - - - - - - - - - - - - - - - - - - - - - - - - - - - - - - - - - - -
-- A table holding the values for monitors
CREATE TABLE IF NOT EXISTS monitor_provenance(
    monitor_id INTEGER PRIMARY KEY AUTOINCREMENT,
    x INTEGER NOT NULL,
    y INTEGER NOT NULL,
    description STRING NOT NULL,
    the_value INTEGER NOT NULL);

-- Compute some basic statistics per monitor over the monitorr provenance
CREATE VIEW IF NOT EXISTS monitor_stats_view AS
    SELECT
		x, y, description,
        min(the_value) AS min,
        max(the_value) AS max,
        avg(the_value) AS avg,
        sum(the_value) AS total,
        count(the_value) AS count
    FROM monitor_provenance
    GROUP BY x, y, description;

-- Compute some basic statistics for all monitors over the monitor provenance
CREATE VIEW IF NOT EXISTS monitor_summary_view AS
    SELECT
		description,
        min(the_value) AS min,
        max(the_value) AS max,
        avg(the_value) AS avg,
        sum(the_value) AS total,
        count(the_value) AS count
    FROM monitor_provenance
    GROUP BY description;

-- - - - - - - - - - - - - - - - - - - - - - - - - - - - - - - - - - - - -
-- A table holding the values for routers
CREATE TABLE IF NOT EXISTS router_provenance(
    chip_id INTEGER PRIMARY KEY AUTOINCREMENT,
    x INTEGER NOT NULL,
    y INTEGER NOT NULL,
    description STRING NOT NULL,
    the_value FLOAT NOT NULL,
    expected INTEGER NOT NULL);

-- Compute some basic statistics per router over the router provenance
CREATE VIEW IF NOT EXISTS router_stats_view AS
    SELECT
		x, y, description,
        min(the_value) AS min,
        max(the_value) AS max,
        avg(the_value) AS avg,
        sum(the_value) AS total,
        count(the_value) AS count,
        avg(expected) as expected
    FROM router_provenance
    GROUP BY x, y, description;

-- Compute some basic statistics for all router over the router provenance
CREATE VIEW IF NOT EXISTS router_summary_view AS
    SELECT
		description,
        min(the_value) AS min,
        max(the_value) AS max,
        avg(the_value) AS avg,
        sum(the_value) AS total,
        count(the_value) AS count,
        avg(expected) as expected
    FROM router_provenance
    GROUP BY description;

-- - - - - - - - - - - - - - - - - - - - - - - - - - - - - - - - - - - - -
-- A table holding the values for each core
CREATE TABLE IF NOT EXISTS core_provenance(
    core_id INTEGER PRIMARY KEY AUTOINCREMENT,
    x INTEGER NOT NULL,
    y INTEGER NOT NULL,
    p INTEGER NOT NULL,
    description STRING NOT NULL,
    the_value INTEGER NOT NULL);

-- A table holding the mapping from vertex name to core x, y, p
CREATE TABLE IF NOT EXISTS core_mapping(
    core_name STRING NOT NULL,
    x INTEGER,
    y INTEGER,
    p INTEGER);

-- Every core has a unique x,y,p location.
CREATE UNIQUE INDEX IF NOT EXISTS core_sanity ON core_mapping(
	x ASC, y ASC, p ASC);

-- Create a view combining core name and data
CREATE VIEW IF NOT EXISTS core_provenance_view AS
    SELECT core_name, x, y, p, description, the_value
    FROM core_provenance NATURAL JOIN core_mapping;

-- Compute some basic statistics per core over the provenance
CREATE VIEW IF NOT EXISTS core_stats_view AS
    SELECT
		core_name, x, y, p, description,
        min(the_value) AS min,
        max(the_value) AS max,
        avg(the_value) AS avg,
        sum(the_value) AS total,
        count(the_value) AS count
    FROM core_provenance_view
    GROUP BY core_name, x, y, p, description;

-- Compute some basic statistics for all cores over the core provenance
CREATE VIEW IF NOT EXISTS core_summary_view AS
    SELECT
		description,
        min(the_value) AS min,
        max(the_value) AS max,
        avg(the_value) AS avg,
        sum(the_value) AS total,
        count(the_value) AS count
    FROM core_provenance_view
    GROUP BY description;

-- - - - - - - - - - - - - - - - - - - - - - - - - - - - - - - - - - - - -
-- A table holding the import reports
CREATE TABLE IF NOT EXISTS reports(
    message STRING NOT NULL);

-- - - - - - - - - - - - - - - - - - - - - - - - - - - - - - - - - - - - -
-- A table connector provenance
CREATE TABLE IF NOT EXISTS connector_provenance(
    connector_id INTEGER PRIMARY KEY AUTOINCREMENT,
    pre_population STRING NOT NULL,
    post_population STRING NOT NULL,
    the_type  STRING NOT NULL,
    description STRING NOT NULL,
    the_value INTEGER NOT NULL);

<<<<<<< HEAD
-- - - - - - - - - - - - - - - - - - - - - - - - - - - - - - - - - - - - -
-- A table app vertex provenance
CREATE TABLE IF NOT EXISTS app_vertex_provenance(
    app_vertex_id INTEGER PRIMARY KEY AUTOINCREMENT,
    population STRING NOT NULL,
    the_type  STRING NOT NULL,
    description STRING NOT NULL,
    the_value FLOAT NOT NULL);

=======
---------------------------------------------------------------------
-- A table to store job.info
CREATE TABLE IF NOT EXISTS boards_provenance(
    board_id INTEGER PRIMARY KEY AUTOINCREMENT,
    ip_addres STRING NOT NULL,
    ethernet_x INTEGER NOT NULL,
    ethernet_y INTEGER NOT NULL);
>>>>>>> 4f94ee95
<|MERGE_RESOLUTION|>--- conflicted
+++ resolved
@@ -211,17 +211,6 @@
     description STRING NOT NULL,
     the_value INTEGER NOT NULL);
 
-<<<<<<< HEAD
--- - - - - - - - - - - - - - - - - - - - - - - - - - - - - - - - - - - - -
--- A table app vertex provenance
-CREATE TABLE IF NOT EXISTS app_vertex_provenance(
-    app_vertex_id INTEGER PRIMARY KEY AUTOINCREMENT,
-    population STRING NOT NULL,
-    the_type  STRING NOT NULL,
-    description STRING NOT NULL,
-    the_value FLOAT NOT NULL);
-
-=======
 ---------------------------------------------------------------------
 -- A table to store job.info
 CREATE TABLE IF NOT EXISTS boards_provenance(
@@ -229,4 +218,12 @@
     ip_addres STRING NOT NULL,
     ethernet_x INTEGER NOT NULL,
     ethernet_y INTEGER NOT NULL);
->>>>>>> 4f94ee95
+
+-- - - - - - - - - - - - - - - - - - - - - - - - - - - - - - - - - - - - -
+-- A table app vertex provenance
+CREATE TABLE IF NOT EXISTS app_vertex_provenance(
+    app_vertex_id INTEGER PRIMARY KEY AUTOINCREMENT,
+    population STRING NOT NULL,
+    the_type  STRING NOT NULL,
+    description STRING NOT NULL,
+    the_value FLOAT NOT NULL);