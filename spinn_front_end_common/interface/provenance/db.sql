--- conflicted
+++ resolved
@@ -202,18 +202,6 @@
     description STRING NOT NULL,
     the_value INTEGER NOT NULL);
 
-<<<<<<< HEAD
--- - - - - - - - - - - - - - - - - - - - - - - - - - - - - - - - - - - - -
--- A table LUT provenance
-CREATE TABLE IF NOT EXISTS lut_provenance(
-    connector_id INTEGER PRIMARY KEY AUTOINCREMENT,
-    pre_population STRING NOT NULL,
-    post_population STRING NOT NULL,
-    the_type  STRING NOT NULL,
-    description STRING NOT NULL,
-    the_value FLOAT NOT NULL);
-
-=======
 ---------------------------------------------------------------------
 -- A table to store job.info
 CREATE TABLE IF NOT EXISTS boards_provenance(
@@ -221,4 +209,13 @@
     ip_addres STRING NOT NULL,
     ethernet_x INTEGER NOT NULL,
     ethernet_y INTEGER NOT NULL);
->>>>>>> 9894d9c0
+
+-- - - - - - - - - - - - - - - - - - - - - - - - - - - - - - - - - - - - -
+-- A table LUT provenance
+CREATE TABLE IF NOT EXISTS lut_provenance(
+    connector_id INTEGER PRIMARY KEY AUTOINCREMENT,
+    pre_population STRING NOT NULL,
+    post_population STRING NOT NULL,
+    the_type  STRING NOT NULL,
+    description STRING NOT NULL,
+    the_value FLOAT NOT NULL);