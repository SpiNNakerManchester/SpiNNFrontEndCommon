--- conflicted
+++ resolved
@@ -12,7 +12,6 @@
 # See the License for the specific language governing permissions and
 # limitations under the License.
 
-from configparser import NoOptionError
 from datetime import datetime
 import sqlite3
 from typing import List, Optional
@@ -33,12 +32,7 @@
     def store_log(
             self, level: int, message: str,
             timestamp: Optional[datetime] = None) -> None:
-<<<<<<< HEAD
-        # Check global provenance exists for parallel tests
-        if GlobalProvenance.has_global_provenace_path():
-=======
         if configs_loaded():
->>>>>>> a11ff562
             try:
                 with GlobalProvenance() as db:
                     db.store_log(level, message, timestamp)
