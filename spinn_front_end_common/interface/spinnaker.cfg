# DO NOT EDIT
# See http://spinnakermanchester.github.io/spynnaker/PyNNOnSpinnakerInstall.html Section Configuration
# See spinnakermanchester.github.io/common_pages/Algorithms.html

# Adds or overwrites values in PACMAN/pacman/pacman.cfg and SpiNNMan/spinnman/spinnman.cfg
# Which in turn adds or overwrites values in SpiNNUtils/spinn_utilities/spinn_utilities.cfg

[Logging]
# ------
# Logging levels are as specified for the Python logging module.
# Listing a module below overrides the default logging level for that module
# and its children (unless they are also overridden).
#
# e.g., the following sample would set the default level to info, but display
# debug messages for pacman103.front.pynn, and only display warning messages
# for pacman.core
#
#     default = info
#     debug = front.pynn
#     info =
#     warning = core
#     error =
#     critical =
#
# The ```instantiate``` option determines whether front-ends set up loggers.
# If ```instantiate``` is True then users do not need to set up their own
# loggers.  If it is False, then users need to instantiate a logger at the top
# of each script, this is simply achieved by inserting the following lines at
# the top of the file.
#
#    include logging
#    logger = logging.basicConfig()
#
instantiate = True
default = info
debug =
info =
warning =
error =
critical =

# Note log levels set above does not change the log message reported at the
# end of the run

# Set to true and all log messages warning or above will be written to file
# Set to false these will be shown at the end of the run
warnings_at_end_to_file = False

[Reports]
# If reportsEnabled is false, no text reports are written.
# write_text_specs: If True, produce text version of each Data Spec,
#                 in reports/dataSpec directory
# write_router_reports: If True, each router file is written in
#                 text format to reports/routers
reports_enabled = True
write_energy_report = False
write_router_reports = False
write_router_summary_report = False
write_compressed_router_summary_report = False
write_partitioner_reports = True
write_application_graph_placer_report = True
write_machine_graph_placer_report = False
write_router_info_report = True
write_routing_table_reports = True
write_routing_tables_from_machine_reports = True
write_routing_table_compression_bit_field_summary = True
write_memory_map_report = False
write_network_specification_report = True
write_provenance_data = True
read_provenance_data = True
write_tag_allocation_reports = True
write_algorithm_timings = True
write_board_chip_report = True
write_data_speed_up_reports = False
write_sdram_usage_report_per_chip = True
write_json_machine = False
write_json_machine_graph = False
write_json_placements = False
write_json_routing_tables = False
write_json_partition_n_keys_map = False
write_compressor_iobuf = False
write_bit_field_compressor_report = False
write_router_compression_with_bitfield_report = True

max_reports_kept = 10
max_application_binaries_kept = 10
remove_errored_folders = False

display_algorithm_timings = True
extract_iobuf = False
extract_iobuf_from_cores = ALL
extract_iobuf_from_binary_types = None
clear_iobuf_during_run = True

provenance_report_cutoff = 20

[Machine]
#-------
# Information about the target SpiNNaker board or machine:
# machineName: The name or IP address of the target board
# down_cores: Cores that are not working
# down_chips: Chips that are not working
# core_limit: The maximum number of cores to use on the board
# machineTimeStep: Internal time step in simulations in u_secs)
# timeScaleFactor: Change this to slow down the simulation time
#                  relative to real time.
# appID:           Used by sark to identify the user's application.
machine_spec_file = None

# machine name is typically a URL and then version is required
machine_name = None

remote_spinnaker_url = None

spalloc_server = None
spalloc_port = 22244
spalloc_user = None
spalloc_machine = None
# A comma seperated list of ip addresses to avoid.
spalloc_avoid_boards = None

# If using virtual_board both width and height must be set
virtual_board = False
MaxSDRAMSize = 134217728

machine_time_step = 1000
time_scale_factor = None

# Allows the setting of max number of cores per chip
# Set to None to use the default value.
max_machine_core = None
# For the max virtual machine this can be reduced by
max_machine_core_reduction = 1

# format is:
#     bmp_names     = <bmp_id>[:<bmp_id>]*
#     <bmp_id>      = [[<cabinet_id>;]<frame_id>;]<host>[/(<board-range>|board_id[,board_id]*)]
#     <board_range> = <board_id>-<board_id>
# where:
#     <cabinet_id> is the ID of a cabinet
#     <frame_id> is the ID of a frame in a cabinet
#     <host> is the hostname or IP address of the BMP
#     <board_range> is a range of boards that the BMP can speak to
#     <board_id> is the ID of a single board in a frame
bmp_names = None
# Currently unused
number_of_boards = None
scamp_connections_data = None
boot_connection_port_num = None

auto_detect_bmp = False
turn_off_machine = False
clear_routing_tables = False
clear_tags = False

enable_advanced_monitor_support = True
enable_reinjection = True
disable_advanced_monitor_usage_for_data_in = False

reset_machine_on_startup = False
post_simulation_overrun_before_error = 5


[Mapping]
placer = ApplicationPlacer
info_allocator = ZonedRoutingInfoAllocator
<<<<<<< HEAD
router = ApplicationRouter
routing_table_generator = MergedRoutingTableGenerator
=======
router = NerRouteTrafficAware
precompressor = Ranged
>>>>>>> 6952dbae
compressor = PairOnChipRouterCompression
# If None the normal compressor is tried and may be skipped
virtual_compressor = PairCompressor

router_table_compression_with_bit_field_use_time_cutoff = True
router_table_compression_with_bit_field_iteration_time = 1000
router_table_compression_with_bit_field_pre_alloced_sdram = 10000
router_table_compression_with_bit_field_acceptance_threshold = 0
router_table_compression_with_bit_field_retry_count = None

# format is <path1>,<path2>
extra_xmls_paths = None

[Simulation]

# performance controller to ensure only so many packets from a given
# app vertex happen at any given time (aka how many machine vertices
# from this app vertex can fire at same time)
app_machine_quantity = 25

# performance controller for how long to wait in-between cores firing. Used
# as a throttle to handle slow core processing. Only one of the following
# can be not None, though if both are, this will be computed:
# time_between_cores unit = microseconds
time_between_cores = None
# or clock_cycles_between_cores unit = clock cycles
clock_cycles_between_cores = None

# performance controller for how much of the time step to use for sending.
# Only one of the following can be not None:
fraction_of_time_spike_sending = 0.8
clock_cycles_sending = None

# performance controller for how much of the time step to use for before the
# TDMA.  Only one of the following can be not None:
fraction_of_time_before_sending = None
clock_cycles_before_sending = 600

# performance controller for how much of the time step to use for spreading
# application vertices.  Only one of the following can be not None:
fraction_of_time_for_offset = None
clock_cycles_for_offset = 1000


[Buffers]
use_auto_pause_and_resume = True
chip_power_monitor_buffer = 1048576
store_buffer_data_in_file = True
minimum_auto_time_steps = 1000

[Mode]
# mode = Production or Debug
# In Debug mode all report boolean config values are automitcally overwritten to True

mode = Production
violate_1ms_wall_clock_restriction = False

[Database]
create_database = None
wait_on_confirmation = True
create_routing_info_to_neuron_id_mapping = True

[EnergyMonitor]
sampling_frequency = 10
n_samples_per_recording_entry = 100

[Java]
use_java = False
# call to start a java process.
# If there is no jdk../bin in your class path this must include the full path
java_call = java

# Absolute path to where the JavaSpiNNaker git repository is located.
# If none it will be assumed to be in the same parent directory as SpiNNFrontEndCommon
# Note: Do not quote even if path has spaces as these added by subprocess.call
java_spinnaker_path = None

# Absolute path to where the spinnaker-exe.jar is located.
# Get this from the latest release at https://github.com/SpiNNakerManchester/JavaSpiNNaker
# Only use this if you have not built JavaSpiNNaker
java_jar_path = None

# Properties flag to be passed into every java call.
# Default logging level is info so NO properties needed
java_properties = None
# Each Property must start with the -D flag
# To turn on debug level logging (lots)
# java_properties=-Dlogging.level=DEBUG
# Multiple properties are supported.
# Properties must be separated with a space and without quotes.
# java_properties=-Dspinnaker.compare.download -Dlogging.level=DEBUG
# Supported properties are:
#     spinnaker.compare.download  (enables comparisons of multiple download methods; slow)
#     spinnaker.parallel_tasks    (how many downloads to do in parallel; default: 4)
#     logging.level  (defaults to INFO; DEBUG is also useful)
#     logging.udp    (enables low-level logging of UDP traffic; produces a lot of output)
#     spinnaker.scp_timeout       (how long to wait for SCP replies from
#                                 SpiNNaker, in milliseconds, which may need to
#                                 be raised on very busy networks; default: 1000)<|MERGE_RESOLUTION|>--- conflicted
+++ resolved
@@ -164,13 +164,9 @@
 [Mapping]
 placer = ApplicationPlacer
 info_allocator = ZonedRoutingInfoAllocator
-<<<<<<< HEAD
 router = ApplicationRouter
 routing_table_generator = MergedRoutingTableGenerator
-=======
-router = NerRouteTrafficAware
-precompressor = Ranged
->>>>>>> 6952dbae
+precompressor = None
 compressor = PairOnChipRouterCompression
 # If None the normal compressor is tried and may be skipped
 virtual_compressor = PairCompressor
