[Logging]
# ------
# Logging levels are as specified for the Python logging module.
# Listing a module below overrides the default logging level for that module
# and its children (unless they are also overridden).
#
# e.g., the following sample would set the default level to info, but display
# debug messages for pacman103.front.pynn, and only display warning messages
# for pacman.core
#
#     default = info
#     debug = front.pynn
#     info =
#     warning = core
#     error =
#     critical =
#
# The ```instantiate``` option determines whether front-ends set up loggers.
# If ```instantiate``` is True then users do not need to set up their own
# loggers.  If it is False, then users need to instantiate a logger at the top
# of each script, this is simply achieved by inserting the following lines at
# the top of the file.
#
#    include logging
#    logger = logging.basicConfig()
#
instantiate = True
default = info
debug =
info =
warning =
error =
critical =

[Reports]
# If reportsEnabled is false, no text reports are written.
# write_text_specs: If True, produce text version of each Data Spec,
#                 in reports/dataSpec directory
# write_router_reports: If True, each router file is written in
#                 text format to reports/routers
reports_enabled = True
write_energy_report = False
write_text_specs = False
write_router_reports = False
write_router_summary_report = False
write_partitioner_reports = True
write_application_graph_placer_report = True
write_machine_graph_placer_report = False
write_router_info_report = True
write_routing_table_reports = True
write_routing_compression_checker_report = False
write_routing_tables_from_machine_report = True
write_memory_map_report = False
write_network_specification_report = True
write_provenance_data = True
write_tag_allocation_reports = True
write_algorithm_timings = True
write_reload_steps = False
write_board_chip_report = True
<<<<<<< HEAD
write_data_speed_up_reports = False
=======
write_data_speed_up_report = False
write_sdram_usage_report_per_chip = True
>>>>>>> 50786c2d

# NOTE ***that for bespoke file paths, folders will not be automatically deleted***
# options are DEFAULT or a file path
# Note for hard coded locations a "reports" sub directory will be added
default_report_file_path = DEFAULT

# options are DEFAULT, or a file path
# Note for hard coded locations an "application_generated_data_files" sub directory is created
default_application_data_file_path = DEFAULT

max_reports_kept = 10
max_application_binaries_kept = 10
provenance_format = xml

display_algorithm_timings = True
extract_iobuf = False
extract_iobuf_during_run = True
extract_iobuf_from_cores = ALL
extract_iobuf_from_binary_types = None
clear_iobuf_during_run = True
# If set True will cause an extra file to be written showing which Algormthms Pacman ran
# Where the code is based and what kind of input and output
write_pacman_executor_provenance = False

[Machine]
#-------
# Information about the target SpiNNaker board or machine:
# machineName: The name or IP address of the target board
# down_cores: Cores that are not working
# down_chips: Chips that are not working
# core_limit: The maximum number of cores to use on the board
# machineTimeStep: Internal time step in simulations in u_secs)
# timeScaleFactor: Change this to slow down the simulation time
#                  relative to real time.
# appID:           Used by sark to identify the user's application.
machine_spec_file = None

machine_name = None
version = None

remote_spinnaker_url = None

spalloc_server = None
spalloc_port = 22244
spalloc_user = None
spalloc_machine = None

virtual_board = False
requires_wrap_arounds = None
NCoresPerChip = 16
RouterTableEntriesPerRouter = 1023
MaxSDRAMSize = 134217728

machine_time_step = 1000
time_scale_factor = None

# format is:
#    down_cores = <down_core_id>[:<down_core_id]*
#    <down_core_id> = <chip_x>,<chip_y>,<core_id>
#    down_chips = <down_chip_id>[:<down_chip_id]*
#    <down_chip_id> = <chip_x>,<chip_y>
# where:
#    <chip_x> is the x-coordinate of a down chip
#    <chip_y> is the y-coordinate of a down chip
#    <core_id> is the virtual core ID of a core
down_cores = None
down_chips = None
down_links = None
core_limit = None

appID = None

# format is:
#     bmp_names     = <bmp_id>[:<bmp_id>]*
#     <bmp_id>      = [[<cabinet_id>;]<frame_id>;]<host>[/(<board-range>|board_id[,board_id]*)]
#     <board_range> = <board_id>-<board_id>
# where:
#     <cabinet_id> is the ID of a cabinet
#     <frame_id> is the ID of a frame in a cabinet
#     <host> is the hostname or IP address of the BMP
#     <board_range> is a range of boards that the BMP can speak to
#     <board_id> is the ID of a single board in a frame
bmp_names = None
number_of_boards = None
width = None
height = None
scamp_connections_data = None
boot_connection_port_num = None

auto_detect_bmp = False
turn_off_machine = False
clear_routing_tables = False
clear_tags = False
enable_advanced_monitor_support = True
enable_reinjection = True

reset_machine_on_startup = False
post_simulation_overrun_before_error = 5
max_sdram_allowed_per_chip = None

[Mapping]

# Algorithms below
# pacman algorithms are:
# Basic_dijkstra_routing, RadialPlacer, BasicPlacer, ConnectiveBasedPlacer,
# BasicTagAllocator, BasicPartitioner, PartitionAndPlacePartitioner,
# BasicRoutingInfoAllocator, BasicDijkstraRouting,
# MallocBasedRoutingInfoAllocator, GraphEdgeFilter, EdgeToNKeysMapper

# These algorithms should be run
application_to_machine_graph_algorithms = None
machine_graph_to_machine_algorithms = None # Overwritten in Specific config file
machine_graph_to_virtual_machine_algorithms = None # Overwritten in Specific config file
loading_algorithms = MundyOnChipRouterCompression


# format is <path1>,<path2>
extra_xmls_paths = None

[Buffers]
use_auto_pause_and_resume = True
chip_power_monitor_buffer = 1048576
store_buffer_data_in_file = True
minimum_auto_time_steps = 1000

[Mode]
# mode = Production or Debug
# In Debug mode all report boolean config values are automitcally overwritten to True

mode = Production
verify_writes = False
violate_1ms_wall_clock_restriction = False
violate_no_vertex_in_graphs_restriction = False

[Database]
create_database = None
wait_on_confirmation = True
send_start_notification = True
send_stop_notification = True

[EnergyMonitor]
sampling_frequency = 10
n_samples_per_recording_entry = 100

[EnergySavings]
# Valid options:
# True  Which will make sure the board is off at this point
# False Which will make sure the board is on at this point
# WARNING To ensure the machine is completly powered down machine are only
# turned on after 20 seconds so do not use for small scripts!
turn_off_board_after_discovery = False

[Java]
use_java = False
# call to start a java process.
# If there is no jdk../bin in your class path this must include the full path
java_call = java
# Absolute path to where the JavaSpiNNaker git repository is located.
# If none it will be assumed to be in the same parent directory as SpiNNFrontEndCommon
# Note: Do not quote even if path has spaces as these added by subprocess.call
java_spinnaker_path = None
# Properties flag to be passed into every java call.
# Default logging level is info so NO properties needed
java_properties = None
# Each Property must start with the -D flag
# To turn on debug level logging (lots)
# java_properties=-Dlogging.level=DEBUG
# Multiple properties are supported.
# Properties must be separated with a space and without quotes.
# java_properties=-Dspinnaker.compare.download -Dlogging.level=DEBUG
# Supported properties are:
#     spinnaker.compare.download  (enables comparisons of multiple download methods; slow)
#     spinnaker.parallel_tasks    (how many downloads to do in parallel; default: 4)
#     logging.level  (defaults to INFO; DEBUG is also useful)
#     logging.udp    (enables low-level logging of UDP traffic; produces a lot of output)<|MERGE_RESOLUTION|>--- conflicted
+++ resolved
@@ -57,12 +57,8 @@
 write_algorithm_timings = True
 write_reload_steps = False
 write_board_chip_report = True
-<<<<<<< HEAD
 write_data_speed_up_reports = False
-=======
-write_data_speed_up_report = False
 write_sdram_usage_report_per_chip = True
->>>>>>> 50786c2d
 
 # NOTE ***that for bespoke file paths, folders will not be automatically deleted***
 # options are DEFAULT or a file path
