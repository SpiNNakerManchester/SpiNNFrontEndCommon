[Logging]
# ------
# Logging levels are as specified for the Python logging module.
# Listing a module below overrides the default logging level for that module
# and its children (unless they are also overridden).
#
# e.g., the following sample would set the default level to info, but display
# debug messages for pacman103.front.pynn, and only display warning messages
# for pacman.core
#
#     default = info
#     debug = front.pynn
#     info =
#     warning = core
#     error =
#     critical =
#
# The ```instantiate``` option determines whether front-ends set up loggers.
# If ```instantiate``` is True then users do not need to set up their own
# loggers.  If it is False, then users need to instantiate a logger at the top
# of each script, this is simply achieved by inserting the following lines at
# the top of the file.
#
#    include logging
#    logger = logging.basicConfig()
#
instantiate = True
default = info
debug =
info =
warning =
error =
critical =

[Reports]
# If reportsEnabled is false, no text reports are written.
# write_text_specs: If True, produce text version of each Data Spec,
#                 in reports/dataSpec directory
# write_router_reports: If True, each router file is written in
#                 text format to reports/routers
reports_enabled = True
write_energy_report = False
write_text_specs = False
write_router_reports = False
write_partitioner_reports = True
write_application_graph_placer_report = True
write_machine_graph_placer_report = False
write_router_info_report = True
write_routing_table_reports = True
write_routing_compression_checker_report = False
write_routing_tables_from_machine_report = True
write_memory_map_report = False
write_network_specification_report = True
write_provenance_data = True
write_tag_allocation_reports = True
write_algorithm_timings = True
write_reload_steps = False
write_board_chip_report = True
write_data_speed_up_report = False

# NOTE ***that for bespoke file paths, folders will not be automatically deleted***
# options are DEFAULT or a file path
# Note for hard coded locations a "reports" sub directory will be added
default_report_file_path = DEFAULT

# options are DEFAULT, or a file path
# Note for hard coded locations an "application_generated_data_files" sub directory is created
default_application_data_file_path = DEFAULT

max_reports_kept = 10
max_application_binaries_kept = 10
provenance_format = xml

display_algorithm_timings = True
extract_iobuf = False
extract_iobuf_during_run = True
extract_iobuf_from_cores = ALL
extract_iobuf_from_binary_types = None
clear_iobuf_during_run = True
# If set True will cause an extra file to be written showing which Algormthms Pacman ran
# Where the code is based and what kind of input and output
write_pacman_executor_provenance = False

[Machine]
#-------
# Information about the target SpiNNaker board or machine:
# machineName: The name or IP address of the target board
# down_cores: Cores that are not working
# down_chips: Chips that are not working
# core_limit: The maximum number of cores to use on the board
# machineTimeStep: Internal time step in simulations in u_secs)
# timeScaleFactor: Change this to slow down the simulation time
#                  relative to real time.
# appID:           Used by sark to identify the user's application.
machine_spec_file = None

machine_name = None
version = None

remote_spinnaker_url = None

spalloc_server = None
spalloc_port = 22244
spalloc_user = None
spalloc_machine = None

virtual_board = False
requires_wrap_arounds = None
NCoresPerChip = 16
RouterTableEntriesPerRouter = 1023
MaxSDRAMSize = 134217728

machine_time_step = 1000
time_scale_factor = None

# format is:
#    down_cores = <down_core_id>[:<down_core_id]*
#    <down_core_id> = <chip_x>,<chip_y>,<core_id>
#    down_chips = <down_chip_id>[:<down_chip_id]*
#    <down_chip_id> = <chip_x>,<chip_y>
# where:
#    <chip_x> is the x-coordinate of a down chip
#    <chip_y> is the y-coordinate of a down chip
#    <core_id> is the virtual core ID of a core
down_cores = None
down_chips = None
down_links = None
core_limit = None

appID = None

# format is:
#     bmp_names     = <bmp_id>[:<bmp_id>]*
#     <bmp_id>      = [[<cabinet_id>;]<frame_id>;]<host>[/(<board-range>|board_id[,board_id]*)]
#     <board_range> = <board_id>-<board_id>
# where:
#     <cabinet_id> is the ID of a cabinet
#     <frame_id> is the ID of a frame in a cabinet
#     <host> is the hostname or IP address of the BMP
#     <board_range> is a range of boards that the BMP can speak to
#     <board_id> is the ID of a single board in a frame
bmp_names = None
number_of_boards = None
width = None
height = None
scamp_connections_data = None
boot_connection_port_num = None

auto_detect_bmp = False
turn_off_machine = False
clear_routing_tables = False
clear_tags = False
enable_advanced_monitor_support = True
enable_reinjection = True

reset_machine_on_startup = False
post_simulation_overrun_before_error = 5
max_sdram_allowed_per_chip = None

[Mapping]

# Algorithms below
# pacman algorithms are:
# Basic_dijkstra_routing, RadialPlacer, BasicPlacer, ConnectiveBasedPlacer,
# BasicTagAllocator, BasicPartitioner, PartitionAndPlacePartitioner,
# BasicRoutingInfoAllocator, BasicDijkstraRouting,
# MallocBasedRoutingInfoAllocator, GraphEdgeFilter, EdgeToNKeysMapper

# These algorithms should be run
application_to_machine_graph_algorithms = None
machine_graph_to_machine_algorithms = None # Overwritten in Specific config file
machine_graph_to_virtual_machine_algorithms = None # Overwritten in Specific config file
loading_algorithms = MundyOnChipRouterCompression


# format is <path1>,<path2>
extra_xmls_paths = None

[SpecExecution]
#-------------
# specExecOnHost: If True, execute specs on host then download to SpiNNaker
#                 False not yet support, where specs are downloaded
#                 to SpiNNaker and then executed.
spec_exec_on_host = True

[Buffers]
use_auto_pause_and_resume = True
chip_power_monitor_buffer = 1048576

[Mode]
# mode = Production or Debug
# In Debug mode all report boolean config values are automitcally overwritten to True

mode = Production
verify_writes = False
violate_1ms_wall_clock_restriction = False
violate_no_vertex_in_graphs_restriction = False

[Database]
create_database = None
wait_on_confirmation = True
send_start_notification = True
send_stop_notification = True

[EnergyMonitor]
sampling_frequency = 10
n_samples_per_recording_entry = 100

[EnergySavings]
# Valid options:
# True  Which will make sure the board is off at this point
# False Which will make sure the board is on at this point
turn_off_board_after_discovery = False

[Java]
use_java = False
# call to start a java process.
# If there is no jdk../bin in your class path this must include the full path
java_call = java
# Absolute path to where the JavaSpiNNaker git repository is located.
# If none it will be assumed to be in the same parent directory as SpiNNFrontEndCommon
<<<<<<< HEAD
javaspinnaker_path = None
=======
java_spinnaker_path = None
>>>>>>> 60979d66
<|MERGE_RESOLUTION|>--- conflicted
+++ resolved
@@ -219,8 +219,4 @@
 java_call = java
 # Absolute path to where the JavaSpiNNaker git repository is located.
 # If none it will be assumed to be in the same parent directory as SpiNNFrontEndCommon
-<<<<<<< HEAD
-javaspinnaker_path = None
-=======
-java_spinnaker_path = None
->>>>>>> 60979d66
+java_spinnaker_path = None