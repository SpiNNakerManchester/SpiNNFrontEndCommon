--- conflicted
+++ resolved
@@ -44,59 +44,48 @@
     """
     A database for holding data specification details.
     """
-<<<<<<< HEAD
     __slots__ = ()
 
-    def __init__(self, init_file: Optional[bool] = None):
+    def __init__(self, database_file: str=None):
         """
         :param bool init_file:
             Whether to initialise the DB from our DDL file. If not specified,
             this is guessed from whether we can read the file.
         """
-        database_file = self.default_database_file()
-=======
-    __slots__ = ["_init_file"]
-
-    def __init__(self, database_file=None):
         if database_file is None:
             database_file = FecDataView.get_ds_database_path()
->>>>>>> 0f3b084f
-
-        self._init_file = not os.path.exists(database_file)
+
+        init_file = not os.path.exists(database_file)
 
         super().__init__(
-<<<<<<< HEAD
             database_file, ddl_file=_DDL_FILE if init_file else None)
-        if init_file:
-            self.__init_ethernets()
+        self.__init_ethernets()
 
     @classmethod
     def default_database_file(cls) -> str:
         """
         Gets the path to the default/ current database file
-=======
-            database_file, ddl_file=_DDL_FILE if self._init_file else None)
->>>>>>> 0f3b084f
-
-    def _context_entered(self):
-        super()._context_entered()
-        if self._init_file:
-            self.__init_ethernets()
-            self._init_file = False
+
+        :rtype: str
+        :return: Path where the database is or should be written
+        """
+        return os.path.join(FecDataView.get_run_dir_path(),
+                            f"ds{FecDataView.get_reset_str()}.sqlite3")
 
     def __init_ethernets(self) -> None:
         """
         Set up the database contents from the machine.
         """
         eth_chips = FecDataView.get_machine().ethernet_connected_chips
-        self.executemany(
-            """
-            INSERT INTO ethernet(
-                ethernet_x, ethernet_y, ip_address)
-            VALUES(?, ?, ?)
-            """, (
-                (ethernet.x, ethernet.y, ethernet.ip_address)
-                for ethernet in eth_chips))
+        with self as db:
+            db.executemany(
+                """
+                INSERT INTO ethernet(
+                    ethernet_x, ethernet_y, ip_address)
+                VALUES(?, ?, ?)
+                """, (
+                    (ethernet.x, ethernet.y, ethernet.ip_address)
+                    for ethernet in eth_chips))
 
     def set_core(self, x: int, y: int, p: int,
                  vertex: AbstractHasAssociatedBinary):
@@ -143,24 +132,7 @@
             for each system or app core
         :rtype: list(int, int, int, int, int, int)
         """
-<<<<<<< HEAD
         core_infos: List[Tuple[int, int, int, int, int]] = []
-        with self.transaction() as cursor:
-            for row in cursor.execute(
-                    """
-                    SELECT x, y, p, ethernet_x, ethernet_y
-                    FROM core_view
-                    WHERE is_system = ?
-                    ORDER BY x, y, p
-                     """, (is_system,)):
-                core_infos.append(
-                    (row["x"], row["y"], row["p"],
-                     row["ethernet_x"], row["ethernet_y"]))
-        return core_infos
-
-    def _set_chip(self, cursor: sqlite3.Cursor, x: int, y: int):
-=======
-        core_infos = []
         for row in self.execute(
                 """
                 SELECT x, y, p, ethernet_x, ethernet_y
@@ -173,8 +145,7 @@
                  row["ethernet_x"], row["ethernet_y"]))
         return core_infos
 
-    def _set_chip(self, x, y):
->>>>>>> 0f3b084f
+    def _set_chip(self, x: int, y: int):
         """
         :param int x:
         :param int y:
@@ -261,7 +232,6 @@
                 x, y, p, region_num, reference_num, ref_label)
             VALUES(?, ?, ?, ?, ?, ?)
             """, (x, y, p, region_num, reference, ref_label))
-        assert (self.rowcount == 1)
 
     def get_reference_pointers(self, x: int, y: int, p: int) -> Iterable[
             Tuple[int, int]]:
@@ -348,32 +318,14 @@
         :type content_debug: str or None
         :raises DsDatabaseException: If the region already has content
         """
-<<<<<<< HEAD
-        with self.transaction() as cursor:
-            # check for previous content
-            for row in cursor.execute(
-                    """
-                    SELECT content
-                    FROM region
-                    WHERE x = ? AND y = ? and p = ? and region_num = ?
-                    LIMIT 1
-                    """, (x, y, p, region_num)):
-                if row["content"]:
-                    raise DsDatabaseException(
-                        f"Illegal attempt to overwrite content for "
-                        f"{x=} {y=} {p=} {region_num=}")
-
-            cursor.execute(
-=======
         # check for previous content
         for row in self.execute(
->>>>>>> 0f3b084f
                 """
                 SELECT content
                 FROM region
                 WHERE x = ? AND y = ? and p = ? and region_num = ?
                 LIMIT 1
-                 """, (x, y, p, region_num)):
+                """, (x, y, p, region_num)):
             if row["content"]:
                 raise DsDatabaseException(
                     f"Illegal attempt to overwrite content for "
@@ -428,19 +380,7 @@
         :return: dict of region_num to size but only for regions with a size
         :rtype: dict(int, int)
         """
-<<<<<<< HEAD
         regions: Dict[int, int] = dict()
-        with self.transaction() as cursor:
-            for row in cursor.execute(
-                    """
-                    SELECT region_num, size
-                    FROM region
-                    WHERE x = ? AND y = ? AND p = ?
-                    ORDER BY region_num
-                    """, (x, y, p)):
-                regions[row["region_num"]] = row["size"]
-=======
-        regions = dict()
         for row in self.execute(
                 """
                 SELECT region_num, size
@@ -449,7 +389,6 @@
                 ORDER BY region_num
                 """, (x, y, p)):
             regions[row["region_num"]] = row["size"]
->>>>>>> 0f3b084f
         return regions
 
     def get_total_regions_size(self, x: int, y: int, p: int) -> int:
@@ -468,7 +407,7 @@
         :rtype: int
         """
         for row in self.execute(
-            """
+                """
                 SELECT COALESCE(sum(size), 0) as total
                 FROM region
                 WHERE x = ? AND y = ? AND p = ?
@@ -517,21 +456,8 @@
             return row["start_address"]
         raise DsDatabaseException(f"No core {x=} {y=} {p=}")
 
-<<<<<<< HEAD
     def set_region_pointer(
             self, x: int, y: int, p: int, region_num: int, pointer: int):
-        with self.transaction() as cursor:
-            cursor.execute(
-                """
-                UPDATE region
-                SET pointer = ?
-                WHERE x = ? AND y = ? and p = ? and region_num = ?
-                """, (pointer, x, y, p, region_num))
-            if cursor.rowcount == 0:
-                raise DsDatabaseException(
-                    f"No region {x=} {y=} {p=} {region_num=}")
-=======
-    def set_region_pointer(self, x, y, p, region_num, pointer):
         self.execute(
             """
             UPDATE region
@@ -541,7 +467,6 @@
         if self.rowcount == 0:
             raise DsDatabaseException(
                 f"No region {x=} {y=} {p=} {region_num=}")
->>>>>>> 0f3b084f
 
     def get_region_pointers_and_content(
             self, x: int, y: int, p: int) -> Iterable[Tuple[
@@ -692,9 +617,10 @@
             job = cast('SpallocJobController', mac)._job
             if isinstance(job, SpallocJob):
                 config = job.get_session_credentials_for_db()
-                self.executemany("""
-                    INSERT INTO proxy_configuration(kind, name, value)
-                    VALUES(?, ?, ?)
+                self.executemany(
+                    """  
+                    INSERT INTO proxy_configuration(kind, name, value) 
+                    VALUES(?, ?, ?)  
                     """, [(k1, k2, v) for (k1, k2), v in config.items()])
 
     def set_app_id(self) -> None:
