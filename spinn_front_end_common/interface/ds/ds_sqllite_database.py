--- conflicted
+++ resolved
@@ -19,7 +19,6 @@
 from spinn_utilities.log import FormatAdapter
 from spinn_front_end_common.utilities.sqlite_db import SQLiteDB
 from spinn_front_end_common.utilities.utility_objs import DataWritten
-from spinn_front_end_common.utilities.sqlite_db import SQLiteDB
 
 DB_NAME = "ds.sqlite3"
 _DDL_FILE = os.path.join(os.path.dirname(__file__), "dse.sql")
@@ -240,11 +239,7 @@
                     LIMIT 1
                     """, (x, y, p)):
                 return self._row_to_info(row)
-<<<<<<< HEAD
         raise KeyError(f"No info for {x}:{y}:{p}")
-=======
-        raise ValueError(f"No info for {x}:{y}:{p}")
->>>>>>> 30644872
 
     def set_write_info(self, x, y, p, info):
         """ Sets the provenance returned by the Data Spec executor.
