# Copyright (c) 2017-2019 The University of Manchester
#
# This program is free software: you can redistribute it and/or modify
# it under the terms of the GNU General Public License as published by
# the Free Software Foundation, either version 3 of the License, or
# (at your option) any later version.
#
# This program is distributed in the hope that it will be useful,
# but WITHOUT ANY WARRANTY; without even the implied warranty of
# MERCHANTABILITY or FITNESS FOR A PARTICULAR PURPOSE.  See the
# GNU General Public License for more details.
#
# You should have received a copy of the GNU General Public License
# along with this program.  If not, see <http://www.gnu.org/licenses/>.

import logging
import os
import sqlite3
from spinn_utilities.log import FormatAdapter
from spinn_front_end_common.utilities.utility_objs import DataWritten

DB_NAME = "ds.sqlite3"
DDL_FILE = os.path.join(os.path.dirname(__file__), "dse.sql")
logger = FormatAdapter(logging.getLogger(__name__))


class DsSqlliteDatabase(object):
    __slots__ = [
        # the database holding the data to store, if used
        "_db",
        # The machine cached for getting the "ethernet"s
        "_machine",
        # The root ethernet id if required
        "_root_ethernet_id"
    ]

    def __init__(self, machine, report_folder, init=None):
        self._machine = machine
        database_file = os.path.join(report_folder, DB_NAME)

        if init is None:
            init = not os.path.exists(database_file)

        self._db = sqlite3.connect(database_file)
        self._db.text_factory = memoryview
        self._db.row_factory = sqlite3.Row
        if init:
            self.__init_db()

    def __init_db(self):
        """ Set up the database if required. """
        with open(DDL_FILE) as f:
            sql = f.read()
        self._db.executescript(sql)

        first_id = None
        first_x = None
        first_y = None
        self._root_ethernet_id = None
        with self._db:
            cursor = self._db.cursor()
            for ethernet in self._machine.ethernet_connected_chips:
                cursor.execute(
                    "INSERT INTO ethernet(ethernet_x, ethernet_y, ip_address) "
                    + "VALUES(?, ?, ?) ",
                    (ethernet.x, ethernet.y, ethernet.ip_address))
                if ethernet.x == 0 and ethernet.y == 0:
                    self._root_ethernet_id = cursor.lastrowid
                elif first_id is None:
                    first_id = cursor.lastrowid
                    first_x = ethernet.x
                    first_y = ethernet.y
        if self._root_ethernet_id is None:
            if first_id is None:
                raise Exception("No ethernet chip found")
            self._root_ethernet_id = first_id
            logger.warning(
                "No Ethernet chip found at 0, 0 using {} : {} "
                "for all boards with no IP address.", first_x, first_y)

    def __del__(self):
        self.close()

    def close(self):
        """ Signals that the database can be closed and will not be reused.

        .. note::
            Once this is called any other method in this API is allowed to\
            raise any kind of exception.
        """
        if self._db is not None:
            self._db.close()
            self._db = None

    def __get_ethernet(self, ethernet_x, ethernet_y):
        with self._db:
            for row in self._db.execute(
                    "SELECT ethernet_id FROM ethernet "
                    + "WHERE ethernet_x = ? AND ethernet_y = ?",
                    (ethernet_x, ethernet_y)):
                return row["ethernet_id"]
        return self._root_ethernet_id

    def clear_ds(self):
        """ Clear all saved data specification data
        """
        with self._db:
            self._db.execute(
                "DELETE FROM core")

    def save_ds(self, core_x, core_y, core_p, ds):
        """
        :param core_x: x of the core ds applies to
        :type core_x: int
        :param core_y: y of the core ds applies to
        :type core_y: int
        :param p: p of the core ds applies to
        :type p: int
        :param ds: the data spec as byte code
        :type ds: bytearray
        """
        chip = self._machine.get_chip_at(core_x, core_y)
        ethernet_id = self.__get_ethernet(
            chip.nearest_ethernet_x, chip.nearest_ethernet_y)
        with self._db:
            self._db.execute(
                "INSERT INTO core(x, y, processor, ethernet_id, content) "
                + "VALUES(?, ?, ?, ?, ?) ",
                (core_x, core_y, core_p, ethernet_id, sqlite3.Binary(ds)))

    def get_ds(self, x, y, p):
        """ Retrieves the data spec as byte code for this core.

        :param x: core x
        :type x: int
        :param y: core y
        :type y: int
        :param p: core p
        :type p: int
        :return: data spec as byte code
        :rtype: bytearray
        """
        with self._db:
            for row in self._db.execute(
                    "SELECT content FROM core "
                    + "WHERE x = ? AND y = ? AND processor = ? ", (x, y, p)):
                return row["content"]
        return b""

    def ds_iteritems(self):
        """ Yields the keys and values for the DS data

        :return: Yields the (x, y, p) and saved ds pairs
        :rtype: iterable(tuple(tuple(int, int, int), bytearray))
        """
        with self._db:
            for row in self._db.execute(
                    "SELECT x, y, processor, content FROM core "
                    + "WHERE content IS NOT NULL"):
                yield (row["x"], row["y"], row["processor"]), row["content"]

    def ds_n_cores(self):
        """ Returns the number for cores there is a ds saved for

        :rtype: int
        """
        with self._db:
            for row in self._db.execute(
                    "SELECT COUNT(*) as count FROM core "
                    + "WHERE content IS NOT NULL"):
                return row["count"]
        raise Exception("Count query failed")

    def ds_set_app_id(self, app_id):
        """ Sets the same app_id for all rows that have ds content

        :param app_id: value to set
        :type app_id: int
        """
        with self._db:
            self._db.execute(
                "UPDATE core SET app_id = ? WHERE content IS NOT NULL",
                (app_id,))

    def ds_get_app_id(self, x, y, p):
        """ Gets the app_id set for this core

        :param x: core x
        :type x: int
        :param y: core y
        :type y: int
        :param p: core p
        :type p: int
        :rtype: int
        """
        with self._db:
            for row in self._db.execute(
                    "SELECT app_id FROM core "
                    "WHERE x = ? AND y = ? AND processor = ? ", (x, y, p)):
                return row["app_id"]
        return None

    def ds_mark_as_system(self, core_list):
        """
        Flags a list of processors as running system binaries.

        :param core_list: list of (core x, core y, core p)
        :type core_list: iterable(tuple(int,int,int))
        """
        with self._db:
            for xyp in core_list:
                self._db.execute(
                    "UPDATE core SET is_system = 1 "
                    "WHERE x = ? AND y = ? AND processor = ?", xyp)

    def _row_to_info(self, row):
        return DataWritten(start_address=row["start_address"],
                           memory_used=row["memory_used"],
                           memory_written=row["memory_written"])

    def get_write_info(self, x, y, p):
        """ Gets the provenance returned by the Data Spec executor

        :param x: core x
        :type x: int
        :param y: core y
        :type y: int
        :param p: core p
        :type p: int
        :rtype: ~spinn_front_end_common.utilities.utility_objs.DataWritten
        """
        with self._db:
            for row in self._db.execute(
                    "SELECT start_address, memory_used, memory_written "
                    + "FROM core "
                    + "WHERE x = ? AND y = ? AND processor = ?", (x, y, p)):
                return self._row_to_info(row)
        raise ValueError("No info for {}:{}:{}".format(x, y, p))

    def set_write_info(self, x, y, p, info):
        """ Sets the provenance returned by the Data Spec executor.

        :param x: core x
        :type x: int
        :param y: core y
        :type y: int
        :param p: core p
        :type p: int
        :param info: DataWritten
        :type info: ~spinn_front_end_common.utilities.utility_objs.DataWritten
        """
        if isinstance(info, DataWritten):
            start = info.start_address
            used = info.memory_used
            written = info.memory_written
        else:
            start = info["start_address"]
            used = info["memory_used"]
            written = info["memory_written"]
        with self._db:
            cursor = self._db.cursor()
            cursor.execute(
                "UPDATE core SET "
                + "start_address = ?, memory_used = ?, memory_written = ? "
                + "WHERE x = ? AND y = ? AND processor = ? ",
                (start, used, written, x, y, p))
            if cursor.rowcount == 0:
                chip = self._machine.get_chip_at(x, y)
                ethernet_id = self.__get_ethernet(
                    chip.nearest_ethernet_x, chip.nearest_ethernet_y)
                cursor.execute(
                    "INSERT INTO core(x, y, processor, ethernet_id, "
                    + "start_address, memory_used, memory_written) "
                    + "VALUES(?, ?, ?, ?, ?, ?, ?) ",
                    (x, y, p, ethernet_id, start, used, written))

<<<<<<< HEAD
    @overrides(DsAbstractDatabase.set_size_info)
    def set_size_info(self, x, y, p, memory_used):
        with self._db:
            cursor = self._db.cursor()
            cursor.execute(
                "UPDATE core SET "
                "memory_used = ? "
                "WHERE x = ? AND y = ? AND processor = ? ",
                (memory_used, x, y, p))
            if cursor.rowcount == 0:
                chip = self._machine.get_chip_at(x, y)
                ethernet_id = self.__get_ethernet(
                    chip.nearest_ethernet_x, chip.nearest_ethernet_y)
                cursor.execute(
                    "INSERT INTO core(x, y, processor, ethernet_id, "
                    + "memory_used) "
                    + "VALUES(?, ?, ?, ?, ?) ",
                    (x, y, p, ethernet_id, int(memory_used)))

    @overrides(DsAbstractDatabase.clear_write_info)
=======
>>>>>>> 95033fad
    def clear_write_info(self):
        """
        Clears the provenance for all rows
        """
        with self._db:
            self._db.execute(
                "UPDATE core SET "
                + "start_address = NULL, memory_used = NULL, "
                + "memory_written = NULL")

    def info_n_cores(self):
        """ Returns the number for cores there is a info saved for.

        :rtype: int
        """
        with self._db:
            for row in self._db.execute(
                    "SELECT count(*) as count FROM core "
                    + "WHERE start_address IS NOT NULL"):
                return row["count"]
        raise Exception("Count query failed")

    def info_iteritems(self):
        """
        Yields the keys and values for the Info data. Note that a DB \
        transaction may be held while this iterator is processing.

        :return: Yields the (x, y, p) and DataWritten
        :rtype: iterable(tuple(tuple(int, int, int),\
            ~spinn_front_end_common.utilities.utility_objs.DataWritten))
        """
        with self._db:
            for row in self._db.execute(
                    "SELECT x, y, processor, "
                    + "start_address, memory_used, memory_written "
                    + "FROM core "
                    + "WHERE start_address IS NOT NULL"):
                yield (row["x"], row["y"], row["processor"]), \
                      self._row_to_info(row)<|MERGE_RESOLUTION|>--- conflicted
+++ resolved
@@ -274,7 +274,6 @@
                     + "VALUES(?, ?, ?, ?, ?, ?, ?) ",
                     (x, y, p, ethernet_id, start, used, written))
 
-<<<<<<< HEAD
     @overrides(DsAbstractDatabase.set_size_info)
     def set_size_info(self, x, y, p, memory_used):
         with self._db:
@@ -295,8 +294,6 @@
                     (x, y, p, ethernet_id, int(memory_used)))
 
     @overrides(DsAbstractDatabase.clear_write_info)
-=======
->>>>>>> 95033fad
     def clear_write_info(self):
         """
         Clears the provenance for all rows
