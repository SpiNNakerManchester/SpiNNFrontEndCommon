--- conflicted
+++ resolved
@@ -165,26 +165,15 @@
         :return: The row ID (usually ignored)
         :rtype: int
         """
-<<<<<<< HEAD
-        with self.transaction() as cursor:
-            for row in cursor.execute(
-                    """
-                    INSERT INTO region(
-                        x, y, p, region_num, size, reference_num, region_label)
-                    VALUES(?, ?, ?, ?, ?, ?, ?)
-                    RETURNING rowid AS row_num
-                    """, (x, y, p, region_num, size, reference, label)):
-                return row["row_num"]
+        for row in self.execute(
+                """
+                INSERT INTO region(
+                    x, y, p, region_num, size, reference_num, region_label)
+                VALUES(?, ?, ?, ?, ?, ?, ?)
+                RETURNING rowid AS row_num
+                """, (x, y, p, region_num, size, reference, label)):
+            return row["row_num"]
         raise DatabaseException("database insert failed (region)")
-=======
-        self.execute(
-            """
-            INSERT INTO region(
-                x, y, p, region_num, size, reference_num, region_label)
-            VALUES(?, ?, ?, ?, ?, ?, ?)
-            """, (x, y, p, region_num, size, reference, label))
-        return self.lastrowid
->>>>>>> 0f3b084f
 
     def get_region_size(self, x, y, p, region_num):
         """
@@ -197,18 +186,6 @@
         :return: The database id for this region and the size in bytes
         :rtype: int
         """
-<<<<<<< HEAD
-        with self.transaction() as cursor:
-            for row in cursor.execute(
-                    """
-                    SELECT size
-                    FROM region
-                    WHERE x = ? AND y = ? AND p = ? AND region_num = ?
-                    LIMIT 1
-                    """, (x, y, p, region_num)):
-                return row["size"]
-        raise DatabaseException(f"Region {region_num} not set")
-=======
         for row in self.execute(
                 """
                 SELECT size
@@ -217,8 +194,7 @@
                 LIMIT 1
                 """, (x, y, p, region_num)):
             return row["size"]
-        raise DsDatabaseException(f"Region {region_num} not set")
->>>>>>> 0f3b084f
+        raise DatabaseException(f"Region {region_num} not set")
 
     def set_reference(self, x, y, p, region_num, reference, ref_label):
         """
@@ -276,35 +252,22 @@
         :return: x, y, p, region, reference, label for all unlinked references
         :rtype: iterable(tuple(int, int, int, int, int, str))
         """
-<<<<<<< HEAD
-        with self.transaction() as cursor:
-            for row in cursor.execute(
-                    """
-                    SELECT  x, y, ref_p, ref_region, reference_num,
-                        COALESCE(ref_label, "") AS ref_label
-                    FROM linked_reference_view
-                    WHERE act_region IS NULL
-                     """):
-                yield (row["x"], row["y"], row["ref_p"], row["ref_region"],
-                       row["reference_num"], str(row["ref_label"], "utf8"))
-=======
-        for row in self.execute(
-                """
-                SELECT  x, y, ref_p, ref_region, reference_num,
-                    COALESCE(ref_label, "") as ref_label
+        for row in self.execute(
+                """
+                SELECT x, y, ref_p, ref_region, reference_num,
+                    COALESCE(ref_label, "") AS ref_label
                 FROM linked_reference_view
                 WHERE act_region IS NULL
-                 """):
+                """):
             yield (row["x"], row["y"], row["ref_p"], row["ref_region"],
                    row["reference_num"], str(row["ref_label"], "utf8"))
->>>>>>> 0f3b084f
 
     def get_double_region(self):
         """
         Finds and yields any region that was used in both region definition
         and a reference.
 
-         If all is well this method yields nothing!
+        If all is well this method yields nothing!
 
         .. note::
             Do not use the database for anything else while iterating.
@@ -334,41 +297,16 @@
         :type content_debug: str or None
         :raises DatabaseException: If the region already has content
         """
-<<<<<<< HEAD
-        with self.transaction() as cursor:
-            # check for previous content
-            for row in cursor.execute(
-                    """
-                    SELECT content
-                    FROM region
-                    WHERE x = ? AND y = ? AND p = ? AND region_num = ?
-                    LIMIT 1
-                     """, (x, y, p, region_num)):
-                if row["content"]:
-                    raise DatabaseException(
-                        f"Illegal attempt to overwrite content for "
-                        f"{x=} {y=} {p=} {region_num=}")
-
-            cursor.execute(
-                """
-                UPDATE region
-                SET content = ?, content_debug = ?
-                WHERE x = ? AND y = ? AND p = ? AND region_num = ?
-                """, (content, content_debug, x, y, p, region_num))
-            if cursor.rowcount == 0:
-                raise DatabaseException(
-                    f"No region {x=} {y=} {p=} {region_num=}")
-=======
         # check for previous content
         for row in self.execute(
                 """
                 SELECT content
                 FROM region
-                WHERE x = ? AND y = ? and p = ? and region_num = ?
-                LIMIT 1
-                 """, (x, y, p, region_num)):
+                WHERE x = ? AND y = ? AND p = ? AND region_num = ?
+                LIMIT 1
+                """, (x, y, p, region_num)):
             if row["content"]:
-                raise DsDatabaseException(
+                raise DatabaseException(
                     f"Illegal attempt to overwrite content for "
                     f"{x=} {y=} {p=} {region_num=}")
 
@@ -376,12 +314,11 @@
             """
             UPDATE region
             SET content = ?, content_debug = ?
-            WHERE x = ? AND y = ? and p = ? and region_num = ?
+            WHERE x = ? AND y = ? AND p = ? AND region_num = ?
             """, (content, content_debug, x, y, p, region_num))
         if self.rowcount == 0:
-            raise DsDatabaseException(
+            raise DatabaseException(
                 f"No region {x=} {y=} {p=} {region_num=}")
->>>>>>> 0f3b084f
 
     def get_region_pointer(self, x, y, p, region_num):
         """
@@ -398,18 +335,6 @@
         :rtype: int or None
         :raises DatabaseException: if the region is not known
         """
-<<<<<<< HEAD
-        with self.transaction() as cursor:
-            for row in cursor.execute(
-                    """
-                    SELECT pointer
-                    FROM region
-                    WHERE x = ? AND y = ? AND p = ? AND region_num = ?
-                    LIMIT 1
-                    """, (x, y, p, region_num)):
-                return row["pointer"]
-        raise DatabaseException(f"No region {x=} {y=} {p=} {region_num=}")
-=======
         for row in self.execute(
                 """
                 SELECT pointer
@@ -418,8 +343,7 @@
                 LIMIT 1
                 """, (x, y, p, region_num)):
             return row["pointer"]
-        raise DsDatabaseException(f"No region {x=} {y=} {p=} {region_num=}")
->>>>>>> 0f3b084f
+        raise DatabaseException(f"No region {x=} {y=} {p=} {region_num=}")
 
     def get_region_sizes(self, x, y, p):
         """
@@ -460,28 +384,15 @@
             or 0 if there are no regions for this core
         :rtype: int
         """
-<<<<<<< HEAD
-        with self.transaction() as cursor:
-            for row in cursor.execute(
-                    """
-                    SELECT COALESCE(sum(size), 0) AS total
-                    FROM region
-                    WHERE x = ? AND y = ? AND p = ?
-                    LIMIT 1
-                    """, (x, y, p)):
-                return row["total"]
-            raise DatabaseException("Query failed unexpectedly")
-=======
-        for row in self.execute(
-            """
-                SELECT COALESCE(sum(size), 0) as total
+        for row in self.execute(
+                """
+                SELECT COALESCE(sum(size), 0) AS total
                 FROM region
                 WHERE x = ? AND y = ? AND p = ?
                 LIMIT 1
                 """, (x, y, p)):
             return row["total"]
-        raise DsDatabaseException("Query failed unexpectedly")
->>>>>>> 0f3b084f
+        raise DatabaseException("Query failed unexpectedly")
 
     def set_start_address(self, x, y, p, start_address):
         """
@@ -495,17 +406,6 @@
         :rtype: int
         :raises DatabaseException: if the region is not known
         """
-<<<<<<< HEAD
-        with self.transaction() as cursor:
-            cursor.execute(
-                """
-                UPDATE core
-                SET start_address = ?
-                WHERE x = ? AND y = ? AND p = ?
-                """, (start_address, x, y, p))
-            if cursor.rowcount == 0:
-                raise DatabaseException(f"No core {x=} {y=} {p=}")
-=======
         self.execute(
             """
             UPDATE core
@@ -513,9 +413,7 @@
             WHERE x = ? AND y = ? AND p = ?
             """, (start_address, x, y, p))
         if self.rowcount == 0:
-            raise DsDatabaseException(
-                f"No core {x=} {y=} {p=}")
->>>>>>> 0f3b084f
+            raise DatabaseException(f"No core {x=} {y=} {p=}")
 
     def get_start_address(self, x, y, p):
         """
@@ -527,51 +425,26 @@
         :return: The base address for the whole core
         :rtype: int
         """
-<<<<<<< HEAD
-        with self.transaction() as cursor:
-            for row in cursor.execute(
-                    """
-                    SELECT start_address
-                    FROM core
-                    WHERE x = ? AND y = ? AND p = ?
-                    LIMIT 1
-                    """, (x, y, p)):
-                return row["start_address"]
-        raise DatabaseException(f"No core {x=} {y=} {p=}")
-
-    def set_region_pointer(self, x, y, p, region_num, pointer):
-        with self.transaction() as cursor:
-            cursor.execute(
-                """
-                UPDATE region
-                SET pointer = ?
-                WHERE x = ? AND y = ? AND p = ? AND region_num = ?
-                """, (pointer, x, y, p, region_num))
-            if cursor.rowcount == 0:
-                raise DatabaseException(
-                    f"No region {x=} {y=} {p=} {region_num=}")
-=======
         for row in self.execute(
                 """
                 SELECT start_address
                 FROM core
-                WHERE x = ? AND y = ? and p = ?
+                WHERE x = ? AND y = ? AND p = ?
                 LIMIT 1
                 """, (x, y, p)):
             return row["start_address"]
-        raise DsDatabaseException(f"No core {x=} {y=} {p=}")
+        raise DatabaseException(f"No core {x=} {y=} {p=}")
 
     def set_region_pointer(self, x, y, p, region_num, pointer):
         self.execute(
             """
             UPDATE region
             SET pointer = ?
-            WHERE x = ? AND y = ? and p = ? and region_num = ?
+            WHERE x = ? AND y = ? AND p = ? AND region_num = ?
             """, (pointer, x, y, p, region_num))
         if self.rowcount == 0:
-            raise DsDatabaseException(
+            raise DatabaseException(
                 f"No region {x=} {y=} {p=} {region_num=}")
->>>>>>> 0f3b084f
 
     def get_region_pointers_and_content(self, x, y, p):
         """
@@ -618,21 +491,12 @@
         :return: Yields the (x, y, p)
         :rtype: iterable(tuple(int,int,int))
         """
-<<<<<<< HEAD
-        with self.transaction() as cursor:
-            for row in cursor.execute(
-                    """
-                    SELECT x, y, p
-                    FROM core
-                    """):
-                yield (row["x"], row["y"], row["p"])
-=======
-        for row in self.execute(
-                """
-                SELECT x, y, p FROM core
+        for row in self.execute(
+                """
+                SELECT x, y, p
+                FROM core
                 """):
             yield (row["x"], row["y"], row["p"])
->>>>>>> 0f3b084f
 
     def get_n_ds_cores(self):
         """
@@ -643,25 +507,14 @@
         :rtype: int
         :raises DatabaseException:
         """
-<<<<<<< HEAD
-        with self.transaction() as cursor:
-            for row in cursor.execute(
-                    """
-                    SELECT COUNT(*) AS count
-                    FROM core
-                    LIMIT 1
-                    """):
-                return row["count"]
-        raise DatabaseException("Count query failed")
-=======
-        for row in self.execute(
-                """
-                SELECT COUNT(*) as count FROM core
+        for row in self.execute(
+                """
+                SELECT COUNT(*) AS count
+                FROM core
                 LIMIT 1
                 """):
             return row["count"]
-        raise DsDatabaseException("Count query failed")
->>>>>>> 0f3b084f
+        raise DatabaseException("Count query failed")
 
     def get_memory_to_malloc(self, x, y, p):
         """
@@ -723,24 +576,13 @@
             and memory_written
         :rtype: iterable(tuple(tuple(int, int, int), int, int, int))
         """
-<<<<<<< HEAD
-        with self.transaction() as cursor:
-            for row in cursor.execute(
-                    """
-                    SELECT x, y, p, start_address, to_write, malloc_size
-                    FROM core_summary_view
-                    """):
-                yield ((row["x"], row["y"], row["p"]), row["start_address"],
-                       row["malloc_size"], row["to_write"])
-=======
-        for row in self.execute(
-                """
-                SELECT x, y, p, start_address, to_write,malloc_size
+        for row in self.execute(
+                """
+                SELECT x, y, p, start_address, to_write, malloc_size
                 FROM core_summary_view
                 """):
             yield ((row["x"], row["y"], row["p"]), row["start_address"],
                    row["malloc_size"], row["to_write"])
->>>>>>> 0f3b084f
 
     def write_session_credentials_to_db(self):
         """
@@ -765,25 +607,13 @@
         """
         Sets the app id
         """
-<<<<<<< HEAD
-        with self.transaction() as cursor:
-            # check for previous content
-            for _row in cursor.execute(
-                    """
-                    INSERT INTO app_id(app_id)
-                    VALUES(?)
-                    RETURNING *
-                    """, (FecDataView.get_app_id(), )):
-                break
-            else:
-                raise DatabaseException("Unable to set app id")
-=======
         # check for previous content
-        self.execute(
-            """
-            INSERT INTO app_id(app_id)
-            VALUES(?)
-            """, (FecDataView.get_app_id(), ))
-        if self.rowcount == 0:
-            raise DsDatabaseException("Unable to set app id")
->>>>>>> 0f3b084f
+        for _row in self.execute(
+                """
+                INSERT INTO app_id(app_id)
+                VALUES(?)
+                RETURNING *
+                """, (FecDataView.get_app_id(), )):
+            break
+        else:
+            raise DatabaseException("Unable to set app id")