--- conflicted
+++ resolved
@@ -52,26 +52,18 @@
 
     __slots__ = ()
 
-<<<<<<< HEAD
     def __init__(self, n_boards_required: Optional[int] = None,
-                 n_chips_required: Optional[int] = None,
-                 data_writer_cls: Optional[Type[FecDataWriter]] = None):
+                 n_chips_required: Optional[int] = None):
         """
         :param n_boards_required:
             `None` or the number of boards requested by the user
         :param n_chips_required:
             `None` or the number of chips requested by the user
-        :param data_writer_cls:
-            Class of the DataWriter used to store the global data
         """
         load_config()
         if data_writer_cls is None:
             data_writer_cls = FecDataWriter
-        super().__init__(n_boards_required, n_chips_required, data_writer_cls)
-=======
-    def __init__(self) -> None:
-        super().__init__()
->>>>>>> 9be2aad9
+        super().__init__(n_boards_required, n_chips_required)
 
         logger.set_log_store(LogStoreDB())
 
