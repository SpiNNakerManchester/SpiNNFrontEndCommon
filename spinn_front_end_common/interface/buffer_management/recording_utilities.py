# Copyright (c) 2017-2019 The University of Manchester
#
# This program is free software: you can redistribute it and/or modify
# it under the terms of the GNU General Public License as published by
# the Free Software Foundation, either version 3 of the License, or
# (at your option) any later version.
#
# This program is distributed in the hope that it will be useful,
# but WITHOUT ANY WARRANTY; without even the implied warranty of
# MERCHANTABILITY or FITNESS FOR A PARTICULAR PURPOSE.  See the
# GNU General Public License for more details.
#
# You should have received a copy of the GNU General Public License
# along with this program.  If not, see <http://www.gnu.org/licenses/>.

from spinn_front_end_common.utilities.constants import (
    SARK_PER_MALLOC_SDRAM_USAGE, BYTES_PER_WORD)

# Size of data in the header for each recording region
# 1 word for space, 1 word for size+missing, 1 word for pointer
_PER_REGION_HEADER_SIZE = BYTES_PER_WORD * 3


<<<<<<< HEAD
# the number of data elements inside the recording region before
# recording regions sizes are stored.
_RECORDING_ELEMENTS_BEFORE_REGION_SIZES = 7

# the number of words needed to store the 2 len counters
_RECORDING_LEN_COUNTERS_IN_WORDS = 2

# The Buffer traffic type
TRAFFIC_IDENTIFIER = "BufferTraffic"

_ONE_WORD = struct.Struct("<I")
_TWO_SHORTS = struct.Struct("<HH")


def get_recording_header_size(n_recorded_regions):
    """ Get the size of the data to be written for the recording header.

    This is the data that sets up how recording will be done, and indicates the
    sizes of the regions to be stored.
=======
def get_recording_header_size(n_recording_regions):
    """ Get the size of the data to be written for the recording header
>>>>>>> cec6ce4d

    :param int n_recording_regions: The number of regions that can be recorded
    :rtype: int
    """
    # See recording.h/recording_initialise for data included in the header
    return BYTES_PER_WORD + (n_recording_regions * _PER_REGION_HEADER_SIZE)


<<<<<<< HEAD
def get_recording_data_constant_size(n_recorded_regions):
    """ Get the size of the headers that are stored in the SDRAM spaces
        allocated during recording_initialise, and so do not need to be
        reserved with DSG (but need to be accounted for in SDRAM calculations)
=======
def get_recording_data_constant_size(n_recording_regions):
    """ Get the size of the recorded data to be reserved that doesn't change
>>>>>>> cec6ce4d

    :param int n_recording_regions: The number of regions that can be recorded
    :rtype: int
    """
    return (n_recording_regions * SARK_PER_MALLOC_SDRAM_USAGE)


def get_recording_header_array(recorded_region_sizes):
    """ Get data to be written for the recording header

    :param list(int) recorded_region_sizes:
        A list of sizes of each region to be recorded.
        A size of 0 is acceptable.
    :rtype: list(int)
    """

    # See recording.h/recording_initialise for data included in the header
    data = list()

    # The parameters
    data.append(len(recorded_region_sizes))

    # Add (space, size, pointer) for each region
    for space in recorded_region_sizes:
        data.extend([space, 0, 0])

    return data<|MERGE_RESOLUTION|>--- conflicted
+++ resolved
@@ -21,30 +21,11 @@
 _PER_REGION_HEADER_SIZE = BYTES_PER_WORD * 3
 
 
-<<<<<<< HEAD
-# the number of data elements inside the recording region before
-# recording regions sizes are stored.
-_RECORDING_ELEMENTS_BEFORE_REGION_SIZES = 7
-
-# the number of words needed to store the 2 len counters
-_RECORDING_LEN_COUNTERS_IN_WORDS = 2
-
-# The Buffer traffic type
-TRAFFIC_IDENTIFIER = "BufferTraffic"
-
-_ONE_WORD = struct.Struct("<I")
-_TWO_SHORTS = struct.Struct("<HH")
-
-
-def get_recording_header_size(n_recorded_regions):
+def get_recording_header_size(n_recording_regions):
     """ Get the size of the data to be written for the recording header.
 
     This is the data that sets up how recording will be done, and indicates the
     sizes of the regions to be stored.
-=======
-def get_recording_header_size(n_recording_regions):
-    """ Get the size of the data to be written for the recording header
->>>>>>> cec6ce4d
 
     :param int n_recording_regions: The number of regions that can be recorded
     :rtype: int
@@ -53,15 +34,10 @@
     return BYTES_PER_WORD + (n_recording_regions * _PER_REGION_HEADER_SIZE)
 
 
-<<<<<<< HEAD
-def get_recording_data_constant_size(n_recorded_regions):
+def get_recording_data_constant_size(n_recording_regions):
     """ Get the size of the headers that are stored in the SDRAM spaces
         allocated during recording_initialise, and so do not need to be
         reserved with DSG (but need to be accounted for in SDRAM calculations)
-=======
-def get_recording_data_constant_size(n_recording_regions):
-    """ Get the size of the recorded data to be reserved that doesn't change
->>>>>>> cec6ce4d
 
     :param int n_recording_regions: The number of regions that can be recorded
     :rtype: int
