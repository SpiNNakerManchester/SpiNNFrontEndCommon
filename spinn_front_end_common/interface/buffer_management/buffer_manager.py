--- conflicted
+++ resolved
@@ -639,23 +639,11 @@
             Where to get the data from.
         :param progress: How to measure/display the progress.
         :type progress: ~spinn_utilities.progress_bar.ProgressBar or None
+        :rtype int: the number of bytes read back out.
         """
         if self._java_caller is not None:
             self._java_caller.set_placements(placements, self._transceiver)
 
-<<<<<<< HEAD
-        with self._thread_lock_buffer_out:
-            if self._java_caller is not None:
-                self._java_caller.get_all_data()
-                if progress:
-                    progress.end()
-                return 0
-            elif self._uses_advanced_monitors:
-                return self.__old_get_data_for_placements_with_monitors(
-                    placements, progress)
-            else:
-                return self.__old_get_data_for_placements(placements, progress)
-=======
         timer = Timer()
         with timer:
             with self._thread_lock_buffer_out:
@@ -663,13 +651,14 @@
                     self._java_caller.get_all_data()
                     if progress:
                         progress.end()
+                    return 0
                 elif self._uses_advanced_monitors:
-                    self.__old_get_data_for_placements_with_monitors(
+                    return self.__old_get_data_for_placements_with_monitors(
                         placements, progress)
                 else:
-                    self.__old_get_data_for_placements(placements, progress)
+                    return self.__old_get_data_for_placements(
+                        placements, progress)
         get_simulator().add_extraction_timing(timer.measured_interval)
->>>>>>> 19a342ef
 
     def __old_get_data_for_placements_with_monitors(
             self, placements, progress):
@@ -756,6 +745,7 @@
         :param ~pacman.model.placements.Placement placement:
             the placement to get the data from
         :param int recording_region_id: desired recording data region
+        :rtype int: the number of bytes read.
         """
         recording_data_address = \
             placement.vertex.get_recording_region_base_address(
