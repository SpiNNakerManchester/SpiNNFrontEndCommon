--- conflicted
+++ resolved
@@ -36,14 +36,10 @@
 from spinn_front_end_common.interface.buffer_management.storage_objects \
     import (BuffersSentDeque, BufferDatabase)
 from spinn_front_end_common.interface.buffer_management.buffer_models import (
-<<<<<<< HEAD
     AbstractReceiveBuffersToHost, AbstractSendsBuffersFromHost,
     AbstractReceiveRegionsToHost)
-=======
-    AbstractReceiveBuffersToHost, AbstractSendsBuffersFromHost)
 from spinn_front_end_common.utilities.exceptions import (
     BufferedRegionNotPresent)
->>>>>>> 53299101
 from spinn_front_end_common.utility_models.streaming_context_manager import (
     StreamingContextManager)
 from .recording_utilities import get_recording_header_size
@@ -365,14 +361,10 @@
         """
         Retrieve the data from placed vertices.
         """
-<<<<<<< HEAD
+        with BufferDatabase() as db:
+            db.start_new_extraction()
         self._data_extracted = True
         recording_placements = set(
-=======
-        with BufferDatabase() as db:
-            db.start_new_extraction()
-        recording_placements = list(
->>>>>>> 53299101
             FecDataView.iterate_placements_by_vertex_type(
                 AbstractReceiveBuffersToHost))
         recording_placements.update(
@@ -387,13 +379,8 @@
         else:
             self.__python_extract_no_monitors(recording_placements)
 
-<<<<<<< HEAD
-    def __python_get_data_for_placements_with_monitors(
+    def __python_extract_with_monitors(
             self, recording_placements: Set[Placement]):
-=======
-    def __python_extract_with_monitors(
-            self, recording_placements: List[Placement]):
->>>>>>> 53299101
         """
         :param list(~pacman.model.placements.Placement) recording_placements:
             Where to get the data from.
@@ -411,13 +398,8 @@
             # get data
             self.__python_extract_no_monitors(recording_placements)
 
-<<<<<<< HEAD
-    def __python_get_data_for_placements(
+    def __python_extract_no_monitors(
             self, recording_placements: Set[Placement]):
-=======
-    def __python_extract_no_monitors(
-            self, recording_placements: List[Placement]):
->>>>>>> 53299101
         """
         :param list(~pacman.model.placements.Placement) recording_placements:
             Where to get the data from.
@@ -475,11 +457,6 @@
         :raises NotImplementedError:
             If the placement's vertex is not a type that records data
         """
-<<<<<<< HEAD
-        # Ensure that any transfers in progress are complete first
-        if not isinstance(placement.vertex, (AbstractReceiveBuffersToHost,
-                                             AbstractReceiveRegionsToHost)):
-=======
         try:
             with BufferDatabase() as db:
                 return db.get_region_data_by_extraction_id(
@@ -506,15 +483,9 @@
                     f"{recording_region_id} but there is no data"
                 ) from lookup_error
         else:
->>>>>>> 53299101
             raise NotImplementedError(
                 f"vertex {placement.vertex} does not implement "
-                "AbstractReceiveBuffersToHost or AbstractReceiveRegionsToHost "
-                "so no data read")
-
-        if not self._data_extracted:
-            raise SpinnFrontEndException(
-                "Data must be extracted before it can be retrieved!")
+                "AbstractReceiveBuffersToHost so no data read")
 
     def _retreive_by_placement(self, placement: Placement):
         """
