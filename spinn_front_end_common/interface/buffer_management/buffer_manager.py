--- conflicted
+++ resolved
@@ -578,14 +578,8 @@
         if self._uses_advanced_monitors:
 
             # locate receivers
-<<<<<<< HEAD
             for placement in placements:
                 receivers.add(funs.locate_extra_monitor_mc_receiver(
-=======
-            for vertex in vertices:
-                placement = self._placements.get_placement_of_vertex(vertex)
-                receivers.add(locate_extra_monitor_mc_receiver(
->>>>>>> b03d6a30
                     self._machine, placement.x, placement.y,
                     self._extra_monitor_cores_to_ethernet_connection_map))
 
