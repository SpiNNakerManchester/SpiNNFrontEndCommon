--- conflicted
+++ resolved
@@ -173,11 +173,11 @@
 
                         if vertex in self._sender_vertices:
 
-                            logger.info(
-                                "received send request with sequence: {1:d},"
-                                " space available: {0:d}".format(
-                                    packet.space_available,
-                                    packet.sequence_no))
+                            # logger.debug(
+                            #     "received send request with sequence: {1:d},"
+                            #     " space available: {0:d}".format(
+                            #         packet.space_available,
+                            #         packet.sequence_no))
 
                             # noinspection PyBroadException
                             try:
@@ -189,21 +189,11 @@
                 elif isinstance(packet, SpinnakerRequestReadData):
                     with self._thread_lock_buffer_out:
 
-<<<<<<< HEAD
-                        logger.info(
-                             "received {} read request(s) with sequence: {},"
-                             " from chip ({},{}, core {}".format(
-                                 packet.n_requests, packet.sequence_no,
-                                 packet.x, packet.y, packet.p))
-                        vertex = self._placements.get_vertex_on_processor(
-                            packet.x, packet.y, packet.p)
-=======
                         # logger.debug(
                         #     "received {} read request(s) with sequence: {},"
                         #     " from chip ({},{}, core {}".format(
                         #         packet.n_requests, packet.sequence_no,
                         #         packet.x, packet.y, packet.p))
->>>>>>> 750e2a81
                         try:
                             self._retrieve_and_store_data(packet)
                         except Exception:
@@ -277,20 +267,7 @@
                     :py:class:`spinnaker.pyNN.models.abstract_models.buffer_models.abstract_sends_buffers_from_host.AbstractSendsBuffersFromHost`
         """
         self._sender_vertices.add(vertex)
-<<<<<<< HEAD
-        tag = self._tags.get_iptag_with_transmission_id_for_vertex(
-            vertex, vertex.get_buffered_in_tag_identifier())
-        if (tag.ip_address, tag.port) not in self._seen_tags:
-            logger.debug("Listening for send packets using tag {} on "
-                         "{}:{}".format(tag.tag, tag.ip_address, tag.port))
-            self._seen_tags.add((tag.ip_address, tag.port))
-            if self._transceiver is not None:
-                self._transceiver.register_udp_listener(
-                    self.receive_buffer_command_message, UDPEIEIOConnection,
-                    local_port=tag.port, local_host=tag.ip_address)
-=======
         self._add_buffer_listeners(vertex)
->>>>>>> 750e2a81
 
         # if reload script is set up, store the buffers for future usage
         if self._write_reload_files:
@@ -460,10 +437,10 @@
         if (not vertex.is_next_timestamp(region) and
                 bytes_to_go >= EventStopRequest.get_min_packet_length()):
             data = EventStopRequest().bytestring
-            logger.info(
-                "Writing stop message of {} bytes to {} on {}, {}, {}".format(
-                     len(data), hex(region_base_address),
-                     placement.x, placement.y, placement.p))
+            # logger.debug(
+            #    "Writing stop message of {} bytes to {} on {}, {}, {}".format(
+            #         len(data), hex(region_base_address),
+            #         placement.x, placement.y, placement.p))
             all_data += data
             bytes_to_go -= len(data)
             progress_bar.update(len(data))
@@ -512,17 +489,17 @@
                 bytes_to_go,
                 constants.UDP_MESSAGE_MAX_SIZE -
                 HostSendSequencedData.get_min_packet_length())
-            logger.info(
-                 "Bytes to go {}, space available {}".format(
-                     bytes_to_go, space_available))
+            # logger.debug(
+            #     "Bytes to go {}, space available {}".format(
+            #         bytes_to_go, space_available))
             next_message = self._create_message_to_send(
                 space_available, vertex, region)
             if next_message is None:
                 break
             sent_messages.add_message_to_send(next_message)
             bytes_to_go -= next_message.size
-            logger.info("Adding additional buffer of {} bytes"
-                .format(next_message.size))
+            # logger.debug("Adding additional buffer of {} bytes".format(
+            #     next_message.size))
 
         # If the vertex is empty, send the stop messages if there is space
         if (not sent_messages.is_full and
@@ -532,13 +509,13 @@
 
         # If there are no more messages, turn off requests for more messages
         if not vertex.is_next_timestamp(region) and sent_messages.is_empty():
-            logger.info("Sending stop")
+            # logger.debug("Sending stop")
             self._send_request(vertex, StopRequests())
 
         # Send the messages
         for message in sent_messages.messages:
-            logger.info("Sending message with sequence {}".format(
-                message.sequence_no))
+            # logger.debug("Sending message with sequence {}".format(
+            #     message.sequence_no))
             self._send_request(vertex, message)
 
     def _send_request(self, vertex, message):
