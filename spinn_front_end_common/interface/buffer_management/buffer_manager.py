--- conflicted
+++ resolved
@@ -180,12 +180,8 @@
             self._machine, placement_x, placement_y,
             self._extra_monitor_cores_to_ethernet_connection_map)
         return receiver.get_data(
-<<<<<<< HEAD
-            self._placements.get_placement_of_vertex(sender), address, length)
-=======
-            transceiver, self._placements.get_placement_of_vertex(sender),
+            self._placements.get_placement_of_vertex(sender),
             address, length, self._fixed_routes)
->>>>>>> c9f9bc62
 
     def receive_buffer_command_message(self, packet):
         """ Handle an EIEIO command message for the buffers
