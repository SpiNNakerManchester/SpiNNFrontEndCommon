# spinn_machine imports
from spinn_machine.utilities.progress_bar import ProgressBar

# spinnman imports
from spinnman import constants
from spinnman.connections.udp_packet_connections.udp_eieio_connection import \
    UDPEIEIOConnection
from spinnman.messages.eieio.command_messages.eieio_command_message import \
    EIEIOCommandMessage
from spinnman.messages.eieio.command_messages.stop_requests import StopRequests
from spinnman.messages.eieio.command_messages.spinnaker_request_read_data \
    import SpinnakerRequestReadData
from spinnman.messages.eieio.command_messages.host_data_read \
    import HostDataRead
from spinnman.messages.sdp.sdp_header import SDPHeader
from spinnman.messages.sdp.sdp_message import SDPMessage
from spinnman.messages.sdp.sdp_flag import SDPFlag
from spinnman.messages.eieio.data_messages.eieio_32bit\
    .eieio_32bit_timed_payload_prefix_data_message\
    import EIEIO32BitTimedPayloadPrefixDataMessage
from spinnman.messages.eieio.eieio_type import EIEIOType
from spinnman.exceptions import SpinnmanInvalidPacketException
from spinnman.messages.eieio.data_messages.eieio_data_message \
    import EIEIODataMessage
from spinnman.messages.eieio.command_messages.spinnaker_request_buffers \
    import SpinnakerRequestBuffers
from spinnman.messages.eieio.command_messages.padding_request\
    import PaddingRequest
from spinnman.messages.eieio.command_messages.host_send_sequenced_data\
    import HostSendSequencedData
from spinnman.messages.eieio.command_messages.event_stop_request \
    import EventStopRequest
from spinnman.messages.eieio import create_eieio_command

# front end common imports
from spinn_front_end_common.utilities import helpful_functions
from spinn_front_end_common.utilities import exceptions
from spinn_front_end_common.interface.buffer_management.\
    storage_objects.buffers_sent_deque import BuffersSentDeque
from spinn_front_end_common.interface.buffer_management.\
    storage_objects.buffered_receiving_data import BufferedReceivingData
from spinn_front_end_common.utilities import constants as \
    spinn_front_end_constants
from spinn_front_end_common.interface.buffer_management.storage_objects.\
    channel_buffer_state import ChannelBufferState
from spinn_front_end_common.interface.buffer_management \
    import recording_utilities

# general imports
import threading
import logging
import traceback
import os
import re


logger = logging.getLogger(__name__)

# The minimum size of any message - this is the headers plus one entry
_MIN_MESSAGE_SIZE = (EIEIO32BitTimedPayloadPrefixDataMessage
                     .get_min_packet_length())

# The number of bytes in each key to be sent
_N_BYTES_PER_KEY = EIEIOType.KEY_32_BIT.key_bytes  # @UndefinedVariable


class BufferManager(object):
    """ Manager of send buffers
    """

    __slots__ = [
        # placements object
        "_placements",

        # list of tags
        "_tags",

        # SpiNNMan instance
        "_transceiver",

        # params used for reload purposes
        "_write_reload_files",

        # params used for reload purposes
        "_application_folder_path",

        # params used for reload purposes
        "_reload_buffer_file",

        # params used for reload purposes
        "_reload_buffer_file_paths",

        # Set of (ip_address, port) that are being listened to for the tags
        "_seen_tags",

        # Set of vertices with buffers to be sent
        "_sender_vertices",

        # Dictionary of sender vertex -> buffers sent
        "_sent_messages",

        # storage area for received data from cores
        "_received_data",

        # set of vertices which buffers will be received from
        "_receiver_vertices",

        # Lock to avoid multiple messages being processed at the same time
        "_thread_lock_buffer_out",

        # Lock to avoid multiple messages being processed at the same time
        "_thread_lock_buffer_in",

        # bool flag
        "_finished",

        # the port number used by the sdp messages in the buffering out
        # functionality
        "_output_buffering_port_num"
    ]

    def __init__(self, placements, tags, transceiver, write_reload_files,
                 application_folder_path):
        """

        :param placements: The placements of the vertices
        :type placements:\
                    :py:class:`pacman.model.placements.placements.Placements`
        :param tags: The tags assigned to the vertices
        :type tags: :py:class:`pacman.model.tags.tags.Tags`
        :param transceiver: The transceiver to use for sending and receiving\
                    information
        :type transceiver: :py:class:`spinnman.transceiver.Transceiver`
        """

        self._placements = placements
        self._tags = tags
        self._transceiver = transceiver

        # sdp port used by the buffering out sdp messages
        self._output_buffering_port_num = None

        # params used for reload purposes
        self._write_reload_files = write_reload_files
        self._application_folder_path = application_folder_path
        self._reload_buffer_file = dict()
        self._reload_buffer_file_paths = dict()

        # Set of (ip_address, port) that are being listened to for the tags
        self._seen_tags = set()

        # Set of vertices with buffers to be sent
        self._sender_vertices = set()

        # Dictionary of sender vertex -> buffers sent
        self._sent_messages = dict()

        # storage area for received data from cores
        self._received_data = BufferedReceivingData()

        # set of vertices with buffers to be received from
        self._receiver_vertices = set()

        # Lock to avoid multiple messages being processed at the same time
        self._thread_lock_buffer_out = threading.Lock()
        self._thread_lock_buffer_in = threading.Lock()

        self._finished = False

    def receive_buffer_command_message(self, packet):
        """ Handle an EIEIO command message for the buffers

        :param packet: The eieio message received
        :type packet:\
                    :py:class:`spinnman.messages.eieio.command_messages.eieio_command_message.EIEIOCommandMessage`
        """
        try:
            if not self._finished:
                if isinstance(packet, SpinnakerRequestBuffers):
                    with self._thread_lock_buffer_in:
                        vertex = self._placements.get_vertex_on_processor(
                            packet.x, packet.y, packet.p)

                        if vertex in self._sender_vertices:

                            # logger.debug(
                            #     "received send request with sequence: {1:d},"
                            #     " space available: {0:d}".format(
                            #         packet.space_available,
                            #         packet.sequence_no))

                            # noinspection PyBroadException
                            try:
                                self._send_messages(
                                    packet.space_available, vertex,
                                    packet.region_id, packet.sequence_no)
                            except Exception:
                                traceback.print_exc()
                elif isinstance(packet, SpinnakerRequestReadData):
                    with self._thread_lock_buffer_out:

                        # logger.debug(
                        #     "received {} read request(s) with sequence: {},"
                        #     " from chip ({},{}, core {}".format(
                        #         packet.n_requests, packet.sequence_no,
                        #         packet.x, packet.y, packet.p))
                        try:
                            self._retrieve_and_store_data(packet)
                        except Exception:
                            traceback.print_exc()
                elif isinstance(packet, EIEIOCommandMessage):
                    raise SpinnmanInvalidPacketException(
                        str(packet.__class__),
                        "The command packet is invalid for buffer management: "
                        "command id {0:d}".format(packet.eieio_header.command))
                else:
                    raise SpinnmanInvalidPacketException(
                        packet.__class__,
                        "The command packet is invalid for buffer management")
        except Exception:
            traceback.print_exc()

    def add_receiving_vertex(self, vertex):
        """ Add a vertex into the managed list for vertices\
            which require buffers to be received from them during runtime
        """
<<<<<<< HEAD
        tag = self._tags.get_iptag_with_transmission_id_for_vertex(
            vertex, vertex.get_buffered_out_tag_identifier())
        if (tag.ip_address, tag.port) not in self._seen_tags:
            logger.debug("Listening for receive packets using tag {} on"
                         " {}:{}".format(tag.tag, tag.ip_address, tag.port))
            self._seen_tags.add((tag.ip_address, tag.port))
            self._output_buffering_port_num = tag.port
            if self._transceiver is not None:
                self._transceiver.register_udp_listener(
                    self.receive_buffer_command_message, UDPEIEIOConnection,
                    local_port=tag.port, local_host=tag.ip_address)
=======
        # add to tracker
        self._receiver_vertices.add(vertex)

        if self._tags.get_ip_tags_for_vertex(vertex) is not None:

            # sort out tags and connection for listening for the packets
            tag = self._tags.get_ip_tags_for_vertex(vertex)[0]
            if (tag.ip_address, tag.port) not in self._seen_tags:
                logger.debug(
                    "Listening for receive packets using tag {} on"
                    " {}:{}".format(tag.tag, tag.ip_address, tag.port))
                self._seen_tags.add((tag.ip_address, tag.port))
                if self._transceiver is not None:
                    self._transceiver.register_udp_listener(
                        self.receive_buffer_command_message,
                        UDPEIEIOConnection, local_port=tag.port,
                        local_host=tag.ip_address)
>>>>>>> 69e69ee0

    def add_sender_vertex(self, vertex):
        """ Add a vertex into the managed list for vertices
            which require buffers to be sent to them during runtime

        :param vertex: the vertex to be managed
        :type vertex:\
                    :py:class:`spinnaker.pyNN.models.abstract_models.buffer_models.abstract_sends_buffers_from_host.AbstractSendsBuffersFromHost`
        """
        self._sender_vertices.add(vertex)
        tag = self._tags.get_iptag_with_transmission_id_for_vertex(
            vertex, vertex.get_buffered_in_tag_identifier())
        if (tag.ip_address, tag.port) not in self._seen_tags:
            logger.info("Listening for send packets using tag {} on "
                         "{}:{}".format(tag.tag, tag.ip_address, tag.port))
            self._seen_tags.add((tag.ip_address, tag.port))
            if self._transceiver is not None:
                self._transceiver.register_udp_listener(
                    self.receive_buffer_command_message, UDPEIEIOConnection,
                    local_port=tag.port, local_host=tag.ip_address)

        # if reload script is set up, store the buffers for future usage
        if self._write_reload_files:
            for region in vertex.get_regions():
                filename = "{}_{}".format(
                    re.sub("[\"':]", "_", vertex.label), region)
                file_path = os.path.join(
                    self._application_folder_path, filename)
                self._reload_buffer_file[(vertex, region)] = \
                    open(file_path, "w")
                if vertex not in self._reload_buffer_file_paths:
                    self._reload_buffer_file_paths[vertex] = dict()
                self._reload_buffer_file_paths[vertex][region] = file_path

                # If there is no transceiver, push all the output to the file
                if self._transceiver is None:
                    while vertex.is_next_timestamp(region):
                        next_timestamp = vertex.get_next_timestamp(region)
                        while vertex.is_next_key(region, next_timestamp):
                            key = vertex.get_next_key(region)
                            self._reload_buffer_file[(vertex, region)].write(
                                "{}:{}\n".format(next_timestamp, key))
                    self._reload_buffer_file[(vertex, region)].close()

    def load_initial_buffers(self):
        """ Load the initial buffers for the senders using mem writes
        """
        total_data = 0
        for vertex in self._sender_vertices:
            for region in vertex.get_regions():
                total_data += vertex.get_region_buffer_size(region)

        progress_bar = ProgressBar(
            total_data, "Loading buffers ({} bytes)".format(total_data))
        for vertex in self._sender_vertices:
            for region in vertex.get_regions():
                self._send_initial_messages(vertex, region, progress_bar)
        progress_bar.end()

    def reset(self):
        """ Resets the buffered regions to start transmitting from the\
            beginning of its expected regions and clears the buffered out data\
            files
        """
        # reset buffered out
        self._received_data = BufferedReceivingData()

        # rewind buffered in
        for vertex in self._sender_vertices:
            for region in vertex.get_regions():
                vertex.rewind(region)

    def resume(self):
        """ Resets any data structures needed before starting running again
        """

        # update the received data items
        self._received_data.resume()

    def _generate_end_buffering_state_from_machine(
            self, placement, state_region_base_address):

        # retrieve channel state memory area
        channel_state_data = str(self._transceiver.read_memory(
            placement.x, placement.y, state_region_base_address,
            ChannelBufferState.size_of_channel_state()))
        return ChannelBufferState.create_from_bytearray(channel_state_data)

    def _create_message_to_send(self, size, vertex, region):
        """ Creates a single message to send with the given boundaries.

        :param size: The number of bytes available for the whole packet
        :type size: int
        :param vertex: The vertex to get the keys from
        :type vertex:\
                    :py:class:`spynnaker.pyNN.models.abstract_models.buffer_models.abstract_sends_buffers_from_host.AbstractSendsBuffersFromHost`
        :param region: The region of the vertex to get keys from
        :type region: int
        :return: A new message, or None if no keys can be added
        :rtype: None or\
                    :py:class:`spinnman.messages.eieio.data_messages.eieio_32bit.eieio_32bit_timed_payload_prefix_data_message.EIEIO32BitTimedPayloadPrefixDataMessage`
        """

        # If there are no more messages to send, return None
        if not vertex.is_next_timestamp(region):
            return None

        # Create a new message
        next_timestamp = vertex.get_next_timestamp(region)
        message = EIEIO32BitTimedPayloadPrefixDataMessage(next_timestamp)

        # If there is no room for the message, return None
        if message.size + _N_BYTES_PER_KEY > size:
            return None

        # Add keys up to the limit
        bytes_to_go = size - message.size
        while (bytes_to_go >= _N_BYTES_PER_KEY and
                vertex.is_next_key(region, next_timestamp)):

            key = vertex.get_next_key(region)
            message.add_key(key)
            bytes_to_go -= _N_BYTES_PER_KEY

            if self._write_reload_files:
                self._reload_buffer_file[(vertex, region)].write(
                    "{}:{}\n".format(next_timestamp, key))
        return message

    def _send_initial_messages(self, vertex, region, progress_bar):
        """ Send the initial set of messages

        :param vertex: The vertex to get the keys from
        :type vertex:\
                    :py:class:`spynnaker.pyNN.models.abstract_models.buffer_models.abstract_sends_buffers_from_host.AbstractSendsBuffersFromHost`
        :param region: The region to get the keys from
        :type region: int
        :return: A list of messages
        :rtype: list of\
                    :py:class:`spinnman.messages.eieio.data_messages.eieio_32bit.eieio_32bit_timed_payload_prefix_data_message.EIEIO32BitTimedPayloadPrefixDataMessage`
        """

        # Get the vertex load details
        # region_base_address = self._locate_region_address(region, vertex)
        region_base_address = \
            helpful_functions.locate_memory_region_for_placement(
                self._placements.get_placement_of_vertex(vertex), region,
                self._transceiver)
        placement = self._placements.get_placement_of_vertex(vertex)

        # Add packets until out of space
        sent_message = False
        bytes_to_go = vertex.get_region_buffer_size(region)
        if bytes_to_go % 2 != 0:
            raise exceptions.SpinnFrontEndException(
                "The buffer region of {} must be divisible by 2".format(
                    vertex))
        all_data = ""
        if vertex.is_empty(region):
            sent_message = True
        else:
            min_size_of_packet = \
                EIEIO32BitTimedPayloadPrefixDataMessage.get_min_packet_length()
            while (vertex.is_next_timestamp(region) and
                    bytes_to_go > min_size_of_packet):
                space_available = min(bytes_to_go, 280)
                next_message = self._create_message_to_send(
                    space_available, vertex, region)
                if next_message is None:
                    break

                # Write the message to the memory
                data = next_message.bytestring
                all_data += data
                sent_message = True

                # Update the positions
                bytes_to_go -= len(data)
                progress_bar.update(len(data))

        if not sent_message:
            raise exceptions.BufferableRegionTooSmall(
                "The buffer size {} is too small for any data to be added for"
                " region {} of vertex {}".format(bytes_to_go, region, vertex))

        # If there are no more messages and there is space, add a stop request
        if (not vertex.is_next_timestamp(region) and
                bytes_to_go >= EventStopRequest.get_min_packet_length()):
            data = EventStopRequest().bytestring
            # logger.debug(
            #    "Writing stop message of {} bytes to {} on {}, {}, {}".format(
            #         len(data), hex(region_base_address),
            #         placement.x, placement.y, placement.p))
            all_data += data
            bytes_to_go -= len(data)
            progress_bar.update(len(data))
            self._sent_messages[vertex] = BuffersSentDeque(
                region, sent_stop_message=True)

        # If there is any space left, add padding
        if bytes_to_go > 0:
            padding_packet = PaddingRequest()
            n_packets = bytes_to_go / padding_packet.get_min_packet_length()
            data = padding_packet.bytestring
            data *= n_packets
            all_data += data

        # Do the writing all at once for efficiency
        self._transceiver.write_memory(
            placement.x, placement.y, region_base_address, all_data)

    def _send_messages(self, size, vertex, region, sequence_no):
        """ Send a set of messages
        """

        # Get the sent messages for the vertex
        if vertex not in self._sent_messages:
            self._sent_messages[vertex] = BuffersSentDeque(region)
        sent_messages = self._sent_messages[vertex]

        # If the sequence number is outside the window, return no messages
        if not sent_messages.update_last_received_sequence_number(sequence_no):
            return list()

        # Remote the existing packets from the size available
        bytes_to_go = size
        for message in sent_messages.messages:
            if isinstance(message.eieio_data_message, EIEIODataMessage):
                bytes_to_go -= message.eieio_data_message.size
            else:
                bytes_to_go -= (message.eieio_data_message
                                .get_min_packet_length())

        # Add messages up to the limits
        while (vertex.is_next_timestamp(region) and
                not sent_messages.is_full and bytes_to_go > 0):

            space_available = min(
                bytes_to_go,
                constants.UDP_MESSAGE_MAX_SIZE -
                HostSendSequencedData.get_min_packet_length())
            # logger.debug(
            #     "Bytes to go {}, space available {}".format(
            #         bytes_to_go, space_available))
            next_message = self._create_message_to_send(
                space_available, vertex, region)
            if next_message is None:
                break
            sent_messages.add_message_to_send(next_message)
            bytes_to_go -= next_message.size
            # logger.debug("Adding additional buffer of {} bytes".format(
            #     next_message.size))

        # If the vertex is empty, send the stop messages if there is space
        if (not sent_messages.is_full and
                not vertex.is_next_timestamp(region) and
                bytes_to_go >= EventStopRequest.get_min_packet_length()):
            sent_messages.send_stop_message()

        # If there are no more messages, turn off requests for more messages
        if not vertex.is_next_timestamp(region) and sent_messages.is_empty():
            # logger.debug("Sending stop")
            self._send_request(vertex, StopRequests())

        # Send the messages
        for message in sent_messages.messages:
            # logger.debug("Sending message with sequence {}".format(
            #     message.sequence_no))
            self._send_request(vertex, message)

    def _send_request(self, vertex, message):
        """ Sends a request

        :param vertex: The vertex to send to
        :param message: The message to send
        """

        placement = self._placements.get_placement_of_vertex(vertex)
        sdp_header = SDPHeader(
            destination_chip_x=placement.x, destination_chip_y=placement.y,
            destination_cpu=placement.p, flags=SDPFlag.REPLY_NOT_EXPECTED,
            destination_port=spinn_front_end_constants.SDP_PORTS.
            INPUT_BUFFERING_SDP_PORT.value)
        sdp_message = SDPMessage(sdp_header, message.bytestring)
        self._transceiver.send_sdp_message(sdp_message)

    def stop(self):
        """ Indicates that the simulation has finished, so no further\
            outstanding requests need to be processed
        """
        with self._thread_lock_buffer_in:
            with self._thread_lock_buffer_out:
                self._finished = True
        if self._write_reload_files:
            for buffer_file in self._reload_buffer_file.itervalues():
                buffer_file.close()

    def get_data_for_vertex(self, placement, recording_region_id):
        """ Get a pointer to the data container for all the data retrieved\
            during the simulation from a specific region area of a core

        :param placement: the placement to get the data from
        :type placement: pacman.model.placements.placement.Placement
        :param recording_region_id: desired recording data region
        :type recording_region_id: int
        :return: pointer to a class which inherits from\
                AbstractBufferedDataStorage
        :rtype:\
                py:class:`spinn_front_end_common.interface.buffer_management.buffer_models.abstract_buffered_data_storage.AbstractBufferedDataStorage`
        """

        recording_data_address = \
            placement.vertex.get_recording_region_base_address(
                self._transceiver, placement)

        # Ensure the last sequence number sent has been retrieved
        if not self._received_data.is_end_buffering_sequence_number_stored(
                placement.x, placement.y, placement.p):
            self._received_data.store_end_buffering_sequence_number(
                placement.x, placement.y, placement.p,
                recording_utilities.get_last_sequence_number(
                    placement, self._transceiver, recording_data_address))

        # Read the data if not already received
        if not self._received_data.is_data_from_region_flushed(
                placement.x, placement.y, placement.p,
                recording_region_id):

            # Read the end state of the recording for this region
            if not self._received_data.is_end_buffering_state_recovered(
                    placement.x, placement.y, placement.p,
                    recording_region_id):

                end_state_address = recording_utilities.get_region_pointer(
                    placement, self._transceiver, recording_data_address,
                    recording_region_id)
                end_state = self._generate_end_buffering_state_from_machine(
                    placement, end_state_address)
                self._received_data.store_end_buffering_state(
                    placement.x, placement.y, placement.p, recording_region_id,
                    end_state)
            else:
                end_state = self._received_data.\
                    get_end_buffering_state(
                        placement.x, placement.y, placement.p,
                        recording_region_id)

            start_ptr = end_state.start_address
            write_ptr = end_state.current_write
            end_ptr = end_state.end_address
            read_ptr = end_state.current_read

            # current read needs to be adjusted in case the last portion of the
            # memory has already been read, but the HostDataRead packet has not
            # been processed by the chip before simulation finished
            # This situation is identified by the sequence number of the last
            # packet sent to this core and the core internal state of the
            # output buffering finite state machine
            seq_no_last_ack_packet = \
                self._received_data.last_sequence_no_for_core(
                    placement.x, placement.y, placement.p)

            # get the last sequence number
            last_sequence_number = \
                self._received_data.get_end_buffering_sequence_number(
                    placement.x, placement.y, placement.p)

            if last_sequence_number == seq_no_last_ack_packet:

                # if the last ACK packet has not been processed on the chip,
                # process it now
                last_sent_ack_sdp_packet = \
                    self._received_data.last_sent_packet_to_core(
                        placement.x, placement.y, placement.p)
                last_sent_ack_packet = \
                    create_eieio_command.read_eieio_command_message(
                        last_sent_ack_sdp_packet.data, 0)
                if not isinstance(last_sent_ack_packet, HostDataRead):
                    raise Exception(
                        "Something somewhere went terribly wrong - "
                        "I was looking for a HostDataRead packet, "
                        "while I got {0:s}".format(last_sent_ack_packet))
                for i in xrange(last_sent_ack_packet.n_requests):

                    last_ack_packet_is_of_this_region = \
                        recording_region_id == \
                        last_sent_ack_packet.region_id(i)

                    if (last_ack_packet_is_of_this_region and
                            not end_state.is_state_updated):
                        read_ptr += last_sent_ack_packet.space_read(i)
                        if (read_ptr == write_ptr or
                                (read_ptr == end_ptr and
                                 write_ptr == start_ptr)):
                            end_state.update_last_operation(
                                spinn_front_end_constants.BUFFERING_OPERATIONS.
                                BUFFER_READ.value)
                        if read_ptr == end_ptr:
                            read_ptr = start_ptr
                        elif read_ptr > end_ptr:
                            raise Exception(
                                "Something somewhere went terribly wrong - "
                                "I was reading beyond the region area some "
                                "unknown data".format(
                                    last_sent_ack_packet))
                end_state.update_read_pointer(read_ptr)
                end_state.set_update_completed()

            # now state is updated, read back values for read pointer and
            # last operation performed
            last_operation = end_state.last_buffer_operation
            read_ptr = end_state.current_read

            # now read_ptr is updated, check memory to read
            if read_ptr < write_ptr:
                length = write_ptr - read_ptr
                data = self._transceiver.read_memory(
                    placement.x, placement.y, read_ptr, length)
                self._received_data.flushing_data_from_region(
                    placement.x, placement.y, placement.p, recording_region_id,
                    data)

            elif read_ptr > write_ptr:
                length = end_ptr - read_ptr
                data = self._transceiver.read_memory(
                    placement.x, placement.y, read_ptr, length)
                self._received_data.store_data_in_region_buffer(
                    placement.x, placement.y, placement.p, recording_region_id,
                    data)
                read_ptr = start_ptr
                length = write_ptr - read_ptr
                data = self._transceiver.read_memory(
                    placement.x, placement.y, read_ptr, length)
                self._received_data.flushing_data_from_region(
                    placement.x, placement.y, placement.p, recording_region_id,
                    data)

            elif (read_ptr == write_ptr and
                    last_operation == spinn_front_end_constants.
                    BUFFERING_OPERATIONS.BUFFER_WRITE.value):
                length = end_ptr - read_ptr
                data = self._transceiver.read_memory(
                    placement.x, placement.y, read_ptr, length)
                self._received_data.store_data_in_region_buffer(
                    placement.x, placement.y, placement.p, recording_region_id,
                    data)
                read_ptr = start_ptr
                length = write_ptr - read_ptr
                data = self._transceiver.read_memory(
                    placement.x, placement.y, read_ptr, length)
                self._received_data.flushing_data_from_region(
                    placement.x, placement.y, placement.p, recording_region_id,
                    data)

            elif (read_ptr == write_ptr and
                    last_operation == spinn_front_end_constants.
                    BUFFERING_OPERATIONS.BUFFER_READ.value):
                data = bytearray()
                self._received_data.flushing_data_from_region(
                    placement.x, placement.y, placement.p, recording_region_id,
                    data)

        # data flush has been completed - return appropriate data
        # the two returns can be exchanged - one returns data and the other
        # returns a pointer to the structure holding the data
        return self._received_data.get_region_data_pointer(
            placement.x, placement.y, placement.p, recording_region_id)

    def _retrieve_and_store_data(self, packet):
        """ Following a SpinnakerRequestReadData packet, the data stored\
           during the simulation needs to be read by the host and stored in a\
           data structure, following the specifications of buffering out\
           technique

        :param packet: SpinnakerRequestReadData packet received from the\
                SpiNNaker system
        :type packet:\
                :py:class:`spinnman.messages.eieio.command_messages.spinnaker_request_read_data.SpinnakerRequestReadData`
        :return: None
        """
        x = packet.x
        y = packet.y
        p = packet.p

        # check packet sequence number
        pkt_seq = packet.sequence_no
        last_pkt_seq = self._received_data.last_sequence_no_for_core(x, y, p)
        next_pkt_seq = (last_pkt_seq + 1) % 256
        if pkt_seq != next_pkt_seq:

            # this sequence number is incorrect
            # re-sent last HostDataRead packet sent
            last_packet_sent = self._received_data.last_sent_packet_to_core(
                x, y, p)
            if last_packet_sent is not None:
                self._transceiver.send_sdp_message(last_packet_sent)
            else:
                raise Exception("Something somewhere went terribly wrong - "
                                "The packet sequence numbers have gone wrong "
                                "somewhere: the packet sent from the board "
                                "has incorrect sequence number, but the host "
                                "never sent one acknowledge - how is this "
                                "possible?")
            return

        # read data from memory, store it and create data for return ACK packet
        n_requests = packet.n_requests
        new_channel = list()
        new_region_id = list()
        new_space_read = list()
        new_n_requests = 0
        for i in xrange(n_requests):
            length = packet.space_to_be_read(i)
            if length > 0:
                new_n_requests += 1
                start_address = packet.start_address(i)
                region_id = packet.region_id(i)
                channel = packet.channel(i)
                data = self._transceiver.read_memory(
                    x, y, start_address, length)
                self._received_data.store_data_in_region_buffer(
                    x, y, p, region_id, data)
                new_channel.append(channel)
                new_region_id.append(region_id)
                new_space_read.append(length)

        # create return acknowledge packet with data stored
        ack_packet = HostDataRead(
            new_n_requests, pkt_seq, new_channel, new_region_id,
            new_space_read)
        ack_packet_data = ack_packet.bytestring

        # create SDP header and message
        return_message_header = SDPHeader(
            destination_port=self._output_buffering_port_num,
            destination_cpu=p, destination_chip_x=x, destination_chip_y=y,
            flags=SDPFlag.REPLY_NOT_EXPECTED)
        return_message = SDPMessage(return_message_header, ack_packet_data)

        # storage of last packet received
        self._received_data.store_last_received_packet_from_core(
            x, y, p, packet)
        self._received_data.update_sequence_no_for_core(x, y, p, pkt_seq)

        # store last sent message and send to the appropriate core
        self._received_data.store_last_sent_packet_to_core(
            x, y, p, return_message)
        self._transceiver.send_sdp_message(return_message)

    @property
    def sender_vertices(self):
        """ The vertices which are buffered
        :return:
        """
        return self._sender_vertices

    @property
    def reload_buffer_files(self):
        """ The file paths for each buffered region for each sender vertex
        :return:
        """
        return self._reload_buffer_file_paths<|MERGE_RESOLUTION|>--- conflicted
+++ resolved
@@ -102,9 +102,6 @@
         # storage area for received data from cores
         "_received_data",
 
-        # set of vertices which buffers will be received from
-        "_receiver_vertices",
-
         # Lock to avoid multiple messages being processed at the same time
         "_thread_lock_buffer_out",
 
@@ -114,7 +111,7 @@
         # bool flag
         "_finished",
 
-        # the port number used by the sdp messages in the buffering out
+        # the port number used by the SDP messages in the buffering out
         # functionality
         "_output_buffering_port_num"
     ]
@@ -137,7 +134,7 @@
         self._tags = tags
         self._transceiver = transceiver
 
-        # sdp port used by the buffering out sdp messages
+        # SDP port used by the buffering out SDP messages
         self._output_buffering_port_num = None
 
         # params used for reload purposes
@@ -157,9 +154,6 @@
 
         # storage area for received data from cores
         self._received_data = BufferedReceivingData()
-
-        # set of vertices with buffers to be received from
-        self._receiver_vertices = set()
 
         # Lock to avoid multiple messages being processed at the same time
         self._thread_lock_buffer_out = threading.Lock()
@@ -224,37 +218,18 @@
         """ Add a vertex into the managed list for vertices\
             which require buffers to be received from them during runtime
         """
-<<<<<<< HEAD
         tag = self._tags.get_iptag_with_transmission_id_for_vertex(
             vertex, vertex.get_buffered_out_tag_identifier())
         if (tag.ip_address, tag.port) not in self._seen_tags:
-            logger.debug("Listening for receive packets using tag {} on"
-                         " {}:{}".format(tag.tag, tag.ip_address, tag.port))
+            logger.debug(
+                "Listening for receive packets using tag {} on"
+                " {}:{}".format(tag.tag, tag.ip_address, tag.port))
             self._seen_tags.add((tag.ip_address, tag.port))
             self._output_buffering_port_num = tag.port
             if self._transceiver is not None:
                 self._transceiver.register_udp_listener(
                     self.receive_buffer_command_message, UDPEIEIOConnection,
                     local_port=tag.port, local_host=tag.ip_address)
-=======
-        # add to tracker
-        self._receiver_vertices.add(vertex)
-
-        if self._tags.get_ip_tags_for_vertex(vertex) is not None:
-
-            # sort out tags and connection for listening for the packets
-            tag = self._tags.get_ip_tags_for_vertex(vertex)[0]
-            if (tag.ip_address, tag.port) not in self._seen_tags:
-                logger.debug(
-                    "Listening for receive packets using tag {} on"
-                    " {}:{}".format(tag.tag, tag.ip_address, tag.port))
-                self._seen_tags.add((tag.ip_address, tag.port))
-                if self._transceiver is not None:
-                    self._transceiver.register_udp_listener(
-                        self.receive_buffer_command_message,
-                        UDPEIEIOConnection, local_port=tag.port,
-                        local_host=tag.ip_address)
->>>>>>> 69e69ee0
 
     def add_sender_vertex(self, vertex):
         """ Add a vertex into the managed list for vertices
@@ -268,8 +243,8 @@
         tag = self._tags.get_iptag_with_transmission_id_for_vertex(
             vertex, vertex.get_buffered_in_tag_identifier())
         if (tag.ip_address, tag.port) not in self._seen_tags:
-            logger.info("Listening for send packets using tag {} on "
-                         "{}:{}".format(tag.tag, tag.ip_address, tag.port))
+            logger.info("Listening for send packets using tag {} on"
+                        " {}:{}".format(tag.tag, tag.ip_address, tag.port))
             self._seen_tags.add((tag.ip_address, tag.port))
             if self._transceiver is not None:
                 self._transceiver.register_udp_listener(
