# spinn_utilites imports
from spinn_utilities.ordered_set import OrderedSet
from spinn_utilities.progress_bar import ProgressBar

# spinnman imports
from spinnman.constants import UDP_MESSAGE_MAX_SIZE
from spinnman.connections.udp_packet_connections import EIEIOConnection
from spinnman.messages.eieio.command_messages \
    import EIEIOCommandMessage, StopRequests, SpinnakerRequestReadData, \
    HostDataReadAck
from spinnman.messages.eieio.command_messages \
    import HostDataRead, SpinnakerRequestBuffers, PaddingRequest
from spinnman.messages.eieio.command_messages \
    import HostSendSequencedData, EventStopRequest
from spinnman.utilities import utility_functions
from spinnman.messages.sdp import SDPHeader, SDPMessage, SDPFlag
from spinnman.exceptions import SpinnmanInvalidPacketException
from spinnman.messages.eieio import EIEIOType, create_eieio_command
from spinnman.messages.eieio.data_messages import EIEIODataMessage

# front end common imports
from spinn_front_end_common.utilities import helpful_functions as funs
from spinn_front_end_common.utilities import exceptions
from spinn_front_end_common.interface.buffer_management.storage_objects \
    import BuffersSentDeque, BufferedReceivingData, ChannelBufferState
from spinn_front_end_common.utilities.constants \
    import SDP_PORTS, BUFFERING_OPERATIONS
from .recording_utilities import TRAFFIC_IDENTIFIER, \
    get_last_sequence_number, get_region_pointer

# general imports
import threading
from multiprocessing.pool import ThreadPool
import logging


logger = logging.getLogger(__name__)

# The minimum size of any message - this is the headers plus one entry
_MIN_MESSAGE_SIZE = EIEIODataMessage.min_packet_length(
    eieio_type=EIEIOType.KEY_32_BIT, is_timestamp=True)

# The number of bytes in each key to be sent
_N_BYTES_PER_KEY = EIEIOType.KEY_32_BIT.key_bytes  # @UndefinedVariable


class BufferManager(object):
    """ Manager of send buffers
    """

    __slots__ = [
        # placements object
        "_placements",

        # list of tags
        "_tags",

        # SpiNNMan instance
        "_transceiver",

        # Set of (ip_address, port) that are being listened to for the tags
        "_seen_tags",

        # Set of vertices with buffers to be sent
        "_sender_vertices",

        # Dictionary of sender vertex -> buffers sent
        "_sent_messages",

        # storage area for received data from cores
        "_received_data",

        # Lock to avoid multiple messages being processed at the same time
        "_thread_lock_buffer_out",

        # Lock to avoid multiple messages being processed at the same time
        "_thread_lock_buffer_in",

        # bool flag
        "_finished",

        # listener port
        "_listener_port",

        # Store to file flag
        "_store_to_file",
<<<<<<< HEAD
        
        # the extra monitor cores which support faster data extraction
        "_extra_monitor_cores",
        
        # the extra_monitor to ethernet connection map
        "_extra_monitor_cores_to_ethernet_connection_map",

        # monitor cores via chip id
        "_extra_monitor_cores_by_chip",

        # machine object
        "_machine",

        # flag for what data extraction to use
        "_uses_advanced_monitors"
=======

        # Buffering out thread pool
        "_buffering_out_thread_pool"
>>>>>>> 0570fd94
    ]

    def __init__(self, placements, tags, transceiver, extra_monitor_cores,
                 extra_monitor_cores_to_ethernet_connection_map,
                 extra_monitor_to_chip_mapping, machine,
                 uses_advanced_monitors, store_to_file=False):
        """

        :param placements: The placements of the vertices
        :type placements:\
                    :py:class:`pacman.model.placements.Placements`
        :param tags: The tags assigned to the vertices
        :type tags: :py:class:`pacman.model.tags.Tags`
        :param transceiver: The transceiver to use for sending and receiving\
                    information
        :type transceiver: :py:class:`spinnman.transceiver.Transceiver`
        :param store_to_file: True if the data should be temporarily stored\
                    in a file instead of in RAM (default uses RAM)
        :type store_to_file: bool
        """

        self._placements = placements
        self._tags = tags
        self._transceiver = transceiver
        self._extra_monitor_cores = extra_monitor_cores
        self._extra_monitor_cores_to_ethernet_connection_map = \
            extra_monitor_cores_to_ethernet_connection_map
        self._extra_monitor_cores_by_chip = extra_monitor_to_chip_mapping
        self._machine = machine
        self._uses_advanced_monitors = uses_advanced_monitors

        # Set of (ip_address, port) that are being listened to for the tags
        self._seen_tags = set()

        # Set of vertices with buffers to be sent
        self._sender_vertices = set()

        # Dictionary of sender vertex -> buffers sent
        self._sent_messages = dict()

        # storage area for received data from cores
        self._received_data = BufferedReceivingData(store_to_file)
        self._store_to_file = store_to_file

        # Lock to avoid multiple messages being processed at the same time
        self._thread_lock_buffer_out = threading.Lock()
        self._thread_lock_buffer_in = threading.Lock()
        self._buffering_out_thread_pool = ThreadPool(processes=1)

        self._finished = False

        self._listener_port = None

    def _request_data(self, transceiver, placement_x, placement_y, address,
                      length):
        """ uses the extra monitor cores for data extraction
        
        :param transceiver: the spinnman interface
        :param placement_x: the placement x coord where data is to be \
        extracted from
        :param placement_y: the placement y coord where data is to be \
        extracted from
        :param address: the memory address to start at
        :param length: the number of bytes to extract
        :return: data as a byte array
        """
        if self._uses_advanced_monitors:
            sender = self._extra_monitor_cores_by_chip[
                (placement_x, placement_y)]
            receiver = funs.locate_extra_monitor_mc_receiver(
                self._machine, placement_x, placement_y,
                self._extra_monitor_cores_to_ethernet_connection_map)
            return receiver.get_data(
                transceiver, self._placements.get_placement_of_vertex(sender),
                address, length)
        else:
            return transceiver.read_memory(
                placement_x, placement_y, address, length)

    def receive_buffer_command_message(self, packet):
        """ Handle an EIEIO command message for the buffers

        :param packet: The eieio message received
        :type packet:\
                    :py:class:`spinnman.messages.eieio.command_messages.eieio_command_message.EIEIOCommandMessage`
        """
        try:
            if isinstance(packet, SpinnakerRequestBuffers):
                with self._thread_lock_buffer_in:
                    if not self._finished:
                        vertex = self._placements.get_vertex_on_processor(
                            packet.x, packet.y, packet.p)

                        if vertex in self._sender_vertices:

                            # logger.debug(
                            #     "received send request with sequence: {1:d},"
                            #     " space available: {0:d}".format(
                            #         packet.space_available,
                            #         packet.sequence_no))

                            # noinspection PyBroadException
                            try:
                                self._send_messages(
                                    packet.space_available, vertex,
                                    packet.region_id, packet.sequence_no)
                            except Exception:
                                logger.warn("problem when sending messages",
                                            exc_info=True)
            elif isinstance(packet, SpinnakerRequestReadData):
                if not self._finished:

                    # Send an ACK message to stop the core sending more
                    # messages
                    ack_message_header = SDPHeader(
                        destination_port=(
                            SDP_PORTS.OUTPUT_BUFFERING_SDP_PORT.value),
                        destination_cpu=packet.p, destination_chip_x=packet.x,
                        destination_chip_y=packet.y,
                        flags=SDPFlag.REPLY_NOT_EXPECTED)
                    ack_message_data = HostDataReadAck(packet.sequence_no)
                    ack_message = SDPMessage(
                        ack_message_header, ack_message_data.bytestring)
                    self._transceiver.send_sdp_message(ack_message)
                self._buffering_out_thread_pool.apply_async(
                    self._process_buffered_in_packet, args=[packet])
            elif isinstance(packet, EIEIOCommandMessage):
                raise SpinnmanInvalidPacketException(
                    str(packet.__class__),
                    "The command packet is invalid for buffer management: "
                    "command id {0:d}".format(packet.eieio_header.command))
            else:
                raise SpinnmanInvalidPacketException(
                    packet.__class__,
                    "The command packet is invalid for buffer management")
        except Exception:
            logger.warn("problem when processing received packet",
                        exc_info=True)

    def _create_connection(self, tag):
        connection = self._transceiver.register_udp_listener(
            self.receive_buffer_command_message, EIEIOConnection,
            local_port=tag.port, local_host=tag.ip_address)
        self._seen_tags.add((tag.ip_address, connection.local_port))
        utility_functions.send_port_trigger_message(
            connection, tag.board_address)
        logger.info(
            "Listening for packets using tag {} on {}:{}".format(
                tag.tag, connection.local_ip_address,
                connection.local_port))
        return connection

    def _add_buffer_listeners(self, vertex):
        """ Add listeners for buffered data for the given vertex
        """

        # Find a tag for receiving buffer data
        tags = self._tags.get_ip_tags_for_vertex(vertex)

        if tags is not None:
            # locate tag associated with the buffer manager traffic
            for tag in tags:
                if tag.traffic_identifier == TRAFFIC_IDENTIFIER:
                    # If the tag port is not assigned create a connection\
                    # and assign the port.  Note that this *should* \
                    # update the port number in any tags being shared
                    if tag.port is None:
                        # If connection already setup, ensure subsequent
                        # boards use same listener port in their tag
                        if self._listener_port is None:
                            connection = self._create_connection(tag)
                            tag.port = connection.local_port
                            self._listener_port = connection.local_port
                        else:
                            tag.port = self._listener_port

                    # In case we have tags with different specified ports,\
                    # also allow the tag to be created here
                    elif (tag.ip_address, tag.port) not in self._seen_tags:
                        self._create_connection(tag)

    def add_receiving_vertex(self, vertex):
        """ Add a vertex into the managed list for vertices\
            which require buffers to be received from them during runtime
        """
        self._add_buffer_listeners(vertex)

    def add_sender_vertex(self, vertex):
        """ Add a vertex into the managed list for vertices
            which require buffers to be sent to them during runtime

        :param vertex: the vertex to be managed
        :type vertex:\
                    :py:class:`spinnaker.pyNN.models.abstract_models.buffer_models.AbstractSendsBuffersFromHost`
        """
        self._sender_vertices.add(vertex)
        self._add_buffer_listeners(vertex)

    def load_initial_buffers(self):
        """ Load the initial buffers for the senders using mem writes
        """
        total_data = 0
        for vertex in self._sender_vertices:
            for region in vertex.get_regions():
                total_data += vertex.get_region_buffer_size(region)

        progress = ProgressBar(
            total_data, "Loading buffers ({} bytes)".format(total_data))
        for vertex in self._sender_vertices:
            for region in vertex.get_regions():
                self._send_initial_messages(vertex, region, progress)
        progress.end()

    def reset(self):
        """ Resets the buffered regions to start transmitting from the\
            beginning of its expected regions and clears the buffered out data\
            files
        """
        # reset buffered out
        self._received_data = BufferedReceivingData(self._store_to_file)

        # rewind buffered in
        for vertex in self._sender_vertices:
            for region in vertex.get_regions():
                vertex.rewind(region)

        self._finished = False

    def resume(self):
        """ Resets any data structures needed before starting running again
        """

        # update the received data items
        self._received_data.resume()
        self._finished = False

    def clear_recorded_data(self, x, y, p, recording_region_id):
        """ Removes the recorded data stored in memory.

        :param x: placement x coord
        :param y: placement y coord
        :param p: placement p coord
        :param recording_region_id: the recording region id

        """
        self._received_data.clear(x, y, p, recording_region_id)

    def _generate_end_buffering_state_from_machine(
            self, placement, state_region_base_address):

        # retrieve channel state memory area
        channel_state_data = str(self._request_data(
            transceiver=self._transceiver, placement_x=placement.x,
            address=state_region_base_address, placement_y=placement.y,
            length=ChannelBufferState.size_of_channel_state()))
        return ChannelBufferState.create_from_bytearray(channel_state_data)

    def _create_message_to_send(self, size, vertex, region):
        """ Creates a single message to send with the given boundaries.

        :param size: The number of bytes available for the whole packet
        :type size: int
        :param vertex: The vertex to get the keys from
        :type vertex:\
                    :py:class:`spynnaker.pyNN.models.abstract_models.buffer_models.AbstractSendsBuffersFromHost`
        :param region: The region of the vertex to get keys from
        :type region: int
        :return: A new message, or None if no keys can be added
        :rtype: None or\
                    :py:class:`spinnman.messages.eieio.data_messages.EIEIODataMessage`
        """

        # If there are no more messages to send, return None
        if not vertex.is_next_timestamp(region):
            return None

        # Create a new message
        next_timestamp = vertex.get_next_timestamp(region)
        message = EIEIODataMessage.create(
            EIEIOType.KEY_32_BIT, timestamp=next_timestamp)

        # If there is no room for the message, return None
        if message.size + _N_BYTES_PER_KEY > size:
            return None

        # Add keys up to the limit
        bytes_to_go = size - message.size
        while (bytes_to_go >= _N_BYTES_PER_KEY and
                vertex.is_next_key(region, next_timestamp)):

            key = vertex.get_next_key(region)
            message.add_key(key)
            bytes_to_go -= _N_BYTES_PER_KEY

        return message

    def _send_initial_messages(self, vertex, region, progress):
        """ Send the initial set of messages

        :param vertex: The vertex to get the keys from
        :type vertex:\
                    :py:class:`spynnaker.pyNN.models.abstract_models.buffer_models.AbstractSendsBuffersFromHost`
        :param region: The region to get the keys from
        :type region: int
        :return: A list of messages
        :rtype: list of\
                    :py:class:`spinnman.messages.eieio.data_messages.EIEIODataMessage`
        """

        # Get the vertex load details
        # region_base_address = self._locate_region_address(region, vertex)
        region_base_address = funs.locate_memory_region_for_placement(
            self._placements.get_placement_of_vertex(vertex), region,
            self._transceiver)
        placement = self._placements.get_placement_of_vertex(vertex)

        # Add packets until out of space
        sent_message = False
        bytes_to_go = vertex.get_region_buffer_size(region)
        if bytes_to_go % 2 != 0:
            raise exceptions.SpinnFrontEndException(
                "The buffer region of {} must be divisible by 2".format(
                    vertex))
        all_data = ""
        if vertex.is_empty(region):
            sent_message = True
        else:
            min_size_of_packet = _MIN_MESSAGE_SIZE
            while (vertex.is_next_timestamp(region) and
                    bytes_to_go > min_size_of_packet):
                space_available = min(bytes_to_go, 280)
                next_message = self._create_message_to_send(
                    space_available, vertex, region)
                if next_message is None:
                    break

                # Write the message to the memory
                data = next_message.bytestring
                all_data += data
                sent_message = True

                # Update the positions
                bytes_to_go -= len(data)
                progress.update(len(data))

        if not sent_message:
            raise exceptions.BufferableRegionTooSmall(
                "The buffer size {} is too small for any data to be added for"
                " region {} of vertex {}".format(bytes_to_go, region, vertex))

        # If there are no more messages and there is space, add a stop request
        if (not vertex.is_next_timestamp(region) and
                bytes_to_go >= EventStopRequest.get_min_packet_length()):
            data = EventStopRequest().bytestring
            # logger.debug(
            #    "Writing stop message of {} bytes to {} on {}, {}, {}".format(
            #         len(data), hex(region_base_address),
            #         placement.x, placement.y, placement.p))
            all_data += data
            bytes_to_go -= len(data)
            progress.update(len(data))
            self._sent_messages[vertex] = BuffersSentDeque(
                region, sent_stop_message=True)

        # If there is any space left, add padding
        if bytes_to_go > 0:
            padding_packet = PaddingRequest()
            n_packets = bytes_to_go / padding_packet.get_min_packet_length()
            data = padding_packet.bytestring
            data *= n_packets
            all_data += data

        # Do the writing all at once for efficiency
        self._transceiver.write_memory(
            placement.x, placement.y, region_base_address, all_data)

    def _send_messages(self, size, vertex, region, sequence_no):
        """ Send a set of messages
        """

        # Get the sent messages for the vertex
        if vertex not in self._sent_messages:
            self._sent_messages[vertex] = BuffersSentDeque(region)
        sent_messages = self._sent_messages[vertex]

        # If the sequence number is outside the window, return no messages
        if not sent_messages.update_last_received_sequence_number(sequence_no):
            return list()

        # Remote the existing packets from the size available
        bytes_to_go = size
        for message in sent_messages.messages:
            if isinstance(message.eieio_data_message, EIEIODataMessage):
                bytes_to_go -= message.eieio_data_message.size
            else:
                bytes_to_go -= (message.eieio_data_message
                                .get_min_packet_length())

        # Add messages up to the limits
        while (vertex.is_next_timestamp(region) and
                not sent_messages.is_full and bytes_to_go > 0):

            space_available = min(
                bytes_to_go,
                UDP_MESSAGE_MAX_SIZE -
                HostSendSequencedData.get_min_packet_length())
            # logger.debug(
            #     "Bytes to go {}, space available {}".format(
            #         bytes_to_go, space_available))
            next_message = self._create_message_to_send(
                space_available, vertex, region)
            if next_message is None:
                break
            sent_messages.add_message_to_send(next_message)
            bytes_to_go -= next_message.size
            # logger.debug("Adding additional buffer of {} bytes".format(
            #     next_message.size))

        # If the vertex is empty, send the stop messages if there is space
        if (not sent_messages.is_full and
                not vertex.is_next_timestamp(region) and
                bytes_to_go >= EventStopRequest.get_min_packet_length()):
            sent_messages.send_stop_message()

        # If there are no more messages, turn off requests for more messages
        if not vertex.is_next_timestamp(region) and sent_messages.is_empty():
            # logger.debug("Sending stop")
            self._send_request(vertex, StopRequests())

        # Send the messages
        for message in sent_messages.messages:
            # logger.debug("Sending message with sequence {}".format(
            #     message.sequence_no))
            self._send_request(vertex, message)

    def _send_request(self, vertex, message):
        """ Sends a request

        :param vertex: The vertex to send to
        :param message: The message to send
        """

        placement = self._placements.get_placement_of_vertex(vertex)
        sdp_header = SDPHeader(
            destination_chip_x=placement.x, destination_chip_y=placement.y,
            destination_cpu=placement.p, flags=SDPFlag.REPLY_NOT_EXPECTED,
            destination_port=SDP_PORTS.INPUT_BUFFERING_SDP_PORT.value)
        sdp_message = SDPMessage(sdp_header, message.bytestring)
        self._transceiver.send_sdp_message(sdp_message)

    def stop(self):
        """ Indicates that the simulation has finished, so no further\
            outstanding requests need to be processed
        """
        with self._thread_lock_buffer_in:
            with self._thread_lock_buffer_out:
                self._finished = True

    def get_data_for_vertices(self, vertices, progress):
        receivers = OrderedSet()
        if self._uses_advanced_monitors:

            # locate receivers
            for vertex in vertices:
                placement = self._placements.get_placement_of_vertex(vertex)
                receivers.add(funs.locate_extra_monitor_mc_receiver(
                    self._machine, placement.x, placement.y,
                    self._extra_monitor_cores_to_ethernet_connection_map))

            # set time out
            for receiver in receivers:
                receiver.set_cores_for_data_extraction(
                    transceiver=self._transceiver, placements=self._placements,
                    extra_monitor_cores_for_router_timeout=
                    self._extra_monitor_cores)

        # get data
        for vertex in vertices:
            placement = self._placements.get_placement_of_vertex(vertex)
            for recording_region_id in vertex.get_recorded_region_ids():
                self.get_data_for_vertex(placement, recording_region_id)
                progress.update()

        # unset time out
        if self._uses_advanced_monitors:
            for receiver in receivers:
                receiver.unset_cores_for_data_extraction(
                    transceiver=self._transceiver, placements=self._placements,
                    extra_monitor_cores_for_router_timeout=
                    self._extra_monitor_cores)

    def get_data_for_vertex(self, placement, recording_region_id):
        """ Get a pointer to the data container for all the data retrieved\
            during the simulation from a specific region area of a core

        :param placement: the placement to get the data from
        :type placement: pacman.model.placements.Placement
        :param recording_region_id: desired recording data region
        :type recording_region_id: int
        :return: pointer to a class which inherits from\
                AbstractBufferedDataStorage
        :rtype:\
                :py:class:`spinn_front_end_common.interface.buffer_management.buffer_models.AbstractBufferedDataStorage`
        """
        recording_data_address = \
            placement.vertex.get_recording_region_base_address(
                self._transceiver, placement)

        # Ensure the last sequence number sent has been retrieved
        if not self._received_data.is_end_buffering_sequence_number_stored(
                placement.x, placement.y, placement.p):
            self._received_data.store_end_buffering_sequence_number(
                placement.x, placement.y, placement.p,
                get_last_sequence_number(
                    placement, self._transceiver, recording_data_address))

        # Read the data if not already received
        if not self._received_data.is_data_from_region_flushed(
                placement.x, placement.y, placement.p,
                recording_region_id):

            # Read the end state of the recording for this region
            if not self._received_data.is_end_buffering_state_recovered(
                    placement.x, placement.y, placement.p,
                    recording_region_id):

                end_state_address = get_region_pointer(
                    placement, self._transceiver, recording_data_address,
                    recording_region_id)
                end_state = self._generate_end_buffering_state_from_machine(
                    placement, end_state_address)
                self._received_data.store_end_buffering_state(
                    placement.x, placement.y, placement.p, recording_region_id,
                    end_state)
            else:
                end_state = self._received_data.\
                    get_end_buffering_state(
                        placement.x, placement.y, placement.p,
                        recording_region_id)

            start_ptr = end_state.start_address
            write_ptr = end_state.current_write
            end_ptr = end_state.end_address
            read_ptr = end_state.current_read

            # current read needs to be adjusted in case the last portion of the
            # memory has already been read, but the HostDataRead packet has not
            # been processed by the chip before simulation finished
            # This situation is identified by the sequence number of the last
            # packet sent to this core and the core internal state of the
            # output buffering finite state machine
            seq_no_last_ack_packet = \
                self._received_data.last_sequence_no_for_core(
                    placement.x, placement.y, placement.p)

            # get the last sequence number
            last_sequence_number = \
                self._received_data.get_end_buffering_sequence_number(
                    placement.x, placement.y, placement.p)

            if last_sequence_number == seq_no_last_ack_packet:

                # if the last ACK packet has not been processed on the chip,
                # process it now
                last_sent_ack_sdp_packet = \
                    self._received_data.last_sent_packet_to_core(
                        placement.x, placement.y, placement.p)
                last_sent_ack_packet = \
                    create_eieio_command.read_eieio_command_message(
                        last_sent_ack_sdp_packet.data, 0)
                if not isinstance(last_sent_ack_packet, HostDataRead):
                    raise Exception(
                        "Something somewhere went terribly wrong - "
                        "I was looking for a HostDataRead packet, "
                        "while I got {0:s}".format(last_sent_ack_packet))
                for i in xrange(last_sent_ack_packet.n_requests):

                    last_ack_packet_is_of_this_region = \
                        recording_region_id == \
                        last_sent_ack_packet.region_id(i)

                    if (last_ack_packet_is_of_this_region and
                            not end_state.is_state_updated):
                        read_ptr += last_sent_ack_packet.space_read(i)
                        if (read_ptr == write_ptr or
                                (read_ptr == end_ptr and
                                 write_ptr == start_ptr)):
                            end_state.update_last_operation(
                                BUFFERING_OPERATIONS.BUFFER_READ.value)
                        if read_ptr == end_ptr:
                            read_ptr = start_ptr
                        elif read_ptr > end_ptr:
                            raise Exception(
                                "Something somewhere went terribly wrong - "
                                "I was reading beyond the region area some "
                                "unknown data".format(
                                    last_sent_ack_packet))
                end_state.update_read_pointer(read_ptr)
                end_state.set_update_completed()

            # now state is updated, read back values for read pointer and
            # last operation performed
            last_operation = end_state.last_buffer_operation
            read_ptr = end_state.current_read

            # now read_ptr is updated, check memory to read
            if read_ptr < write_ptr:
                length = write_ptr - read_ptr
<<<<<<< HEAD
                data = self._request_data(
                    transceiver=self._transceiver, placement_x=placement.x,
                    address=read_ptr, length=length, placement_y=placement.y)
=======
                # logger.debug("Reading {} bytes from {}, {}: {}".format(
                #    length, placement.x, placement.y, hex(read_ptr)))
                data = self._transceiver.read_memory(
                    placement.x, placement.y, read_ptr, length)
>>>>>>> 0570fd94
                self._received_data.flushing_data_from_region(
                    placement.x, placement.y, placement.p, recording_region_id,
                    data)

            elif read_ptr > write_ptr:
                length = end_ptr - read_ptr
                if length < 0:
                    raise exceptions.ConfigurationException(
                        "The amount of data to read is negative!")
<<<<<<< HEAD
                data = self._request_data(
                    transceiver=self._transceiver, placement_x=placement.x,
                    address=read_ptr, length=length, placement_y=placement.y)
=======
                # logger.debug("Reading {} bytes from {}, {}: {}".format(
                #    length, placement.x, placement.y, hex(read_ptr)))
                data = self._transceiver.read_memory(
                    placement.x, placement.y, read_ptr, length)
>>>>>>> 0570fd94
                self._received_data.store_data_in_region_buffer(
                    placement.x, placement.y, placement.p, recording_region_id,
                    data)
                read_ptr = start_ptr
                length = write_ptr - read_ptr
<<<<<<< HEAD
                data = self._request_data(
                    transceiver=self._transceiver, placement_x=placement.x,
                    address=read_ptr, length=length, placement_y=placement.y)
=======
                # logger.debug("Reading {} bytes from {}, {}: {}".format(
                #    length, placement.x, placement.y, hex(read_ptr)))
                data = self._transceiver.read_memory(
                    placement.x, placement.y, read_ptr, length)
>>>>>>> 0570fd94
                self._received_data.flushing_data_from_region(
                    placement.x, placement.y, placement.p, recording_region_id,
                    data)

            elif (read_ptr == write_ptr and
                    last_operation == BUFFERING_OPERATIONS.BUFFER_WRITE.value):
                length = end_ptr - read_ptr
<<<<<<< HEAD
                data = self._request_data(
                    transceiver=self._transceiver, placement_x=placement.x,
                    address=read_ptr, length=length, placement_y=placement.y)
=======
                # logger.debug("Reading {} bytes from {}, {}: {}".format(
                #     length, placement.x, placement.y, hex(read_ptr)))
                data = self._transceiver.read_memory(
                    placement.x, placement.y, read_ptr, length)
>>>>>>> 0570fd94
                self._received_data.store_data_in_region_buffer(
                    placement.x, placement.y, placement.p, recording_region_id,
                    data)
                read_ptr = start_ptr
                length = write_ptr - read_ptr
<<<<<<< HEAD
                data = self._request_data(
                    transceiver=self._transceiver, placement_x=placement.x,
                    address=read_ptr, length=length, placement_y=placement.y)
=======
                # logger.debug("Reading {} bytes from {}, {}: {}".format(
                #     length, placement.x, placement.y, hex(read_ptr)))
                data = self._transceiver.read_memory(
                    placement.x, placement.y, read_ptr, length)
>>>>>>> 0570fd94
                self._received_data.flushing_data_from_region(
                    placement.x, placement.y, placement.p, recording_region_id,
                    data)

            elif (read_ptr == write_ptr and
                    last_operation == BUFFERING_OPERATIONS.BUFFER_READ.value):
                data = bytearray()
                self._received_data.flushing_data_from_region(
                    placement.x, placement.y, placement.p, recording_region_id,
                    data)

        # data flush has been completed - return appropriate data
        # the two returns can be exchanged - one returns data and the other
        # returns a pointer to the structure holding the data
        data = self._received_data.get_region_data_pointer(
            placement.x, placement.y, placement.p, recording_region_id)

<<<<<<< HEAD
        return data
=======
    def _process_buffered_in_packet(self, packet):
        with self._thread_lock_buffer_out:
            if not self._finished:
                # logger.debug(
                #     "received {} read request(s) with sequence: {},"
                #     " from chip ({},{}, core {}".format(
                #         packet.n_requests, packet.sequence_no,
                #        packet.x, packet.y, packet.p))
                try:
                    self._retrieve_and_store_data(packet)
                except Exception:
                    logger.warn("problem when handling data",
                                exc_info=True)
>>>>>>> 0570fd94

    def _retrieve_and_store_data(self, packet):
        """ Following a SpinnakerRequestReadData packet, the data stored\
           during the simulation needs to be read by the host and stored in a\
           data structure, following the specifications of buffering out\
           technique

        :param packet: SpinnakerRequestReadData packet received from the\
                SpiNNaker system
        :type packet:\
                :py:class:`spinnman.messages.eieio.command_messages.spinnaker_request_read_data.SpinnakerRequestReadData`
        :rtype: None
        """
        x = packet.x
        y = packet.y
        p = packet.p

        # check packet sequence number
        pkt_seq = packet.sequence_no
        last_pkt_seq = self._received_data.last_sequence_no_for_core(x, y, p)
        next_pkt_seq = (last_pkt_seq + 1) % 256
        if pkt_seq != next_pkt_seq:

            # this sequence number is incorrect
            # re-sent last HostDataRead packet sent
            last_packet_sent = self._received_data.last_sent_packet_to_core(
                x, y, p)
            if last_packet_sent is not None:
                self._transceiver.send_sdp_message(last_packet_sent)
            else:
                raise Exception(
                    "{}, {}, {}: Something somewhere went terribly wrong - "
                    "The packet sequence numbers have gone wrong "
                    "somewhere: the packet sent from the board "
                    "has incorrect sequence number, but the host "
                    "never sent one acknowledge".format(x, y, p))
            return

        # read data from memory, store it and create data for return ACK packet
        n_requests = packet.n_requests
        new_channel = list()
        new_region_id = list()
        new_space_read = list()
        new_n_requests = 0
        for i in xrange(n_requests):
            length = packet.space_to_be_read(i)
            if length > 0:
                new_n_requests += 1
                start_address = packet.start_address(i)
                region_id = packet.region_id(i)
                channel = packet.channel(i)
<<<<<<< HEAD
                data = self._request_data(
                    transceiver=self._transceiver, placement_x=x,
                    placement_y=y, address=start_address, length=length)
=======
                # logger.debug(
                #     "Buffer receive Reading {} bytes from {}, {}: {}".format(
                #         length, x, y, hex(start_address)))
                data = self._transceiver.read_memory(
                    x, y, start_address, length)
>>>>>>> 0570fd94
                self._received_data.store_data_in_region_buffer(
                    x, y, p, region_id, data)
                new_channel.append(channel)
                new_region_id.append(region_id)
                new_space_read.append(length)

        # create return acknowledge packet with data stored
        ack_packet = HostDataRead(
            new_n_requests, pkt_seq, new_channel, new_region_id,
            new_space_read)
        ack_packet_data = ack_packet.bytestring

        # create SDP header and message
        return_message_header = SDPHeader(
            destination_port=SDP_PORTS.OUTPUT_BUFFERING_SDP_PORT.value,
            destination_cpu=p, destination_chip_x=x, destination_chip_y=y,
            flags=SDPFlag.REPLY_NOT_EXPECTED)
        return_message = SDPMessage(return_message_header, ack_packet_data)

        # storage of last packet received
        self._received_data.store_last_received_packet_from_core(
            x, y, p, packet)
        self._received_data.update_sequence_no_for_core(x, y, p, pkt_seq)

        # store last sent message and send to the appropriate core
        self._received_data.store_last_sent_packet_to_core(
            x, y, p, return_message)
        self._transceiver.send_sdp_message(return_message)

    @property
    def sender_vertices(self):
        """ The vertices which are buffered
        """
        return self._sender_vertices

    @property
    def reload_buffer_files(self):
        """ The file paths for each buffered region for each sender vertex
        """
        return self._reload_buffer_file_paths<|MERGE_RESOLUTION|>--- conflicted
+++ resolved
@@ -84,11 +84,13 @@
 
         # Store to file flag
         "_store_to_file",
-<<<<<<< HEAD
-        
+
+        # Buffering out thread pool
+        "_buffering_out_thread_pool",
+
         # the extra monitor cores which support faster data extraction
         "_extra_monitor_cores",
-        
+
         # the extra_monitor to ethernet connection map
         "_extra_monitor_cores_to_ethernet_connection_map",
 
@@ -100,11 +102,6 @@
 
         # flag for what data extraction to use
         "_uses_advanced_monitors"
-=======
-
-        # Buffering out thread pool
-        "_buffering_out_thread_pool"
->>>>>>> 0570fd94
     ]
 
     def __init__(self, placements, tags, transceiver, extra_monitor_cores,
@@ -713,16 +710,11 @@
             # now read_ptr is updated, check memory to read
             if read_ptr < write_ptr:
                 length = write_ptr - read_ptr
-<<<<<<< HEAD
+                # logger.debug("Reading {} bytes from {}, {}: {}".format(
+                #    length, placement.x, placement.y, hex(read_ptr)))
                 data = self._request_data(
                     transceiver=self._transceiver, placement_x=placement.x,
                     address=read_ptr, length=length, placement_y=placement.y)
-=======
-                # logger.debug("Reading {} bytes from {}, {}: {}".format(
-                #    length, placement.x, placement.y, hex(read_ptr)))
-                data = self._transceiver.read_memory(
-                    placement.x, placement.y, read_ptr, length)
->>>>>>> 0570fd94
                 self._received_data.flushing_data_from_region(
                     placement.x, placement.y, placement.p, recording_region_id,
                     data)
@@ -732,31 +724,21 @@
                 if length < 0:
                     raise exceptions.ConfigurationException(
                         "The amount of data to read is negative!")
-<<<<<<< HEAD
+                # logger.debug("Reading {} bytes from {}, {}: {}".format(
+                #    length, placement.x, placement.y, hex(read_ptr)))
                 data = self._request_data(
                     transceiver=self._transceiver, placement_x=placement.x,
                     address=read_ptr, length=length, placement_y=placement.y)
-=======
-                # logger.debug("Reading {} bytes from {}, {}: {}".format(
-                #    length, placement.x, placement.y, hex(read_ptr)))
-                data = self._transceiver.read_memory(
-                    placement.x, placement.y, read_ptr, length)
->>>>>>> 0570fd94
                 self._received_data.store_data_in_region_buffer(
                     placement.x, placement.y, placement.p, recording_region_id,
                     data)
                 read_ptr = start_ptr
                 length = write_ptr - read_ptr
-<<<<<<< HEAD
+                # logger.debug("Reading {} bytes from {}, {}: {}".format(
+                #    length, placement.x, placement.y, hex(read_ptr)))
                 data = self._request_data(
                     transceiver=self._transceiver, placement_x=placement.x,
                     address=read_ptr, length=length, placement_y=placement.y)
-=======
-                # logger.debug("Reading {} bytes from {}, {}: {}".format(
-                #    length, placement.x, placement.y, hex(read_ptr)))
-                data = self._transceiver.read_memory(
-                    placement.x, placement.y, read_ptr, length)
->>>>>>> 0570fd94
                 self._received_data.flushing_data_from_region(
                     placement.x, placement.y, placement.p, recording_region_id,
                     data)
@@ -764,31 +746,21 @@
             elif (read_ptr == write_ptr and
                     last_operation == BUFFERING_OPERATIONS.BUFFER_WRITE.value):
                 length = end_ptr - read_ptr
-<<<<<<< HEAD
+                # logger.debug("Reading {} bytes from {}, {}: {}".format(
+                #     length, placement.x, placement.y, hex(read_ptr)))
                 data = self._request_data(
                     transceiver=self._transceiver, placement_x=placement.x,
                     address=read_ptr, length=length, placement_y=placement.y)
-=======
-                # logger.debug("Reading {} bytes from {}, {}: {}".format(
-                #     length, placement.x, placement.y, hex(read_ptr)))
-                data = self._transceiver.read_memory(
-                    placement.x, placement.y, read_ptr, length)
->>>>>>> 0570fd94
                 self._received_data.store_data_in_region_buffer(
                     placement.x, placement.y, placement.p, recording_region_id,
                     data)
                 read_ptr = start_ptr
                 length = write_ptr - read_ptr
-<<<<<<< HEAD
+                # logger.debug("Reading {} bytes from {}, {}: {}".format(
+                #     length, placement.x, placement.y, hex(read_ptr)))
                 data = self._request_data(
                     transceiver=self._transceiver, placement_x=placement.x,
                     address=read_ptr, length=length, placement_y=placement.y)
-=======
-                # logger.debug("Reading {} bytes from {}, {}: {}".format(
-                #     length, placement.x, placement.y, hex(read_ptr)))
-                data = self._transceiver.read_memory(
-                    placement.x, placement.y, read_ptr, length)
->>>>>>> 0570fd94
                 self._received_data.flushing_data_from_region(
                     placement.x, placement.y, placement.p, recording_region_id,
                     data)
@@ -805,10 +777,8 @@
         # returns a pointer to the structure holding the data
         data = self._received_data.get_region_data_pointer(
             placement.x, placement.y, placement.p, recording_region_id)
-
-<<<<<<< HEAD
         return data
-=======
+
     def _process_buffered_in_packet(self, packet):
         with self._thread_lock_buffer_out:
             if not self._finished:
@@ -822,7 +792,6 @@
                 except Exception:
                     logger.warn("problem when handling data",
                                 exc_info=True)
->>>>>>> 0570fd94
 
     def _retrieve_and_store_data(self, packet):
         """ Following a SpinnakerRequestReadData packet, the data stored\
@@ -874,17 +843,12 @@
                 start_address = packet.start_address(i)
                 region_id = packet.region_id(i)
                 channel = packet.channel(i)
-<<<<<<< HEAD
+                # logger.debug(
+                #     "Buffer receive Reading {} bytes from {}, {}: {}".format(
+                #         length, x, y, hex(start_address)))
                 data = self._request_data(
                     transceiver=self._transceiver, placement_x=x,
                     placement_y=y, address=start_address, length=length)
-=======
-                # logger.debug(
-                #     "Buffer receive Reading {} bytes from {}, {}: {}".format(
-                #         length, x, y, hex(start_address)))
-                data = self._transceiver.read_memory(
-                    x, y, start_address, length)
->>>>>>> 0570fd94
                 self._received_data.store_data_in_region_buffer(
                     x, y, p, region_id, data)
                 new_channel.append(channel)
