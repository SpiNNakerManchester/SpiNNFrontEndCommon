<<<<<<< HEAD
# pacman imports
from spinn_machine.progress_bar import ProgressBar
=======
# spinn_machine imports
from spinn_machine.utilities.progress_bar import ProgressBar
>>>>>>> 8031e51e

# spinnman imports
from spinnman import constants
from spinnman.connections.udp_packet_connections.udp_eieio_connection import \
    UDPEIEIOConnection
from spinnman.messages.eieio.command_messages.eieio_command_message import \
    EIEIOCommandMessage
from spinnman.messages.eieio.command_messages.stop_requests import StopRequests
from spinnman.messages.eieio.command_messages.spinnaker_request_read_data \
    import SpinnakerRequestReadData
from spinnman.messages.eieio.command_messages.host_data_read \
    import HostDataRead
from spinnman.messages.sdp.sdp_header import SDPHeader
from spinnman.messages.sdp.sdp_message import SDPMessage
from spinnman.messages.sdp.sdp_flag import SDPFlag
from spinnman.messages.eieio.data_messages.eieio_32bit\
    .eieio_32bit_timed_payload_prefix_data_message\
    import EIEIO32BitTimedPayloadPrefixDataMessage
from spinnman.messages.eieio.eieio_type import EIEIOType
from spinnman.exceptions import SpinnmanInvalidPacketException
from spinnman.messages.eieio.data_messages.eieio_data_message \
    import EIEIODataMessage
from spinnman.messages.eieio.command_messages.spinnaker_request_buffers \
    import SpinnakerRequestBuffers
from spinnman.messages.eieio.command_messages.padding_request\
    import PaddingRequest
from spinnman.messages.eieio.command_messages.host_send_sequenced_data\
    import HostSendSequencedData
from spinnman.messages.eieio.command_messages.event_stop_request \
    import EventStopRequest
from spinnman.messages.eieio import create_eieio_command

# front end common imports
from spinn_front_end_common.utilities.helpful_functions import \
    locate_memory_region_for_vertex, locate_memory_region_on_core
from spinn_front_end_common.utilities import exceptions
from spinn_front_end_common.interface.buffer_management.\
    storage_objects.buffers_sent_deque import BuffersSentDeque
from spinn_front_end_common.interface.buffer_management.\
    storage_objects.buffered_receiving_data import BufferedReceivingData
from spinn_front_end_common.utilities import constants as \
    spinn_front_end_constants
from spinn_front_end_common.interface.buffer_management.storage_objects.\
    end_buffering_state import EndBufferingState

# general imports
import struct
import threading
import logging
import traceback
import os
import re


logger = logging.getLogger(__name__)

# The minimum size of any message - this is the headers plus one entry
_MIN_MESSAGE_SIZE = (EIEIO32BitTimedPayloadPrefixDataMessage
                     .get_min_packet_length())

# The number of bytes in each key to be sent
_N_BYTES_PER_KEY = EIEIOType.KEY_32_BIT.key_bytes  # @UndefinedVariable


class BufferManager(object):
    """ Manager of send buffers
    """

    def __init__(self, placements, tags, transceiver, write_reload_files,
                 application_folder_path):
        """

        :param placements: The placements of the vertices
        :type placements:\
                    :py:class:`pacman.model.placements.placements.Placements`
        :param report_states: the booleans saying what reports are needed
        :type report_states: XXXXXXXXXXX
        :param tags: The tags assigned to the vertices
        :type tags: :py:class:`pacman.model.tags.tags.Tags`
        :param transceiver: The transceiver to use for sending and receiving\
                    information
        :type transceiver: :py:class:`spinnman.transceiver.Transceiver`
        """

        self._placements = placements
        self._tags = tags
        self._transceiver = transceiver

        # params used for reload purposes
        self._write_reload_files = write_reload_files
        self._application_folder_path = application_folder_path
        self._reload_buffer_file = dict()
        self._reload_buffer_file_paths = dict()

        # Set of (ip_address, port) that are being listened to for the tags
        self._seen_tags = set()

        # Set of vertices with buffers to be sent
        self._sender_vertices = set()

        # Dictionary of sender vertex -> buffers sent
        self._sent_messages = dict()

        # storage area for received data from cores
        self._received_data = BufferedReceivingData()

        # Lock to avoid multiple messages being processed at the same time
        self._thread_lock_buffer_out = threading.Lock()
        self._thread_lock_buffer_in = threading.Lock()

        self._finished = False

    def receive_buffer_command_message(self, packet):
        """ Handle an EIEIO command message for the buffers

        :param packet: The eieio message received
        :type packet:\
                    :py:class:`spinnman.messages.eieio.command_messages.eieio_command_message.EIEIOCommandMessage`
        """
        try:
            if not self._finished:
                if isinstance(packet, SpinnakerRequestBuffers):
                    with self._thread_lock_buffer_in:
                        vertex = self._placements.get_subvertex_on_processor(
                            packet.x, packet.y, packet.p)

                        if vertex in self._sender_vertices:

                            # logger.debug(
                            #     "received send request with sequence: {1:d},"
                            #     " space available: {0:d}".format(
                            #         packet.space_available,
                            #         packet.sequence_no))

                            # noinspection PyBroadException
                            try:
                                self._send_messages(
                                    packet.space_available, vertex,
                                    packet.region_id, packet.sequence_no)
                            except Exception:
                                traceback.print_exc()
                elif isinstance(packet, SpinnakerRequestReadData):
                    with self._thread_lock_buffer_out:

                        # logger.debug(
                        #     "received {} read request(s) with sequence: {},"
                        #     " from chip ({},{}, core {}".format(
                        #         packet.n_requests, packet.sequence_no,
                        #         packet.x, packet.y, packet.p))
                        vertex = self._placements.get_subvertex_on_processor(
                            packet.x, packet.y, packet.p)
                        try:
                            self._retrieve_and_store_data(packet, vertex)
                        except Exception:
                            traceback.print_exc()
                elif isinstance(packet, EIEIOCommandMessage):
                    raise SpinnmanInvalidPacketException(
                        str(packet.__class__),
                        "The command packet is invalid for buffer management: "
                        "command id {0:d}".format(packet.eieio_header.command))
                else:
                    raise SpinnmanInvalidPacketException(
                        packet.__class__,
                        "The command packet is invalid for buffer management")
        except Exception:
            traceback.print_exc()

    def add_receiving_vertex(self, vertex):
        """ Add a partitioned vertex into the managed list for vertices\
            which require buffers to be received from them during runtime
        """
        tag = self._tags.get_ip_tags_for_vertex(vertex)[0]
        if (tag.ip_address, tag.port) not in self._seen_tags:
            logger.debug("Listening for receive packets using tag {} on"
                         " {}:{}".format(tag.tag, tag.ip_address, tag.port))
            self._seen_tags.add((tag.ip_address, tag.port))
            if self._transceiver is not None:
                self._transceiver.register_udp_listener(
                    self.receive_buffer_command_message, UDPEIEIOConnection,
                    local_port=tag.port, local_host=tag.ip_address)

    def add_sender_vertex(self, vertex):
        """ Add a partitioned vertex into the managed list for vertices
            which require buffers to be sent to them during runtime

        :param vertex: the vertex to be managed
        :type vertex:\
                    :py:class:`spinnaker.pyNN.models.abstract_models.buffer_models.abstract_sends_buffers_from_host.AbstractSendsBuffersFromHost`
        """
        self._sender_vertices.add(vertex)
        tag = self._tags.get_ip_tags_for_vertex(vertex)[0]
        if (tag.ip_address, tag.port) not in self._seen_tags:
            logger.debug("Listening for send packets using tag {} on"
                         " {}:{}".format(tag.tag, tag.ip_address, tag.port))
            self._seen_tags.add((tag.ip_address, tag.port))
            if self._transceiver is not None:
                self._transceiver.register_udp_listener(
                    self.receive_buffer_command_message, UDPEIEIOConnection,
                    local_port=tag.port, local_host=tag.ip_address)

        # if reload script is set up, store the buffers for future usage
        if self._write_reload_files:
            for region in vertex.get_regions():
                filename = "{}_{}".format(
                    re.sub("[\"':]", "_", vertex.label), region)
                file_path = os.path.join(
                    self._application_folder_path, filename)
                self._reload_buffer_file[(vertex, region)] = \
                    open(file_path, "w")
                if vertex not in self._reload_buffer_file_paths:
                    self._reload_buffer_file_paths[vertex] = dict()
                self._reload_buffer_file_paths[vertex][region] = file_path

                # If there is no transceiver, push all the output to the file
                if self._transceiver is None:
                    while vertex.is_next_timestamp(region):
                        next_timestamp = vertex.get_next_timestamp(region)
                        while vertex.is_next_key(region, next_timestamp):
                            key = vertex.get_next_key(region)
                            self._reload_buffer_file[(vertex, region)].write(
                                "{}:{}\n".format(next_timestamp, key))
                    self._reload_buffer_file[(vertex, region)].close()

    def load_initial_buffers(self):
        """ Load the initial buffers for the senders using mem writes
        """
        total_data = 0
        for vertex in self._sender_vertices:
            for region in vertex.get_regions():
                total_data += vertex.get_region_buffer_size(region)

        progress_bar = ProgressBar(
            total_data, "Loading buffers ({} bytes)".format(total_data))
        for vertex in self._sender_vertices:
            for region in vertex.get_regions():
                self._send_initial_messages(vertex, region, progress_bar)
        progress_bar.end()

    def reset(self):
        """ Resets the buffered regions to start transmitting from the\
            beginning of its expected regions and clears the buffered out data\
            files
        """
        # reset buffered out
        self._received_data = BufferedReceivingData()

        # rewind buffered in
        for vertex in self._sender_vertices:
            for region in vertex.get_regions():
                vertex.rewind(region)

    def resume(self):
        """ Resets any data structures needed before starting running again
        """
        self._received_data.resume()

    def _create_message_to_send(self, size, vertex, region):
        """ Creates a single message to send with the given boundaries.

        :param size: The number of bytes available for the whole packet
        :type size: int
        :param vertex: The vertex to get the keys from
        :type vertex:\
                    :py:class:`spynnaker.pyNN.models.abstract_models.buffer_models.abstract_sends_buffers_from_host.AbstractSendsBuffersFromHost`
        :param region: The region of the vertex to get keys from
        :type region: int
        :return: A new message, or None if no keys can be added
        :rtype: None or\
                    :py:class:`spinnman.messages.eieio.data_messages.eieio_32bit.eieio_32bit_timed_payload_prefix_data_message.EIEIO32BitTimedPayloadPrefixDataMessage`
        """

        # If there are no more messages to send, return None
        if not vertex.is_next_timestamp(region):
            return None

        # Create a new message
        next_timestamp = vertex.get_next_timestamp(region)
        message = EIEIO32BitTimedPayloadPrefixDataMessage(next_timestamp)

        # If there is no room for the message, return None
        if message.size + _N_BYTES_PER_KEY > size:
            return None

        # Add keys up to the limit
        bytes_to_go = size - message.size
        while (bytes_to_go >= _N_BYTES_PER_KEY and
                vertex.is_next_key(region, next_timestamp)):

            key = vertex.get_next_key(region)
            message.add_key(key)
            bytes_to_go -= _N_BYTES_PER_KEY

            if self._write_reload_files:
                self._reload_buffer_file[(vertex, region)].write(
                    "{}:{}\n".format(next_timestamp, key))
        return message

    def _send_initial_messages(self, vertex, region, progress_bar):
        """ Send the initial set of messages

        :param vertex: The vertex to get the keys from
        :type vertex:\
                    :py:class:`spynnaker.pyNN.models.abstract_models.buffer_models.abstract_sends_buffers_from_host.AbstractSendsBuffersFromHost`
        :param region: The region to get the keys from
        :type region: int
        :return: A list of messages
        :rtype: list of\
                    :py:class:`spinnman.messages.eieio.data_messages.eieio_32bit.eieio_32bit_timed_payload_prefix_data_message.EIEIO32BitTimedPayloadPrefixDataMessage`
        """

        # Get the vertex load details
        # region_base_address = self._locate_region_address(region, vertex)
        region_base_address = locate_memory_region_for_vertex(
            self._placements, vertex, region, self._transceiver)
        placement = self._placements.get_placement_of_subvertex(vertex)

        # Add packets until out of space
        sent_message = False
        bytes_to_go = vertex.get_region_buffer_size(region)
        if bytes_to_go % 2 != 0:
            raise exceptions.SpinnFrontEndException(
                "The buffer region of {} must be divisible by 2".format(
                    vertex))
        all_data = ""
        if vertex.is_empty(region):
            sent_message = True
        else:
            min_size_of_packet = \
                EIEIO32BitTimedPayloadPrefixDataMessage.get_min_packet_length()
            while (vertex.is_next_timestamp(region) and
                    bytes_to_go > min_size_of_packet):
                space_available = min(bytes_to_go, 280)
                next_message = self._create_message_to_send(
                    space_available, vertex, region)
                if next_message is None:
                    break

                # Write the message to the memory
                data = next_message.bytestring
                all_data += data
                sent_message = True

                # Update the positions
                bytes_to_go -= len(data)
                progress_bar.update(len(data))

        if not sent_message:
            raise exceptions.BufferableRegionTooSmall(
                "The buffer size {} is too small for any data to be added for"
                " region {} of vertex {}".format(bytes_to_go, region, vertex))

        # If there are no more messages and there is space, add a stop request
        if (not vertex.is_next_timestamp(region) and
                bytes_to_go >= EventStopRequest.get_min_packet_length()):
            data = EventStopRequest().bytestring
            # logger.debug(
            #    "Writing stop message of {} bytes to {} on {}, {}, {}".format(
            #         len(data), hex(region_base_address),
            #         placement.x, placement.y, placement.p))
            all_data += data
            bytes_to_go -= len(data)
            progress_bar.update(len(data))
            self._sent_messages[vertex] = BuffersSentDeque(
                region, sent_stop_message=True)

        # If there is any space left, add padding
        if bytes_to_go > 0:
            padding_packet = PaddingRequest()
            n_packets = bytes_to_go / padding_packet.get_min_packet_length()
            data = padding_packet.bytestring
            data *= n_packets
            all_data += data

        # Do the writing all at once for efficiency
        self._transceiver.write_memory(
            placement.x, placement.y, region_base_address, all_data)

    def _send_messages(self, size, vertex, region, sequence_no):
        """ Send a set of messages
        """

        # Get the sent messages for the vertex
        if vertex not in self._sent_messages:
            self._sent_messages[vertex] = BuffersSentDeque(region)
        sent_messages = self._sent_messages[vertex]

        # If the sequence number is outside the window, return no messages
        if not sent_messages.update_last_received_sequence_number(sequence_no):
            return list()

        # Remote the existing packets from the size available
        bytes_to_go = size
        for message in sent_messages.messages:
            if isinstance(message.eieio_data_message, EIEIODataMessage):
                bytes_to_go -= message.eieio_data_message.size
            else:
                bytes_to_go -= (message.eieio_data_message
                                .get_min_packet_length())

        # Add messages up to the limits
        while (vertex.is_next_timestamp(region) and
                not sent_messages.is_full and bytes_to_go > 0):

            space_available = min(
                bytes_to_go,
                constants.UDP_MESSAGE_MAX_SIZE -
                HostSendSequencedData.get_min_packet_length())
            # logger.debug(
            #     "Bytes to go {}, space available {}".format(
            #         bytes_to_go, space_available))
            next_message = self._create_message_to_send(
                space_available, vertex, region)
            if next_message is None:
                break
            sent_messages.add_message_to_send(next_message)
            bytes_to_go -= next_message.size
            # logger.debug("Adding additional buffer of {} bytes".format(
            #     next_message.size))

        # If the vertex is empty, send the stop messages if there is space
        if (not sent_messages.is_full and
                not vertex.is_next_timestamp(region) and
                bytes_to_go >= EventStopRequest.get_min_packet_length()):
            sent_messages.send_stop_message()

        # If there are no more messages, turn off requests for more messages
        if not vertex.is_next_timestamp(region) and sent_messages.is_empty():
            # logger.debug("Sending stop")
            self._send_request(vertex, StopRequests())

        # Send the messages
        for message in sent_messages.messages:
            # logger.debug("Sending message with sequence {}".format(
            #     message.sequence_no))
            self._send_request(vertex, message)

    def _send_request(self, vertex, message):
        """ Sends a request

        :param vertex: The vertex to send to
        :param message: The message to send
        """

        placement = self._placements.get_placement_of_subvertex(vertex)
        sdp_header = SDPHeader(
            destination_chip_x=placement.x, destination_chip_y=placement.y,
            destination_cpu=placement.p, flags=SDPFlag.REPLY_NOT_EXPECTED,
            destination_port=spinn_front_end_constants.SDP_PORTS.
            INPUT_BUFFERING_SDP_PORT.value)
        sdp_message = SDPMessage(sdp_header, message.bytestring)
        self._transceiver.send_sdp_message(sdp_message)

    def stop(self):
        """ Indicates that the simulation has finished, so no further\
            outstanding requests need to be processed
        """
        with self._thread_lock_buffer_in:
            with self._thread_lock_buffer_out:
                self._finished = True
        if self._write_reload_files:
            for buffer_file in self._reload_buffer_file.itervalues():
                buffer_file.close()

    def get_data_for_vertex(self, x, y, p, region_to_read, state_region):
        """ Get a pointer to the data container for all the data retrieved\
            during the simulation from a specific region area of a core

        :param x: x coordinate of the chip
        :type x: int
        :param y: y coordinate of the chip
        :type y: int
        :param p: processor on the specified chip
        :type p: int
        :param region_to_read: desired data region
        :type region_to_read: int
        :param state_region: final state storage region
        :type state_region: int
        :return: pointer to a class which inherits from\
                AbstractBufferedDataStorage
        :rtype:\
                py:class:`spinn_front_end_common.interface.buffer_management.buffer_models.abstract_buffered_data_storage.AbstractBufferedDataStorage`
        """
        # flush data here
        if not self._received_data.is_data_from_region_flushed(
                x, y, p, region_to_read):
            if not self._received_data.is_end_buffering_state_recovered(
                    x, y, p):

                # Get the App Data for the core
                state_region_base_address = \
                    locate_memory_region_on_core(
                        x, y, p, state_region, self._transceiver)

                # retrieve channel state memory area
                raw_number_of_channels = self._transceiver.read_memory(
                    x, y, state_region_base_address, 4)
                number_of_channels = struct.unpack(
                    "<I", str(raw_number_of_channels))[0]
                channel_state_data = str(self._transceiver.read_memory(
                    x, y, state_region_base_address,
                    EndBufferingState.size_of_region(number_of_channels)))
                end_buffering_state = EndBufferingState.create_from_bytearray(
                    channel_state_data)
                self._received_data.store_end_buffering_state(
                    x, y, p, end_buffering_state)
            else:
                end_buffering_state = self._received_data.\
                    get_end_buffering_state(x, y, p)

            end_state = end_buffering_state.get_state_for_region(
                region_to_read)
            start_ptr = end_state.start_address
            write_ptr = end_state.current_write
            end_ptr = end_state.end_address
            read_ptr = end_state.current_read

            # current read needs to be adjusted in case the last portion of the
            # memory has already been read, but the HostDataRead packet has not
            # been processed by the chip before simulation finished
            # This situation is identified by the sequence number of the last
            # packet sent to this core and the core internal state of the
            # output buffering finite state machine
            seq_no_last_ack_packet = \
                self._received_data.last_sequence_no_for_core(x, y, p)
            seq_no_internal_fsm = end_buffering_state.buffering_out_fsm_state
            if seq_no_internal_fsm == seq_no_last_ack_packet:

                # if the last ACK packet has not been processed on the chip,
                # process it now
                last_sent_ack_sdp_packet = \
                    self._received_data.last_sent_packet_to_core(x, y, p)
                last_sent_ack_packet = create_eieio_command.\
                    read_eieio_command_message(
                        last_sent_ack_sdp_packet.data, 0)
                if not isinstance(last_sent_ack_packet, HostDataRead):
                    raise Exception(
                        "Something somewhere went terribly wrong - "
                        "I was looking for a HostDataRead packet, "
                        "while I got {0:s}".format(last_sent_ack_packet))
                for i in xrange(last_sent_ack_packet.n_requests):
                    if (region_to_read == last_sent_ack_packet.region_id(i) and
                            not end_state.is_state_updated):
                        read_ptr += last_sent_ack_packet.space_read(i)
                        if (read_ptr == write_ptr or
                                (read_ptr == end_ptr and
                                 write_ptr == start_ptr)):
                            end_state.update_last_operation(
                                spinn_front_end_constants.BUFFERING_OPERATIONS.
                                BUFFER_READ.value)
                        if read_ptr == end_ptr:
                            read_ptr = start_ptr
                        elif read_ptr > end_ptr:
                            raise Exception(
                                "Something somewhere went terribly wrong - "
                                "I was reading beyond the region area some "
                                "unknown data".format(
                                    last_sent_ack_packet))
                end_state.update_read_pointer(read_ptr)
                end_state.set_update_completed()

            # now state is updated, read back values for read pointer and
            # last operation performed
            last_operation = end_state.last_buffer_operation
            read_ptr = end_state.current_read

            # now read_ptr is updated, check memory to read
            if read_ptr < write_ptr:
                length = write_ptr - read_ptr
                data = self._transceiver.read_memory(x, y, read_ptr, length)
                self._received_data.flushing_data_from_region(
                    x, y, p, region_to_read, data)

            elif read_ptr > write_ptr:
                length = end_ptr - read_ptr
                data = self._transceiver.read_memory(x, y, read_ptr, length)
                self._received_data.store_data_in_region_buffer(
                    x, y, p, region_to_read, data)
                read_ptr = start_ptr
                length = write_ptr - read_ptr
                data = self._transceiver.read_memory(x, y, read_ptr, length)
                self._received_data.flushing_data_from_region(
                    x, y, p, region_to_read, data)

            elif (read_ptr == write_ptr and
                    last_operation == spinn_front_end_constants.
                    BUFFERING_OPERATIONS.BUFFER_WRITE.value):
                length = end_ptr - read_ptr
                data = self._transceiver.read_memory(x, y, read_ptr, length)
                self._received_data.store_data_in_region_buffer(
                    x, y, p, region_to_read, data)
                read_ptr = start_ptr
                length = write_ptr - read_ptr
                data = self._transceiver.read_memory(x, y, read_ptr, length)
                self._received_data.flushing_data_from_region(
                    x, y, p, region_to_read, data)

            elif (read_ptr == write_ptr and
                    last_operation == spinn_front_end_constants.
                    BUFFERING_OPERATIONS.BUFFER_READ.value):
                data = bytearray()
                self._received_data.flushing_data_from_region(
                    x, y, p, region_to_read, data)

        # data flush has been completed - return appropriate data
        # the two returns can be exchanged - one returns data and the other
        # returns a pointer to the structure holding the data
        return self._received_data.get_region_data_pointer(
            x, y, p, region_to_read)

    def _retrieve_and_store_data(self, packet, vertex):
        """ Following a SpinnakerRequestReadData packet, the data stored\
           during the simulation needs to be read by the host and stored in a\
           data structure, following the specifications of buffering out\
           technique

        :param packet: SpinnakerRequestReadData packet received from the\
                SpiNNaker system
        :type packet:\
                :py:class:`spinnman.messages.eieio.command_messages.spinnaker_request_read_data.SpinnakerRequestReadData`
        :param vertex: Vertex associated with the read request
        :type vertex:\
                :py:class:`pacman.model.subgraph.subvertex.PartitionedVertex`
        :return: None
        """
        x = packet.x
        y = packet.y
        p = packet.p

        # check packet sequence number
        pkt_seq = packet.sequence_no
        last_pkt_seq = self._received_data.last_sequence_no_for_core(x, y, p)
        next_pkt_seq = (last_pkt_seq + 1) % 256
        if pkt_seq != next_pkt_seq:

            # this sequence number is incorrect
            # re-sent last HostDataRead packet sent
            last_packet_sent = self._received_data.last_sent_packet_to_core(
                x, y, p)
            if last_packet_sent is not None:
                self._transceiver.send_sdp_message(last_packet_sent)
            else:
                raise Exception("Something somewhere went terribly wrong - "
                                "The packet sequence numbers have gone wrong "
                                "somewhere: the packet sent from the board "
                                "has incorrect sequence number, but the host "
                                "never sent one acknowledge - how is this "
                                "possible?")
            return

        # read data from memory, store it and create data for return ACK packet
        n_requests = packet.n_requests
        new_channel = list()
        new_region_id = list()
        new_space_read = list()
        new_n_requests = 0
        for i in xrange(n_requests):
            length = packet.space_to_be_read(i)
            if length > 0:
                new_n_requests += 1
                start_address = packet.start_address(i)
                region_id = packet.region_id(i)
                channel = packet.channel(i)
                data = self._transceiver.read_memory(
                    x, y, start_address, length)
                self._received_data.store_data_in_region_buffer(
                    x, y, p, region_id, data)
                new_channel.append(channel)
                new_region_id.append(region_id)
                new_space_read.append(length)

        # create return acknowledge packet with data stored
        ack_packet = HostDataRead(
            new_n_requests, pkt_seq, new_channel, new_region_id,
            new_space_read)
        ack_packet_data = ack_packet.bytestring

        # create SDP header and message
        return_message_header = SDPHeader(
            destination_port=spinn_front_end_constants.SDP_PORTS.
            OUTPUT_BUFFERING_SDP_PORT.value,
            destination_cpu=p, destination_chip_x=x, destination_chip_y=y,
            flags=SDPFlag.REPLY_NOT_EXPECTED)
        return_message = SDPMessage(return_message_header, ack_packet_data)

        # storage of last packet received
        self._received_data.store_last_received_packet_from_core(
            x, y, p, packet)
        self._received_data.update_sequence_no_for_core(x, y, p, pkt_seq)

        # store last sent message and send to the appropriate core
        self._received_data.store_last_sent_packet_to_core(
            x, y, p, return_message)
        self._transceiver.send_sdp_message(return_message)

    @property
    def sender_vertices(self):
        """ The vertices which are buffered
        :return:
        """
        return self._sender_vertices

    @property
    def reload_buffer_files(self):
        """ The file paths for each buffered region for each sender vertex
        :return:
        """
        return self._reload_buffer_file_paths<|MERGE_RESOLUTION|>--- conflicted
+++ resolved
@@ -1,10 +1,5 @@
-<<<<<<< HEAD
-# pacman imports
-from spinn_machine.progress_bar import ProgressBar
-=======
 # spinn_machine imports
 from spinn_machine.utilities.progress_bar import ProgressBar
->>>>>>> 8031e51e
 
 # spinnman imports
 from spinnman import constants
