# pacman imports
from pacman.model.constraints.tag_allocator_constraints.\
    tag_allocator_require_iptag_constraint import \
    TagAllocatorRequireIptagConstraint

# front end common imports
from spinn_front_end_common.interface.buffer_management.buffer_models\
    .abstract_receive_buffers_to_host import AbstractReceiveBuffersToHost
from spinn_front_end_common.interface.buffer_management.storage_objects\
    .end_buffering_state import EndBufferingState
from spinn_front_end_common.utilities import exceptions

# general imports
from abc import abstractmethod
import sys
import math


class ReceiveBuffersToHostBasicImpl(AbstractReceiveBuffersToHost):
    """ This class stores the information required to activate the buffering \
        output functionality for a vertex
    """
    def __init__(self, extra_static_sdram_requirement):
        """
        :return: None
        :rtype: None
        """
        self._buffering_output = False
        self._buffering_ip_address = None
        self._buffering_port = None
<<<<<<< HEAD
        self._extra_static_sdram_requirement = extra_static_sdram_requirement
=======
        self._minimum_sdram_for_buffering = 0
        self._buffered_sdram_per_timestep = 0
>>>>>>> 90447d32

    def buffering_output(self):
        """ True if the output buffering mechanism is activated

        :return: Boolean indicating whether the output buffering mechanism\
                is activated
        :rtype: bool
        """
        return self._buffering_output

    def activate_buffering_output(
<<<<<<< HEAD
            self, buffering_ip_address, buffering_port, board_address=None,
            notification_tag=None):
=======
            self, buffering_ip_address=None, buffering_port=None,
            board_address=None, notification_tag=None,
            minimum_sdram_for_buffering=0, buffered_sdram_per_timestep=0):
>>>>>>> 90447d32
        """ Activates the output buffering mechanism

        :param buffering_ip_address: IP address of the host which supports\
                the buffering output functionality
        :type buffering_ip_address: string
        :param buffering_port: UDP port of the host which supports\
                the buffering output functionality
        :type buffering_port: int

        :return: None
        :rtype: None
        """
        if (not self._buffering_output and buffering_ip_address is not None and
                buffering_port is not None):
            self._buffering_output = True
            notification_strip_sdp = True
            self.add_constraint(
                TagAllocatorRequireIptagConstraint(
                    buffering_ip_address, buffering_port,
                    notification_strip_sdp, board_address, notification_tag))
            self._buffering_ip_address = buffering_ip_address
            self._buffering_port = buffering_port
        self._minimum_sdram_for_buffering = minimum_sdram_for_buffering
        self._buffered_sdram_per_timestep = buffered_sdram_per_timestep

    @staticmethod
    def get_buffer_state_region_size(n_buffered_regions):
        """ Get the size of the buffer state region for the given number of\
            buffered regions
        """
        return EndBufferingState.size_of_region(n_buffered_regions)

    @staticmethod
    def get_recording_data_size(n_buffered_regions):
        """ Get the size of the recording data for the given number of\
            buffered regions
        """
        return 12 + (n_buffered_regions * 4)

    def reserve_buffer_regions(
            self, spec, state_region, buffer_regions, region_sizes):
        """ Reserves the region for recording and the region for storing the\
            end state of the buffering

        :param spec: The data specification to reserve the region in
        :param state_region: The id of the region to use as the end state\
                region
        :param buffer_regions: The regions ids to reserve for buffering
        :param region_sizes: The sizes of the regions to reserve
        """
        if len(buffer_regions) != len(region_sizes):
            raise exceptions.ConfigurationException(
                "The number of buffer regions must match the number of"
                " regions sizes")
        for (buffer_region, region_size) in zip(
                buffer_regions, region_sizes):
            if region_size > 0:
                spec.reserve_memory_region(
                    region=buffer_region, size=region_size,
                    label="RECORDING_REGION_{}".format(buffer_region),
                    empty=True)
        spec.reserve_memory_region(
            region=state_region,
            size=EndBufferingState.size_of_region(len(buffer_regions)),
            label='BUFFERED_OUT_STATE', empty=True)

    def get_tag(self, ip_tags):
        """ Finds the tag for buffering from the set of tags presented

        :param ip_tags: A list of ip tags in which to find the tag
        """
        for tag in ip_tags:
            if (tag.ip_address == self._buffering_ip_address and
                    tag.port == self._buffering_port):
                return tag
        return None

    def write_recording_data(
            self, spec, ip_tags, region_sizes, buffer_size_before_receive,
            time_between_requests=0):
        """ Writes the recording data to the data specification

        :param spec: The data specification to write to
        :param ip_tags: The list of tags assigned to the partitioned vertex
        :param region_sizes: An ordered list of the sizes of the regions in\
                which buffered recording will take place
        :param buffer_size_before_receive: The amount of data that can be\
                stored in the buffer before a message is sent requesting the\
                data be read
        :param time_between_requests: The amount of time between requests for\
                more data
        """
        if self._buffering_output:

            # If buffering is enabled, write the tag for buffering
            ip_tag = self.get_tag(ip_tags)
            if ip_tag is None:
                raise Exception(
                    "No tag for output buffering was assigned to this vertex")
            spec.write_value(data=ip_tag.tag)
        else:
            spec.write_value(data=0)
        spec.write_value(data=buffer_size_before_receive)
        spec.write_value(data=time_between_requests)
        for region_size in region_sizes:
            spec.write_value(data=region_size)

    @abstractmethod
    def add_constraint(self, constraint):
        pass

<<<<<<< HEAD
    def is_receives_buffers_to_host(self):
        return True

    def extra_static_sdram_requirement(self):
        return self._extra_static_sdram_requirement
=======
    def get_minimum_buffer_sdram_usage(self):
        return self._minimum_sdram_for_buffering

    def get_n_timesteps_in_buffer_space(self, buffer_space):
        if self._buffered_sdram_per_timestep == 0:
            return sys.maxint
        return int(math.floor(
            buffer_space / self._buffered_sdram_per_timestep))
>>>>>>> 90447d32
<|MERGE_RESOLUTION|>--- conflicted
+++ resolved
@@ -20,7 +20,7 @@
     """ This class stores the information required to activate the buffering \
         output functionality for a vertex
     """
-    def __init__(self, extra_static_sdram_requirement):
+    def __init__(self):
         """
         :return: None
         :rtype: None
@@ -28,12 +28,8 @@
         self._buffering_output = False
         self._buffering_ip_address = None
         self._buffering_port = None
-<<<<<<< HEAD
-        self._extra_static_sdram_requirement = extra_static_sdram_requirement
-=======
         self._minimum_sdram_for_buffering = 0
         self._buffered_sdram_per_timestep = 0
->>>>>>> 90447d32
 
     def buffering_output(self):
         """ True if the output buffering mechanism is activated
@@ -45,14 +41,9 @@
         return self._buffering_output
 
     def activate_buffering_output(
-<<<<<<< HEAD
-            self, buffering_ip_address, buffering_port, board_address=None,
-            notification_tag=None):
-=======
             self, buffering_ip_address=None, buffering_port=None,
             board_address=None, notification_tag=None,
             minimum_sdram_for_buffering=0, buffered_sdram_per_timestep=0):
->>>>>>> 90447d32
         """ Activates the output buffering mechanism
 
         :param buffering_ip_address: IP address of the host which supports\
@@ -164,13 +155,6 @@
     def add_constraint(self, constraint):
         pass
 
-<<<<<<< HEAD
-    def is_receives_buffers_to_host(self):
-        return True
-
-    def extra_static_sdram_requirement(self):
-        return self._extra_static_sdram_requirement
-=======
     def get_minimum_buffer_sdram_usage(self):
         return self._minimum_sdram_for_buffering
 
@@ -178,5 +162,4 @@
         if self._buffered_sdram_per_timestep == 0:
             return sys.maxint
         return int(math.floor(
-            buffer_space / self._buffered_sdram_per_timestep))
->>>>>>> 90447d32
+            buffer_space / self._buffered_sdram_per_timestep))