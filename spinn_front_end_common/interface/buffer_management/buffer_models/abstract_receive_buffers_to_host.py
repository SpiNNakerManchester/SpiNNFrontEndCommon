--- conflicted
+++ resolved
@@ -27,11 +27,7 @@
 
     @abstractmethod
     def get_recorded_region_ids(self):
-<<<<<<< HEAD
-        """ Get the recording region IDs that have been recorded using \
-=======
         """ Get the recording region IDs that have been recorded using
->>>>>>> 41da475d
         buffering
 
         :return: The region numbers that have active recording
