from abc import ABCMeta
from abc import abstractmethod
from six import add_metaclass


@add_metaclass(ABCMeta)
class AbstractReceiveBuffersToHost(object):
    """ Indicates that this object can receive buffers
    """

    @abstractmethod
    def buffering_output(self):
        """ True if the output buffering mechanism is activated

        :return: Boolean indicating whether the output buffering mechanism\
                is activated
        :rtype: bool
        """
<<<<<<< HEAD
        return self._buffering_output

    def activate_buffering_output(
            self, buffering_ip_address, buffering_port, board_address=None,
            notification_tag=None):
        """ Activates the output buffering mechanism

        :param buffering_ip_address: IP address of the host which supports\
                the buffering output functionality
        :type buffering_ip_address: string
        :param buffering_port: UDP port of the host which supports\
                the buffering output functionality
        :type buffering_port: int
        :param notification_tag: ?????????
        :type notification_tag: ????????????

        :return: None
        :rtype: None
        """
        if not self._buffering_output:
            self._buffering_output = True

            notification_strip_sdp = True

            self.add_constraint(
                TagAllocatorRequireIptagConstraint(
                    buffering_ip_address, buffering_port,
                    notification_strip_sdp, board_address, notification_tag))

            self._buffering_ip_address = buffering_ip_address
            self._buffering_port = buffering_port

    @staticmethod
    def get_buffer_state_region_size(n_buffered_regions):
        """ Get the size of the buffer state region for the given number of\
            buffered regions
        """
        return EndBufferingState.size_of_region(n_buffered_regions)

    @staticmethod
    def get_recording_data_size(n_buffered_regions):
        """ Get the size of the recording data for the given number of\
            buffered regions
        """
        return 12 + (n_buffered_regions * 4)

    def reserve_buffer_regions(
            self, spec, state_region, buffer_regions, region_sizes):
        """ Reserves the region for recording and the region for storing the\
            end state of the buffering

        :param spec: The data specification to reserve the region in
        :param state_region: The id of the region to use as the end state\
                region
        :param buffer_regions: The regions ids to reserve for buffering
        :param region_sizes: The sizes of the regions to reserve
        """
        if len(buffer_regions) != len(region_sizes):
            raise exceptions.ConfigurationException(
                "The number of buffer regions must match the number of"
                " regions sizes")
        if self._buffering_output:
            for (buffer_region, region_size) in zip(
                    buffer_regions, region_sizes):
                if region_size > 0:
                    spec.reserve_memory_region(
                        region=buffer_region, size=region_size,
                        label="RECORDING_REGION_{}".format(buffer_region),
                        empty=True)
            spec.reserve_memory_region(
                region=state_region,
                size=EndBufferingState.size_of_region(len(buffer_regions)),
                label='BUFFERED_OUT_STATE', empty=True)

    @staticmethod
    def get_number_of_mallocs_used_by_receive_buffer_dsg(
            buffer_regions, region_sizes, buffering_output):
        """
        helper method for deudcing how much sdram needed for the data regions
        :param buffer_regions: The regions ids to reserve for buffering
        :param region_sizes: The sizes of the regions to reserve
        :param buffering_output: bool stating if we're buffering output
        :return: number of amllocs expected from this component
        """
        mallocs = 0
        if len(buffer_regions) != len(region_sizes):
            raise exceptions.ConfigurationException(
                "The number of buffer regions must match the number of"
                " regions sizes")
        if buffering_output:
            for (buffer_region, region_size) in zip(
                    buffer_regions, region_sizes):
                if region_size > 0:
                    mallocs += 1
            mallocs += 1
        return mallocs

    def get_tag(self, ip_tags):
        """ Finds the tag for buffering from the set of tags presented

        :param ip_tags: A list of ip tags in which to find the tag
        """
        for tag in ip_tags:
            if (tag.ip_address == self._buffering_ip_address and
                    tag.port == self._buffering_port):
                return tag
        return None

    def write_recording_data(
            self, spec, ip_tags, region_sizes, buffer_size_before_receive,
            time_between_requests=0):
        """ Writes the recording data to the data specification

        :param spec: The data specification to write to
        :param ip_tags: The list of tags assigned to the partitioned vertex
        :param region_sizes: An ordered list of the sizes of the regions in\
                which buffered recording will take place
        :param buffer_size_before_receive: The amount of data that can be\
                stored in the buffer before a message is sent requesting the\
                data be read
        :param time_between_requests: The amount of time between requests for\
                more data
        """
        if self._buffering_output:

            # If buffering is enabled, write the tag for buffering
            ip_tag = self.get_tag(ip_tags)
            if ip_tag is None:
                raise Exception(
                    "No tag for output buffering was assigned to this vertex")
            spec.write_value(data=ip_tag.tag)
        else:
            spec.write_value(data=0)
        spec.write_value(data=buffer_size_before_receive)
        spec.write_value(data=time_between_requests)
        for region_size in region_sizes:
            spec.write_value(data=region_size)

    @property
    def buffer_manager(self):
        return self._buffer_manager

    @buffer_manager.setter
    def buffer_manager(self, buffer_manager):
        self._buffer_manager = buffer_manager
=======
>>>>>>> ae3a0e88

    @abstractmethod
    def is_receives_buffers_to_host(self):
        pass<|MERGE_RESOLUTION|>--- conflicted
+++ resolved
@@ -16,154 +16,6 @@
                 is activated
         :rtype: bool
         """
-<<<<<<< HEAD
-        return self._buffering_output
-
-    def activate_buffering_output(
-            self, buffering_ip_address, buffering_port, board_address=None,
-            notification_tag=None):
-        """ Activates the output buffering mechanism
-
-        :param buffering_ip_address: IP address of the host which supports\
-                the buffering output functionality
-        :type buffering_ip_address: string
-        :param buffering_port: UDP port of the host which supports\
-                the buffering output functionality
-        :type buffering_port: int
-        :param notification_tag: ?????????
-        :type notification_tag: ????????????
-
-        :return: None
-        :rtype: None
-        """
-        if not self._buffering_output:
-            self._buffering_output = True
-
-            notification_strip_sdp = True
-
-            self.add_constraint(
-                TagAllocatorRequireIptagConstraint(
-                    buffering_ip_address, buffering_port,
-                    notification_strip_sdp, board_address, notification_tag))
-
-            self._buffering_ip_address = buffering_ip_address
-            self._buffering_port = buffering_port
-
-    @staticmethod
-    def get_buffer_state_region_size(n_buffered_regions):
-        """ Get the size of the buffer state region for the given number of\
-            buffered regions
-        """
-        return EndBufferingState.size_of_region(n_buffered_regions)
-
-    @staticmethod
-    def get_recording_data_size(n_buffered_regions):
-        """ Get the size of the recording data for the given number of\
-            buffered regions
-        """
-        return 12 + (n_buffered_regions * 4)
-
-    def reserve_buffer_regions(
-            self, spec, state_region, buffer_regions, region_sizes):
-        """ Reserves the region for recording and the region for storing the\
-            end state of the buffering
-
-        :param spec: The data specification to reserve the region in
-        :param state_region: The id of the region to use as the end state\
-                region
-        :param buffer_regions: The regions ids to reserve for buffering
-        :param region_sizes: The sizes of the regions to reserve
-        """
-        if len(buffer_regions) != len(region_sizes):
-            raise exceptions.ConfigurationException(
-                "The number of buffer regions must match the number of"
-                " regions sizes")
-        if self._buffering_output:
-            for (buffer_region, region_size) in zip(
-                    buffer_regions, region_sizes):
-                if region_size > 0:
-                    spec.reserve_memory_region(
-                        region=buffer_region, size=region_size,
-                        label="RECORDING_REGION_{}".format(buffer_region),
-                        empty=True)
-            spec.reserve_memory_region(
-                region=state_region,
-                size=EndBufferingState.size_of_region(len(buffer_regions)),
-                label='BUFFERED_OUT_STATE', empty=True)
-
-    @staticmethod
-    def get_number_of_mallocs_used_by_receive_buffer_dsg(
-            buffer_regions, region_sizes, buffering_output):
-        """
-        helper method for deudcing how much sdram needed for the data regions
-        :param buffer_regions: The regions ids to reserve for buffering
-        :param region_sizes: The sizes of the regions to reserve
-        :param buffering_output: bool stating if we're buffering output
-        :return: number of amllocs expected from this component
-        """
-        mallocs = 0
-        if len(buffer_regions) != len(region_sizes):
-            raise exceptions.ConfigurationException(
-                "The number of buffer regions must match the number of"
-                " regions sizes")
-        if buffering_output:
-            for (buffer_region, region_size) in zip(
-                    buffer_regions, region_sizes):
-                if region_size > 0:
-                    mallocs += 1
-            mallocs += 1
-        return mallocs
-
-    def get_tag(self, ip_tags):
-        """ Finds the tag for buffering from the set of tags presented
-
-        :param ip_tags: A list of ip tags in which to find the tag
-        """
-        for tag in ip_tags:
-            if (tag.ip_address == self._buffering_ip_address and
-                    tag.port == self._buffering_port):
-                return tag
-        return None
-
-    def write_recording_data(
-            self, spec, ip_tags, region_sizes, buffer_size_before_receive,
-            time_between_requests=0):
-        """ Writes the recording data to the data specification
-
-        :param spec: The data specification to write to
-        :param ip_tags: The list of tags assigned to the partitioned vertex
-        :param region_sizes: An ordered list of the sizes of the regions in\
-                which buffered recording will take place
-        :param buffer_size_before_receive: The amount of data that can be\
-                stored in the buffer before a message is sent requesting the\
-                data be read
-        :param time_between_requests: The amount of time between requests for\
-                more data
-        """
-        if self._buffering_output:
-
-            # If buffering is enabled, write the tag for buffering
-            ip_tag = self.get_tag(ip_tags)
-            if ip_tag is None:
-                raise Exception(
-                    "No tag for output buffering was assigned to this vertex")
-            spec.write_value(data=ip_tag.tag)
-        else:
-            spec.write_value(data=0)
-        spec.write_value(data=buffer_size_before_receive)
-        spec.write_value(data=time_between_requests)
-        for region_size in region_sizes:
-            spec.write_value(data=region_size)
-
-    @property
-    def buffer_manager(self):
-        return self._buffer_manager
-
-    @buffer_manager.setter
-    def buffer_manager(self, buffer_manager):
-        self._buffer_manager = buffer_manager
-=======
->>>>>>> ae3a0e88
 
     @abstractmethod
     def is_receives_buffers_to_host(self):
