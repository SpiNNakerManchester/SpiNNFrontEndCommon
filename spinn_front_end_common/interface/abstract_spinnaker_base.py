# Copyright (c) 2017-2019 The University of Manchester
#
# This program is free software: you can redistribute it and/or modify
# it under the terms of the GNU General Public License as published by
# the Free Software Foundation, either version 3 of the License, or
# (at your option) any later version.
#
# This program is distributed in the hope that it will be useful,
# but WITHOUT ANY WARRANTY; without even the implied warranty of
# MERCHANTABILITY or FITNESS FOR A PARTICULAR PURPOSE.  See the
# GNU General Public License for more details.
#
# You should have received a copy of the GNU General Public License
# along with this program.  If not, see <http://www.gnu.org/licenses/>.

"""
main interface for the SpiNNaker tools
"""
from collections import defaultdict
import logging
import math
import signal
import sys
import threading
from threading import Condition
from numpy import __version__ as numpy_version

from spinn_utilities import __version__ as spinn_utils_version
from spinn_utilities.config_holder import (
    get_config_bool, get_config_int, get_config_str, set_config)
from spinn_utilities.log import FormatAdapter
from spinn_utilities.timer import Timer

from spinn_machine import __version__ as spinn_machine_version
from spinn_machine import CoreSubsets

from spinnman import __version__ as spinnman_version
from spinnman.exceptions import SpiNNManCoresNotInStateException
from spinnman.messages.scp.enums.signal import Signal
from spinnman.model.cpu_infos import CPUInfos
from spinnman.model.enums.cpu_state import CPUState

from data_specification import __version__ as data_spec_version

from spalloc import __version__ as spalloc_version

from pacman import __version__ as pacman_version
from pacman.executor.injection_decorator import (
    clear_injectables, provide_injectables)
from pacman.model.graphs.application import (
    ApplicationGraph, ApplicationGraphView, ApplicationEdge, ApplicationVertex)
from pacman.model.graphs.machine import (
    MachineGraph, MachineGraphView, MachineVertex)
from pacman.model.partitioner_splitters.splitter_reset import splitter_reset
from pacman.model.placements import Placements
from pacman.model.resources import (
    ConstantSDRAM, PreAllocatedResourceContainer)
from pacman.operations.chip_id_allocator_algorithms import (
    malloc_based_chip_id_allocator)
from pacman.operations.fixed_route_router import fixed_route_router
from pacman.operations.partition_algorithms import splitter_partitioner
from pacman.operations.placer_algorithms import (
    connective_based_placer, one_to_one_placer, radial_placer, spreader_placer)
from pacman.operations.router_algorithms import (
    basic_dijkstra_routing, ner_route, ner_route_traffic_aware)
from pacman.operations.router_compressors import pair_compressor
from pacman.operations.router_compressors.ordered_covering_router_compressor \
    import ordered_covering_compressor
from pacman.operations.routing_info_allocator_algorithms.\
    malloc_based_routing_allocator import malloc_based_routing_info_allocator
from pacman.operations.routing_info_allocator_algorithms.\
    zoned_routing_info_allocator import (flexible_allocate, global_allocate)
from pacman.operations.routing_table_generators import (
    basic_routing_table_generator)
from pacman.operations.tag_allocator_algorithms import basic_tag_allocator

from spinn_front_end_common import __version__ as fec_version
from spinn_front_end_common.abstract_models import (
    AbstractSendMeMulticastCommandsVertex,
    AbstractVertexWithEdgeToDependentVertices, AbstractChangableAfterRun,
    AbstractCanReset)
from spinn_front_end_common.interface.config_handler import ConfigHandler
from spinn_front_end_common.interface.interface_functions import (
    application_finisher, application_runner, buffer_extractor,
    buffer_manager_creator, chip_io_buf_clearer, chip_io_buf_extractor,
    chip_provenance_updater, chip_runtime_updater, compute_energy_used,
    create_notification_protocol, database_interface,
    dsg_region_reloader, edge_to_n_keys_mapper, energy_provenance_reporter,
    execute_application_data_specs, execute_system_data_specs,
    graph_binary_gatherer, graph_data_specification_writer,
    graph_measurer, graph_provenance_gatherer,
    host_based_bit_field_router_compressor,
    hbp_allocator, hbp_max_machine_generator,
    insert_chip_power_monitors_to_graphs,
    insert_edges_to_extra_monitor_functionality,
    insert_edges_to_live_packet_gatherers,
    insert_extra_monitor_vertices_to_graphs,
    insert_live_packet_gatherers_to_graphs,
    load_app_images, load_fixed_routes, load_sys_images,
    local_tdma_builder, locate_executable_start_type, machine_generator,
    preallocate_resources_for_chip_power_monitor,
    preallocate_resources_for_live_packet_gatherers,
    pre_allocate_resources_for_extra_monitor_support,
    placements_provenance_gatherer,
    profile_data_gatherer, process_partition_constraints,
    read_routing_tables_from_machine,
    router_provenance_gatherer, routing_setup, routing_table_loader,
    sdram_outgoing_partition_allocator, spalloc_allocator,
    spalloc_max_machine_generator,
    system_multicast_routing_generator,
    tags_loader, virtual_machine_generator)
from spinn_front_end_common.interface.interface_functions.\
    machine_bit_field_router_compressor import (
        machine_bit_field_ordered_covering_compressor,
        machine_bit_field_pair_router_compressor)
from spinn_front_end_common.interface.interface_functions.\
    host_no_bitfield_router_compression import (
        ordered_covering_compression, pair_compression)
from spinn_front_end_common.interface.splitter_selectors import (
    splitter_selector)
from spinn_front_end_common.interface.java_caller import JavaCaller
from spinn_front_end_common.interface.provenance import (
    APPLICATION_RUNNER, DATA_GENERATION, GET_MACHINE, LOADING,
    ProvenanceWriter, MAPPING, RUN_LOOP)
from spinn_front_end_common.interface.simulator_status import (
    RUNNING_STATUS, SHUTDOWN_STATUS, Simulator_Status)
from spinn_front_end_common.utilities import globals_variables
from spinn_front_end_common.utilities.constants import (
    SARK_PER_MALLOC_SDRAM_USAGE)
from spinn_front_end_common.utilities.exceptions import ConfigurationException
from spinn_front_end_common.utilities.helpful_functions import (
    convert_time_diff_to_total_milliseconds)
from spinn_front_end_common.utilities.report_functions import (
    bitfield_compressor_report, board_chip_report, EnergyReport,
    fixed_route_from_machine_report, memory_map_on_host_report,
    memory_map_on_host_chip_report, network_specification,
    router_collision_potential_report,
    routing_table_from_machine_report, tags_from_machine_report,
    write_json_machine, write_json_partition_n_keys_map, write_json_placements,
    write_json_routing_tables)
from spinn_front_end_common.utilities import IOBufExtractor
from spinn_front_end_common.utilities.utility_objs import (
    ExecutableType)
from spinn_front_end_common.utility_models import (
    CommandSender, CommandSenderMachineVertex,
    DataSpeedUpPacketGatherMachineVertex)
from spinn_front_end_common.utilities import FecTimer
from spinn_front_end_common.utilities.report_functions.reports import (
    generate_comparison_router_report, partitioner_report,
    placer_reports_with_application_graph,
    placer_reports_without_application_graph,
    router_compressed_summary_report, routing_info_report,
    router_report_from_compressed_router_tables,
    router_report_from_paths,
    router_report_from_router_tables, router_summary_report,
    sdram_usage_report_per_chip,
    tag_allocator_report)

try:
    from scipy import __version__ as scipy_version
except ImportError:
    scipy_version = "scipy not installed"

logger = FormatAdapter(logging.getLogger(__name__))

# 0-15 are reserved for system use (per lplana)
ALANS_DEFAULT_RANDOM_APP_ID = 16


class AbstractSpinnakerBase(ConfigHandler):
    """ Main interface into the tools logic flow.
    """
    # pylint: disable=broad-except

    __slots__ = [
        # the object that contains a set of file paths, which should encompass
        # all locations where binaries are for this simulation.
        # init param and never changed
        "_executable_finder",

        # the number of boards requested by the user during setup
        # init param and never changed
        "_n_boards_required",

        # the number of chips requested by the user during setup.
        # init param and never changed
        "_n_chips_required",

        # The IP-address of the SpiNNaker machine
        # provided during init and never changed
        # init or cfg param and never changed
        "_hostname",

        # The IP-address of the SpiNNaker machine
        # Either hostname or the ipaddress form the allocator
        "_ipaddress",

        # the ip_address of the spalloc server
        # provided during init and never changed
        # cfg param and never changed
        "_spalloc_server",

        # the URL for the HBP platform interface
        # cfg param and never changed
        "_remote_spinnaker_url",

        # the connection to allocted spalloc and HBP machines
        "_machine_allocation_controller",

        # the pacman application graph, used to hold vertices which need to be
        # split to core sizes
        "_application_graph",

        # the end user application graph, used to hold vertices which need to
        # be split to core sizes
        # Object created by init. Added to but never new object
        "_original_application_graph",

        # the pacman machine graph, used to hold vertices which represent cores
        "_machine_graph",

        # the end user pacman machine graph, used to hold vertices which
        # represent cores.
        # Object created by init. Added to but never new object
        "_original_machine_graph",

        # The holder for where machine graph vertices are placed.
        "_placements",

        # The holder for the routing table entries for all used routers in this
        # simulation
        "_router_tables",

        # the holder for the keys used by the machine vertices for
        # communication
        "_routing_infos",

        # the holder for the fixed routes generated, if there are any
        "_fixed_routes",

        # The holder for the IP tags and reverse IP tags used by the simulation
        "_tags",

        # The python representation of the SpiNNaker machine that this
        # simulation is going to run on
        "_machine",

        # The SpiNNMan interface instance.
        "_txrx",

        # The manager of streaming buffered data in and out of the SpiNNaker
        # machine
        "_buffer_manager",

        # Handler for keep all the calls to Java in a single space.
        # May be null is configs request not to use Java
        "_java_caller",

        # vertex label count used to ensure unique names of edges
        "_none_labelled_edge_count",

        # Set of addresses.
        # Set created at init. Added to but never new object
        "_database_socket_addresses",

        # status flag
        "_has_ran",

        # Status enum
        "_status",

        # Condition object used for waiting for stop
        # Set during init and the used but never new object
        "_state_condition",

        # status flag
        "_has_reset_last",

        # count of time from previous runs since setup/reset
        # During do_run points to the end timestep of that cycle
        "_current_run_timesteps",

        # change number of resets as loading the binary again resets the
        # sync to 0
        "_no_sync_changes",

        # max time the run can take without running out of memory
        "_max_run_time_steps",

        # Set when run_until_complete is specified by the user
        "_run_until_complete",

        # id for the application from the cfg or the tranceiver
        # TODO check after related PR
        "_app_id",

        #
        "_do_timings",

        #
        "_print_timings",

        #
        "_raise_keyboard_interrupt",

        # The run number for the this/next end_user call to run
        "_n_calls_to_run",

        # The loop number for the this/next loop in the end_user run
        "_n_loops",

        # dict of exucutable types to cores
        "_executable_types",

        # mapping between parameters and the vertices which need to talk to
        # them
        # Created during init. Added to but never new object
        "_live_packet_recorder_params",

        # place holder for checking the vertices being added to the recorders
        # tracker are all of the same vertex type.
        "_live_packet_recorders_associated_vertex_type",

        # mapping of live packet recorder parameters to vertex
        "_live_packet_recorder_parameters_mapping",

        # the time the process takes to do mapping
        # TODO energy report cleanup
        "_mapping_time",

        # the time the process takes to do load
        # TODO energy report cleanup
        "_load_time",

        # the time takes to execute the simulation
        # TODO energy report cleanup
        "_execute_time",

        # the timer used to log the execute time
        # TODO energy report cleanup
        "_run_timer",

        # time takes to do data generation
        # TODO energy report cleanup
        "_dsg_time",

        # time taken by the front end extracting things
        # TODO energy report cleanup
        "_extraction_time",

        # Version information from the front end
        # TODO provenance cleanup
        "_front_end_versions",

        # Used in exception handling and control c
        "_last_except_hook",

        # status flag
        "_vertices_or_edges_added",

        # Version provenance
        # TODO provenance cleanup
        "_version_provenance",

        # All beyond this point new for no extractor
        # The data is not new but now it is held direct and not via inputs

        # Path of the notification interface database
        "_database_file_path",

        # Binaries to run
        "_executable_targets",

        # version of the board to requested or discovered
        "_board_version",

        # vertices added to support Buffer Extractor
        "_extra_monitor_vertices",

        # Start timestep of a do_run cycle
        # Set by data generation and do_run cleared by do_run
        "_first_machine_time_step",

        # Mapping for partitions to how many keys they need
        "_machine_partition_n_keys_map",

        # system routing timout keys
        "_system_multicast_router_timeout_keys",

        # DSG to be written to the machine
        "_dsg_targets",

        # Sizes of dsg regions
        "_region_sizes",

        # Mapping for vertice to extra monitors
        "_vertex_to_ethernet_connected_chip_mapping",

        # Reinjection routing tables
        "_data_in_multicast_routing_tables",

        # Maps injector keys to chips
        "_data_in_multicast_key_to_chip_map",

        # Number of timesteps to consider when doing partitioning and placement
        "_plan_n_timesteps",

        # TODO provenance cleanup
        "_compressor_provenance",

        # Routing tables
        "_routing_table_by_partition",

        # Flag to say is compressed routing tables are on machine
        # TODO remove this when the data change only algorithms are done
        "_multicast_routes_loaded",

        # Extra monitors per chip
        "_extra_monitor_to_chip_mapping",

        # Flag to say if current machine is a temporary max machine
        # the temp /max machine is held in the "machine" slot
        "_max_machine",

        # Number of chips computed to be needed
        "_n_chips_needed",

        # Notification interface if needed
        "_notification_interface",
    ]

    def __init__(
            self, executable_finder, graph_label=None,
            database_socket_addresses=None, n_chips_required=None,
            n_boards_required=None, front_end_versions=[]):
        """
        :param executable_finder: How to find APLX files to deploy to SpiNNaker
        :type executable_finder:
            ~spinn_utilities.executable_finder.ExecutableFinder
        :param str graph_label: A label for the overall application graph
        :param database_socket_addresses: How to talk to notification databases
        :type database_socket_addresses:
            iterable(~spinn_utilities.socket_address.SocketAddress) or None
        :param int n_chips_required:
            Overrides the number of chips to allocate from spalloc
        :param int n_boards_required:
            Overrides the number of boards to allocate from spalloc
        :param list(tuple(str,str)) front_end_versions:
            Information about what software is in use
        """
        # pylint: disable=too-many-arguments
        super().__init__()

        # timings
        self._mapping_time = 0.0
        self._load_time = 0.0
        self._execute_time = 0.0
        self._dsg_time = 0.0
        self._extraction_time = 0.0

        self._executable_finder = executable_finder

        # output locations of binaries to be searched for end user info
        logger.info(
            "Will search these locations for binaries: {}",
            self._executable_finder.binary_paths)

        if n_chips_required is None or n_boards_required is None:
            self._n_chips_required = n_chips_required
            self._n_boards_required = n_boards_required
        else:
            raise ConfigurationException(
                "Please use at most one of n_chips_required or "
                "n_boards_required")
        self._spalloc_server = None
        self._remote_spinnaker_url = None

        # store for Live Packet Gatherers
        self._live_packet_recorder_params = defaultdict(list)
        self._live_packet_recorders_associated_vertex_type = None

        # update graph label if needed
        if graph_label is None:
            graph_label = "Application_graph"
        else:
            graph_label = graph_label

        # pacman objects
        self._original_application_graph = ApplicationGraph(label=graph_label)
        self._original_machine_graph = MachineGraph(
            label=graph_label,
            application_graph=self._original_application_graph)

        self._machine_allocation_controller = None
        self._txrx = None
        self._new_run_clear()

        # pacman executor objects

        self._none_labelled_edge_count = 0

        # database objects
        self._database_socket_addresses = set()
        if database_socket_addresses is not None:
            self._database_socket_addresses.update(database_socket_addresses)

        # holder for timing and running related values
        self._run_until_complete = False
        self._has_ran = False
        self._status = Simulator_Status.INIT
        self._state_condition = Condition()
        self._has_reset_last = False
        self._n_calls_to_run = 1
        self._n_loops = None
        self._current_run_timesteps = 0
        self._no_sync_changes = 0

        self._app_id = None

        # folders
        self._set_up_output_folders(self._n_calls_to_run)

        # Setup for signal handling
        self._raise_keyboard_interrupt = False

        globals_variables.set_simulator(self)

        self._create_version_provenance(front_end_versions)

        self._last_except_hook = sys.excepthook
        self._vertices_or_edges_added = False
        self._first_machine_time_step = None
        self._compressor_provenance = None
        self._hostname = None

        FecTimer.setup(self)

        # Safety in case a previous run left a bad state
        clear_injectables()

    def _new_run_clear(self):
        """
        This clears all data that if no longer valid after a hard reset

        """
        self.__close_allocation_controller()
        self._application_graph = None
        self._board_version = None
        self._buffer_manager = None
        self._database_file_path = None
        self._notification_interface = None
        self._data_in_multicast_key_to_chip_map = None
        self._data_in_multicast_routing_tables = None
        self._dsg_targets = None
        self._executable_targets = None
        self._executable_types = None
        self._extra_monitor_to_chip_mapping = None
        self._extra_monitor_vertices = None
        self._fixed_routes = None
        self._ipaddress = None
        self._java_caller = None
        self._live_packet_recorder_parameters_mapping = None
        self._machine = None
        self._machine_graph = None
        self._machine_partition_n_keys_map = None
        self._max_machine = False
        self._max_run_time_steps = None
        self._multicast_routes_loaded = False
        self._n_chips_needed = None
        self._placements = None
        self._plan_n_timesteps = None
        self._region_sizes = None
        self._router_tables = None
        self._routing_table_by_partition = None
        self._routing_infos = None
        self._system_multicast_router_timeout_keys = None
        self._tags = None
        if self._txrx is not None:
            self._txrx.close()
            self._app_id = None
        self._txrx = None
        self._vertex_to_ethernet_connected_chip_mapping = None

    def __getitem__(self, item):
        """
        Provides dict style access to the key data.

        Allow ASB to be passed into the do_injection method

        Values exposed this way are limited to the ones needed for injection

        :param str item: key to object wanted
        :return: Object asked for
        :rtype: Object
        :raise KeyError: the error message will say if the item is not known
            now or not provided
        """
        value = self._unchecked_gettiem(item)
        if value or value == 0:
            return value
        if value is None:
            raise KeyError(f"Item {item} is currently not set")

    def __contains__(self, item):
        """
        Provides dict style in checks to the key data.

        Keys check this way are limited to the ones needed for injection

        :param str item:
        :return: True if the items is currently know
        :rtype: bool
        """
        if self._unchecked_gettiem(item) is not None:
            return True
        return False

    def items(self):
        """
        Lists the keys of the data currently available.

        Keys exposed this way are limited to the ones needed for injection

        :return: List of the keys for which there is data
        :rtype: list(str)
        :raise KeyError:  Amethod this call depends on could raise this
            exception, but that indicates a programming mismatch
        """
        results = []
        for key in ["APPID", "ApplicationGraph", "DataInMulticastKeyToChipMap",
                    "DataInMulticastRoutingTables", "DataNTimeSteps",
                    "ExtendedMachine", "FirstMachineTimeStep", "MachineGraph",
                    "MachinePartitionNKeysMap", "Placements", "RoutingInfos",
                    "RunUntilTimeSteps", "SystemMulticastRouterTimeoutKeys",
                    "Tags"]:
            item = self._unchecked_gettiem(key)
            if item is not None:
                results.append((key, item))
        return results

    def _unchecked_gettiem(self, item):
        """
        Returns the data for this item or None if currently unknown.

        Values exposed this way are limited to the ones needed for injection

        :param str item:
        :return: The value for this item or None is currently unkwon
        :rtype: Object or None
        :raise KeyError: It the item is one that is never provided
        """
        if item == "APPID":
            return self._app_id
        if item == "ApplicationGraph":
            return self._application_graph
        if item == "DataInMulticastKeyToChipMap":
            return self._data_in_multicast_key_to_chip_map
        if item == "DataInMulticastRoutingTables":
            return self._data_in_multicast_routing_tables
        if item == "DataNTimeSteps":
            return self._max_run_time_steps
        if item == "DataNSteps":
            return self._max_run_time_steps
        if item == "ExtendedMachine":
            return self._machine
        if item == "FirstMachineTimeStep":
            return self._first_machine_time_step
        if item == "MachineGraph":
            return self.machine_graph
        if item == "MachinePartitionNKeysMap":
            return self._machine_partition_n_keys_map
        if item == "Placements":
            return self._placements
        if item == "RoutingInfos":
            return self._routing_infos
        if item == "RunUntilTimeSteps":
            return self._current_run_timesteps
        if item == "SystemMulticastRouterTimeoutKeys":
            return self._system_multicast_router_timeout_keys
        if item == "Tags":
            return self._tags
        raise KeyError(f"Unexpected Item {item}")

    def set_n_boards_required(self, n_boards_required):
        """ Sets the machine requirements.

        .. warning::

            This method should not be called after the machine
            requirements have be computed based on the graph.

        :param int n_boards_required: The number of boards required
        :raises: ConfigurationException
            If any machine requirements have already been set
        """
        # Catch the unchanged case including leaving it None
        if n_boards_required == self._n_boards_required:
            return
        if self._n_boards_required is not None:
            raise ConfigurationException(
                "Illegal attempt to change previously set value.")
        if self._n_chips_required is not None:
            raise ConfigurationException(
                "Clash with n_chips_required.")
        self._n_boards_required = n_boards_required

    def add_extraction_timing(self, timing):
        """ Record the time taken for doing data extraction.

        :param ~datetime.timedelta timing:
        """
        ms = convert_time_diff_to_total_milliseconds(timing)
        self._extraction_time += ms

    def add_live_packet_gatherer_parameters(
            self, live_packet_gatherer_params, vertex_to_record_from,
            partition_ids):
        """ Adds parameters for a new LPG if needed, or adds to the tracker \
            for parameters. Note that LPGs can be inserted to track behaviour \
            either at the application graph level or at the machine graph \
            level, but not both at the same time.

        :param LivePacketGatherParameters live_packet_gatherer_params:
            params to look for a LPG
        :param ~pacman.model.graphs.AbstractVertex vertex_to_record_from:
            the vertex that needs to send to a given LPG
        :param list(str) partition_ids:
            the IDs of the partitions to connect from the vertex
        """
        self._live_packet_recorder_params[live_packet_gatherer_params].append(
            (vertex_to_record_from, partition_ids))

        # verify that the vertices being added are of one vertex type.
        if self._live_packet_recorders_associated_vertex_type is None:
            if isinstance(vertex_to_record_from, ApplicationVertex):
                self._live_packet_recorders_associated_vertex_type = \
                    ApplicationVertex
            else:
                self._live_packet_recorders_associated_vertex_type = \
                    MachineVertex
        elif not isinstance(
                vertex_to_record_from,
                self._live_packet_recorders_associated_vertex_type):
            raise ConfigurationException(
                "Only one type of graph can be used during live output. "
                "Please fix and try again")

    def set_up_machine_specifics(self, hostname):
        """ Adds machine specifics for the different modes of execution.

        :param str hostname: machine name
        """
        if hostname is not None:
            self._hostname = hostname
            logger.warning("The machine name from setup call is overriding "
                           "the machine name defined in the config file")
        else:
            self._hostname = get_config_str("Machine", "machine_name")
            self._spalloc_server = get_config_str(
                "Machine", "spalloc_server")
            self._remote_spinnaker_url = get_config_str(
                "Machine", "remote_spinnaker_url")

        if (self._hostname is None and self._spalloc_server is None and
                self._remote_spinnaker_url is None and
                not self._use_virtual_board):
            raise ConfigurationException(
                "See http://spinnakermanchester.github.io/spynnaker/"
                "PyNNOnSpinnakerInstall.html Configuration Section")

        n_items_specified = sum(
            item is not None
            for item in [
                self._hostname, self._spalloc_server,
                self._remote_spinnaker_url])

        if (n_items_specified > 1 or
                (n_items_specified == 1 and self._use_virtual_board)):
            raise Exception(
                "Only one of machineName, spalloc_server, "
                "remote_spinnaker_url and virtual_board should be specified "
                "in your configuration files")

        if self._spalloc_server is not None:
            if get_config_str("Machine", "spalloc_user") is None:
                raise Exception(
                    "A spalloc_user must be specified with a spalloc_server")

    def _setup_java_caller(self):
        if get_config_bool("Java", "use_java"):
            java_call = get_config_str("Java", "java_call")
            java_spinnaker_path = get_config_str(
                "Java", "java_spinnaker_path")
            java_jar_path = get_config_str(
                "Java", "java_jar_path")
            java_properties = get_config_str(
                "Java", "java_properties")
            self._java_caller = JavaCaller(
                self._json_folder, java_call, java_spinnaker_path,
                java_properties, java_jar_path)

    def __signal_handler(self, _signal, _frame):
        """ Handles closing down of script via keyboard interrupt

        :param _signal: the signal received (ignored)
        :param _frame: frame executed in (ignored)
        :return: None
        """
        # If we are to raise the keyboard interrupt, do so
        if self._raise_keyboard_interrupt:
            raise KeyboardInterrupt

        logger.error("User has cancelled simulation")
        self._shutdown()

    def exception_handler(self, exctype, value, traceback_obj):
        """ Handler of exceptions

        :param type exctype: the type of exception received
        :param Exception value: the value of the exception
        :param traceback traceback_obj: the trace back stuff
        """
        logger.error("Shutdown on exception")
        self._shutdown()
        return self._last_except_hook(exctype, value, traceback_obj)

    def verify_not_running(self):
        """ Verify that the simulator is in a state where it can start running.
        """
        if self._status in RUNNING_STATUS:
            raise ConfigurationException(
                "Illegal call while a simulation is already running")
        if self._status in SHUTDOWN_STATUS:
            raise ConfigurationException(
                "Illegal call after simulation is shutdown")

    def _should_run(self):
        """
        Checks if the simulation should run.

        Will warn the user if there is no need to run

        :return: True if and only if one of the graphs has vertices in it
        :raises ConfigurationException: If the current state does not
            support a new run call
        """
        self.verify_not_running()

        if self._original_application_graph.n_vertices:
            return True
        if self._original_machine_graph.n_vertices:
            return True
        logger.warning(
            "Your graph has no vertices in it. "
            "Therefor the run call will exit immediately.")
        return False

    def run_until_complete(self, n_steps=None):
        """ Run a simulation until it completes

        :param int n_steps:
            If not None, this specifies that the simulation should be
            requested to run for the given number of steps.  The host will
            still wait until the simulation itself says it has completed
        """
        self._run_until_complete = True
        self._run(n_steps, sync_time=0)

    def run(self, run_time, sync_time=0):
        """ Run a simulation for a fixed amount of time

        :param int run_time: the run duration in milliseconds.
        :param float sync_time:
            If not 0, this specifies that the simulation should pause after
            this duration.  The continue_simulation() method must then be
            called for the simulation to continue.
        """
        self._run(run_time, sync_time)

    def _build_graphs_for_usage(self):
        if self._original_application_graph.n_vertices:
            if self._original_machine_graph.n_vertices:
                raise ConfigurationException(
                    "Illegal state where both original_application and "
                    "original machine graph have vertices in them")

        self._application_graph = self._original_application_graph.clone()
        self._machine_graph = self._original_machine_graph.clone()

    def __timesteps(self, time_in_ms):
        """ Get a number of timesteps for a given time in milliseconds.

        :return: The number of timesteps
        :rtype: int
        """
        n_time_steps = int(math.ceil(time_in_ms / self.machine_time_step_ms))
        calc_time = n_time_steps * self.machine_time_step_ms

        # Allow for minor float errors
        if abs(time_in_ms - calc_time) > 0.00001:
            logger.warning(
                "Time of {}ms "
                "is not a multiple of the machine time step of {}ms "
                "and has therefore been rounded up to {}ms",
                time_in_ms, self.machine_time_step_ms, calc_time)
        return n_time_steps

    def _calc_run_time(self, run_time):
        """
        Calculates n_machine_time_steps and total_run_time based on run_time\
        and machine_time_step

        This method rounds the run up to the next timestep as discussed in\
        https://github.com/SpiNNakerManchester/sPyNNaker/issues/149

        If run_time is None (run forever) both values will be None

        :param run_time: time user requested to run for in milliseconds
        :type run_time: float or None
        :return: n_machine_time_steps as a whole int and
            total_run_time in milliseconds
        :rtype: tuple(int,float) or tuple(None,None)
        """
        if run_time is None:
            return None, None
        n_machine_time_steps = self.__timesteps(run_time)
        total_run_timesteps = (
            self._current_run_timesteps + n_machine_time_steps)
        total_run_time = (
            total_run_timesteps * self.machine_time_step_ms *
            self.time_scale_factor)

        # Convert dt into microseconds and multiply by
        # scale factor to get hardware timestep
        hardware_timestep_us = (
                self.machine_time_step * self.time_scale_factor)

        logger.info(
            f"Simulating for {n_machine_time_steps} "
            f"{self.machine_time_step_ms}ms timesteps using a "
            f"hardware timestep of {hardware_timestep_us}us")

        return n_machine_time_steps, total_run_time

    def _run(self, run_time, sync_time):
        """ The main internal run function.

        :param int run_time: the run duration in milliseconds.
        :param int sync_time:
            the time in ms between synchronisations, or 0 to disable.
        """
        if not self._should_run():
            return

        # verify that we can keep doing auto pause and resume
        if self._has_ran and not self._use_virtual_board:
            can_keep_running = all(
                executable_type.supports_auto_pause_and_resume
                for executable_type in self._executable_types)
            if not can_keep_running:
                raise NotImplementedError(
                    "Only binaries that use the simulation interface can be"
                    " run more than once")

        self._status = Simulator_Status.IN_RUN

        self._adjust_config(run_time)

        # Install the Control-C handler
        if isinstance(threading.current_thread(), threading._MainThread):
            signal.signal(signal.SIGINT, self.__signal_handler)
            self._raise_keyboard_interrupt = True
            sys.excepthook = self._last_except_hook

        logger.info("Starting execution process")

        n_machine_time_steps, total_run_time = self._calc_run_time(run_time)
        if self._machine_allocation_controller is not None:
            self._machine_allocation_controller.extend_allocation(
                total_run_time)

        n_sync_steps = self.__timesteps(sync_time)

        # If we have never run before, or the graph has changed,
        # start by performing mapping
        graph_changed, data_changed = self._detect_if_graph_has_changed(True)
        if graph_changed and self._has_ran and not self._has_reset_last:
            self.stop()
            raise NotImplementedError(
                "The network cannot be changed between runs without"
                " resetting")

        # If we have reset and the graph has changed, stop any running
        # application
        if (graph_changed or data_changed) and self._has_ran:
            if self._txrx is not None:
                self._txrx.stop_application(self._app_id)

            self._no_sync_changes = 0

        # build the graphs to modify with system requirements
        if not self._has_ran or graph_changed:
            # Reset the machine if the graph has changed
            if not self._use_virtual_board and self._n_calls_to_run > 1:

                # wipe out stuff associated with a given machine, as these need
                # to be rebuilt.
                self._new_run_clear()

            if self._has_ran:
                # create new sub-folder for reporting data
                self._set_up_output_folders(self._n_calls_to_run)

            self._build_graphs_for_usage()
            self._add_dependent_verts_and_edges_for_application_graph()
            self._add_commands_to_command_sender()

            if get_config_bool("Buffers", "use_auto_pause_and_resume"):
                self._plan_n_timesteps = get_config_int(
                    "Buffers", "minimum_auto_time_steps")
            else:
                self._plan_n_timesteps = n_machine_time_steps

            if self._machine is None:
                self._get_machine(total_run_time)
            self._do_mapping(total_run_time)

        # Check if anything has per-timestep SDRAM usage
        provide_injectables(self)
        is_per_timestep_sdram = self._is_per_timestep_sdram()

        # Disable auto pause and resume if the binary can't do it
        if not self._use_virtual_board:
            for executable_type in self._executable_types:
                if not executable_type.supports_auto_pause_and_resume:
                    set_config(
                        "Buffers", "use_auto_pause_and_resume", "False")

        # Work out the maximum run duration given all recordings
        if self._max_run_time_steps is None:
            self._max_run_time_steps = self._deduce_data_n_timesteps(
                self._machine_graph)
        clear_injectables()

        # Work out an array of timesteps to perform
        steps = None
        if (not get_config_bool("Buffers", "use_auto_pause_and_resume")
                or not is_per_timestep_sdram):

            # Runs should only be in units of max_run_time_steps at most
            if (is_per_timestep_sdram and
                    (self._max_run_time_steps < n_machine_time_steps or
                        n_machine_time_steps is None)):
                self._status = Simulator_Status.FINISHED
                raise ConfigurationException(
                    "The SDRAM required by one or more vertices is based on"
                    " the run time, so the run time is limited to"
                    " {} time steps".format(self._max_run_time_steps))

            steps = [n_machine_time_steps]
        elif run_time is not None:

            # With auto pause and resume, any time step is possible but run
            # time more than the first will guarantee that run will be called
            # more than once
            steps = self._generate_steps(
                n_machine_time_steps, self._max_run_time_steps)

        # If we have never run before, or the graph has changed, or data has
        # been changed, generate and load the data
        if not self._has_ran or graph_changed or data_changed:
            self._do_data_generation()

            self._do_load(graph_changed)

        # Run for each of the given steps
        if run_time is not None:
            logger.info("Running for {} steps for a total of {}ms",
                        len(steps), run_time)
            for self._n_loops, step in enumerate(steps):
                logger.info("Run {} of {}", self._n_loops + 1, len(steps))
                self._do_run(step, graph_changed, n_sync_steps)
            self._n_loops = None
        elif run_time is None and self._run_until_complete:
            logger.info("Running until complete")
            self._do_run(None, graph_changed, n_sync_steps)
        elif (not get_config_bool(
                "Buffers", "use_auto_pause_and_resume") or
                not is_per_timestep_sdram):
            logger.info("Running forever")
            self._do_run(None, graph_changed, n_sync_steps)
            logger.info("Waiting for stop request")
            with self._state_condition:
                while self._status != Simulator_Status.STOP_REQUESTED:
                    self._state_condition.wait()
        else:
            logger.info("Running forever in steps of {}ms".format(
                self._max_run_time_steps))
            self._n_loops = 1
            while self._status != Simulator_Status.STOP_REQUESTED:
                logger.info("Run {}".format(self._n_loops))
                self._do_run(
                    self._max_run_time_steps, graph_changed, n_sync_steps)
                self._n_loops += 1

        # Indicate that the signal handler needs to act
        if isinstance(threading.current_thread(), threading._MainThread):
            self._raise_keyboard_interrupt = False
            self._last_except_hook = sys.excepthook
            sys.excepthook = self.exception_handler

        # update counter for runs (used by reports and app data)
        self._n_calls_to_run += 1
        self._n_loops = None
        self._status = Simulator_Status.FINISHED

    def _is_per_timestep_sdram(self):
        for placement in self._placements.placements:
            if placement.vertex.resources_required.sdram.per_timestep:
                return True
        return False

    def _add_commands_to_command_sender(self):
        command_sender = None
        vertices = self._application_graph.vertices
        graph = self._application_graph
        command_sender_vertex = CommandSender
        if len(vertices) == 0:
            vertices = self._machine_graph.vertices
            graph = self._machine_graph
            command_sender_vertex = CommandSenderMachineVertex
        for vertex in vertices:
            if isinstance(vertex, AbstractSendMeMulticastCommandsVertex):
                # if there's no command sender yet, build one
                if command_sender is None:
                    command_sender = command_sender_vertex(
                        "auto_added_command_sender", None)
                    graph.add_vertex(command_sender)

                # allow the command sender to create key to partition map
                command_sender.add_commands(
                    vertex.start_resume_commands,
                    vertex.pause_stop_commands,
                    vertex.timed_commands, vertex)

        # add the edges from the command sender to the dependent vertices
        if command_sender is not None:
            edges, partition_ids = command_sender.edges_and_partitions()
            for edge, partition_id in zip(edges, partition_ids):
                graph.add_edge(edge, partition_id)

    def _add_dependent_verts_and_edges_for_application_graph(self):
        for vertex in self._application_graph.vertices:
            # add any dependent edges and vertices if needed
            if isinstance(vertex, AbstractVertexWithEdgeToDependentVertices):
                for dependant_vertex in vertex.dependent_vertices():
                    self._application_graph.add_vertex(dependant_vertex)
                    edge_partition_ids = vertex.\
                        edge_partition_identifiers_for_dependent_vertex(
                            dependant_vertex)
                    for edge_identifier in edge_partition_ids:
                        dependant_edge = ApplicationEdge(
                            pre_vertex=vertex, post_vertex=dependant_vertex)
                        self._application_graph.add_edge(
                            dependant_edge, edge_identifier)

    def _deduce_data_n_timesteps(self, machine_graph):
        """ Operates the auto pause and resume functionality by figuring out\
            how many timer ticks a simulation can run before SDRAM runs out,\
            and breaks simulation into chunks of that long.

        :param ~.MachineGraph machine_graph:
        :return: max time a simulation can run.
        """
        # Go through the placements and find how much SDRAM is used
        # on each chip
        usage_by_chip = dict()
        seen_partitions = set()

        for placement in self._placements.placements:
            sdram_required = placement.vertex.resources_required.sdram
            if (placement.x, placement.y) in usage_by_chip:
                usage_by_chip[placement.x, placement.y] += sdram_required
            else:
                usage_by_chip[placement.x, placement.y] = sdram_required

            # add sdram partitions
            sdram_partitions = (
                machine_graph.get_sdram_edge_partitions_starting_at_vertex(
                    placement.vertex))
            for partition in sdram_partitions:
                if partition not in seen_partitions:
                    usage_by_chip[placement.x, placement.y] += (
                        ConstantSDRAM(
                            partition.total_sdram_requirements() +
                            SARK_PER_MALLOC_SDRAM_USAGE))
                    seen_partitions.add(partition)

        # Go through the chips and divide up the remaining SDRAM, finding
        # the minimum number of machine timesteps to assign
        max_time_steps = sys.maxsize
        for (x, y), sdram in usage_by_chip.items():
            size = self._machine.get_chip_at(x, y).sdram.size
            if sdram.per_timestep:
                max_this_chip = int((size - sdram.fixed) // sdram.per_timestep)
                max_time_steps = min(max_time_steps, max_this_chip)

        return max_time_steps

    @staticmethod
    def _generate_steps(n_steps, n_steps_per_segment):
        """ Generates the list of "timer" runs. These are usually in terms of\
            time steps, but need not be.

        :param int n_steps: the total runtime in machine time steps
        :param int n_steps_per_segment: the minimum allowed per chunk
        :return: list of time step lengths
        :rtype: list(int)
        """
        if n_steps == 0:
            return [0]
        n_full_iterations = int(math.floor(n_steps / n_steps_per_segment))
        left_over_steps = n_steps - n_full_iterations * n_steps_per_segment
        steps = [int(n_steps_per_segment)] * n_full_iterations
        if left_over_steps:
            steps.append(int(left_over_steps))
        return steps

    def _calculate_number_of_machine_time_steps(self, next_run_timesteps):
        if next_run_timesteps is not None:
            total_timesteps = next_run_timesteps + self._current_run_timesteps
            return total_timesteps

        return None

    def _execute_get_virtual_machine(self):
        """
        Runs, times and logs the VirtualMachineGenerator if required

        May set then "machine" value
        """
        if self._machine:
            return
        if not self._use_virtual_board:
            return
        with FecTimer(GET_MACHINE, "Virtual machine generator"):
            self._machine = virtual_machine_generator()

    def _execute_allocator(self, category, total_run_time):
        """
        Runs, times and logs the SpallocAllocator or HBPAllocator if required

        :param str category: Algorithm category for provenance
        :param total_run_time: The total run time to request
        type total_run_time: int or None
        :return: machine name, machine version, BMP details (if any),
            reset on startup flag, auto-detect BMP, SCAMP connection details,
            boot port, allocation controller
        :rtype: tuple(str, int, object, bool, bool, object, object,
            MachineAllocationController)
        """
        if self._machine:
            return None
        if self._hostname:
            return None
        if self._n_chips_needed:
            n_chips_required = self._n_chips_needed
        else:
            n_chips_required = self._n_chips_required
        if n_chips_required is None and self._n_boards_required is None:
            return None
        if self._spalloc_server is not None:
            with FecTimer(category, "SpallocAllocator"):
                return spalloc_allocator(
                    self._spalloc_server, n_chips_required,
                    self._n_boards_required)
        else:
            with FecTimer(category, "HBPAllocator"):
                return hbp_allocator(
                    self._remote_spinnaker_url, total_run_time,
                    n_chips_required, self._n_boards_required)

    def _execute_machine_generator(self, category, allocator_data):
        """
        Runs, times and logs the MachineGenerator if required

        May set the "machine" value if not already set

        :param str category: Algorithm category for provenance
        :allocator_data: None or
            (machine name, machine version, BMP details (if any),
            reset on startup flag, auto-detect BMP, SCAMP connection details,
            boot port, allocation controller)
        :type allocator_data: None or
            tuple(str, int, object, bool, bool, object, object,
            MachineAllocationController)
        """
        if self._machine:
            return
        if self._hostname:
            self._ipaddress = self._hostname
            bmp_details = get_config_str("Machine", "bmp_names")
            auto_detect_bmp = get_config_bool(
                "Machine", "auto_detect_bmp")
            scamp_connection_data = get_config_str(
                "Machine", "scamp_connections_data")
            boot_port_num = get_config_int(
                "Machine", "boot_connection_port_num")
            reset_machine = get_config_bool(
                "Machine", "reset_machine_on_startup")
            self._board_version = get_config_int(
                "Machine", "version")

        elif allocator_data:
            (self._ipaddress, self._board_version, bmp_details,
             reset_machine, auto_detect_bmp, scamp_connection_data,
             boot_port_num, self._machine_allocation_controller
             ) = allocator_data
        else:
            return

        with FecTimer(category, "Machine generator"):
            self._machine, self._txrx = machine_generator(
                self._ipaddress, bmp_details, self._board_version,
                auto_detect_bmp, scamp_connection_data, boot_port_num,
                reset_machine)

    def _execute_get_max_machine(self, total_run_time):
        """
        Runs, times and logs the a MaxMachineGenerator if required

        Will set the "machine" value if not already set

        Sets the _max_machine to True if the "machine" value is a temporary
        max machine.

        :param total_run_time: The total run time to request
        :type total_run_time: int or None
        """
        if self._machine:
            # Leave _max_machine as is a may be true from an earlier call
            return self._machine

        self._max_machine = True
        if self._spalloc_server:
            with FecTimer(GET_MACHINE, "Spalloc max machine generator"):
                self._machine = spalloc_max_machine_generator(
                    self._spalloc_server)

        elif self._remote_spinnaker_url:
            with FecTimer(GET_MACHINE, "HBPMaxMachineGenerator"):
                self._machine = hbp_max_machine_generator(
                    self._remote_spinnaker_url, total_run_time,
                    )

        else:
            raise NotImplementedError("No machine generataion possible")

    def _get_machine(self, total_run_time=0.0):
        """ The python machine description object.

        :param total_run_time: The total run time to request
        :param n_machine_time_steps:
        :rtype: ~spinn_machine.Machine
        """
        if self._app_id is None:
            if self._txrx is None:
                self._app_id = ALANS_DEFAULT_RANDOM_APP_ID
            else:
                self._app_id = self._txrx.app_id_tracker.get_new_id()

        self._execute_get_virtual_machine()
        allocator_data = self._execute_allocator(GET_MACHINE, total_run_time)
        self._execute_machine_generator(GET_MACHINE, allocator_data)
        self._execute_get_max_machine(total_run_time)
        return self._machine

    def _create_version_provenance(self, front_end_versions):
        """ Add the version information to the provenance data at the start.
        """
        with ProvenanceWriter() as db:
            db.insert_version("spinn_utilities_version", spinn_utils_version)
            db.insert_version("spinn_machine_version", spinn_machine_version)
            db.insert_version("spalloc_version", spalloc_version)
            db.insert_version("spinnman_version", spinnman_version)
            db.insert_version("pacman_version", pacman_version)
            db.insert_version("data_specification_version", data_spec_version)
            db.insert_version("front_end_common_version", fec_version)
            db.insert_version("numpy_version", numpy_version)
            db.insert_version("scipy_version", scipy_version)
            for description, the_value in front_end_versions:
                db.insert_version(description, the_value)

    def _do_extra_mapping_algorithms(self):
        """
        Allows overriding classes to add algorithms
        """

    def _json_machine(self):
        """
        Runs, times and logs WriteJsonMachine if required

        """
        with FecTimer(MAPPING, "Json machine") as timer:
            if timer.skip_if_cfg_false("Reports", "write_json_machine"):
                return
            write_json_machine(self._machine, self._json_folder, True)

    def _report_network_specification(self):
        """
        Runs, times and logs the Network Specification report is requested

        """
        with FecTimer(MAPPING, "Network Specification report") as timer:
            if timer.skip_if_cfg_false(
                    "Reports", "write_network_specification_report"):
                return
            if self._application_graph is None:
                graph = self._machine_graph
            else:
                graph = self._application_graph
            network_specification(graph)

    def _execute_chip_id_allocator(self):
        """
        Runs, times and logs the ChipIdAllocator

        """
        with FecTimer(MAPPING, "Chip ID allocator"):
            if self._application_graph is None:
                graph = self._machine_graph
            else:
                graph = self._application_graph
            malloc_based_chip_id_allocator(self._machine, graph)
            # return ignored as changes done inside original machine object

    def _execute_insert_live_packet_gatherers_to_graphs(self):
        """
        Runs, times and logs the InsertLivePacketGatherersToGraphs if required
        """
        with FecTimer(
                MAPPING, "Insert live packet gatherers to graphs") as timer:
            if timer.skip_if_empty(self._live_packet_recorder_params,
                                   "live_packet_recorder_params"):
                return
            self._live_packet_recorder_parameters_mapping = \
                insert_live_packet_gatherers_to_graphs(
                    self._live_packet_recorder_params, self._machine,
                    self._machine_graph, self._application_graph)

    def _report_board_chip(self):
        """
        Runs, times and logs the BoardChipReport is requested

        """
        with FecTimer(MAPPING, "Board chip report") as timer:
            if timer.skip_if_cfg_false(
                    "Reports", "write_board_chip_report"):
                return
            board_chip_report(self._machine)

    def _execute_splitter_reset(self):
        """
        Runs, times and logs the splitter_reset

        """
        with FecTimer(MAPPING, "Splitter reset"):
            splitter_reset(self._application_graph)

    # Overriden by spynaker to choose an extended algorithm
    def _execute_splitter_selector(self):
        """
        Runs, times and logs the SplitterSelector
        """
        with FecTimer(MAPPING, "Splitter selector"):
            splitter_selector(self._application_graph)

    def _execute_delay_support_adder(self):
        """
        Stub to allow spynakker to add delay supports
        """

    def _execute_preallocate_for_live_packet_gatherer(
            self, pre_allocated_resources):
        """
        Runs, times and logs the PreAllocateResourcesForLivePacketGatherers if\
        required

        :param pre_allocated_resources: other preallocated resources
        :type pre_allocated_resources:
            ~pacman.model.resources.PreAllocatedResourceContainer
        """
        with FecTimer(
                MAPPING, "Preallocate for live packet gatherer") as timer:
            if timer.skip_if_empty(self._live_packet_recorder_params,
                                   "live_packet_recorder_params"):
                return
            preallocate_resources_for_live_packet_gatherers(
                self._live_packet_recorder_params,
                self._machine, pre_allocated_resources)

    def _execute_preallocate_for_chip_power_monitor(
            self, pre_allocated_resources):
        """
        Runs, times and logs the PreAllocateResourcesForChipPowerMonitor if\
        required

        :param pre_allocated_resources: other preallocated resources
        :type pre_allocated_resources:
            ~pacman.model.resources.PreAllocatedResourceContainer
        """
        with FecTimer(MAPPING, "Preallocate for chip power monitor") as timer:
            if timer.skip_if_cfg_false("Reports", "write_energy_report"):
                return
            preallocate_resources_for_chip_power_monitor(
                pre_allocated_resources)

    def _execute_preallocate_for_extra_monitor_support(
            self, pre_allocated_resources):
        """
        Runs, times and logs the PreAllocateResourcesForExtraMonitorSupport if\
        required

        :param pre_allocated_resources: other preallocated resources
        :type pre_allocated_resources:
            ~pacman.model.resources.PreAllocatedResourceContainer
        """
        with FecTimer(MAPPING, "Preallocate for extra monitor support") \
                as timer:
            if timer.skip_if_cfgs_false(
                    "Machine", "enable_advanced_monitor_support",
                    "enable_reinjection"):
                return
            pre_allocate_resources_for_extra_monitor_support(
                pre_allocated_resources)

    # Overriden by spynaker to choose a different algorithm
    def _execute_splitter_partitioner(self, pre_allocated_resources):
        """
        Runs, times and logs the SplitterPartitioner if\
        required

        :param pre_allocated_resources: other preallocated resources
        :type pre_allocated_resources:
            ~pacman.model.resources.PreAllocatedResourceContainer
        """
        if not self._application_graph.n_vertices:
            return
        with FecTimer(MAPPING, "Splitter partitioner"):
            self._machine_graph, self._n_chips_needed = splitter_partitioner(
                self._application_graph, self._machine, self._plan_n_timesteps,
                pre_allocated_resources)

    def _execute_graph_measurer(self):
        """
        Runs, times and logs GraphMeasurer is required

        Sets self._n_chips_needed if no machine exists

        Warning if the users has specified a machine size he gets what he
        asks for and if it is too small the placer will tell him.

        :return:
        """
        if not self._max_machine:
            if self._machine:
                return
        with FecTimer(MAPPING, "Graph measurer"):
            self._n_chips_needed = graph_measurer(
                self._machine_graph, self._machine, self._plan_n_timesteps)

    def _execute_insert_chip_power_monitors(self):
        """
        Run, time and log the InsertChipPowerMonitorsToGraphs if required

        """
        with FecTimer(MAPPING, "Insert chip power monitors") as timer:
            if timer.skip_if_cfg_false("Reports", "write_energy_report"):
                return
            insert_chip_power_monitors_to_graphs(
                self._machine, self._machine_graph,
                get_config_int("EnergyMonitor", "sampling_frequency"),
                self._application_graph)

    def _execute_insert_extra_monitor_vertices(self):
        """
        Run, time and log the InsertExtraMonitorVerticesToGraphs if required

        """
        with FecTimer(MAPPING, "Insert extra monitor vertices") as timer:
            if timer.skip_if_cfgs_false(
                    "Machine", "enable_advanced_monitor_support",
                    "enable_reinjection"):
                return
            # inserter checks for None app graph not an empty one
        (self._vertex_to_ethernet_connected_chip_mapping,
         self._extra_monitor_vertices,
         self._extra_monitor_to_chip_mapping) = \
            insert_extra_monitor_vertices_to_graphs(
                self._machine, self._machine_graph, self._application_graph)

    def _execute_partitioner_report(self):
        """
        Write, times and logs the partitioner_report if needed

        """
        with FecTimer(MAPPING, "Partitioner report") as timer:
            if timer.skip_if_cfg_false(
                    "Reports", "write_partitioner_reports"):
                return
            partitioner_report(self._ipaddress, self._application_graph)

    def _execute_edge_to_n_keys_mapper(self):
        """
        Runs, times and logs the EdgeToNKeysMapper

        Sets the "machine_partition_n_keys_map" data
        """
        with FecTimer(MAPPING, "Edge to n keys mapper"):
            self._machine_partition_n_keys_map = edge_to_n_keys_mapper(
                self._machine_graph)

    def _execute_local_tdma_builder(self):
        """
        Runs times and logs the LocalTDMABuilder
        """
        with FecTimer(MAPPING, "Local TDMA builder"):
            local_tdma_builder(
                self._machine_graph, self._machine_partition_n_keys_map,
                self._application_graph)

    def _json_partition_n_keys_map(self):
        """
        Writes, times and logs the machine_partition_n_keys_map if required
        """
        with FecTimer(MAPPING, "Json partition n keys map") as timer:
            if timer.skip_if_cfg_false(
                    "Reports", "write_json_partition_n_keys_map"):
                return
            write_json_partition_n_keys_map(
                self._machine_partition_n_keys_map, self._json_folder)
            # Output ignored as never used

    def _execute_connective_based_placer(self):
        """
        Runs, times and logs the ConnectiveBasedPlacer

        Sets the "placements" data

        .. note::
            Calling of this method is based on the cfg placer value

        """
        with FecTimer(MAPPING, "Connective based placer"):
            self._placements = connective_based_placer(
                self._machine_graph, self._machine, self._plan_n_timesteps)

    def _execute_one_to_one_placer(self):
        """
        Runs, times and logs the OneToOnePlacer

        Sets the "placements" data

        .. note::
            Calling of this method is based on the cfg placer value

        """
        with FecTimer(MAPPING, "One to one placer"):
            self._placements = one_to_one_placer(
                self._machine_graph, self._machine, self._plan_n_timesteps)

    def _execute_radial_placer(self):
        """
        Runs, times and logs the RadialPlacer

        Sets the "placements" data

        .. note::
            Calling of this method is based on the cfg placer value

        """
        with FecTimer(MAPPING, "Radial placer"):
            self._placements = radial_placer(
                self._machine_graph, self._machine, self._plan_n_timesteps)

    def _execute_speader_placer(self):
        """
        Runs, times and logs the SpreaderPlacer

        Sets the "placements" data

        .. note::
            Calling of this method is based on the cfg placer value

        """
        with FecTimer(MAPPING, "Spreader placer"):
            self._placements = spreader_placer(
                self._machine_graph, self._machine,
                self._machine_partition_n_keys_map, self._plan_n_timesteps)

    def _do_placer(self):
        """
        Runs, times and logs one of the placers

        Sets the "placements" data

        Which placer is run depends on the cfg placer value

        This method is the entry point for adding a new Placer

        :raise ConfigurationException: if the cfg place value is unexpected
        """
        name = get_config_str("Mapping", "placer")
        if name == "ConnectiveBasedPlacer":
            return self._execute_connective_based_placer()
        if name == "OneToOnePlacer":
            return self._execute_one_to_one_placer()
        if name == "RadialPlacer":
            return self._execute_radial_placer()
        if name == "SpreaderPlacer":
            return self._execute_speader_placer()
        if "," in name:
            raise ConfigurationException(
                "Only a single algorithm is supported for placer")
        raise ConfigurationException(
            f"Unexpected cfg setting placer: {name}")

    def _execute_insert_edges_to_live_packet_gatherers(self):
        """
        Runs, times and logs the InsertEdgesToLivePacketGatherers if required
        """
        with FecTimer(
                MAPPING, "Insert edges to live packet gatherers") as timer:
            if timer.skip_if_empty(self._live_packet_recorder_params,
                                   "live_packet_recorder_params"):
                return
            insert_edges_to_live_packet_gatherers(
                self._live_packet_recorder_params, self._placements,
                self._live_packet_recorder_parameters_mapping, self._machine,
                self._machine_graph, self._application_graph,
                self._machine_partition_n_keys_map)

    def _execute_insert_edges_to_extra_monitor(self):
        """
        Runs times and logs the InsertEdgesToExtraMonitor is required
        """
        with FecTimer(MAPPING, "Insert Edges To Extra Monitor") as timer:
            if timer.skip_if_cfgs_false(
                    "Machine", "enable_advanced_monitor_support",
                    "enable_reinjection"):
                return
            insert_edges_to_extra_monitor_functionality(
                self._machine_graph, self._placements, self._machine,
                self._vertex_to_ethernet_connected_chip_mapping,
                self._application_graph)

    def _execute_system_multicast_routing_generator(self):
        """
        Runs, times and logs the SystemMulticastRoutingGenerator is required

        May sets the data "data_in_multicast_routing_tables",
        "data_in_multicast_key_to_chip_map" and
        "system_multicast_router_timeout_keys"
        """
        with FecTimer(MAPPING, "System multicast routing generator") as timer:
            if timer.skip_if_cfgs_false(
                    "Machine", "enable_advanced_monitor_support",
                    "enable_reinjection"):
                return
            (self._data_in_multicast_routing_tables,
             self._data_in_multicast_key_to_chip_map,
             self._system_multicast_router_timeout_keys) = (
                system_multicast_routing_generator(
                    self._machine, self._extra_monitor_to_chip_mapping,
                    self._placements))

    def _execute_fixed_route_router(self):
        """
        Runs, times and logs the FixedRouteRouter if required

        May set the "fixed_routes" data.
        """
        with FecTimer(MAPPING, "Fixed route router") as timer:
            if timer.skip_if_cfg_false(
                    "Machine", "enable_advanced_monitor_support"):
                return
            self._fixed_routes = fixed_route_router(
                self._machine, self._placements,
                DataSpeedUpPacketGatherMachineVertex)

    def _report_placements_with_application_graph(self):
        """
        Writes, times and logs the application graph placer report if
        requested
        """
        if not self._application_graph.n_vertices:
            return
        with FecTimer(
                MAPPING, "Placements wth application graph report") as timer:
            if timer.skip_if_cfg_false(
                    "Reports", "write_application_graph_placer_report"):
                return
            placer_reports_with_application_graph(
                self._ipaddress, self._application_graph, self._placements,
                self._machine)

    def _report_placements_with_machine_graph(self):
        """
        Writes, times and logs the machine graph placer report if
        requested
        """
        with FecTimer(MAPPING, "Placements wthout machine graaph") as timer:
            if timer.skip_if_cfg_false(
                    "Reports", "write_machine_graph_placer_report"):
                return
            placer_reports_without_application_graph(
                self._ipaddress, self._machine_graph, self._placements,
                self._machine)

    def _json_placements(self):
        """
        Does, times and logs the writing of placements as json if requested
        :return:
        """
        with FecTimer(MAPPING, "Json placements") as timer:
            if timer.skip_if_cfg_false(
                    "Reports", "write_json_placements"):
                return
            write_json_placements(self._placements, self._json_folder)
            # Output ignored as never used

    def _execute_ner_route_traffic_aware(self):
        """
        Runs, times and logs the NerRouteTrafficAware

        Sets the "routing_table_by_partition" data if called

        .. note::
            Calling of this method is based on the cfg router value
        """
        with FecTimer(MAPPING, "Ner route traffic aware"):
            self._routing_table_by_partition = ner_route_traffic_aware(
                self._machine_graph, self._machine, self._placements)

    def _execute_ner_route(self):
        """
        Runs, times and logs the NerRoute

        Sets the "routing_table_by_partition" data

        .. note::
            Calling of this method is based on the cfg router value
        """
        with FecTimer(MAPPING, "Ner route"):
            self._routing_table_by_partition = ner_route(
                self._machine_graph, self._machine, self._placements)

    def _execute_basic_dijkstra_routing(self):
        """
        Runs, times and logs the BasicDijkstraRouting

        Sets the "routing_table_by_partition" data if called

        .. note::
            Calling of this method is based on the cfg router value
        """
        with FecTimer(MAPPING, "Basic dijkstra routing"):
            self._routing_table_by_partition = basic_dijkstra_routing(
                self._machine_graph, self._machine, self._placements)

    def _do_routing(self):
        """
        Runs, times and logs one of the routers

        Sets the "routing_table_by_partition" data

        Which router is run depends on the cfg router value

        This method is the entry point for adding a new Router

        :raise ConfigurationException: if the cfg router value is unexpected
        """
        name = get_config_str("Mapping", "router")
        if name == "BasicDijkstraRouting":
            return self._execute_basic_dijkstra_routing()
        if name == "NerRoute":
            return self._execute_ner_route()
        if name == "NerRouteTrafficAware":
            return self._execute_ner_route_traffic_aware()
        if "," in name:
            raise ConfigurationException(
                "Only a single algorithm is supported for router")
        raise ConfigurationException(
            f"Unexpected cfg setting router: {name}")

    def _execute_basic_tag_allocator(self):
        """
        Runs, times and logs the Tag Allocator

        Sets the "tag" data
        """
        with FecTimer(MAPPING, "Basic tag allocator"):
            self._tags = basic_tag_allocator(
                self._machine, self._plan_n_timesteps, self._placements)

    def _report_tag_allocations(self):
        """
        Write, times and logs the tag allocator report if requested
        """
        with FecTimer(MAPPING, "Tag allocator report") as timer:
            if timer.skip_if_cfg_false(
                    "Reports", "write_tag_allocation_reports"):
                return
            tag_allocator_report(self._tags)

    def _execute_process_partition_constraints(self):
        """
        Runs, times and logs the ProcessPartitionConstraints
        """
        with FecTimer(MAPPING, "Process partition constraints"):
            process_partition_constraints(self._machine_graph)

    def _execute_global_allocate(self):
        """
        Runs, times and logs the Global Zoned Routing Info Allocator

        Sets "routing_info" is called

        .. note::
            Calling of this method is based on the cfg info_allocator value

        :return:
        """
        with FecTimer(MAPPING, "Global allocate"):
            self._routing_infos = global_allocate(
                self._machine_graph, self._machine_partition_n_keys_map)

    def _execute_flexible_allocate(self):
        """
        Runs, times and logs the Zoned Routing Info Allocator

        Sets "routing_info" is called

        .. note::
            Calling of this method is based on the cfg info_allocator value

        :return:
        """
        with FecTimer(MAPPING, "Zoned routing info allocator"):
            self._routing_infos = flexible_allocate(
                self._machine_graph, self._machine_partition_n_keys_map)

    def _execute_malloc_based_routing_info_allocator(self):
        """
        Runs, times and logs the Malloc Based Routing Info Allocator

        Sets "routing_info" is called

        .. note::
            Calling of this method is based on the cfg info_allocator value

        :return:
        """
        with FecTimer(MAPPING, "Malloc based routing info allocator"):
            self._routing_infos = malloc_based_routing_info_allocator(
                self._machine_graph, self._machine_partition_n_keys_map)

    def do_info_allocator(self):
        """
        Runs, times and logs one of the info allocaters

        Sets the "routing_info" data

        Which alloactor is run depends on the cfg info_allocator value

        This method is the entry point for adding a new Info Allocator

        :raise ConfigurationException: if the cfg info_allocator value is
            unexpected
        """
        name = get_config_str("Mapping", "info_allocator")
        if name == "GlobalZonedRoutingInfoAllocator ":
            return self._execute_global_allocate()
        if name == "MallocBasedRoutingInfoAllocator":
            return self._execute_malloc_based_routing_info_allocator()
        if name == "ZonedRoutingInfoAllocator":
            return self._execute_flexible_allocate()
        if "," in name:
            raise ConfigurationException(
                "Only a single algorithm is supported for info_allocator")
        raise ConfigurationException(
            f"Unexpected cfg setting info_allocator: {name}")

    def _report_router_info(self):
        """
        Writes, times and logs the router iinfo report if requested
        """
        with FecTimer(MAPPING, "Router info report") as timer:
            if timer.skip_if_cfg_false(
                    "Reports", "write_router_info_report"):
                return
            routing_info_report(self._machine_graph, self._routing_infos)

    def _execute_basic_routing_table_generator(self):
        """
        Runs, times and logs the Routing Table Generator

        .. note::
            Currently no other Routing Table Generator supported.
            To add an additional Generator copy the pattern of do_placer
        """
        with FecTimer(MAPPING, "Basic routing table generator"):
            self._router_tables = basic_routing_table_generator(
                self._routing_infos, self._routing_table_by_partition,
                self._machine)
        # TODO Nuke ZonedRoutingTableGenerator

    def _report_routers(self):
        """
        Write, times and logs the router report if requested
        """
        with FecTimer(MAPPING, "Router report") as timer:
            if timer.skip_if_cfg_false(
                    "Reports", "write_router_reports"):
                return
        router_report_from_paths(
            self._router_tables, self._routing_infos, self._ipaddress,
            self._machine_graph, self._placements, self._machine)

    def _report_router_summary(self):
        """
        Write, times and logs the router summary report if requested
        """
        with FecTimer(MAPPING, "Router summary report") as timer:
            if timer.skip_if_cfg_false(
                    "Reports", "write_router_summary_report"):
                return
            router_summary_report(
                self._router_tables,  self._ipaddress, self._machine)

    def _json_routing_tables(self):
        """
        Write, time and log the routing tables as json if requested
        """
        with FecTimer(MAPPING, "Json routing tables") as timer:
            if timer.skip_if_cfg_false(
                    "Reports", "write_json_routing_tables"):
                return
            write_json_routing_tables(self._router_tables, self._json_folder)
            # Output ignored as never used

    def _report_router_collision_potential(self):
        """
        Write, time and log the router collision report
        """
<<<<<<< HEAD
        with FecTimer(MAPPING, "Router collision potential report") as timer:
            if timer.skip_if_cfg_false(
                    "Reports", "write_router_collision_potential_report"):
                return
            report = RouterCollisionPotentialReport()
            report(self._routing_table_by_partition,
                   self._machine_partition_n_keys_map, self._machine)
=======
        with FecTimer(MAPPING, "Router collision potential report"):
            # TODO cfg flag!
            router_collision_potential_report(
                self._routing_table_by_partition,
                self._machine_partition_n_keys_map, self._machine)
>>>>>>> 67684c04

    def _execute_locate_executable_start_type(self):
        """
        Runs, times and logs LocateExecutableStartType if required

        May set the executable_types data.
        """
        with FecTimer(MAPPING, "Locate executable start type") as timer:
            # TODO why skip if virtual ?
            if timer.skip_if_virtual_board():
                return
            self._executable_types = locate_executable_start_type(
                self._machine_graph, self._placements)

    def _execute_buffer_manager_creator(self):
        """
        Run, times and logs the buffer manager creator if required

        May set the buffer_manager data
        """
        if self._buffer_manager:
            return
        with FecTimer(MAPPING, "Buffer manager creator") as timer:
            if timer.skip_if_virtual_board():
                return

            self._buffer_manager = buffer_manager_creator(
                self._placements, self._tags, self._txrx,
                self._extra_monitor_vertices,
                self._extra_monitor_to_chip_mapping,
                self._vertex_to_ethernet_connected_chip_mapping,
                self._machine, self._fixed_routes, self._java_caller)

    def _execute_sdram_outgoing_partition_allocator(self):
        """
        Runs, times and logs the SDRAMOutgoingPartitionAllocator
        """
        with FecTimer(MAPPING, "SDRAM outgoing partition allocator"):
            # Ok if transceiver = None
            sdram_outgoing_partition_allocator(
                self._machine_graph, self._placements, self._app_id,
                self._txrx)

    def _do_mapping(self, total_run_time):
        """
        Runs, times and logs all the algorithms in the mapping stage

        :param float total_run_time:
        """
        # time the time it takes to do all pacman stuff
        mapping_total_timer = Timer()
        mapping_total_timer.start_timing()
        provide_injectables(self)

        self._setup_java_caller()
        self._do_extra_mapping_algorithms()
        self._report_network_specification()
        self._execute_splitter_reset()
        self._execute_splitter_selector()
        self._execute_delay_support_adder()
        pre_allocated_resources = PreAllocatedResourceContainer()
        self._execute_preallocate_for_live_packet_gatherer(
            pre_allocated_resources)
        self._execute_preallocate_for_chip_power_monitor(
            pre_allocated_resources)
        self._execute_preallocate_for_extra_monitor_support(
            pre_allocated_resources)
        self._execute_splitter_partitioner(pre_allocated_resources)
        self._execute_graph_measurer()
        if self._max_machine:
            self._max_machine = False
            self._machine = None
        allocator_data = self._execute_allocator(MAPPING, total_run_time)
        self._execute_machine_generator(MAPPING, allocator_data)
        assert(self._machine)
        self._json_machine()
        self._execute_chip_id_allocator()
        self._execute_insert_live_packet_gatherers_to_graphs()
        self._report_board_chip()
        self._execute_insert_chip_power_monitors()
        self._execute_insert_extra_monitor_vertices()
        self._execute_partitioner_report()
        self._execute_edge_to_n_keys_mapper()
        self._execute_local_tdma_builder()
        self._json_partition_n_keys_map()
        self._do_placer()
        self._execute_insert_edges_to_live_packet_gatherers()
        self._execute_insert_edges_to_extra_monitor()
        self._execute_system_multicast_routing_generator()
        self._execute_fixed_route_router()
        self._report_placements_with_application_graph()
        self._report_placements_with_machine_graph()
        self._json_placements()
        self._do_routing()
        self._execute_basic_tag_allocator()
        self._report_tag_allocations()
        self._execute_process_partition_constraints()
        self.do_info_allocator()
        self._report_router_info()
        self._execute_basic_routing_table_generator()
        self._report_routers()
        self._report_router_summary()
        self._json_routing_tables()
        self._report_router_collision_potential()
        self._execute_locate_executable_start_type()
        self._execute_buffer_manager_creator()
        self._execute_sdram_outgoing_partition_allocator()

        clear_injectables()
        self._mapping_time += convert_time_diff_to_total_milliseconds(
            mapping_total_timer.take_sample())

    # Overridden by spy which adds placement_order
    def _execute_graph_data_specification_writer(self):
        """
        Runs, times, and logs the GraphDataSpecificationWriter

        Sets the dsg_targets data
        """
        with FecTimer(
                DATA_GENERATION, "Graph data specification writer"):
            self._dsg_targets, self._region_sizes = \
                graph_data_specification_writer(
                    self._placements, self._ipaddress, self._machine,
                    self._max_run_time_steps)

    def _do_data_generation(self):
        """
        Runs, Times and logs the data generation
        """
        # set up timing
        data_gen_timer = Timer()
        data_gen_timer.start_timing()

        self._first_machine_time_step = self._current_run_timesteps

        provide_injectables(self)
        self._execute_graph_data_specification_writer()
        clear_injectables()

        self._dsg_time += convert_time_diff_to_total_milliseconds(
            data_gen_timer.take_sample())

    def _execute_routing_setup(self,):
        """
        Runs, times and logs the RoutingSetup if required.

        """
        if self._multicast_routes_loaded:
            return
        with FecTimer(LOADING, "Routing setup") as timer:
            if timer.skip_if_virtual_board():
                return
            # Only needs the x and y of chips with routing tables
            routing_setup(
                self._router_tables, self._app_id, self._txrx, self._machine)

    def _execute_graph_binary_gatherer(self):
        """
        Runs, times and logs the GraphBinaryGatherer if required.

        """
        with FecTimer(LOADING, "Graph binary gatherer") as timer:
            try:
                self._executable_targets = graph_binary_gatherer(
                    self._placements, self._machine_graph,
                    self._executable_finder)
            except KeyError:
                if self.use_virtual_board:
                    logger.warning(
                        "Ignoring exectable not found as using virtual")
                    timer.error("exectable not found and virtual board")
                    return
                raise

    def _execute_host_bitfield_compressor(self):
        """
        Runs, times and logs the HostBasedBitFieldRouterCompressor

        .. note::
            Calling of this method is based on the cfg compressor or
            virtual_compressor value

        :return: CompressedRoutingTables
        :rtype: MulticastRoutingTables
        """
        with FecTimer(
                LOADING, "Host based bitfield router compressor") as timer:
            if timer.skip_if_virtual_board():
                return None, []
            self._multicast_routes_loaded = False
            compressed = host_based_bit_field_router_compressor(
                self._router_tables, self._machine, self._placements,
                self._txrx, self._machine_graph, self._routing_infos)
            return compressed

    def _execute_machine_bitfield_ordered_covering_compressor(self):
        """
        Runs, times and logs the MachineBitFieldOrderedCoveringCompressor

        .. note::
            Calling of this method is based on the cfg compressor or
            virtual_compressor value

        :return: None
        :rtype: None
        """
        with FecTimer(
                LOADING,
                "Machine bitfield ordered covering compressor") as timer:
            if timer.skip_if_virtual_board():
                return None, []
            machine_bit_field_ordered_covering_compressor(
                self._router_tables, self._txrx, self._machine, self._app_id,
                self._machine_graph, self._placements, self._executable_finder,
                self._routing_infos, self._executable_targets)
            self._multicast_routes_loaded = True
            return None

    def _execute_machine_bitfield_pair_compressor(self):
        """
        Runs, times and logs the MachineBitFieldPairRouterCompressor

        .. note::
            Calling of this method is based on the cfg compressor or
            virtual_compressor value

        :return: None
        :rtype: None
         """
        with FecTimer(
                LOADING, "Machine bitfield pair router compressor") as timer:
            if timer.skip_if_virtual_board():
                return None, []
            self._multicast_routes_loaded = True
            machine_bit_field_pair_router_compressor(
                self._router_tables, self._txrx, self._machine, self._app_id,
                self._machine_graph, self._placements, self._executable_finder,
                self._routing_infos, self._executable_targets)
            return None

    def _execute_ordered_covering_compressor(self):
        """
        Runs, times and logs the OrderedCoveringCompressor

        .. note::
            Calling of this method is based on the cfg compressor or
            virtual_compressor value

        :return: CompressedRoutingTables
        :rtype: MulticastRoutingTables
        """
        with FecTimer(LOADING, "Ordered covering compressor"):
            self._multicast_routes_loaded = False
            compressed = ordered_covering_compressor(self._router_tables)
            return compressed

    def _execute_ordered_covering_compression(self):
        """
        Runs, times and logs the ordered covering compressor on machine

        .. note::
            Calling of this method is based on the cfg compressor or
            virtual_compressor value

        :return: None
        :rtype: None
        """
        with FecTimer(LOADING, "Ordered covering compressor") as timer:
            if timer.skip_if_virtual_board():
                return None, []
            ordered_covering_compression(
                self._router_tables, self._txrx, self._executable_finder,
                self._machine, self._app_id)
            self._multicast_routes_loaded = True
            return None

    def _execute_pair_compressor(self):
        """
        Runs, times and logs the PairCompressor

        .. note::
            Calling of this method is based on the cfg compressor or
            virtual_compressor value

        :return: CompressedRoutingTable
        :rtype: MulticastRoutingTables
        """
        with FecTimer(LOADING, "Pair compressor"):
            compressed = pair_compressor(self._router_tables)
            self._multicast_routes_loaded = False
            return compressed

    def _execute_pair_compression(self):
        """
        Runs, times and logs the pair compressor on machine

        .. note::
            Calling of this method is based on the cfg compressor or
            virtual_compressor value

        :return: None
        :rtype: None
        """
        with FecTimer(LOADING, "Pair on chip router compression") as timer:
            if timer.skip_if_virtual_board():
                return None, []
            pair_compression(
                self._router_tables, self._txrx, self._executable_finder,
                self._machine, self._app_id)
            self._multicast_routes_loaded = True
            return None

    def _execute_pair_unordered_compressor(self):
        """
        Runs, times and logs the CheckedUnorderedPairCompressor

        .. note::
            Calling of this method is based on the cfg compressor or
            virtual_compressor value

        :return: CompressedRoutingTables
        :rtype: MulticastRoutingTables
        """
        with FecTimer(LOADING, "Pair unordered compressor"):
            compressed = pair_compressor(self._router_tables, ordered=False)
            self._multicast_routes_loaded = False
            return compressed

    def _compressor_name(self):
        if self.use_virtual_board:
            name = get_config_str("Mapping", "virtual_compressor")
            if name is None:
                logger.info("As no virtual_compressor specified "
                            "using compressor setting")
                name = get_config_str("Mapping", "compressor")
        else:
            name = get_config_str("Mapping", "compressor")
        return name

    def _do_early_compression(self, name):
        """
        Calls a compressor based on the name provided

        .. note::
            This method is the entry point for adding a new compressor that
             can or must run early.

        :param str name: Name of a compressor
        :raise ConfigurationException: if the name is not expected
        :return: CompressedRoutingTables (likely to be None),
            RouterCompressorProvenanceItems (may be an empty list)
        :rtype: tuple(MulticastRoutingTables or None, list(ProvenanceDataItem))
        """
        if name == "MachineBitFieldOrderedCoveringCompressor":
            return \
                self._execute_machine_bitfield_ordered_covering_compressor()
        if name == "MachineBitFieldPairRouterCompressor":
            return self._execute_machine_bitfield_pair_compressor()
        if name == "OrderedCoveringCompressor":
            return self._execute_ordered_covering_compressor()
        if name == "OrderedCoveringOnChipRouterCompression":
            return self._execute_ordered_covering_compression()
        if name == "PairCompressor":
            return self._execute_pair_compressor()
        if name == "PairOnChipRouterCompression":
            return self._execute_pair_compression()
        if name == "PairUnorderedCompressor":
            return self._execute_pair_unordered_compressor()

        # delay compression until later
        return None

    def _do_delayed_compression(self, name, compressed):
        """
        run compression that must be delayed until later

        .. note::
            This method is the entry point for adding a new compressor that
            can not run at the normal place

        :param str name: Name of a compressor
        :raise ConfigurationException: if the name is not expected
        :return: CompressedRoutingTables (likely to be None),
            RouterCompressorProvenanceItems (may be an empty list)
        :rtype: tuple(MulticastRoutingTables or None, list(ProvenanceDataItem))
        """
        if self._multicast_routes_loaded or compressed:
            # Already compressed
            return compressed
        # overridden in spy to handle:
        # SpynnakerMachineBitFieldOrderedCoveringCompressor
        # SpynnakerMachineBitFieldPairRouterCompressor

        if name == "HostBasedBitFieldRouterCompressor":
            return self._execute_host_bitfield_compressor()
        if "," in name:
            raise ConfigurationException(
                "Only a single algorithm is supported for compressor")

        raise ConfigurationException(
            f"Unexpected cfg setting compressor: {name}")

    def _execute_load_routing_tables(self, compressed):
        """
        Runs, times and logs the RoutingTableLoader if required

        :param compressed:
        :type compressed: MulticastRoutingTables or None
        """
        if not compressed:
            return
        with FecTimer(LOADING, "Routing table loader") as timer:
            self._multicast_routes_loaded = True
            if timer.skip_if_virtual_board():
                return
            routing_table_loader(
                compressed, self._app_id, self._txrx, self._machine)

    def _report_uncompressed_routing_table(self):
        """
        Runs, times and logs the router report from router tables if requested
        """
        # TODO why not during mapping?
        with FecTimer(LOADING, "Uncompressed routing table report") as timer:
            if timer.skip_if_cfg_false(
                    "Reports", "write_routing_table_reports"):
                return
            router_report_from_router_tables(self._router_tables)

    def _report_bit_field_compressor(self):
        """
        Runs, times and logs the BitFieldCompressorReport if requested
        """
        with FecTimer(LOADING, "Bitfield compressor report") as timer:
            if timer.skip_if_cfg_false(
                    "Reports",  "write_bit_field_compressor_report"):
                return
            # BitFieldSummary output ignored as never used
            bitfield_compressor_report(self._machine_graph, self._placements)

    def _execute_load_fixed_routes(self):
        """
        Runs, times and logs Load Fixed Routes is required
        """
        with FecTimer(LOADING, "Load fixed routes") as timer:
            if timer.skip_if_cfg_false(
                    "Machine", "enable_advanced_monitor_support"):
                return
            if timer.skip_if_virtual_board():
                return
            load_fixed_routes(self._fixed_routes, self._txrx, self._app_id)

    def _execute_system_data_specification(self):
        """
        Runs, times and logs the execute_system_data_specs if required

        :return: map of placement and DSG data, and loaded data flag.
        :rtype: dict(tuple(int,int,int),DataWritten) or DsWriteInfo
        """
        with FecTimer(LOADING, "Execute system data specification") \
                as timer:
            if timer.skip_if_virtual_board():
                return None
            return execute_system_data_specs(
                self._txrx, self._machine, self._app_id, self._dsg_targets,
                self._region_sizes, self._executable_targets,
                self._java_caller)

    def _execute_load_system_executable_images(self):
        """
        Runs, times and logs the loading of exectuable images
        """
        with FecTimer(LOADING, "Load executable system Images") as timer:
            if timer.skip_if_virtual_board():
                return
            load_sys_images(
                self._executable_targets, self._app_id, self._txrx)

    def _execute_application_data_specification(
            self, processor_to_app_data_base_address):
        """
        Runs, times and logs the execute_application_data_specs if required

        :return: map of placement and DSG data, and loaded data flag.
        :rtype: dict(tuple(int,int,int),DataWritten) or DsWriteInfo
        """
        with FecTimer(LOADING, "Host data specification") as timer:
            if timer.skip_if_virtual_board():
                return processor_to_app_data_base_address
            return execute_application_data_specs(
                self._txrx, self._machine, self._app_id, self._dsg_targets,
                self._executable_targets, self._region_sizes, self._placements,
                self._extra_monitor_vertices,
                self._vertex_to_ethernet_connected_chip_mapping,
                self._java_caller, processor_to_app_data_base_address)

    def _execute_tags_from_machine_report(self):
        """
        Run, times and logs the TagsFromMachineReport if requested
        :return:
        """
        with FecTimer(LOADING, "Tags from machine report") as timer:
            if timer.skip_if_virtual_board():
                return
            if timer.skip_if_cfg_false(
                    "Reports", "write_tag_allocation_reports"):
                return
            tags_from_machine_report(self._txrx)

    def _execute_load_tags(self):
        """
        Runs, times and logs the Tags Loader if required
        """
        # TODO why: if graph_changed or data_changed:
        with FecTimer(LOADING, "Tags Loader") as timer:
            if timer.skip_if_virtual_board():
                return
            tags_loader(self._txrx, self._tags)

    def _do_extra_load_algorithms(self):
        """
        Runs, times and logs any extra load algorithms

        """
        pass

    def _report_memory_on_host(self, processor_to_app_data_base_address):
        """
        Runs, times and logs MemoryMapOnHostReport is requested

        """
        with FecTimer(LOADING, "Memory report") as timer:
            if timer.skip_if_virtual_board():
                return
            if timer.skip_if_cfg_false(
                    "Reports", "write_memory_map_report"):
                return
            memory_map_on_host_report(processor_to_app_data_base_address)

    def _report_memory_on_chip(self):
        """
        Runs, times and logs MemoryMapOnHostChipReport is requested

        """
        with FecTimer(LOADING, "Memory report") as timer:
            if timer.skip_if_virtual_board():
                return
            if timer.skip_if_cfg_false(
                    "Reports", "write_memory_map_report"):
                return

            memory_map_on_host_chip_report(self._dsg_targets, self._txrx)

    # TODO consider different cfg flags
    def _report_compressed(self, compressed):
        """
        Runs, times and logs the compressor reports if requested

        :param compressed:
        :type compressed: MulticastRoutingTables or None
        """
        with FecTimer(LOADING, "Compressor report") as timer:
            if timer.skip_if_cfg_false(
                    "Reports", "write_routing_table_reports"):
                return
            if timer.skip_if_cfg_false(
                    "Reports", "write_routing_tables_from_machine_reports"):
                return

            if compressed is None:
                if timer.skip_if_virtual_board():
                    return
                compressed = read_routing_tables_from_machine(
                    self._txrx, self._router_tables, self._app_id)

            router_report_from_compressed_router_tables(compressed)

            generate_comparison_router_report(self._router_tables, compressed)

            router_compressed_summary_report(
                self._router_tables, self._ipaddress, self._machine)

            routing_table_from_machine_report(compressed)

    def _report_fixed_routes(self):
        """
        Runs, times and logs the FixedRouteFromMachineReport is requested
        """
        with FecTimer(LOADING, "Fixed route report") as timer:
            if timer.skip_if_virtual_board():
                return
            if timer.skip_if_cfg_false(
                    "Machine", "enable_advanced_monitor_support"):
                return
            # TODO at the same time as LoadFixedRoutes?
            fixed_route_from_machine_report(
                self._txrx, self._machine, self._app_id)

    def _execute_application_load_executables(self):
        """ algorithms needed for loading the binaries to the SpiNNaker machine

        :return:
        """
        with FecTimer(LOADING, "Load executable app images") as timer:
            if timer.skip_if_virtual_board():
                return
            load_app_images(
                self._executable_targets, self._app_id, self._txrx)

    def _do_load(self, graph_changed):
        """
        Runs, times and logs the load algotithms

        :param bool graph_changed: Flag to say the graph changed,
        """
        # set up timing
        load_timer = Timer()
        load_timer.start_timing()

        if graph_changed:
            self._execute_routing_setup()
            self._execute_graph_binary_gatherer()
        # loading_algorithms
        self._report_uncompressed_routing_table()
        compressor = self._compressor_name()
        compressed = self._do_early_compression(compressor)
        if graph_changed or not self._has_ran:
            self._execute_load_fixed_routes()
        processor_to_app_data_base_address = \
            self._execute_system_data_specification()
        self._execute_load_system_executable_images()
        self._execute_load_tags()
        processor_to_app_data_base_address = \
            self._execute_application_data_specification(
                processor_to_app_data_base_address)

        self._do_extra_load_algorithms()
        compressed = self._do_delayed_compression(compressor, compressed)
        self._execute_load_routing_tables(compressed)
        self._report_bit_field_compressor()

        # TODO Was master correct to run the report first?
        self._execute_tags_from_machine_report()
        if graph_changed:
            self._report_memory_on_host(processor_to_app_data_base_address)
            self._report_memory_on_chip()
            self._report_compressed(compressed)
            self._report_fixed_routes()
        self._execute_application_load_executables()

        self._load_time += convert_time_diff_to_total_milliseconds(
            load_timer.take_sample())

    def _execute_sdram_usage_report_per_chip(self):
        # TODO why in do run
        with FecTimer(RUN_LOOP, "Sdram usage per chip report") as timer:
            if timer.skip_if_cfg_false(
                    "Reports", "write_sdram_usage_report_per_chip"):
                return
            sdram_usage_report_per_chip(
                self._ipaddress, self._placements, self._machine,
                self._plan_n_timesteps,
                data_n_timesteps=self._max_run_time_steps)

    def _execute_dsg_region_reloader(self):
        """
            Runs, times and logs the DSGRegionReloader if required

            Reload any parameters over the loaded data if we have already
            run and not using a virtual board and the data hasn't already
            been regenerated

        """
        if not self.has_ran:
            return
        with FecTimer(RUN_LOOP, "DSG region reloader") as timer:
            if timer.skip_if_virtual_board():
                return
            dsg_region_reloader(self._txrx, self._placements, self._ipaddress)

    def _execute_graph_provenance_gatherer(self):
        """
        Runs, times and log the GraphProvenanceGatherer if requested

        """
        with FecTimer(RUN_LOOP, "Graph provenance gatherer") as timer:
            if timer.skip_if_cfg_false("Reports", "read_provenance_data"):
                return []
            graph_provenance_gatherer(
                self._machine_graph, self._application_graph)

    def _execute_placements_provenance_gatherer(self):
        """
        Runs, times and log the PlacementsProvenanceGatherer if requested
        """
        with FecTimer(RUN_LOOP, "Placements provenance gatherer") as timer:
            if timer.skip_if_cfg_false("Reports", "read_provenance_data"):
                return []
            if timer.skip_if_virtual_board():
                return []
            placements_provenance_gatherer(self._txrx, self._placements)

    def _execute_router_provenance_gatherer(self):
        """
        Runs, times and log the RouterProvenanceGatherer if requested
        """
        with FecTimer(RUN_LOOP, "Router provenance gatherer") as timer:
            if timer.skip_if_cfg_false("Reports", "read_provenance_data"):
                return []
            if timer.skip_if_virtual_board():
                return []
            router_provenance_gatherer(
                self._txrx, self._machine, self._router_tables,
                self._extra_monitor_vertices, self._placements)

    def _execute_profile_data_gatherer(self):
        """
        Runs, times and logs the ProfileDataGatherer if requested
        """
        with FecTimer(RUN_LOOP, "Profile data gatherer") as timer:
            if timer.skip_if_cfg_false("Reports", "read_provenance_data"):
                return
            if timer.skip_if_virtual_board():
                return
            profile_data_gatherer(self._txrx, self._placements)

    def _do_read_provenance(self):
        """
        Runs, times and log the methods that gather provenance

        :rtype: list(ProvenanceDataItem)
        """
        self._execute_graph_provenance_gatherer()
        self._execute_placements_provenance_gatherer()
        self._execute_router_provenance_gatherer()
        self._execute_profile_data_gatherer()

    def _report_energy(self, run_time):
        """
        Runs, times and logs the energy report if requested

        :param int run_time: the run duration in milliseconds.
        """
        with FecTimer(RUN_LOOP, "Energy report") as timer:
            if timer.skip_if_cfg_false("Reports", "write_energy_report"):
                return []

            # TODO runtime is None
            power_used = compute_energy_used(
                self._placements, self._machine, self._board_version,
                run_time, self._buffer_manager, self._mapping_time,
                self._load_time, self._execute_time, self._dsg_time,
                self._extraction_time,
                self._spalloc_server, self._remote_spinnaker_url,
                self._machine_allocation_controller)

            energy_provenance_reporter(power_used, self._placements)

            # create energy reporter
            energy_reporter = EnergyReport(
                get_config_int("Machine", "version"), self._spalloc_server,
                self._remote_spinnaker_url)

            # run energy report
            energy_reporter.write_energy_report(
                self._placements, self._machine,
                self._current_run_timesteps,
                self._buffer_manager, power_used)

    def _do_provenance_reports(self):
        """
        Runs any reports based on provenance

        """
        pass

    def _execute_clear_io_buf(self, runtime):
        """
        Runs, times and logs the ChipIOBufClearer if required

        """
        if runtime is None:
            return
        with FecTimer(RUN_LOOP, "Clear IO buffer") as timer:
            if timer.skip_if_virtual_board():
                return
            # TODO Why check empty_graph is always false??
            if timer.skip_if_cfg_false("Reports", "clear_iobuf_during_run"):
                return
            chip_io_buf_clearer(self._txrx, self._executable_types)

    def _execute_runtime_update(self, n_sync_steps):
        """
        Runs, times and logs the runtime updater if required

        :param int n_sync_steps:
            The number of timesteps between synchronisations
        """
        with FecTimer(RUN_LOOP, "Runtime Update") as timer:
            if timer.skip_if_virtual_board():
                return
            if (ExecutableType.USES_SIMULATION_INTERFACE in
                    self._executable_types):
                chip_runtime_updater(
                    self._txrx,  self._app_id, self._executable_types,
                    self._current_run_timesteps,
                    self._first_machine_time_step, n_sync_steps)
            else:
                timer.skip("No Simulation Interface used")

    def _execute_create_database_interface(self, run_time):
        """
        Runs, times and logs Database Interface Creater

        Sets the _database_file_path data object

        :param int run_time: the run duration in milliseconds.
        """
        with FecTimer(RUN_LOOP, "Create database interface"):
            # Used to used compressed routing tables if available on host
            # TODO consider not saving router tabes.
            self._database_file_path = database_interface(
                self._machine_graph, self._tags, run_time, self._machine,
                self._max_run_time_steps, self._placements,
                self._routing_infos, self._router_tables,
                self._app_id, self._application_graph)

    def _execute_create_notifiaction_protocol(self):
        """
        Runs, times and logs the creation of the Notification Protocol

        Sets the notification_interface data object
        """
        with FecTimer(RUN_LOOP, "Create notification protocol"):
            self._notification_interface = create_notification_protocol(
                self._database_socket_addresses, self._database_file_path)

    def _execute_runner(self, n_sync_steps, run_time):
        """
        Runs, times and logs the ApplicationRunner

        :param int n_sync_steps:
            The number of timesteps between synchronisations
        :param int run_time: the run duration in milliseconds.
        :return:
        """
        with FecTimer(RUN_LOOP, APPLICATION_RUNNER) as timer:
            if timer.skip_if_virtual_board():
                return
            # Don't timeout if a stepped mode is in operation
            if n_sync_steps:
                time_threshold = None
            else:
                time_threshold = get_config_int(
                    "Machine", "post_simulation_overrun_before_error")
            self._no_sync_changes = application_runner(
                self._buffer_manager, self._notification_interface,
                self._executable_types, self._app_id, self._txrx, run_time,
                self._no_sync_changes, time_threshold, self._machine,
                self._run_until_complete)

    def _execute_extract_iobuff(self):
        """
        Runs, times and logs the ChipIOBufExtractor if required
        """
        with FecTimer(RUN_LOOP, "Extract IO buff") as timer:
            if timer.skip_if_virtual_board():
                return
            if timer.skip_if_cfg_false(
                    "Reports", "extract_iobuf"):
                return
            # ErrorMessages, WarnMessages output ignored as never used!
            chip_io_buf_extractor(
                self._txrx, self._executable_targets, self._executable_finder)

    def _execute_buffer_extractor(self):
        """
        Runs, times and logs the BufferExtractor if required
        """
        with FecTimer(RUN_LOOP, "Buffer extractor") as timer:
            if timer.skip_if_virtual_board():
                return
            buffer_extractor(
                self._machine_graph, self._placements,
                self._buffer_manager)

    def _do_extract_from_machine(self, run_time):
        """
        Runs, times and logs the steps to extract data from the machine

        :param run_time: the run duration in milliseconds.
        :type run_time: int or None
        """
        self._execute_extract_iobuff()
        self._execute_buffer_extractor()
        self._execute_clear_io_buf(run_time)

        # FinaliseTimingData never needed as just pushed self._ to inputs
        self._do_read_provenance()
        self._execute_time += convert_time_diff_to_total_milliseconds(
            self._run_timer.take_sample())
        self._report_energy(run_time)
        self._do_provenance_reports()

    def __do_run(self, n_machine_time_steps, graph_changed, n_sync_steps):
        """
        Runs, times and logs the do run steps.

        :param n_machine_time_steps: Number of timesteps run
        :type n_machine_time_steps: int or None
        :param int n_sync_steps:
            The number of timesteps between synchronisations
        :param bool graph_changed: Flag to say the graph changed,
        """
        # TODO virtual board
        self._run_timer = Timer()
        self._run_timer.start_timing()
        run_time = None
        if n_machine_time_steps is not None:
            run_time = n_machine_time_steps * self.machine_time_step_ms
        self._first_machine_time_step = self._current_run_timesteps
        self._current_run_timesteps = \
            self._calculate_number_of_machine_time_steps(n_machine_time_steps)

        provide_injectables(self)

        self._execute_sdram_usage_report_per_chip()
        if not self._has_ran or graph_changed:
            self._execute_create_database_interface(run_time)
        self._execute_create_notifiaction_protocol()
        if self._has_ran and not graph_changed:
            self._execute_dsg_region_reloader()
        self._execute_runtime_update(n_sync_steps)
        self._execute_runner(n_sync_steps, run_time)
        if n_machine_time_steps is not None or self._run_until_complete:
            self._do_extract_from_machine(run_time)
        self._has_reset_last = False
        self._has_ran = True
        # reset at the end of each do_run cycle
        self._first_machine_time_step = None
        clear_injectables()

    def _do_run(self, n_machine_time_steps, graph_changed, n_sync_steps):
        """
        Runs, times and logs the do run steps.

        :param n_machine_time_steps: Number of timesteps run
        :type n_machine_time_steps: int or None
        :param int n_sync_steps:
            The number of timesteps between synchronisations
        :param bool graph_changed: Flag to say the graph changed,
        """
        try:
            self.__do_run(
                n_machine_time_steps, graph_changed, n_sync_steps)
        except KeyboardInterrupt:
            logger.error("User has aborted the simulation")
            self._shutdown()
            sys.exit(1)
        except Exception as run_e:
            self._recover_from_error(run_e)

            # if in debug mode, do not shut down machine
            if get_config_str("Mode", "mode") != "Debug":
                try:
                    self.stop(
                        turn_off_machine=False, clear_routing_tables=False,
                        clear_tags=False)
                except Exception as stop_e:
                    logger.exception(f"Error {stop_e} when attempting to stop")

            # reraise exception
            raise run_e

    def _recover_from_error(self, exception):
        """
        :param Exception exception:
        """
        try:
            self.__recover_from_error(exception)
        except Exception as rec_e:
            logger.exception(
                f"Error {rec_e} when attempting to recover from error")

    def __recover_from_error(self, exception):
        """
        :param Exception exception:
        """
        # if exception has an exception, print to system
        logger.error("An error has occurred during simulation")
        # Print the detail including the traceback
        logger.error(exception)

        logger.info("\n\nAttempting to extract data\n\n")

        # Extract router provenance
        try:
            router_provenance_gatherer(
                transceiver=self._txrx, machine=self._machine,
                router_tables=self._router_tables,
                extra_monitor_vertices=self._extra_monitor_vertices,
                placements=self._placements)
        except Exception:
            logger.exception("Error reading router provenance")

        # Find the cores that are not in an expected state
        unsuccessful_cores = CPUInfos()
        if isinstance(exception, SpiNNManCoresNotInStateException):
            unsuccessful_cores = exception.failed_core_states()

        # If there are no cores in a bad state, find those not yet in
        # their finished state
        if not unsuccessful_cores:
            for executable_type in self._executable_types:
                failed_cores = self._txrx.get_cores_not_in_state(
                    self._executable_types[executable_type],
                    executable_type.end_state)
                for (x, y, p) in failed_cores:
                    unsuccessful_cores.add_processor(
                        x, y, p, failed_cores.get_cpu_info(x, y, p))

        # Print the details of error cores
        for (x, y, p), core_info in unsuccessful_cores.items():
            state = core_info.state
            rte_state = ""
            if state == CPUState.RUN_TIME_EXCEPTION:
                rte_state = " ({})".format(core_info.run_time_error.name)
            logger.error("{}, {}, {}: {}{} {}".format(
                x, y, p, state.name, rte_state, core_info.application_name))
            if core_info.state == CPUState.RUN_TIME_EXCEPTION:
                logger.error(
                    "r0=0x{:08X} r1=0x{:08X} r2=0x{:08X} r3=0x{:08X}".format(
                        core_info.registers[0], core_info.registers[1],
                        core_info.registers[2], core_info.registers[3]))
                logger.error(
                    "r4=0x{:08X} r5=0x{:08X} r6=0x{:08X} r7=0x{:08X}".format(
                        core_info.registers[4], core_info.registers[5],
                        core_info.registers[6], core_info.registers[7]))
                logger.error("PSR=0x{:08X} SR=0x{:08X} LR=0x{:08X}".format(
                    core_info.processor_state_register,
                    core_info.stack_pointer, core_info.link_register))

        # Find the cores that are not in RTE i.e. that can still be read
        non_rte_cores = [
            (x, y, p)
            for (x, y, p), core_info in unsuccessful_cores.items()
            if (core_info.state != CPUState.RUN_TIME_EXCEPTION and
                core_info.state != CPUState.WATCHDOG)]

        # If there are any cores that are not in RTE, extract data from them
        if (non_rte_cores and
                ExecutableType.USES_SIMULATION_INTERFACE in
                self._executable_types):
            non_rte_core_subsets = CoreSubsets()
            for (x, y, p) in non_rte_cores:
                non_rte_core_subsets.add_processor(x, y, p)

            # Attempt to force the cores to write provenance and exit
            try:
                chip_provenance_updater(
                    self._txrx, self._app_id, non_rte_core_subsets)
            except Exception:
                logger.exception("Could not update provenance on chip")

            # Extract any written provenance data
            try:
                finished_cores = self._txrx.get_cores_in_state(
                    non_rte_core_subsets, CPUState.FINISHED)
                finished_placements = Placements()
                for (x, y, p) in finished_cores:
                    finished_placements.add_placement(
                        self._placements.get_placement_on_processor(x, y, p))
                placements_provenance_gatherer(self._txrx, finished_placements)
            except Exception as pro_e:
                logger.exception(f"Could not read provenance due to {pro_e}")

        # Read IOBUF where possible (that should be everywhere)
        iobuf = IOBufExtractor(
            self._txrx, self._executable_targets, self._executable_finder)
        try:
            errors, warnings = iobuf.extract_iobuf()
        except Exception:
            logger.exception("Could not get iobuf")
            errors, warnings = [], []

        # Print the IOBUFs
        self._print_iobuf(errors, warnings)

    @staticmethod
    def _print_iobuf(errors, warnings):
        """
        :param list(str) errors:
        :param list(str) warnings:
        """
        for warning in warnings:
            logger.warning(warning)
        for error in errors:
            logger.error(error)

    def reset(self):
        """ Code that puts the simulation back at time zero
        """

        logger.info("Resetting")

        # rewind the buffers from the buffer manager, to start at the beginning
        # of the simulation again and clear buffered out
        if self._buffer_manager is not None:
            self._buffer_manager.reset()

        # reset the current count of how many milliseconds the application
        # has ran for over multiple calls to run
        self._current_run_timesteps = 0

        # sets the reset last flag to true, so that when run occurs, the tools
        # know to update the vertices which need to know a reset has occurred
        self._has_reset_last = True

        # Reset the graph off the machine, to set things to time 0
        self.__reset_graph_elements()

    def _detect_if_graph_has_changed(self, reset_flags=True):
        """ Iterates though the original graphs looking for changes.

        :param bool reset_flags:
        :return: mapping_changed, data_changed
        :rtype: tuple(bool, bool)
        """
        changed = False
        data_changed = False
        if self._vertices_or_edges_added:
            self._vertices_or_edges_added = False
            # Set changed - note that we can't return yet as we still have to
            # mark vertices as not changed, otherwise they will keep reporting
            # that they have changed when they haven't
            changed = True

        # if application graph is filled, check their changes
        if self._original_application_graph.n_vertices:
            for vertex in self._original_application_graph.vertices:
                if isinstance(vertex, AbstractChangableAfterRun):
                    if vertex.requires_mapping:
                        changed = True
                    if vertex.requires_data_generation:
                        data_changed = True
                    if reset_flags:
                        vertex.mark_no_changes()
            for partition in \
                    self._original_application_graph.outgoing_edge_partitions:
                for edge in partition.edges:
                    if isinstance(edge, AbstractChangableAfterRun):
                        if edge.requires_mapping:
                            changed = True
                        if edge.requires_data_generation:
                            data_changed = True
                        if reset_flags:
                            edge.mark_no_changes()

        # if no application, but a machine graph, check for changes there
        elif self._original_machine_graph.n_vertices:
            for machine_vertex in self._original_machine_graph.vertices:
                if isinstance(machine_vertex, AbstractChangableAfterRun):
                    if machine_vertex.requires_mapping:
                        changed = True
                    if machine_vertex.requires_data_generation:
                        data_changed = True
                    if reset_flags:
                        machine_vertex.mark_no_changes()
            for partition in \
                    self._original_machine_graph.outgoing_edge_partitions:
                for machine_edge in partition.edges:
                    if isinstance(machine_edge, AbstractChangableAfterRun):
                        if machine_edge.requires_mapping:
                            changed = True
                        if machine_edge.requires_data_generation:
                            data_changed = True
                        if reset_flags:
                            machine_edge.mark_no_changes()
        return changed, data_changed

    @property
    def has_ran(self):
        """ Whether the simulation has executed anything at all.

        :rtype: bool
        """
        return self._has_ran

    @property
    def machine(self):
        """ The python machine description object.

         :rtype: ~spinn_machine.Machine
         """
        return self._get_machine()

    @property
    def no_machine_time_steps(self):
        """ The number of machine time steps.

        :rtype: int
        """
        return self._current_run_timesteps

    @property
    def machine_graph(self):
        """
        Returns a protected view of the machine_graph
        :rtype: ~pacman.model.graphs.machine.MachineGraph
        """
        return MachineGraphView(self._machine_graph)

    @property
    def original_machine_graph(self):
        """
        :rtype: ~pacman.model.graphs.machine.MachineGraph
        """
        return self._original_machine_graph

    @property
    def original_application_graph(self):
        """
        :rtype: ~pacman.model.graphs.application.ApplicationGraph
        """
        return self._original_application_graph

    @property
    def application_graph(self):
        """ The protected view of the application graph used to derive the
            runtime machine configuration.

        :rtype: ~pacman.model.graphs.application.ApplicationGraph
        """
        return ApplicationGraphView(self._application_graph)

    @property
    def routing_infos(self):
        """
        :rtype: ~pacman.model.routing_info.RoutingInfo
        """
        return self._routing_infos

    @property
    def fixed_routes(self):
        """
        :rtype: dict(tuple(int,int),~spinn_machine.FixedRouteEntry)
        """
        return self._fixed_routes

    @property
    def placements(self):
        """ Where machine vertices are placed on the machine.

        :rtype: ~pacman.model.placements.Placements
        """
        return self._placements

    @property
    def transceiver(self):
        """ How to talk to the machine.

        :rtype: ~spinnman.transceiver.Transceiver
        """
        return self._txrx

    @property
    def tags(self):
        """
        :rtype: ~pacman.model.tags.Tags
        """
        return self._tags

    @property
    def buffer_manager(self):
        """ The buffer manager being used for loading/extracting buffers

        :rtype:
            ~spinn_front_end_common.interface.buffer_management.BufferManager
        """
        return self._buffer_manager

    @property
    def none_labelled_edge_count(self):
        """ The number of times edges have not been labelled.

        :rtype: int
        """
        return self._none_labelled_edge_count

    def increment_none_labelled_edge_count(self):
        """ Increment the number of new edges which have not been labelled.
        """
        self._none_labelled_edge_count += 1

    @property
    def use_virtual_board(self):
        """ True if this run is using a virtual machine

        :rtype: bool
        """
        return self._use_virtual_board

    @property
    def n_calls_to_run(self):
        """
        The number for this or the next end_user call to run

        :rtype: int
        """
        return self._n_calls_to_run

    @property
    def n_loops(self):
        """
        The number for this or the net loop within an end_user run

        :rtype: int or None
        """
        return self._n_loops

    def get_current_time(self):
        """ Get the current simulation time.

        :rtype: float
        """
        if self._has_ran:
            return self._current_run_timesteps * self.machine_time_step_ms
        return 0.0

    def __repr__(self):
        if self._ipaddress:
            return f"general front end instance for machine {self._ipaddress}"
        else:
            return f"general front end instance for machine {self._hostname}"

    def add_application_vertex(self, vertex):
        """
        :param ~pacman.model.graphs.application.ApplicationVertex vertex:
            the vertex to add to the graph
        :raises ConfigurationException: when both graphs contain vertices
        :raises PacmanConfigurationException:
            If there is an attempt to add the same vertex more than once
        """
        if self._original_machine_graph.n_vertices:
            raise ConfigurationException(
                "Cannot add vertices to both the machine and application"
                " graphs")
        self._original_application_graph.add_vertex(vertex)
        self._vertices_or_edges_added = True

    def add_machine_vertex(self, vertex):
        """
        :param ~pacman.model.graphs.machine.MachineVertex vertex:
            the vertex to add to the graph
        :raises ConfigurationException: when both graphs contain vertices
        :raises PacmanConfigurationException:
            If there is an attempt to add the same vertex more than once
        """
        # check that there's no application vertices added so far
        if self._original_application_graph.n_vertices:
            raise ConfigurationException(
                "Cannot add vertices to both the machine and application"
                " graphs")
        self._original_machine_graph.add_vertex(vertex)
        self._vertices_or_edges_added = True

    def add_application_edge(self, edge_to_add, partition_identifier):
        """
        :param ~pacman.model.graphs.application.ApplicationEdge edge_to_add:
            the edge to add to the graph
        :param str partition_identifier:
            the partition identifier for the outgoing edge partition
        """
        self._original_application_graph.add_edge(
            edge_to_add, partition_identifier)
        self._vertices_or_edges_added = True

    def add_machine_edge(self, edge, partition_id):
        """
        :param ~pacman.model.graphs.machine.MachineEdge edge:
            the edge to add to the graph
        :param str partition_id:
            the partition identifier for the outgoing edge partition
        """
        self._original_machine_graph.add_edge(edge, partition_id)
        self._vertices_or_edges_added = True

    def _shutdown(
            self, turn_off_machine=None, clear_routing_tables=None,
            clear_tags=None):
        """
        :param bool turn_off_machine:
        :param bool clear_routing_tables:
        :param bool clear_tags:
        """
        self._status = Simulator_Status.SHUTDOWN

        if turn_off_machine is None:
            turn_off_machine = get_config_bool(
                "Machine", "turn_off_machine")

        if clear_routing_tables is None:
            clear_routing_tables = get_config_bool(
                "Machine", "clear_routing_tables")

        if clear_tags is None:
            clear_tags = get_config_bool("Machine", "clear_tags")

        if self._txrx is not None:
            # if stopping on machine, clear IP tags and routing table
            self.__clear(clear_tags, clear_routing_tables)

        # Fully stop the application
        self.__stop_app()

        # stop the transceiver and allocation controller
        self.__close_transceiver(turn_off_machine)
        self.__close_allocation_controller()

        try:
            if self._notification_interface:
                self._notification_interface.close()
                self._notification_interface = None
        except Exception:
            logger.exception(
                "Error when closing Notifications")

    def __clear(self, clear_tags, clear_routing_tables):
        """
        :param bool clear_tags:
        :param bool clear_routing_tables:
        """
        # if stopping on machine, clear IP tags and
        if clear_tags:
            for ip_tag in self._tags.ip_tags:
                self._txrx.clear_ip_tag(
                    ip_tag.tag, board_address=ip_tag.board_address)
            for reverse_ip_tag in self._tags.reverse_ip_tags:
                self._txrx.clear_ip_tag(
                    reverse_ip_tag.tag,
                    board_address=reverse_ip_tag.board_address)

        # if clearing routing table entries, clear
        if clear_routing_tables:
            for router_table in self._router_tables.routing_tables:
                if not self._machine.get_chip_at(
                        router_table.x, router_table.y).virtual:
                    self._txrx.clear_multicast_routes(
                        router_table.x, router_table.y)

        # clear values
        self._no_sync_changes = 0

    def __stop_app(self):
        if self._txrx is not None and self._app_id is not None:
            self._txrx.stop_application(self._app_id)

    def __close_transceiver(self, turn_off_machine):
        """
        :param bool turn_off_machine:
        """
        if self._txrx is not None:
            if turn_off_machine:
                logger.info("Turning off machine")

            self._txrx.close(power_off_machine=turn_off_machine)
            self._txrx = None

    def __close_allocation_controller(self):
        if self._machine_allocation_controller is not None:
            self._machine_allocation_controller.close()
            self._machine_allocation_controller = None

    def stop(self, turn_off_machine=None,  # pylint: disable=arguments-differ
             clear_routing_tables=None, clear_tags=None):
        """
        End running of the simulation.

        :param bool turn_off_machine:
            decides if the machine should be powered down after running the
            execution. Note that this powers down all boards connected to the
            BMP connections given to the transceiver
        :param bool clear_routing_tables: informs the tool chain if it
            should turn off the clearing of the routing tables
        :param bool clear_tags: informs the tool chain if it should clear the
            tags off the machine at stop
        """
        if self._status in [Simulator_Status.SHUTDOWN]:
            raise ConfigurationException("Simulator has already been shutdown")
        self._status = Simulator_Status.SHUTDOWN

        # Keep track of any exception to be re-raised
        exn = None

        # If we have run forever, stop the binaries

        if (self._has_ran and self._current_run_timesteps is None and
                not self._use_virtual_board and not self._run_until_complete):
            try:
                self._do_stop_workflow()
            except Exception as e:
                exn = e
                self._recover_from_error(e)

        # shut down the machine properly
        self._shutdown(turn_off_machine, clear_routing_tables, clear_tags)

        if exn is not None:
            self.write_errored_file()
            raise exn  # pylint: disable=raising-bad-type
        self.write_finished_file()

    def _execute_application_finisher(self):
        with FecTimer(RUN_LOOP, "Application finisher"):
            application_finisher(
                self._app_id, self._txrx, self._executable_types)

    def _do_stop_workflow(self):
        """
        :rtype: ~.PACMANAlgorithmExecutor
        """
        self._execute_application_finisher()
        # TODO is self._current_run_timesteps just 0
        self._do_extract_from_machine(self._current_run_timesteps)

    def add_socket_address(self, socket_address):
        """ Add the address of a socket used in the run notification protocol.

        :param ~spinn_utilities.socket_address.SocketAddress socket_address:
            The address of the database socket
        """
        self._database_socket_addresses.add(socket_address)

    @property
    def has_reset_last(self):
        return self._has_reset_last

    @property
    def get_number_of_available_cores_on_machine(self):
        """ The number of available cores on the machine after taking\
            into account preallocated resources.

        :return: number of available cores
        :rtype: int
        """
        # get machine if not got already
        if self._machine is None:
            self._get_machine()

        # get cores of machine
        cores = self._machine.total_available_user_cores
        take_into_account_chip_power_monitor = get_config_bool(
            "Reports", "write_energy_report")
        if take_into_account_chip_power_monitor:
            cores -= self._machine.n_chips
        take_into_account_extra_monitor_cores = (get_config_bool(
            "Machine", "enable_advanced_monitor_support") or
                get_config_bool("Machine", "enable_reinjection"))
        if take_into_account_extra_monitor_cores:
            cores -= self._machine.n_chips
            cores -= len(self._machine.ethernet_connected_chips)
        return cores

    def stop_run(self):
        """ Request that the current infinite run stop.

        .. note::
            This will need to be called from another thread as the infinite \
            run call is blocking.
        """
        if self._status is not Simulator_Status.IN_RUN:
            return
        with self._state_condition:
            self._status = Simulator_Status.STOP_REQUESTED
            self._state_condition.notify_all()

    def continue_simulation(self):
        """ Continue a simulation that has been started in stepped mode
        """
        if self._no_sync_changes % 2 == 0:
            sync_signal = Signal.SYNC0
        else:
            sync_signal = Signal.SYNC1
        self._txrx.send_signal(self._app_id, sync_signal)
        self._no_sync_changes += 1

    @staticmethod
    def __reset_object(obj):
        # Reset an object if appropriate
        if isinstance(obj, AbstractCanReset):
            obj.reset_to_first_timestep()

    def __reset_graph_elements(self):
        # Reset any object that can reset
        if self._original_application_graph.n_vertices:
            for vertex in self._original_application_graph.vertices:
                self.__reset_object(vertex)
            for p in self._original_application_graph.outgoing_edge_partitions:
                for edge in p.edges:
                    self.__reset_object(edge)
        elif self._original_machine_graph.n_vertices:
            for machine_vertex in self._original_machine_graph.vertices:
                self.__reset_object(machine_vertex)
            for p in self._original_machine_graph.outgoing_edge_partitions:
                for machine_edge in p.edges:
                    self.__reset_object(machine_edge)<|MERGE_RESOLUTION|>--- conflicted
+++ resolved
@@ -2053,21 +2053,14 @@
         """
         Write, time and log the router collision report
         """
-<<<<<<< HEAD
-        with FecTimer(MAPPING, "Router collision potential report") as timer:
+        with FecTimer(MAPPING, "Router collision potential report"):
+            # TODO cfg flag!
             if timer.skip_if_cfg_false(
                     "Reports", "write_router_collision_potential_report"):
                 return
-            report = RouterCollisionPotentialReport()
-            report(self._routing_table_by_partition,
-                   self._machine_partition_n_keys_map, self._machine)
-=======
-        with FecTimer(MAPPING, "Router collision potential report"):
-            # TODO cfg flag!
             router_collision_potential_report(
                 self._routing_table_by_partition,
                 self._machine_partition_n_keys_map, self._machine)
->>>>>>> 67684c04
 
     def _execute_locate_executable_start_type(self):
         """
