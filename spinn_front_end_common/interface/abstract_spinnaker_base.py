"""
main interface for the spinnaker tools
"""

# pacman imports
from pacman.executor.injection_decorator import provide_injectables, \
    clear_injectables
from pacman.model.graphs import AbstractVirtualVertex
from pacman.model.placements import Placements
from pacman.executor import PACMANAlgorithmExecutor
from pacman.exceptions import PacmanAlgorithmFailedToCompleteException
from pacman.model.graphs.application import ApplicationGraph
from pacman.model.graphs.application import ApplicationEdge
from pacman.model.graphs.application import ApplicationVertex
from pacman.model.graphs.machine import MachineGraph, MachineVertex
from pacman.model.resources import PreAllocatedResourceContainer

# common front end imports
from spinn_front_end_common.abstract_models import \
    AbstractSendMeMulticastCommandsVertex, AbstractRecordable
from spinn_front_end_common.abstract_models import \
    AbstractVertexWithEdgeToDependentVertices, AbstractChangableAfterRun
from spinn_front_end_common.utilities.exceptions import ConfigurationException
from spinn_front_end_common.utilities \
    import helpful_functions, globals_variables, SimulatorInterface
from spinn_front_end_common.utilities import function_list
from spinn_front_end_common.utilities.utility_objs import ExecutableStartType
from spinn_front_end_common.utility_models import CommandSender
from spinn_front_end_common.interface.buffer_management.buffer_models \
    import AbstractReceiveBuffersToHost
from spinn_front_end_common.utilities.report_functions.energy_report import \
    EnergyReport
from spinn_front_end_common.interface.provenance \
    import PacmanProvenanceExtractor

from spinn_front_end_common.interface.interface_functions \
    import ProvenanceXMLWriter
from spinn_front_end_common.interface.interface_functions \
    import ProvenanceJSONWriter
from spinn_front_end_common.interface.interface_functions \
    import ChipProvenanceUpdater
from spinn_front_end_common.interface.interface_functions \
    import PlacementsProvenanceGatherer
from spinn_front_end_common.interface.interface_functions \
    import RouterProvenanceGatherer
from spinn_front_end_common.interface.interface_functions \
    import ChipIOBufExtractor

# spinnman imports
from spinn_utilities.timer import Timer
from spinnman.model.enums.cpu_state import CPUState

# spinnmachine imports
from spinn_machine import CoreSubsets

# general imports
from collections import defaultdict
import logging
import math
import os
import sys
import traceback
import signal


logger = logging.getLogger(__name__)


class AbstractSpinnakerBase(SimulatorInterface):
    """ Main interface into the tools logic flow
    """

    __slots__ = [
        # the interface to the cfg files. supports get get_int etc
        "_config",

        # the object that contains a set of file paths, which should encompass
        # all locations where binaries are for this simulation.
        "_executable_finder",

        # the number of chips required for this simulation to run, mainly tied
        # to the spalloc system
        "_n_chips_required",

        # The ip-address of the SpiNNaker machine
        "_hostname",

        # the ip_address of the spalloc server
        "_spalloc_server",

        # the URL for the HBP platform interface
        "_remote_spinnaker_url",

        # the algorithm used for allocating machines from the HBP platform
        #  interface
        "_machine_allocation_controller",

        # the human readable label for the application graph.
        "_graph_label",

        # the pacman application graph, used to hold vertices which need to be
        # split to core sizes
        "_application_graph",

        # the pacman machine graph, used to hold vertices which represent cores
        "_machine_graph",

        # the mapping interface between application and machine graphs.
        "_graph_mapper",

        # The holder for where machine graph vertices are placed.
        "_placements",

        # The holder for the routing table entries for all used routers in this
        # simulation
        "_router_tables",

        # the holder for the keys used by the machine vertices for
        # communication
        "_routing_infos",

        # The holder for the ip and reverse iptags used by the simulation
        "_tags",

        # The python representation of the SpiNNaker machine that this
        # simulation is going to run on
        "_machine",

        # The SpiNNMan interface instance.
        "_txrx",

        # The manager of streaming buffered data in and out of the SpiNNaker
        # machine
        "_buffer_manager",

        #
        "_ip_address",

        #
        "_machine_outputs",

        #
        "_mapping_outputs",

        #
        "_load_outputs",

        #
        "_last_run_outputs",

        #
        "_pacman_provenance",

        #
        "_xml_paths",

        #
        "_extra_mapping_algorithms",

        #
        "_extra_mapping_inputs",

        #
        "_extra_pre_run_algorithms",

        #
        "_extra_post_run_algorithms",

        #
        "_extra_load_algorithms",

        #
        "_dsg_algorithm",

        #
        "_none_labelled_vertex_count",

        #
        "_none_labelled_edge_count",

        #
        "_database_socket_addresses",

        #
        "_database_interface",

        #
        "_create_database",

        #
        "_database_file_path",

        #
        "_has_ran",

        #
        "_has_reset_last",

        #
        "_current_run_timesteps",

        #
        "_no_sync_changes",

        #
        "_minimum_step_generated",

        #
        "_no_machine_time_steps",

        #
        "_machine_time_step",

        #
        "_time_scale_factor",

        #
        "_app_id",

        #
        "_report_default_directory",

        # If not None path to append pacman exutor provenance info to
        "_pacman_executor_provenance_path",

        #
        "_app_data_runtime_folder",

        #
        "_json_folder",

        #
        "_provenance_file_path",

        #
        "_do_timings",

        #
        "_print_timings",

        #
        "_provenance_format",

        #
        "_exec_dse_on_host",

        #
        "_use_virtual_board",

        #
        "_raise_keyboard_interrupt",

        #
        "_n_calls_to_run",

        #
        "_this_run_time_string",

        #
        "_report_simulation_top_directory",

        #
        "_app_data_top_simulation_folder",

        #
        "_command_sender",

        # Run for infinite time
        "_infinite_run",

        # iobuf cores
        "_cores_to_read_iobuf",

        #
        "_all_provenance_items",

        #
        "_executable_start_type",

        # mapping between parameters and the vertices which need to talk to
        # them
        "_live_packet_recorder_params",

        # place holder for checking the vertices being added to the recorders
        # tracker are all of the same vertex type.
        "_live_packet_recorders_associated_vertex_type",

        # the time the process takes to do mapping
        "_mapping_time",

        # the time the process takes to do load
        "_load_time",

        # the time takes to execute the simulation
        "_execute_time",

        # time takes to do data generation
        "_dsg_time",

        # time taken by the front end extracting things
        "_extraction_time"
    ]

    def __init__(
            self, config, executable_finder, graph_label=None,
            database_socket_addresses=None, extra_algorithm_xml_paths=None,
            extra_mapping_inputs=None, extra_mapping_algorithms=None,
            extra_pre_run_algorithms=None, extra_post_run_algorithms=None,
            n_chips_required=None, extra_load_algorithms=None):

        # global params
        self._config = config

        # timings
        self._mapping_time = 0.0
        self._load_time = 0.0
        self._execute_time = 0.0
        self._dsg_time = 0.0
        self._extraction_time = 0.0

        self._executable_finder = executable_finder

        # output locations of binaries to be searched for end user info
        logger.info(
            "Will search these locations for binaries: {}"
            .format(self._executable_finder.binary_paths))

        self._n_chips_required = n_chips_required
        self._hostname = None
        self._spalloc_server = None
        self._remote_spinnaker_url = None
        self._machine_allocation_controller = None

        # command sender vertex
        self._command_sender = None

        # store for Live Packet Gatherers
        self._live_packet_recorder_params = defaultdict(list)
        self._live_packet_recorders_associated_vertex_type = None

        # update graph label if needed
        if graph_label is None:
            self._graph_label = "Application_graph"
        else:
            self._graph_label = graph_label

        # pacman objects
        self._application_graph = ApplicationGraph(label=self._graph_label)
        self._machine_graph = MachineGraph(label=self._graph_label)
        self._graph_mapper = None
        self._placements = None
        self._router_tables = None
        self._routing_infos = None
        self._tags = None
        self._machine = None
        self._txrx = None
        self._buffer_manager = None
        self._ip_address = None
        self._executable_start_type = None

        # pacman executor objects
        self._machine_outputs = None
        self._mapping_outputs = None
        self._load_outputs = None
        self._last_run_outputs = None
        self._pacman_provenance = PacmanProvenanceExtractor()
        self._all_provenance_items = list()
        self._xml_paths = self._create_xml_paths(extra_algorithm_xml_paths)

        # extra algorithms and inputs for runs, should disappear in future
        #  releases
        self._extra_mapping_algorithms = list()
        if extra_mapping_algorithms is not None:
            self._extra_mapping_algorithms.extend(extra_mapping_algorithms)
        self._extra_mapping_inputs = dict()
        if extra_mapping_inputs is not None:
            self._extra_mapping_inputs.update(extra_mapping_inputs)
        self._extra_pre_run_algorithms = list()
        if extra_pre_run_algorithms is not None:
            self._extra_pre_run_algorithms = \
                extra_pre_run_algorithms + self._extra_pre_run_algorithms
        self._extra_post_run_algorithms = list()
        if extra_post_run_algorithms is not None:
            self._extra_post_run_algorithms.extend(extra_post_run_algorithms)
        self._extra_load_algorithms = list()
        if extra_load_algorithms is not None:
            self._extra_load_algorithms.extend(extra_load_algorithms)

        self._dsg_algorithm = "GraphDataSpecificationWriter"

        # vertex label safety (used by reports mainly)
        self._none_labelled_vertex_count = 0
        self._none_labelled_edge_count = 0

        # database objects
        self._database_socket_addresses = set()
        if database_socket_addresses is not None:
            self._database_socket_addresses.update(database_socket_addresses)
        self._database_interface = None
        self._create_database = None
        self._database_file_path = None

        # holder for timing related values
        self._has_ran = False
        self._has_reset_last = False
        self._n_calls_to_run = 1
        self._current_run_timesteps = 0
        self._no_sync_changes = 0
        self._minimum_step_generated = None
        self._no_machine_time_steps = None
        self._machine_time_step = None
        self._time_scale_factor = None
        self._this_run_time_string = None
        self._infinite_run = False

        self._app_id = helpful_functions.read_config_int(
            config, "Machine", "appID")

        # folders
        self._report_default_directory = None
        self._report_simulation_top_directory = None
        self._app_data_runtime_folder = None
        self._app_data_top_simulation_folder = None
        self._pacman_executor_provenance_path = None
        self._set_up_output_folders()

        self._json_folder = os.path.join(
            self._report_default_directory, "json_files")
        if not os.path.exists(self._json_folder):
            os.makedirs(self._json_folder)

        # make a folder for the provenance data storage
        self._provenance_file_path = os.path.join(
            self._report_default_directory, "provenance_data")
        if not os.path.exists(self._provenance_file_path):
            os.makedirs(self._provenance_file_path)

        # timing provenance elements
        self._do_timings = self._config.getboolean(
            "Reports", "writeAlgorithmTimings")
        self._print_timings = self._config.getboolean(
            "Reports", "display_algorithm_timings")
        self._provenance_format = self._config.get(
            "Reports", "provenance_format")
        if self._provenance_format not in ["xml", "json"]:
            raise Exception("Unknown provenance format: {}".format(
                self._provenance_format))
        self._exec_dse_on_host = self._config.getboolean(
            "SpecExecution", "specExecOnHost")

        # set up machine targeted data
        self._use_virtual_board = self._config.getboolean(
            "Machine", "virtual_board")

        # Setup for signal handling
        self._raise_keyboard_interrupt = False

        globals_variables.set_simulator(self)

    def add_extraction_timing(self, timing):
        ms = helpful_functions.convert_time_diff_to_total_milliseconds(timing)
        self._extraction_time += ms

    def add_live_packet_gatherer_parameters(
            self, live_packet_gatherer_params, vertex_to_record_from):
        """ adds params for a new LPG if needed, or adds to the tracker for\
         same params.

        :param live_packet_gatherer_params: params to look for a LPG
        :param vertex_to_record_from: the vertex that needs to send to a\
         given LPG
        :rtype: None
        """
        self._live_packet_recorder_params[live_packet_gatherer_params].append(
            vertex_to_record_from)

        # verify that the vertices being added are of one vertex type.
        if self._live_packet_recorders_associated_vertex_type is None:
            if isinstance(vertex_to_record_from, ApplicationVertex):
                self._live_packet_recorders_associated_vertex_type = \
                    ApplicationVertex
            else:
                self._live_packet_recorders_associated_vertex_type = \
                    MachineVertex
        else:
            if not isinstance(
                    vertex_to_record_from,
                    self._live_packet_recorders_associated_vertex_type):
                raise ConfigurationException(
                    "Only one type of graph can be used during live output. "
                    "Please fix and try again")

    def _set_up_output_folders(self):
        """ Sets up the outgoing folders (reports and app data) by creating\
            a new timestamp folder for each and clearing

        :rtype: None
        """

        # set up reports default folder
        (self._report_default_directory, self._report_simulation_top_directory,
         self._this_run_time_string) = \
            helpful_functions.set_up_report_specifics(
                default_report_file_path=self._config.get(
                    "Reports", "defaultReportFilePath"),
                max_reports_kept=self._config.getint(
                    "Reports", "max_reports_kept"),
                n_calls_to_run=self._n_calls_to_run,
                this_run_time_string=self._this_run_time_string)

        # set up application report folder
        self._app_data_runtime_folder, self._app_data_top_simulation_folder = \
            helpful_functions.set_up_output_application_data_specifics(
                max_application_binaries_kept=self._config.getint(
                    "Reports", "max_application_binaries_kept"),
                where_to_write_application_data_files=self._config.get(
                    "Reports", "defaultApplicationDataFilePath"),
                n_calls_to_run=self._n_calls_to_run,
                this_run_time_string=self._this_run_time_string)

        if self._read_config_boolean("Reports",
                                     "writePacmanExecutorProvenance"):
            self._pacman_executor_provenance_path = os.path.join(
                self._report_default_directory,
                "pacman_executor_provenance.rpt")

    def set_up_machine_specifics(self, hostname):
        """ Adds machine specifics for the different modes of execution

        :param hostname: machine name
        :rtype: None
        """
        if hostname is not None:
            self._hostname = hostname
            logger.warn("The machine name from setup call is overriding the "
                        "machine name defined in the config file")
        else:
            self._hostname = self._read_config("Machine", "machineName")
            self._spalloc_server = self._read_config(
                "Machine", "spalloc_server")
            self._remote_spinnaker_url = self._read_config(
                "Machine", "remote_spinnaker_url")
        if (self._hostname is None and self._spalloc_server is None and
                self._remote_spinnaker_url is None and
                not self._use_virtual_board):
            raise Exception(
                "A SpiNNaker machine must be specified your configuration"
                " file")

        n_items_specified = sum([
            1 if item is not None else 0
            for item in [
                self._hostname, self._spalloc_server,
                self._remote_spinnaker_url]])

        if (n_items_specified > 1 or
                (n_items_specified == 1 and self._use_virtual_board)):
            raise Exception(
                "Only one of machineName, spalloc_server, "
                "remote_spinnaker_url and virtual_board should be specified "
                "in your configuration files")

        if self._spalloc_server is not None:
            if self._read_config("Machine", "spalloc_user") is None:
                raise Exception(
                    "A spalloc_user must be specified with a spalloc_server")

    def signal_handler(self, signal, frame):  # @UnusedVariable
        """ handles closing down of script via keyboard interrupt

        :param signal: the signal received
        :param frame: frame executed in
        :return:  None
        """
        # If we are to raise the keyboard interrupt, do so
        if self._raise_keyboard_interrupt:
            raise KeyboardInterrupt

        logger.error("User has cancelled simulation")
        self._shutdown()

    def exception_handler(self, exctype, value, traceback_obj):
        """ handler of exceptions

        :param exctype:  the type of execution received
        :param value: the value of the exception
        :param traceback_obj: the trace back stuff
        """
        self._shutdown()
        return sys.__excepthook__(exctype, value, traceback_obj)

    def run_until_complete(self):
        """ Run a simulation until it completes
        """
        self._run(None, run_until_complete=True)

    def run(self, run_time):
        """ Run a simulation for a fixed amount of time

        :param run_time: the run duration in milliseconds.
        """
        self._run(run_time)

    def _run(self, run_time, run_until_complete=False):
        """ The main internal run function

        :param run_time: the run duration in milliseconds.
        """
        if (self._has_ran and
                self._executable_start_type !=
                ExecutableStartType.USES_SIMULATION_INTERFACE):
            raise NotImplementedError(
                "Only binaries that use the simulation interface can be run"
                " more than once")

        # Install the Control-C handler
        signal.signal(signal.SIGINT, self.signal_handler)
        self._raise_keyboard_interrupt = True
        sys.excepthook = sys.__excepthook__

        logger.info("Starting execution process")

        n_machine_time_steps = None
        total_run_time = None
        self._infinite_run = True
        if run_time is not None:
            n_machine_time_steps = int(
                (run_time * 1000.0) / self._machine_time_step)
            total_run_timesteps = (
                self._current_run_timesteps + n_machine_time_steps)
            total_run_time = (
                total_run_timesteps *
                (float(self._machine_time_step) / 1000.0) *
                self._time_scale_factor)
            self._infinite_run = False
        if self._machine_allocation_controller is not None:
            self._machine_allocation_controller.extend_allocation(
                total_run_time)

        # If we have never run before, or the graph has changed,
        # start by performing mapping
        application_graph_changed = self._detect_if_graph_has_changed(True)

        # create new sub-folder for reporting data if the graph has changed and
        # reset has been called.
        if (self._has_ran and application_graph_changed and
                self._has_reset_last):
            self._set_up_output_folders()

        # verify that the if graph has changed, and has ran, that a reset has
        # been called, otherwise system go boom boom
        if not self._has_ran or application_graph_changed:
            if (application_graph_changed and self._has_ran and
                    not self._has_reset_last):
                self.stop()
                raise NotImplementedError(
                    "The network cannot be changed between runs without"
                    " resetting")

            if not self._has_ran:
                self._add_dependent_verts_and_edges_for_application_graph()
                self._add_commands_to_command_sender()

            # Reset the machine graph if there is an application graph
            if self._application_graph.n_vertices > 0:
                self._machine_graph = MachineGraph(self._graph_label)
                self._graph_mapper = None

            # Reset the machine if the machine is a spalloc machine and the
            # graph has changed
            if (self._has_ran and application_graph_changed and
                    self._hostname is None and not self._use_virtual_board):

                # wipe out stuff associated with a given machine, as these need
                # to be rebuilt.
                self._machine = None
                if self._buffer_manager is not None:
                    self._buffer_manager.stop()
                    self._buffer_manager = None
                if self._txrx is not None:
                    self._txrx.close()
                if self._machine_allocation_controller is not None:
                    self._machine_allocation_controller.close()

            if self._machine is None:
                self._get_machine(total_run_time, n_machine_time_steps)
            self._do_mapping(run_time, n_machine_time_steps, total_run_time)

        # Check if anything is recording and buffered
        is_buffered_recording = False
        for placement in self._placements.placements:
            vertex = placement.vertex
            if (isinstance(vertex, AbstractReceiveBuffersToHost) and
                    isinstance(vertex, AbstractRecordable)):
                if vertex.is_recording():
                    is_buffered_recording = True
                    break

        # Disable auto pause and resume if the binary can't do it
        if (self._executable_start_type !=
                ExecutableStartType.USES_SIMULATION_INTERFACE):
            self._config.set("Buffers", "use_auto_pause_and_resume", "False")

        # Work out an array of timesteps to perform
        if (not self._config.getboolean(
                "Buffers", "use_auto_pause_and_resume") or
                not is_buffered_recording):

            # Not currently possible to run the second time for more than the
            # first time without auto pause and resume
            if (is_buffered_recording and
                    self._minimum_step_generated is not None and
                    (self._minimum_step_generated < n_machine_time_steps or
                        n_machine_time_steps is None)):
                raise ConfigurationException(
                    "Second and subsequent run time must be less than or equal"
                    " to the first run time")

            steps = [n_machine_time_steps]
            self._minimum_step_generated = steps[0]
        else:

            if run_time is None:
                raise Exception(
                    "Cannot use automatic pause and resume with an infinite "
                    "run time")

            # With auto pause and resume, any time step is possible but run
            # time more than the first will guarantee that run will be called
            # more than once
            if self._minimum_step_generated is not None:
                steps = self._generate_steps(
                    n_machine_time_steps, self._minimum_step_generated)
            else:
                steps = self._deduce_number_of_iterations(n_machine_time_steps)
                self._minimum_step_generated = steps[0]

        # Keep track of if loading was done; if loading is done before run,
        # run doesn't need to rewrite data again
        loading_done = False

        # If we have never run before, or the graph has changed, or a reset
        # has been requested, load the data
        if (not self._has_ran or application_graph_changed or
                self._has_reset_last):

            # Data generation needs to be done if not already done
            if not self._has_ran or application_graph_changed:
                self._do_data_generation(steps[0])

            # If we are using a virtual board, don't load
            if not self._use_virtual_board:
                self._do_load()
                loading_done = True

        # Run for each of the given steps
        logger.info("Running for {} steps for a total of {} ms".format(
            len(steps), run_time))
        for i, step in enumerate(steps):
            logger.info("Run {} of {}".format(i + 1, len(steps)))
            self._do_run(step, loading_done, run_until_complete)

        # Indicate that the signal handler needs to act
        self._raise_keyboard_interrupt = False
        sys.excepthook = self.exception_handler

        # update counter for runs (used by reports and app data)
        self._n_calls_to_run += 1

    def _add_commands_to_command_sender(self):
        for vertex in self._application_graph.vertices:
            if isinstance(vertex, AbstractSendMeMulticastCommandsVertex):
                # if there's no command sender yet, build one
                if self._command_sender is None:
                    self._command_sender = CommandSender(
                        "auto_added_command_sender", None)
                    self.add_application_vertex(self._command_sender)

                # allow the command sender to create key to partition map
                self._command_sender.add_commands(
                    vertex.start_resume_commands,
                    vertex.pause_stop_commands,
                    vertex.timed_commands, vertex)

        # add the edges from the command sender to the dependent vertices
        if self._command_sender is not None:
            edges, partition_ids = \
                self._command_sender.edges_and_partitions()
            for edge, partition_id in zip(edges, partition_ids):
                self.add_application_edge(edge, partition_id)

    def _add_dependent_verts_and_edges_for_application_graph(self):
        for vertex in self._application_graph.vertices:
            # add any dependent edges and vertices if needed
            if isinstance(vertex, AbstractVertexWithEdgeToDependentVertices):
                for dependant_vertex in vertex.dependent_vertices():
                    self.add_application_vertex(dependant_vertex)
                    edge_partition_identifiers = vertex.\
                        edge_partition_identifiers_for_dependent_vertex(
                            dependant_vertex)
                    for edge_identifier in edge_partition_identifiers:
                        dependant_edge = ApplicationEdge(
                            pre_vertex=vertex,
                            post_vertex=dependant_vertex)
                        self.add_application_edge(
                            dependant_edge, edge_identifier)

    def _deduce_number_of_iterations(self, n_machine_time_steps):
        """ operates the auto pause and resume functionality by figuring out\
            how many timer ticks a simulation can run before sdram runs out,\
            and breaks simulation into chunks of that long.

        :param n_machine_time_steps: the total timer ticks to be ran
        :return: list of timer steps.
        """
        # Go through the placements and find how much SDRAM is available
        # on each chip
        sdram_tracker = dict()
        vertex_by_chip = defaultdict(list)

        # horrible hack. This needs to be fixed somehow
        provide_injectables(
            {"MachineTimeStep": self._machine_time_step,
             "TotalMachineTimeSteps": n_machine_time_steps,
             "TimeScaleFactor": self._time_scale_factor})

        for placement in self._placements.placements:
            vertex = placement.vertex
            if isinstance(vertex, AbstractReceiveBuffersToHost):

                resources = vertex.resources_required
                if (placement.x, placement.y) not in sdram_tracker:
                    sdram_tracker[placement.x, placement.y] = \
                        self._machine.get_chip_at(
                            placement.x, placement.y).sdram.size
                sdram = (
                    resources.sdram.get_value() -
                    vertex.get_minimum_buffer_sdram_usage())
                sdram_tracker[placement.x, placement.y] -= sdram
                vertex_by_chip[placement.x, placement.y].append(vertex)

        # Go through the chips and divide up the remaining SDRAM, finding
        # the minimum number of machine timesteps to assign
        min_time_steps = None
        for x, y in vertex_by_chip:
            vertices_on_chip = vertex_by_chip[x, y]
            sdram = sdram_tracker[x, y]
            sdram_per_vertex = int(sdram / len(vertices_on_chip))
            for vertex in vertices_on_chip:
                n_time_steps = vertex.get_n_timesteps_in_buffer_space(
                    sdram_per_vertex, self._machine_time_step)
                if min_time_steps is None or n_time_steps < min_time_steps:
                    min_time_steps = n_time_steps

        # clear injectable
        clear_injectables()

        if min_time_steps is None:
            return [n_machine_time_steps]
        else:
            return self._generate_steps(n_machine_time_steps, min_time_steps)

    @staticmethod
    def _generate_steps(n_machine_time_steps, min_machine_time_steps):
        """ generates the list of timer runs

        :param n_machine_time_steps: the total runtime in machine time steps
        :param min_machine_time_steps: the min allowed per chunk
        :return: list of time steps
        """
        number_of_full_iterations = int(math.floor(
            n_machine_time_steps / min_machine_time_steps))
        left_over_time_steps = int(
            n_machine_time_steps -
            (number_of_full_iterations * min_machine_time_steps))

        steps = [int(min_machine_time_steps)] * number_of_full_iterations
        if left_over_time_steps != 0:
            steps.append(int(left_over_time_steps))
        return steps

    def _calculate_number_of_machine_time_steps(self, next_run_timesteps):
        total_run_timesteps = next_run_timesteps
        if next_run_timesteps is not None:
            total_run_timesteps += self._current_run_timesteps
            machine_time_steps = (
                (total_run_timesteps * 1000.0) / self._machine_time_step)
            if machine_time_steps != int(machine_time_steps):
                logger.warn(
                    "The runtime and machine time step combination result in "
                    "a fractional number of machine time steps")
            self._no_machine_time_steps = int(math.ceil(machine_time_steps))
        else:
            self._no_machine_time_steps = None
            for vertex in self._application_graph.vertices:
                if (isinstance(vertex, AbstractRecordable) and
                        vertex.is_recording()):
                    raise ConfigurationException(
                        "recording a vertex when set to infinite runtime "
                        "is not currently supported")
            for vertex in self._machine_graph.vertices:
                if (isinstance(vertex, AbstractRecordable) and
                        vertex.is_recording()):
                    raise ConfigurationException(
                        "recording a vertex when set to infinite runtime "
                        "is not currently supported")
        return total_run_timesteps

    def _run_algorithms(
            self, inputs, algorithms, outputs, provenance_name,
            optional_algorithms=None):
        """ runs getting a spinnaker machine logic

        :param inputs: the inputs
        :param algorithms: algorithms to call
        :param outputs: outputs to get
        :param optional_algorithms: optional algorithms to use
        :param provenance_name: the name for provenance
        :return:  None
        """

        optional = optional_algorithms
        if optional is None:
            optional = []

        # Execute the algorithms
        executor = PACMANAlgorithmExecutor(
            algorithms=algorithms, optional_algorithms=optional,
            inputs=inputs, xml_paths=self._xml_paths, required_outputs=outputs,
            do_timings=self._do_timings, print_timings=self._print_timings,
<<<<<<< HEAD
            provenance_name=provenance_name)
=======
            provenance_path=self._pacman_executor_provenance_path)
>>>>>>> 09047b46

        try:
            executor.execute_mapping()
            self._pacman_provenance.extract_provenance(executor)
            return executor
        except Exception as e:
            self._txrx = executor.get_item("MemoryTransceiver")
            self._machine_allocation_controller = executor.get_item(
                "MachineAllocationController")
            ex_type, ex_value, ex_traceback = sys.exc_info()
            try:
                self._shutdown()
                helpful_functions.write_finished_file(
                    self._app_data_top_simulation_folder,
                    self._report_simulation_top_directory)
            except:
                traceback.print_exc()
            raise ex_type, ex_value, ex_traceback

    def _get_machine(self, total_run_time=0.0, n_machine_time_steps=None):
        if self._machine is not None:
            return self._machine

        inputs = dict()
        algorithms = list()
        outputs = list()

        # add algorithms for handling LPG placement and edge insertion
        if len(self._live_packet_recorder_params) != 0:
            algorithms.append("PreAllocateResourcesForLivePacketGatherers")
            inputs['LivePacketRecorderParameters'] = \
                self._live_packet_recorder_params
        if (self._config.getboolean("Reports", "reportsEnabled") and
                self._config.getboolean("Reports", "write_energy_report")):
            algorithms.append(
                "PreAllocateResourcesForChipPowerMonitor")
            inputs['MemorySamplingFrequency'] = self._config.getfloat(
                "EnergyMonitor", "sampling_frequency")
            inputs['MemoryNumberSamplesPerRecordingEntry'] = \
                self._config.getfloat(
                    "EnergyMonitor", "n_samples_per_recording_entry")

        # add the application and machine graphs as needed
        if self._application_graph.n_vertices > 0:
            inputs["MemoryApplicationGraph"] = self._application_graph
        elif self._machine_graph.n_vertices > 0:
            inputs["MemoryMachineGraph"] = self._machine_graph

        # add reinjection flag
        inputs["EnableReinjectionFlag"] = self._config.getboolean(
            "Machine", "enable_reinjection")

        # add max sdram size which we're going to allow (debug purposes)
        inputs["MaxSDRAMSize"] = self._read_config_int(
            "Machine", "max_sdram_allowed_per_chip")

        # Set the total run time
        inputs["TotalRunTime"] = total_run_time
        inputs["TotalMachineTimeSteps"] = n_machine_time_steps
        inputs["MachineTimeStep"] = self._machine_time_step
        inputs["TimeScaleFactor"] = self._time_scale_factor

        # If we are using a directly connected machine, add the details to get
        # the machine and transceiver
        if self._hostname is not None:
            self._handle_machine_common_config(inputs)
            inputs["IPAddress"] = self._hostname
            inputs["BMPDetails"] = self._read_config("Machine", "bmp_names")
            inputs["AutoDetectBMPFlag"] = self._config.getboolean(
                "Machine", "auto_detect_bmp")
            inputs["ScampConnectionData"] = self._read_config(
                "Machine", "scamp_connections_data")
            inputs["MaxCoreId"] = self._read_config_int(
                "Machine", "core_limit")

            algorithms.append("MachineGenerator")
            algorithms.append("MallocBasedChipIDAllocator")

            outputs.append("MemoryExtendedMachine")
            outputs.append("MemoryTransceiver")

            executor = self._run_algorithms(
                inputs, algorithms, outputs, "machine_generation")
            self._machine = executor.get_item("MemoryExtendedMachine")
            self._txrx = executor.get_item("MemoryTransceiver")
            self._machine_outputs = executor.get_items()

        if self._use_virtual_board:
            self._handle_machine_common_config(inputs)
            inputs["IPAddress"] = "virtual"
            inputs["NumberOfBoards"] = self._read_config_int(
                "Machine", "number_of_boards")
            inputs["MachineWidth"] = self._read_config_int(
                "Machine", "width")
            inputs["MachineHeight"] = self._read_config_int(
                "Machine", "height")
            inputs["MachineHasWrapAroundsFlag"] = self._read_config_boolean(
                "Machine", "requires_wrap_arounds")
            inputs["BMPDetails"] = None
            inputs["AutoDetectBMPFlag"] = False
            inputs["ScampConnectionData"] = None
            if self._config.getboolean("Machine", "enable_reinjection"):
                inputs["CPUsPerVirtualChip"] = 15
            else:
                inputs["CPUsPerVirtualChip"] = 16

            algorithms.append("VirtualMachineGenerator")
            algorithms.append("MallocBasedChipIDAllocator")

            outputs.append("MemoryExtendedMachine")

            executor = self._run_algorithms(
                inputs, algorithms, outputs, "machine_generation")
            self._machine_outputs = executor.get_items()
            self._machine = executor.get_item("MemoryExtendedMachine")

        if (self._spalloc_server is not None or
                self._remote_spinnaker_url is not None):

            need_virtual_board = False

            # if using spalloc system
            if self._spalloc_server is not None:
                inputs["SpallocServer"] = self._spalloc_server
                inputs["SpallocPort"] = self._read_config_int(
                    "Machine", "spalloc_port")
                inputs["SpallocUser"] = self._read_config(
                    "Machine", "spalloc_user")
                inputs["SpallocMachine"] = self._read_config(
                    "Machine", "spalloc_machine")
                if self._n_chips_required is None:
                    algorithms.append("SpallocMaxMachineGenerator")
                    need_virtual_board = True

            # if using HBP server system
            if self._remote_spinnaker_url is not None:
                inputs["RemoteSpinnakerUrl"] = self._remote_spinnaker_url
                if self._n_chips_required is None:
                    algorithms.append("HBPMaxMachineGenerator")
                    need_virtual_board = True

            if (self._application_graph.n_vertices == 0 and
                    self._machine_graph.n_vertices == 0 and
                    need_virtual_board):
                raise ConfigurationException(
                    "A allocated machine has been requested but there are no"
                    " vertices to work out the size of the machine required"
                    " and n_chips_required has not been set")

            if self._config.getboolean("Machine", "enable_reinjection"):
                inputs["CPUsPerVirtualChip"] = 15
            else:
                inputs["CPUsPerVirtualChip"] = 16

            do_partitioning = False
            if need_virtual_board:
                algorithms.append("VirtualMachineGenerator")
                algorithms.append("MallocBasedChipIDAllocator")

                # If we are using an allocation server, and we need a virtual
                # board, we need to use the virtual board to get the number of
                # chips to be allocated either by partitioning, or by measuring
                # the graph
                if self._application_graph.n_vertices != 0:
                    inputs["MemoryApplicationGraph"] = self._application_graph
                    algorithms.extend(self._config.get(
                        "Mapping",
                        "application_to_machine_graph_algorithms").split(","))
                    outputs.append("MemoryMachineGraph")
                    outputs.append("MemoryGraphMapper")
                    do_partitioning = True
                elif self._machine_graph.n_vertices != 0:
                    inputs["MemoryMachineGraph"] = self._machine_graph
                    algorithms.append("GraphMeasurer")
            else:

                # If we are using an allocation server but have been told how
                # many chips to use, just use that as an input
                inputs["NChipsRequired"] = self._n_chips_required

            if self._spalloc_server is not None:
                algorithms.append("SpallocAllocator")
            elif self._remote_spinnaker_url is not None:
                algorithms.append("HBPAllocator")

            algorithms.append("MachineGenerator")
            algorithms.append("MallocBasedChipIDAllocator")

            outputs.append("MemoryExtendedMachine")
            outputs.append("IPAddress")
            outputs.append("MemoryTransceiver")
            outputs.append("MachineAllocationController")

            executor = self._run_algorithms(
                inputs, algorithms, outputs, "machine_generation")

            self._machine_outputs = executor.get_items()
            self._machine = executor.get_item("MemoryExtendedMachine")
            self._ip_address = executor.get_item("IPAddress")
            self._txrx = executor.get_item("MemoryTransceiver")
            self._machine_allocation_controller = executor.get_item(
                "MachineAllocationController")

            if do_partitioning:
                self._machine_graph = executor.get_item(
                    "MemoryMachineGraph")
                self._graph_mapper = executor.get_item(
                    "MemoryGraphMapper")

        if self._txrx is not None and self._app_id is None:
            self._app_id = self._txrx.app_id_tracker.get_new_id()

        if not self._use_virtual_board:
            if helpful_functions.read_config_boolean(
                    self._config, "EnergySavings",
                    "turn_off_board_after_discovery"):
                helpful_functions.turn_off_on_boards_for_energy_savings(
                    self._txrx, self._machine_allocation_controller, False)

        return self._machine

    def _handle_machine_common_config(self, inputs):
        """ adds common parts of the machine configuration

        :param inputs: the input dict
        :rtype: None
        """
        down_chips, down_cores, down_links = \
            helpful_functions.sort_out_downed_chips_cores_links(
                self._config.get("Machine", "down_chips"),
                self._config.get("Machine", "down_cores"),
                self._config.get("Machine", "down_links"))
        inputs["DownedChipsDetails"] = down_chips
        inputs["DownedCoresDetails"] = down_cores
        inputs["DownedLinksDetails"] = down_links
        inputs["BoardVersion"] = self._read_config_int(
            "Machine", "version")
        inputs["ResetMachineOnStartupFlag"] = self._config.getboolean(
            "Machine", "reset_machine_on_startup")
        inputs["BootPortNum"] = self._read_config_int(
            "Machine", "boot_connection_port_num")

    def generate_file_machine(self):
        inputs = {
            "MemoryExtendedMachine": self.machine,
            "FileMachineFilePath": os.path.join(
                self._json_folder, "machine.json")
        }
        outputs = ["FileMachine"]
        executor = PACMANAlgorithmExecutor(
            algorithms=[], optional_algorithms=[], inputs=inputs,
            xml_paths=self._xml_paths, required_outputs=outputs,
            do_timings=self._do_timings, print_timings=self._print_timings,
            provenance_path=self._pacman_executor_provenance_path)
        executor.execute_mapping()

    def _do_mapping(self, run_time, n_machine_time_steps, total_run_time):

        # time the time it takes to do all pacman stuff
        mapping_total_timer = Timer()
        mapping_total_timer.start_timing()

        # update inputs with extra mapping inputs if required
        inputs = dict(self._machine_outputs)
        if self._extra_mapping_inputs is not None:
            inputs.update(self._extra_mapping_inputs)

        inputs["RunTime"] = run_time
        inputs["TotalRunTime"] = total_run_time
        inputs["TotalMachineTimeSteps"] = n_machine_time_steps
        inputs["PostSimulationOverrunBeforeError"] = self._config.getint(
            "Machine", "post_simulation_overrun_before_error")

        # handle graph additions
        if (self._application_graph.n_vertices > 0 and
                self._graph_mapper is None):
            inputs["MemoryApplicationGraph"] = self._application_graph
        elif self._machine_graph.n_vertices > 0:
            inputs['MemoryMachineGraph'] = self._machine_graph
            if self._graph_mapper is not None:
                inputs["MemoryGraphMapper"] = self._graph_mapper
        else:
            raise ConfigurationException(
                "There needs to be a graph which contains at least one vertex"
                " for the tool chain to map anything.")

        inputs['ReportFolder'] = self._report_default_directory
        inputs["ApplicationDataFolder"] = self._app_data_runtime_folder
        inputs["ProvenanceFilePath"] = self._provenance_file_path
        inputs["APPID"] = self._app_id
        inputs["ExecDSEOnHostFlag"] = self._exec_dse_on_host
        inputs["TimeScaleFactor"] = self._time_scale_factor
        inputs["MachineTimeStep"] = self._machine_time_step
        inputs["DatabaseSocketAddresses"] = self._database_socket_addresses
        inputs["DatabaseWaitOnConfirmationFlag"] = self._config.getboolean(
            "Database", "wait_on_confirmation")
        inputs["WriteCheckerFlag"] = self._config.getboolean(
            "Mode", "verify_writes")
        inputs["WriteTextSpecsFlag"] = self._config.getboolean(
            "Reports", "writeTextSpecs")
        inputs["ExecutableFinder"] = self._executable_finder
        inputs["UserCreateDatabaseFlag"] = self._config.get(
            "Database", "create_database")
        inputs["SendStartNotifications"] = self._config.getboolean(
            "Database", "send_start_notification")
        inputs["SendStopNotifications"] = self._config.getboolean(
            "Database", "send_stop_notification")

        # add paths for each file based version
        inputs["FileCoreAllocationsFilePath"] = os.path.join(
            self._json_folder, "core_allocations.json")
        inputs["FileSDRAMAllocationsFilePath"] = os.path.join(
            self._json_folder, "sdram_allocations.json")
        inputs["FileMachineFilePath"] = os.path.join(
            self._json_folder, "machine.json")
        inputs["FileMachineGraphFilePath"] = os.path.join(
            self._json_folder, "machine_graph.json")
        inputs["FilePlacementFilePath"] = os.path.join(
            self._json_folder, "placements.json")
        inputs["FileRoutingPathsFilePath"] = os.path.join(
            self._json_folder, "routing_paths.json")
        inputs["FileConstraintsFilePath"] = os.path.join(
            self._json_folder, "constraints.json")

        algorithms = list()

        if len(self._live_packet_recorder_params) != 0:
            algorithms.append(
                "InsertLivePacketGatherersToGraphs")
            algorithms.append("InsertEdgesToLivePacketGatherers")
            inputs['LivePacketRecorderParameters'] = \
                self._live_packet_recorder_params

        if (self._config.getboolean("Reports", "reportsEnabled") and
                self._config.getboolean("Reports", "write_energy_report")):
            algorithms.append(
                "InsertChipPowerMonitorsToGraphs")
            inputs['MemorySamplingFrequency'] = self._config.getfloat(
                "EnergyMonitor", "sampling_frequency")
            inputs['MemoryNumberSamplesPerRecordingEntry'] = \
                self._config.getfloat(
                    "EnergyMonitor", "n_samples_per_recording_entry")

        # handle extra mapping algorithms if required
        if self._extra_mapping_algorithms is not None:
            algorithms.extend(self._extra_mapping_algorithms)

        optional_algorithms = list()

        # Add reports
        if self._config.getboolean("Reports", "reportsEnabled"):
            if self._config.getboolean("Reports", "writeTagAllocationReports"):
                algorithms.append("TagReport")
            if self._config.getboolean("Reports", "writeRouterInfoReport"):
                algorithms.append("routingInfoReports")
            if self._config.getboolean("Reports", "writeRouterReports"):
                algorithms.append("RouterReports")
            if self._config.getboolean("Reports", "writeRoutingTableReports"):
                optional_algorithms.append("unCompressedRoutingTableReports")
                optional_algorithms.append("compressedRoutingTableReports")
                optional_algorithms.append("comparisonOfRoutingTablesReport")
            if self._config.getboolean(
                    "Reports", "writeRoutingTablesFromMachineReport"):
                optional_algorithms.append(
                    "RoutingTableFromMachineReport")

            # only add partitioner report if using an application graph
            if (self._config.getboolean(
                    "Reports", "writePartitionerReports") and
                    self._application_graph.n_vertices != 0):
                algorithms.append("PartitionerReport")

            # only add write placer report with application graph when
            # there's application vertices
            if (self._config.getboolean(
                    "Reports", "writeApplicationGraphPlacerReport") and
                    self._application_graph.n_vertices != 0):
                algorithms.append("PlacerReportWithApplicationGraph")

            if self._config.getboolean(
                    "Reports", "writeMachineGraphPlacerReport"):
                algorithms.append("PlacerReportWithoutApplicationGraph")

            # only add network specification report if there's
            # application vertices.
            if (self._config.getboolean(
                    "Reports", "writeNetworkSpecificationReport")):
                algorithms.append("NetworkSpecificationReport")

        # only add the partitioner if there isn't already a machine graph
        if (self._application_graph.n_vertices > 0 and
                self._machine_graph.n_vertices == 0):
            algorithms.extend(self._config.get(
                "Mapping",
                "application_to_machine_graph_algorithms").split(","))
            inputs['MemoryPreviousAllocatedResources'] = \
                PreAllocatedResourceContainer()

        if self._use_virtual_board:
            algorithms.extend(self._config.get(
                "Mapping", "machine_graph_to_virtual_machine_algorithms").
                split(","))
        else:
            algorithms.extend(self._config.get(
                "Mapping", "machine_graph_to_machine_algorithms").split(","))

        # add check for algorithm start type
        algorithms.append("LocateExecutableStartType")

        # handle outputs
        outputs = [
            "MemoryPlacements", "MemoryRoutingTables",
            "MemoryTags", "MemoryRoutingInfos",
            "MemoryMachineGraph", "ExecutableStartType"
        ]

        if self._application_graph.n_vertices > 0:
            outputs.append("MemoryGraphMapper")

        # Create a buffer manager if there isn't one already
        if not self._use_virtual_board:
            if self._buffer_manager is None:
                algorithms.append("BufferManagerCreator")
                outputs.append("BufferManager")
            else:
                inputs["BufferManager"] = self._buffer_manager

<<<<<<< HEAD
        # Get the executable targets
        optional_algorithms.append("GraphBinaryGatherer")

        outputs.append("ExecutableTargets")
        outputs.append("ExecutableStartType")

        # turn on/off machine for energy savings
        if not self._use_virtual_board:
            power_value = helpful_functions.read_config_boolean(
                self._config, "EnergySavings", "turn_off_board_during_mapping")
            helpful_functions.turn_off_on_boards_for_energy_savings(
                self._txrx, self._machine_allocation_controller,
                not power_value)

=======
>>>>>>> 09047b46
        # Execute the mapping algorithms
        executor = self._run_algorithms(
            inputs, algorithms, outputs, "mapping", optional_algorithms)

        # get result objects from the pacman executor
        self._mapping_outputs = executor.get_items()

        # Get the outputs needed
        self._placements = executor.get_item("MemoryPlacements")
        self._router_tables = executor.get_item("MemoryRoutingTables")
        self._tags = executor.get_item("MemoryTags")
        self._routing_infos = executor.get_item("MemoryRoutingInfos")
        self._graph_mapper = executor.get_item("MemoryGraphMapper")
        self._machine_graph = executor.get_item("MemoryMachineGraph")
        self._executable_start_type = executor.get_item("ExecutableStartType")

        if not self._use_virtual_board:
            self._buffer_manager = executor.get_item("BufferManager")

        self._mapping_time += \
            helpful_functions.convert_time_diff_to_total_milliseconds(
                mapping_total_timer.take_sample())

    def _do_data_generation(self, n_machine_time_steps):

        # set up timing
        data_gen_timer = Timer()
        data_gen_timer.start_timing()

        # The initial inputs are the mapping outputs
        inputs = dict(self._mapping_outputs)
        inputs["TotalMachineTimeSteps"] = n_machine_time_steps
        inputs["FirstMachineTimeStep"] = self._current_run_timesteps
        inputs["RunTimeMachineTimeSteps"] = n_machine_time_steps

        # Run the data generation algorithms
        outputs = []
        algorithms = [self._dsg_algorithm]

        if (self._config.getboolean("Reports", "reportsEnabled") and
                self._config.getboolean("Reports", "writeProvenanceData")):
            algorithms.append("GraphProvenanceGatherer")
            outputs.append("ProvenanceItems")

        # turn on/off machine for energy savings
        if not self._use_virtual_board:
            power_value = helpful_functions.read_config_boolean(
                self._config, "EnergySavings", "turn_off_board_during_dsg")
            helpful_functions.turn_off_on_boards_for_energy_savings(
                self._txrx, self._machine_allocation_controller,
                not power_value)

        executor = self._run_algorithms(
            inputs, algorithms, outputs, "data_generation")
        self._mapping_outputs = executor.get_items()

        # write provenance to file if necessary
        if (self._config.getboolean("Reports", "reportsEnabled") and
                self._config.getboolean("Reports", "writeProvenanceData") and
                not self._use_virtual_board):
            prov_items = executor.get_item("ProvenanceItems")
            self._write_provenance(prov_items)
            self._check_provenance(prov_items)
        self._dsg_time += \
            helpful_functions.convert_time_diff_to_total_milliseconds(
                data_gen_timer.take_sample())

    def _do_load(self):
        # set up timing
        load_timer = Timer()
        load_timer.start_timing()

        # turn off and then on machine for loading
        if not self._use_virtual_board and not self.has_reset_last:
            helpful_functions.turn_off_on_boards_for_energy_savings(
                self._txrx, self._machine_allocation_controller, True)

        # The initial inputs are the mapping outputs
        inputs = dict(self._mapping_outputs)
        inputs["WriteMemoryMapReportFlag"] = (
            self._config.getboolean("Reports", "reportsEnabled") and
            self._config.getboolean("Reports", "writeMemoryMapReport")
        )

        algorithms = list()

        # add report for extracting routing table from machine report if needed
        # Add algorithm to clear routing tables and set up routing
        if not self._use_virtual_board:
            algorithms.append("RoutingSetup")

        if helpful_functions.read_config(
                self._config, "Mapping", "loading_algorithms") is not None:
            algorithms.extend(
                self._config.get("Mapping", "loading_algorithms").split(","))
        algorithms.extend(self._extra_load_algorithms)

        # add optional algorithms
        optional_algorithms = list()
        optional_algorithms.append("RoutingTableLoader")
        optional_algorithms.append("TagsLoader")
        if self._exec_dse_on_host:
            optional_algorithms.append("HostExecuteDataSpecification")
            if self._config.getboolean("Reports", "writeMemoryMapReport"):
                optional_algorithms.append(
                    "MemoryMapOnHostReport")
                optional_algorithms.append(
                    "MemoryMapOnHostChipReport")
        else:
            optional_algorithms.append("MachineExecuteDataSpecification")
            if self._config.getboolean("Reports", "writeMemoryMapReport"):
                optional_algorithms.append(
                    "MemoryMapOnChipReport")

        # Reload any parameters over the loaded data if we have already
        # run and not using a virtual board
        if self._has_ran and not self._use_virtual_board:
            optional_algorithms.append("DSGRegionReloader")

        # Get the executable targets
        optional_algorithms.append("GraphBinaryGatherer")

        # algorithms needed for loading the binaries to the SpiNNaker machine
        optional_algorithms.append("LoadExecutableImages")

        # expected outputs from this phase
        outputs = [
            "LoadedReverseIPTagsToken", "LoadedIPTagsToken",
            "LoadedRoutingTablesToken", "LoadBinariesToken",
            "LoadedApplicationDataToken"
        ]

        executor = self._run_algorithms(
            inputs, algorithms, outputs, "loading", optional_algorithms)
        self._load_outputs = executor.get_items()

        self._load_time += \
            helpful_functions.convert_time_diff_to_total_milliseconds(
                load_timer.take_sample())

    def _do_run(self, n_machine_time_steps, loading_done, run_until_complete):

        # start timer
        run_timer = Timer()
        run_timer.start_timing()

        # calculate number of machine time steps
        total_run_timesteps = self._calculate_number_of_machine_time_steps(
            n_machine_time_steps)
        run_time = None
        if n_machine_time_steps is not None:
            run_time = (
                n_machine_time_steps *
                (float(self._machine_time_step) / 1000.0)
            )

        # if running again, load the outputs from last load or last mapping
        if self._load_outputs is not None:
            inputs = dict(self._load_outputs)
        else:
            inputs = dict(self._mapping_outputs)

        inputs["RanToken"] = self._has_ran
        inputs["NoSyncChanges"] = self._no_sync_changes
        inputs["RunTimeMachineTimeSteps"] = n_machine_time_steps
        inputs["TotalMachineTimeSteps"] = total_run_timesteps
        inputs["RunTime"] = run_time
        inputs["FirstMachineTimeStep"] = self._current_run_timesteps
        if run_until_complete:
            inputs["RunUntilCompleteFlag"] = True

        if not self._use_virtual_board:
            inputs["CoresToExtractIOBufFrom"] = \
                helpful_functions.translate_iobuf_extraction_elements(
                    self._config.get(
                        "Reports", "extract_iobuf_from_cores"),
                    self._config.get(
                        "Reports", "extract_iobuf_from_binary_types"),
                    self._load_outputs["ExecutableTargets"],
                    self._executable_finder)

        # update algorithm list with extra pre algorithms if needed
        if self._extra_pre_run_algorithms is not None:
            algorithms = list(self._extra_pre_run_algorithms)
        else:
            algorithms = list()

        # If we have run before, make sure to extract the data before the next
        # run
        if (self._has_ran and not self._has_reset_last and
                not self._use_virtual_board):
            algorithms.append("BufferExtractor")

            # check if we need to clear the iobuf during runs
            if self._config.getboolean("Reports", "clear_iobuf_during_run"):
                algorithms.append("ChipIOBufClearer")

        # Reload any parameters over the loaded data if we have already
        # run and not using a virtual board and the data hasn't already
        # been regenerated during a load
        if (self._has_ran and not self._use_virtual_board and
                not loading_done):
            algorithms.append("DSGRegionReloader")

        # Update the run time if not using a virtual board
        if (not self._use_virtual_board and
                self._executable_start_type ==
                ExecutableStartType.USES_SIMULATION_INTERFACE):
            algorithms.append("ChipRuntimeUpdater")

        # Add the database writer in case it is needed
        algorithms.append("DatabaseInterface")
        if not self._use_virtual_board:
            algorithms.append("NotificationProtocol")

        # Sort out reload if needed
        if self._config.getboolean("Reports", "writeReloadSteps"):
            logger.warn("Reload script is not supported in this version")

        outputs = [
            "NoSyncChanges"
        ]

        if not self._use_virtual_board:
            algorithms.append("ApplicationRunner")

        # add any extra post algorithms as needed
        if self._extra_post_run_algorithms is not None:
            algorithms += self._extra_post_run_algorithms

        # add extractor of iobuf if needed
        if (self._config.getboolean("Reports", "extract_iobuf") and
                self._config.getboolean(
                    "Reports", "extract_iobuf_during_run") and
                not self._use_virtual_board and
                n_machine_time_steps is not None):
            algorithms.append("ChipIOBufExtractor")
            outputs.append("IOBuffers")

        # add extractor of provenance if needed
        if (self._config.getboolean("Reports", "reportsEnabled") and
                self._config.getboolean("Reports", "writeProvenanceData") and
                not self._use_virtual_board and
                n_machine_time_steps is not None):
            algorithms.append("PlacementsProvenanceGatherer")
            algorithms.append("RouterProvenanceGatherer")
            outputs.append("ProvenanceItems")

        run_complete = False
        executor = PACMANAlgorithmExecutor(
            algorithms=algorithms, optional_algorithms=[], inputs=inputs,
            xml_paths=self._xml_paths, required_outputs=outputs,
            do_timings=self._do_timings, print_timings=self._print_timings,
<<<<<<< HEAD
            provenance_name="Execution")
=======
            provenance_path=self._pacman_executor_provenance_path)
>>>>>>> 09047b46
        try:
            executor.execute_mapping()
            self._pacman_provenance.extract_provenance(executor)
            run_complete = True

            # write iobuf to file if necessary
            if (self._config.getboolean("Reports", "extract_iobuf") and
                    self._config.getboolean(
                        "Reports", "extract_iobuf_during_run") and
                    not self._use_virtual_board and
                    n_machine_time_steps is not None):
                self._write_iobuf(executor.get_item("IOBuffers"))

            # write provenance to file if necessary
            if (self._config.getboolean("Reports", "reportsEnabled") and
                    self._config.getboolean(
                        "Reports", "writeProvenanceData") and
                    not self._use_virtual_board and
                    n_machine_time_steps is not None):
                prov_items = executor.get_item("ProvenanceItems")
                prov_items.extend(self._pacman_provenance.data_items)
                self._pacman_provenance.clear()
                self._write_provenance(prov_items)
                self._all_provenance_items.append(prov_items)

            # move data around
            self._last_run_outputs = executor.get_items()
            self._current_run_timesteps = total_run_timesteps
            self._no_sync_changes = executor.get_item("NoSyncChanges")
            self._has_reset_last = False
            self._has_ran = True

            self._execute_time += \
                helpful_functions.convert_time_diff_to_total_milliseconds(
                    run_timer.take_sample())

        except KeyboardInterrupt:
            logger.error("User has aborted the simulation")
            self._shutdown()
            sys.exit(1)
        except Exception as e:
            ex_type, ex_value, ex_traceback = sys.exc_info()

            # If an exception occurs during a run, attempt to get
            # information out of the simulation before shutting down
            try:
                if executor is not None:
                    # Only do this if the error occurred in the run
                    if not run_complete and not self._use_virtual_board:
                        self._recover_from_error(
                            e, ex_traceback, executor.get_item(
                                "ExecutableTargets"))
                else:
                    logger.error(
                        "The PACMAN executor crashing during initialisation,"
                        " please read previous error message to locate its"
                        " error")
            except Exception:
                logger.error("Error when attempting to recover from error")
                traceback.print_exc()

            # if in debug mode, do not shut down machine
            in_debug_mode = self._config.get("Mode", "mode") == "Debug"
            if not in_debug_mode:
                self.stop(
                    turn_off_machine=False, clear_routing_tables=False,
                    clear_tags=False)

            # raise exception
            raise ex_type, ex_value, ex_traceback

    def _write_provenance(self, provenance_data_items):
        """ Write provenance to disk
        """
        writer = None
        if self._provenance_format == "xml":
            writer = ProvenanceXMLWriter()
        elif self._provenance_format == "json":
            writer = ProvenanceJSONWriter()
        writer(provenance_data_items, self._provenance_file_path)

    def _recover_from_error(self, exception, ex_traceback, executable_targets):

        # if exception has an exception, print to system
        logger.error("An error has occurred during simulation")
        if isinstance(exception, PacmanAlgorithmFailedToCompleteException):
            logger.error(exception.exception)
        else:
            logger.error(exception)

        # Now print the traceback
        for line in traceback.format_tb(ex_traceback):
            logger.error(line.strip())

        logger.info("\n\nAttempting to extract data\n\n")

        # Extract router provenance
        router_provenance = RouterProvenanceGatherer()
        prov_items = router_provenance(
            self._txrx, self._machine, self._router_tables, True)

        # Find the cores that are not in an expected state
        unsuccessful_cores = self._txrx.get_cores_not_in_state(
            executable_targets.all_core_subsets,
            {CPUState.RUNNING, CPUState.PAUSED, CPUState.FINISHED})

        # If there are no cores in a bad state, find those not yet finished
        if len(unsuccessful_cores) == 0:
            unsuccessful_cores = self._txrx.get_cores_not_in_state(
                executable_targets.all_core_subsets,
                {CPUState.PAUSED, CPUState.FINISHED})
        unsuccessful_core_subset = CoreSubsets()
        for (x, y, p), _ in unsuccessful_cores.iteritems():
            unsuccessful_core_subset.add_processor(x, y, p)

        # Find the cores that are not in RTE i.e. that can still be read
        non_rte_cores = [
            (x, y, p)
            for (x, y, p), core_info in unsuccessful_cores.iteritems()
            if (core_info.state != CPUState.RUN_TIME_EXCEPTION and
                core_info.state != CPUState.WATCHDOG)
        ]

        # If there are any cores that are not in RTE, extract data from them
        if (len(non_rte_cores) > 0 and
                self._executable_start_type ==
                ExecutableStartType.USES_SIMULATION_INTERFACE):
            placements = Placements()
            non_rte_core_subsets = CoreSubsets()
            for (x, y, p) in non_rte_cores:
                vertex = self._placements.get_vertex_on_processor(x, y, p)
                placements.add_placement(
                    self._placements.get_placement_of_vertex(vertex))
                non_rte_core_subsets.add_processor(x, y, p)

            # Attempt to force the cores to write provenance and exit
            updater = ChipProvenanceUpdater()
            updater(self._txrx, self._app_id, non_rte_core_subsets)

            # Extract any written provenance data
            extracter = PlacementsProvenanceGatherer()
            extracter(self._txrx, placements, True, prov_items)

        # Finish getting the provenance
        prov_items.extend(self._pacman_provenance.data_items)
        self._pacman_provenance.clear()
        self._write_provenance(prov_items)
        self._all_provenance_items.append(prov_items)

        # Read IOBUF where possible (that should be everywhere)
        iobuf = ChipIOBufExtractor()
        iobufs, errors, warnings = iobuf(
            self._txrx, True, unsuccessful_core_subset)
        self._write_iobuf(iobufs)

        # Print the details of error cores
        for (x, y, p), core_info in unsuccessful_cores.iteritems():
            state = core_info.state
            if state == CPUState.RUN_TIME_EXCEPTION:
                state = core_info.run_time_error
            logger.error("{}, {}, {}: {} {}".format(
                x, y, p, state.name, core_info.application_name))
            if core_info.state == CPUState.RUN_TIME_EXCEPTION:
                logger.error(
                    "r0=0x{:08X} r1=0x{:08X} r2=0x{:08X} r3=0x{:08X}".format(
                        core_info.registers[0], core_info.registers[1],
                        core_info.registers[2], core_info.registers[3]))
                logger.error(
                    "r4=0x{:08X} r5=0x{:08X} r6=0x{:08X} r7=0x{:08X}".format(
                        core_info.registers[4], core_info.registers[5],
                        core_info.registers[6], core_info.registers[7]))
                logger.error("PSR=0x{:08X} SR=0x{:08X} LR=0x{:08X}".format(
                    core_info.processor_state_register,
                    core_info.stack_pointer, core_info.link_register))

        # Print the IOBUFs
        self._print_iobuf(errors, warnings)

    def _write_iobuf(self, io_buffers):
        for iobuf in io_buffers:
            file_name = os.path.join(
                self._provenance_file_path,
                "{}_{}_{}.txt".format(iobuf.x, iobuf.y, iobuf.p))

            # set mode of the file based off if the file already exists
            mode = "w"
            if os.path.exists(file_name):
                mode = "a"

            # write iobuf to file.
            with open(file_name, mode) as writer:
                writer.write(iobuf.iobuf)

    @staticmethod
    def _print_iobuf(errors, warnings):
        for warning in warnings:
            logger.warn(warning)
        for error in errors:
            logger.error(error)

    def reset(self):
        """ Code that puts the simulation back at time zero
        """

        logger.info("Resetting")
        if self._txrx is not None:

            # Stop the application
            self._txrx.stop_application(self._app_id)

        # rewind the buffers from the buffer manager, to start at the beginning
        # of the simulation again and clear buffered out
        if self._buffer_manager is not None:
            self._buffer_manager.reset()

        # reset the current count of how many milliseconds the application
        # has ran for over multiple calls to run
        self._current_run_timesteps = 0

        # change number of resets as loading the binary again resets the sync\
        # to 0
        self._no_sync_changes = 0

        # sets the reset last flag to true, so that when run occurs, the tools
        # know to update the vertices which need to know a reset has occurred
        self._has_reset_last = True

    def _create_xml_paths(self, extra_algorithm_xml_paths):

        # add the extra xml files from the config file
        xml_paths = self._config.get("Mapping", "extra_xmls_paths")
        if xml_paths == "None":
            xml_paths = list()
        else:
            xml_paths = xml_paths.split(",")

        xml_paths.extend(
            function_list.get_front_end_common_pacman_xml_paths())

        if extra_algorithm_xml_paths is not None:
            xml_paths.extend(extra_algorithm_xml_paths)

        return xml_paths

    def _detect_if_graph_has_changed(self, reset_flags=True):
        """ Iterates though the graph and looks changes
        """
        changed = False

        # if application graph is filled, check their changes
        if self._application_graph.n_vertices != 0:
            for vertex in self._application_graph.vertices:
                if isinstance(vertex, AbstractChangableAfterRun):
                    if vertex.requires_mapping:
                        changed = True
                    if reset_flags:
                        vertex.mark_no_changes()
            for partition in self._application_graph.outgoing_edge_partitions:
                for edge in partition.edges:
                    if isinstance(edge, AbstractChangableAfterRun):
                        if edge.requires_mapping:
                            changed = True
                        if reset_flags:
                            edge.mark_no_changes()

        # if no application, but a machine graph, check for changes there
        elif self._machine_graph.n_vertices != 0:
            for machine_vertex in self._machine_graph.vertices:
                if isinstance(machine_vertex, AbstractChangableAfterRun):
                    if machine_vertex.requires_mapping:
                        changed = True
                    if reset_flags:
                        machine_vertex.mark_no_changes()
            for partition in self._machine_graph.outgoing_edge_partitions:
                for machine_edge in partition.edges:
                    if isinstance(machine_edge, AbstractChangableAfterRun):
                        if machine_edge.requires_mapping:
                            changed = True
                        if reset_flags:
                            machine_edge.mark_no_changes()
        return changed

    @property
    def has_ran(self):
        return self._has_ran

    @property
    def machine_time_step(self):
        return self._machine_time_step

    @property
    def machine(self):
        """ The python machine object

        :rtype: :py:class:`spinn_machine.Machine`
        """
        return self._get_machine()

    @property
    def no_machine_time_steps(self):
        return self._no_machine_time_steps

    @property
    def timescale_factor(self):
        return self._time_scale_factor

    @property
    def machine_graph(self):
        return self._machine_graph

    @property
    def application_graph(self):
        return self._application_graph

    @property
    def routing_infos(self):
        return self._routing_infos

    @property
    def placements(self):
        return self._placements

    @property
    def transceiver(self):
        return self._txrx

    @property
    def graph_mapper(self):
        return self._graph_mapper

    @property
    def buffer_manager(self):
        """ The buffer manager being used for loading/extracting buffers

        """
        return self._buffer_manager

    @property
    def dsg_algorithm(self):
        """ The dsg algorithm used by the tools

        """
        return self._dsg_algorithm

    @dsg_algorithm.setter
    def dsg_algorithm(self, new_dsg_algorithm):
        """ Set the dsg algorithm to be used by the tools

        :param new_dsg_algorithm: the new dsg algorithm name
        :rtype: None
        """
        self._dsg_algorithm = new_dsg_algorithm

    @property
    def none_labelled_vertex_count(self):
        """ The number of times vertices have not been labelled.
        """
        return self._none_labelled_vertex_count

    def increment_none_labelled_vertex_count(self):
        """ Increment the number of new vertices which have not been labelled.
        """
        self._none_labelled_vertex_count += 1

    @property
    def none_labelled_edge_count(self):
        """ The number of times edges have not been labelled.
        """
        return self._none_labelled_edge_count

    def increment_none_labelled_edge_count(self):
        """ Increment the number of new edges which have not been labelled.
        """
        self._none_labelled_edge_count += 1

    @property
    def use_virtual_board(self):
        """ True if this run is using a virtual machine
        """
        return self._use_virtual_board

    def get_current_time(self):
        if self._has_ran:
            return (
                float(self._current_run_timesteps) *
                (float(self._machine_time_step) / 1000.0))
        return 0.0

    def __repr__(self):
        return "general front end instance for machine {}"\
            .format(self._hostname)

    def add_application_vertex(self, vertex_to_add):
        """

        :param vertex_to_add: the vertex to add to the graph
        :rtype: None
        :raises: ConfigurationException when both graphs contain vertices
        """
        if (self._machine_graph.n_vertices > 0 and
                self._graph_mapper is None):
            raise ConfigurationException(
                "Cannot add vertices to both the machine and application"
                " graphs")
        if (isinstance(vertex_to_add, AbstractVirtualVertex) and
                self._machine is not None):
            raise ConfigurationException(
                "A Virtual Vertex cannot be added after the machine has been"
                " created")
        self._application_graph.add_vertex(vertex_to_add)

    def add_machine_vertex(self, vertex):
        """

        :param vertex: the vertex to add to the graph
        :rtype: None
        :raises: ConfigurationException when both graphs contain vertices
        """
        # check that there's no application vertices added so far
        if self._application_graph.n_vertices > 0:
            raise ConfigurationException(
                "Cannot add vertices to both the machine and application"
                " graphs")
        if (isinstance(vertex, AbstractVirtualVertex) and
                self._machine is not None):
            raise ConfigurationException(
                "A Virtual Vertex cannot be added after the machine has been"
                " created")
        self._machine_graph.add_vertex(vertex)

    def add_application_edge(self, edge_to_add, partition_identifier):
        """

        :param edge_to_add:
        :param partition_identifier: the partition identifier for the outgoing
                    edge partition
        :rtype: None
        """

        self._application_graph.add_edge(
            edge_to_add, partition_identifier)

    def add_machine_edge(self, edge, partition_id):
        """

        :param edge: the edge to add to the graph
        :param partition_id: the partition identifier for the outgoing
                    edge partition
        :rtype: None
        """
        self._machine_graph.add_edge(edge, partition_id)

    def _shutdown(
            self, turn_off_machine=None, clear_routing_tables=None,
            clear_tags=None):

        # if not a virtual machine then shut down stuff on the board
        if not self._use_virtual_board:

            if turn_off_machine is None:
                turn_off_machine = self._config.getboolean(
                    "Machine", "turn_off_machine")

            if clear_routing_tables is None:
                clear_routing_tables = self._config.getboolean(
                    "Machine", "clear_routing_tables")

            if clear_tags is None:
                clear_tags = self._config.getboolean(
                    "Machine", "clear_tags")

            if self._txrx is not None:

                if self._config.getboolean("Machine", "enable_reinjection"):
                    self._txrx.enable_reinjection(multicast=False)

                # if stopping on machine, clear iptags and
                if clear_tags:
                    for ip_tag in self._tags.ip_tags:
                        self._txrx.clear_ip_tag(
                            ip_tag.tag, board_address=ip_tag.board_address)
                    for reverse_ip_tag in self._tags.reverse_ip_tags:
                        self._txrx.clear_ip_tag(
                            reverse_ip_tag.tag,
                            board_address=reverse_ip_tag.board_address)

                # if clearing routing table entries, clear
                if clear_routing_tables:
                    for router_table in self._router_tables.routing_tables:
                        if not self._machine.get_chip_at(
                                router_table.x, router_table.y).virtual:
                            self._txrx.clear_multicast_routes(
                                router_table.x, router_table.y)

                # clear values
                self._no_sync_changes = 0

                # app stop command
                self._txrx.stop_application(self._app_id)

            if self._buffer_manager is not None:
                self._buffer_manager.stop()

            # stop the transceiver
            if self._txrx is not None:
                if turn_off_machine:
                    logger.info("Turning off machine")

                self._txrx.close(power_off_machine=turn_off_machine)
                self._txrx = None

            if self._machine_allocation_controller is not None:
                self._machine_allocation_controller.close()
                self._machine_allocation_controller = None

    def stop(self, turn_off_machine=None, clear_routing_tables=None,
             clear_tags=None):
        """
        :param turn_off_machine: decides if the machine should be powered down\
            after running the execution. Note that this powers down all boards\
            connected to the BMP connections given to the transceiver
        :type turn_off_machine: bool
        :param clear_routing_tables: informs the tool chain if it\
            should turn off the clearing of the routing tables
        :type clear_routing_tables: bool
        :param clear_tags: informs the tool chain if it should clear the tags\
            off the machine at stop
        :type clear_tags: boolean
        :rtype: None
        """

        # If we have run forever, stop the binaries
        if (self._has_ran and self._current_run_timesteps is None and
                not self._use_virtual_board):
            inputs = self._last_run_outputs
            algorithms = []
            outputs = []

            # stop any binaries that need to be notified of the simulation
            # stopping if in infinite run
            if (self._executable_start_type ==
                    ExecutableStartType.USES_SIMULATION_INTERFACE):
                algorithms.append("ApplicationFinisher")

            # add extractor of iobuf if needed
            if (self._config.getboolean("Reports", "extract_iobuf") and
                    self._config.getboolean(
                        "Reports", "extract_iobuf_during_run")):
                algorithms.append("ChipIOBufExtractor")
                outputs.append("IOBuffers")

            # add extractor of provenance if needed
            if (self._config.getboolean("Reports", "reportsEnabled") and
                    self._config.getboolean("Reports", "writeProvenanceData")):
                algorithms.append("PlacementsProvenanceGatherer")
                algorithms.append("RouterProvenanceGatherer")
                outputs.append("ProvenanceItems")

            # Run the algorithms
            executor = PACMANAlgorithmExecutor(
                algorithms=algorithms, optional_algorithms=[], inputs=inputs,
                xml_paths=self._xml_paths, required_outputs=outputs,
                do_timings=self._do_timings, print_timings=self._print_timings,
<<<<<<< HEAD
                provenance_name="stopping")
=======
                provenance_path=self._pacman_executor_provenance_path)
>>>>>>> 09047b46
            run_complete = False
            try:
                executor.execute_mapping()
                self._pacman_provenance.extract_provenance(executor)
                run_complete = True

                # write iobuf to file if necessary
                if (self._config.getboolean("Reports", "extract_iobuf") and
                        self._config.getboolean(
                            "Reports", "extract_iobuf_during_run")):
                    self._write_iobuf(executor.get_item("IOBuffers"))

                # write provenance to file if necessary
                if (self._config.getboolean("Reports", "reportsEnabled") and
                        self._config.getboolean(
                            "Reports", "writeProvenanceData")):
                    prov_items = executor.get_item("ProvenanceItems")
                    prov_items.extend(self._pacman_provenance.data_items)
                    self._pacman_provenance.clear()
                    self._write_provenance(prov_items)
                    self._all_provenance_items.append(prov_items)
            except Exception as e:
                _, _, ex_traceback = sys.exc_info()

                # If an exception occurs during a run, attempt to get
                # information out of the simulation before shutting down
                try:

                    # Only do this if the error occurred in the run
                    if not run_complete and not self._use_virtual_board:
                        self._recover_from_error(
                            e, ex_traceback, executor.get_item(
                                "ExecutableTargets"))
                except Exception:
                    logger.error("Error when attempting to recover from error")
                    traceback.print_exc()

        if (self._config.getboolean("Reports", "reportsEnabled") and
                self._config.getboolean("Reports", "write_energy_report")):
            energy_report = EnergyReport()

            # acquire provenance items
            if self._last_run_outputs is not None:
                prov_items = self._last_run_outputs["ProvenanceItems"]
                pacman_provenance = list()
                router_provenance = list()

                # group them by name type
                grouped_items = sorted(
                    prov_items, key=lambda item: item.names[0])
                for element in grouped_items:
                    if element.names[0] == 'pacman':
                        pacman_provenance.append(element)
                    if element.names[0] == 'router_provenance':
                        router_provenance.append(element)

                # run energy report
                energy_report(
                    self._placements, self._machine,
                    self._report_default_directory,
                    self._read_config_int("Machine", "version"),
                    self._spalloc_server, self._remote_spinnaker_url,
                    self._time_scale_factor, self._machine_time_step,
                    pacman_provenance, router_provenance, self._machine_graph,
                    self._current_run_timesteps, self._buffer_manager,
                    self._mapping_time, self._load_time, self._execute_time,
                    self._dsg_time, self._extraction_time,
                    self._machine_allocation_controller)

        # shut down the machine properly
        self._shutdown(
            turn_off_machine, clear_routing_tables, clear_tags)

        # display any provenance data gathered
        for i, provenance_items in enumerate(self._all_provenance_items):
            message = None
            if len(self._all_provenance_items) > 1:
                message = "Provenance from run {}".format(i)
            self._check_provenance(provenance_items, message)

        helpful_functions.write_finished_file(
            self._app_data_top_simulation_folder,
            self._report_simulation_top_directory)

    def add_socket_address(self, socket_address):
        """

        :param socket_address:
        :rtype: None
        """
        self._database_socket_addresses.add(socket_address)

    @staticmethod
    def _check_provenance(items, initial_message=None):
        """ Display any errors from provenance data
        """
        initial_message_printed = False
        for item in items:
            if item.report:
                if not initial_message_printed and initial_message is not None:
                    print initial_message
                    initial_message_printed = True
                logger.warn(item.message)

    def _read_config(self, section, item):
        return helpful_functions.read_config(self._config, section, item)

    def _read_config_int(self, section, item):
        return helpful_functions.read_config_int(self._config, section, item)

    def _read_config_boolean(self, section, item):
        return helpful_functions.read_config_boolean(
            self._config, section, item)

    @property
    def has_reset_last(self):
        return self._has_reset_last

    @property
    def config(self):
        """ helper method for the front end implementations until we remove\
            config
        """
        return self._config<|MERGE_RESOLUTION|>--- conflicted
+++ resolved
@@ -928,11 +928,9 @@
             algorithms=algorithms, optional_algorithms=optional,
             inputs=inputs, xml_paths=self._xml_paths, required_outputs=outputs,
             do_timings=self._do_timings, print_timings=self._print_timings,
-<<<<<<< HEAD
             provenance_name=provenance_name)
-=======
+            do_timings=self._do_timings, print_timings=self._print_timings,
             provenance_path=self._pacman_executor_provenance_path)
->>>>>>> 09047b46
 
         try:
             executor.execute_mapping()
@@ -1360,7 +1358,6 @@
             else:
                 inputs["BufferManager"] = self._buffer_manager
 
-<<<<<<< HEAD
         # Get the executable targets
         optional_algorithms.append("GraphBinaryGatherer")
 
@@ -1375,8 +1372,6 @@
                 self._txrx, self._machine_allocation_controller,
                 not power_value)
 
-=======
->>>>>>> 09047b46
         # Execute the mapping algorithms
         executor = self._run_algorithms(
             inputs, algorithms, outputs, "mapping", optional_algorithms)
@@ -1630,11 +1625,9 @@
             algorithms=algorithms, optional_algorithms=[], inputs=inputs,
             xml_paths=self._xml_paths, required_outputs=outputs,
             do_timings=self._do_timings, print_timings=self._print_timings,
-<<<<<<< HEAD
+            provenance_path=self._pacman_executor_provenance_path)
+            do_timings=self._do_timings, print_timings=self._print_timings,
             provenance_name="Execution")
-=======
-            provenance_path=self._pacman_executor_provenance_path)
->>>>>>> 09047b46
         try:
             executor.execute_mapping()
             self._pacman_provenance.extract_provenance(executor)
@@ -2198,11 +2191,9 @@
                 algorithms=algorithms, optional_algorithms=[], inputs=inputs,
                 xml_paths=self._xml_paths, required_outputs=outputs,
                 do_timings=self._do_timings, print_timings=self._print_timings,
-<<<<<<< HEAD
                 provenance_name="stopping")
-=======
+                do_timings=self._do_timings, print_timings=self._print_timings,
                 provenance_path=self._pacman_executor_provenance_path)
->>>>>>> 09047b46
             run_complete = False
             try:
                 executor.execute_mapping()
