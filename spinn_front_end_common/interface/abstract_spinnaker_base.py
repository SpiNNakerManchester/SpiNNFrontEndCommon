# Copyright (c) 2017-2022 The University of Manchester
#
# This program is free software: you can redistribute it and/or modify
# it under the terms of the GNU General Public License as published by
# the Free Software Foundation, either version 3 of the License, or
# (at your option) any later version.
#
# This program is distributed in the hope that it will be useful,
# but WITHOUT ANY WARRANTY; without even the implied warranty of
# MERCHANTABILITY or FITNESS FOR A PARTICULAR PURPOSE.  See the
# GNU General Public License for more details.
#
# You should have received a copy of the GNU General Public License
# along with this program.  If not, see <http://www.gnu.org/licenses/>.
"""
main interface for the SpiNNaker tools
"""
import logging
import math
import os
import signal
import sys
import threading
from threading import Condition
from numpy import __version__ as numpy_version

from spinn_utilities import __version__ as spinn_utils_version
from spinn_utilities.config_holder import (
    get_config_bool, get_config_int, get_config_str, set_config)
from spinn_utilities.log import FormatAdapter

from spinn_machine import __version__ as spinn_machine_version
from spinn_machine import CoreSubsets, Machine

from spinnman import __version__ as spinnman_version
from spinnman.exceptions import SpiNNManCoresNotInStateException
from spinnman.model.cpu_infos import CPUInfos
from spinnman.model.enums.cpu_state import CPUState

from data_specification import __version__ as data_spec_version

from spalloc import __version__ as spalloc_version

from pacman import __version__ as pacman_version
from pacman.model.graphs.application import ApplicationEdge
from pacman.model.graphs import AbstractVirtual
from pacman.model.partitioner_splitters.splitter_reset import splitter_reset
from pacman.model.placements import Placements
from pacman.operations.fixed_route_router import fixed_route_router
from pacman.operations.partition_algorithms import splitter_partitioner
from pacman.operations.placer_algorithms import place_application_graph
from pacman.operations.router_algorithms import (
    basic_dijkstra_routing, ner_route, ner_route_traffic_aware,
    route_application_graph)
from pacman.operations.router_compressors import (
    pair_compressor, range_compressor)
from pacman.operations.router_compressors.ordered_covering_router_compressor \
    import ordered_covering_compressor
from pacman.operations.routing_info_allocator_algorithms.\
    zoned_routing_info_allocator import (flexible_allocate, global_allocate)
from pacman.operations.routing_table_generators import (
    basic_routing_table_generator, merged_routing_table_generator)
from pacman.operations.tag_allocator_algorithms import basic_tag_allocator

from spinn_front_end_common import __version__ as fec_version
from spinn_front_end_common import common_model_binaries
from spinn_front_end_common.abstract_models import (
    AbstractVertexWithEdgeToDependentVertices,
    AbstractCanReset)
from spinn_front_end_common.interface.buffer_management import BufferManager
from spinn_front_end_common.interface.buffer_management.storage_objects \
    import BufferDatabase
from spinn_front_end_common.interface.config_handler import ConfigHandler
from spinn_front_end_common.interface.interface_functions import (
    application_finisher, application_runner,
    chip_io_buf_clearer, chip_io_buf_extractor,
    chip_provenance_updater, chip_runtime_updater, compute_energy_used,
    create_notification_protocol, database_interface,
    dsg_region_reloader, energy_provenance_reporter,
    execute_application_data_specs, execute_system_data_specs,
    graph_binary_gatherer, graph_data_specification_writer,
    graph_provenance_gatherer,
    host_based_bit_field_router_compressor, hbp_allocator,
    insert_chip_power_monitors_to_graphs,
    insert_extra_monitor_vertices_to_graphs, split_lpg_vertices,
    load_app_images, load_fixed_routes, load_sys_images,
    local_tdma_builder, locate_executable_start_type,
    machine_generator,
    placements_provenance_gatherer, profile_data_gatherer,
    read_routing_tables_from_machine, router_provenance_gatherer,
    routing_setup, routing_table_loader,
    sdram_outgoing_partition_allocator, spalloc_allocator,
    system_multicast_routing_generator,
    tags_loader, virtual_machine_generator, add_command_senders)
from spinn_front_end_common.interface.interface_functions.\
    machine_bit_field_router_compressor import (
        machine_bit_field_ordered_covering_compressor,
        machine_bit_field_pair_router_compressor)
from spinn_front_end_common.interface.interface_functions.\
    host_no_bitfield_router_compression import (
        ordered_covering_compression, pair_compression)
from spinn_front_end_common.interface.provenance import (
    FecTimer, GlobalProvenance, TimerCategory, TimerWork)
from spinn_front_end_common.interface.splitter_selectors import (
    splitter_selector)
from spinn_front_end_common.interface.java_caller import JavaCaller
from spinn_front_end_common.utilities.exceptions import ConfigurationException
from spinn_front_end_common.utilities.report_functions import (
    bitfield_compressor_report, board_chip_report, EnergyReport,
    fixed_route_from_machine_report, memory_map_on_host_report,
    memory_map_on_host_chip_report, network_specification,
    router_collision_potential_report,
    routing_table_from_machine_report, tags_from_machine_report,
    write_chip_active_report, write_json_machine, write_json_placements,
    write_json_routing_tables, drift_report)
from spinn_front_end_common.utilities.iobuf_extractor import IOBufExtractor
from spinn_front_end_common.utilities.utility_objs import ExecutableType
from spinn_front_end_common.utility_models import (
    DataSpeedUpPacketGatherMachineVertex)
from spinn_front_end_common.utilities.report_functions.reports import (
    generate_comparison_router_report, partitioner_report,
    placer_reports_with_application_graph,
    router_compressed_summary_report, routing_info_report,
    router_report_from_compressed_router_tables,
    router_report_from_paths,
    router_report_from_router_tables, router_summary_report,
    sdram_usage_report_per_chip,
    tag_allocator_report)

try:
    from scipy import __version__ as scipy_version
except ImportError:
    scipy_version = "scipy not installed"

logger = FormatAdapter(logging.getLogger(__name__))


class AbstractSpinnakerBase(ConfigHandler):
    """ Main interface into the tools logic flow.
    """
    # pylint: disable=broad-except

    __slots__ = [
        # The IP-address of the SpiNNaker machine

        # the connection to allocted spalloc and HBP machines
        "_machine_allocation_controller",

        # Condition object used for waiting for stop
        # Set during init and the used but never new object
        "_state_condition",

        # Set when run_until_complete is specified by the user
        "_run_until_complete",

        #
        "_raise_keyboard_interrupt",

        # A dict of live packet gather params to Application LGP vertices
        "_lpg_vertices",

        # Used in exception handling and control c
        "_last_except_hook",

        # All beyond this point new for no extractor
        # The data is not new but now it is held direct and not via inputs

        # Flag to say is compressed routing tables are on machine
        # TODO remove this when the data change only algorithms are done
        "_multicast_routes_loaded"
    ]

    def __init__(self, data_writer_cls=None):
        """
        :param int n_chips_required:
            Overrides the number of chips to allocate from spalloc
        :param int n_boards_required:
            Overrides the number of boards to allocate from spalloc
        :param FecDataWriter data_writer_cls:
            The Global data writer class
        """
        # pylint: disable=too-many-arguments
        super().__init__(data_writer_cls)

        FecTimer.start_category(TimerCategory.WAITING)
        FecTimer.start_category(TimerCategory.SETTING_UP)

        # output locations of binaries to be searched for end user info
        logger.info(
            "Will search these locations for binaries: {}",
            self._data_writer.get_executable_finder().binary_paths)

        # store for Live Packet Gatherers
        self._lpg_vertices = dict()

        self._machine_allocation_controller = None
        self._hard_reset()

        # holder for timing and running related values
        self._run_until_complete = False
        self._state_condition = Condition()

        # folders
        self._set_up_report_specifics()

        # Setup for signal handling
        self._raise_keyboard_interrupt = False

        self._create_version_provenance()

        self._last_except_hook = sys.excepthook

        FecTimer.setup(self)

        self._data_writer.register_binary_search_path(
            os.path.dirname(common_model_binaries.__file__))

        self._data_writer.set_machine_generator(self._get_machine)
        FecTimer.end_category(TimerCategory.SETTING_UP)

    def _hard_reset(self):
        """
        This clears all data that if no longer valid after a hard reset

        """
        if self._data_writer.has_transceiver():
            self._data_writer.get_transceiver().stop_application(
                self._data_writer.get_app_id())
            self._data_writer.hard_reset()
        self._multicast_routes_loaded = False
        self.__close_allocation_controller()

    def _machine_clear(self):
        pass

    def _setup_java_caller(self):
        if get_config_bool("Java", "use_java"):
            self._data_writer.set_java_caller(JavaCaller())

    def __signal_handler(self, _signal, _frame):
        """ Handles closing down of script via keyboard interrupt

        :param _signal: the signal received (ignored)
        :param _frame: frame executed in (ignored)
        :return: None
        """
        # If we are to raise the keyboard interrupt, do so
        if self._raise_keyboard_interrupt:
            raise KeyboardInterrupt

        logger.error("User has cancelled simulation")
        self._shutdown()

    def exception_handler(self, exctype, value, traceback_obj):
        """ Handler of exceptions

        :param type exctype: the type of exception received
        :param Exception value: the value of the exception
        :param traceback traceback_obj: the trace back stuff
        """
        logger.error("Shutdown on exception")
        self._shutdown()
        return self._last_except_hook(exctype, value, traceback_obj)

    def _should_run(self):
        """
        Checks if the simulation should run.

        Will warn the user if there is no need to run

        :return: True if and only if one of the graphs has vertices in it
        :raises ConfigurationException: If the current state does not
            support a new run call
        """
        if self._data_writer.get_n_vertices() > 0:
            return True
        logger.warning(
            "Your graph has no vertices in it. "
            "Therefor the run call will exit immediately.")
        return False

    def run_until_complete(self, n_steps=None):
        """ Run a simulation until it completes

        :param int n_steps:
            If not None, this specifies that the simulation should be
            requested to run for the given number of steps.  The host will
            still wait until the simulation itself says it has completed
        """
        FecTimer.start_category(TimerCategory.RUN_OTHER)
        self._run_until_complete = True
        self._run(n_steps, sync_time=0)
        FecTimer.end_category(TimerCategory.RUN_OTHER)

    def run(self, run_time, sync_time=0):
        """ Run a simulation for a fixed amount of time

        :param int run_time: the run duration in milliseconds.
        :param float sync_time:
            If not 0, this specifies that the simulation should pause after
            this duration.  The continue_simulation() method must then be
            called for the simulation to continue.
        """
        FecTimer.start_category(TimerCategory.RUN_OTHER)
        if self._run_until_complete:
            raise NotImplementedError("run after run_until_complete")
        self._run(run_time, sync_time)
        FecTimer.end_category(TimerCategory.RUN_OTHER)

    def __timesteps(self, time_in_ms):
        """ Get a number of timesteps for a given time in milliseconds.

        :return: The number of timesteps
        :rtype: int
        """
        time_step_ms = self._data_writer.get_simulation_time_step_ms()
        n_time_steps = int(math.ceil(time_in_ms / time_step_ms))
        calc_time = n_time_steps * time_step_ms

        # Allow for minor float errors
        if abs(time_in_ms - calc_time) > 0.00001:
            logger.warning(
                "Time of {}ms "
                "is not a multiple of the machine time step of {}ms "
                "and has therefore been rounded up to {}ms",
                time_in_ms, time_step_ms, calc_time)
        return n_time_steps

    def _calc_run_time(self, run_time):
        """
        Calculates n_machine_time_steps and total_run_time based on run_time\
        and machine_time_step

        This method rounds the run up to the next timestep as discussed in\
        https://github.com/SpiNNakerManchester/sPyNNaker/issues/149

        If run_time is None (run forever) both values will be None

        :param run_time: time user requested to run for in milliseconds
        :type run_time: float or None
        :return: n_machine_time_steps as a whole int and
            total_run_time in milliseconds
        :rtype: tuple(int,float) or tuple(None,None)
        """
        if run_time is None:
            return None, None
        n_machine_time_steps = self.__timesteps(run_time)
        total_run_timesteps = (
            self._data_writer.get_current_run_timesteps() +
            n_machine_time_steps)
        total_run_time = (
            total_run_timesteps *
            self._data_writer.get_hardware_time_step_ms())

        logger.info(
            f"Simulating for {n_machine_time_steps} "
            f"{self._data_writer.get_simulation_time_step_ms()} ms timesteps "
            f"using a hardware timestep of "
            f"{self._data_writer.get_hardware_time_step_us()} us")
        return n_machine_time_steps, total_run_time

    def _run(self, run_time, sync_time):
        self._data_writer.start_run()

        try:
            self.__run(run_time, sync_time)
            self._data_writer.finish_run()
        except Exception:
            self._data_writer.shut_down()
            raise

    def __run(self, run_time, sync_time):
        """ The main internal run function.

        :param int run_time: the run duration in milliseconds.
        :param int sync_time:
            the time in ms between synchronisations, or 0 to disable.
        """
        if not self._should_run():
            return

        # verify that we can keep doing auto pause and resume
        if self._data_writer.is_ran_ever():
            can_keep_running = all(
                executable_type.supports_auto_pause_and_resume
                for executable_type in
                self._data_writer.get_executable_types())
            if not can_keep_running:
                raise NotImplementedError(
                    "Only binaries that use the simulation interface can be"
                    " run more than once")

        self._adjust_config(run_time)

        # Install the Control-C handler
        # pylint: disable=protected-access
        if isinstance(threading.current_thread(), threading._MainThread):
            signal.signal(signal.SIGINT, self.__signal_handler)
            self._raise_keyboard_interrupt = True
            sys.excepthook = self._last_except_hook

        logger.info("Starting execution process")

        n_machine_time_steps, total_run_time = self._calc_run_time(run_time)
        if self._machine_allocation_controller is not None:
            self._machine_allocation_controller.extend_allocation(
                total_run_time)

        n_sync_steps = self.__timesteps(sync_time)

        # If we have never run before, or the graph has changed,
        # start by performing mapping
        if (self._data_writer.get_requires_mapping() and
                self._data_writer.is_ran_last()):
            self.stop()
            raise NotImplementedError(
                "The network cannot be changed between runs without"
                " resetting")

        # If we have reset and the graph has changed, stop any running
        # application
        if (self._data_writer.get_requires_data_generation() and
                self._data_writer.has_transceiver()):
            self._data_writer.get_transceiver().stop_application(
                self._data_writer.get_app_id())
            self._data_writer.reset_sync_signal()
        # build the graphs to modify with system requirements
        if self._data_writer.get_requires_mapping():
            if self._data_writer.is_soft_reset():
                # wipe out stuff associated with past mapping
                self._hard_reset()
            FecTimer.setup(self)

            self._add_dependent_verts_and_edges_for_application_graph()

            if get_config_bool("Buffers", "use_auto_pause_and_resume"):
                self._data_writer.set_plan_n_timesteps(get_config_int(
                    "Buffers", "minimum_auto_time_steps"))
            else:
                self._data_writer.set_plan_n_timesteps(n_machine_time_steps)

            self._do_mapping(total_run_time)

        if not self._data_writer.is_ran_last():
            self._execute_record_core_names()

        # Check if anything has per-timestep SDRAM usage
        is_per_timestep_sdram = self._is_per_timestep_sdram()

        # Disable auto pause and resume if the binary can't do it
        if not get_config_bool("Machine", "virtual_board"):
            for executable_type in self._data_writer.get_executable_types():
                if not executable_type.supports_auto_pause_and_resume:
                    set_config(
                        "Buffers", "use_auto_pause_and_resume", "False")

        # Work out the maximum run duration given all recordings
        if not self._data_writer.has_max_run_time_steps():
            self._data_writer.set_max_run_time_steps(
                self._deduce_data_n_timesteps())

        # Work out an array of timesteps to perform
        steps = None
        if (not get_config_bool("Buffers", "use_auto_pause_and_resume")
                or not is_per_timestep_sdram):

            # Runs should only be in units of max_run_time_steps at most
            if (is_per_timestep_sdram and
                    (self._data_writer.get_max_run_time_steps()
                        < n_machine_time_steps or
                        n_machine_time_steps is None)):
                raise ConfigurationException(
                    "The SDRAM required by one or more vertices is based on "
                    "the run time, so the run time is limited to "
                    f"{self._data_writer.get_max_run_time_steps()} time steps")

            steps = [n_machine_time_steps]
        elif run_time is not None:

            # With auto pause and resume, any time step is possible but run
            # time more than the first will guarantee that run will be called
            # more than once
            steps = self._generate_steps(n_machine_time_steps)

        # requires data_generation includes never run and requires_mapping
        if self._data_writer.get_requires_data_generation():
            self._do_load()

        # Run for each of the given steps
        if run_time is not None:
            logger.info("Running for {} steps for a total of {}ms",
                        len(steps), run_time)
            for step in steps:
                run_step = self._data_writer.next_run_step()
                logger.info(f"Run {run_step} of {len(steps)}")
                self._do_run(step, n_sync_steps)
            self._data_writer.clear_run_steps()
        elif run_time is None and self._run_until_complete:
            logger.info("Running until complete")
            self._do_run(None, n_sync_steps)
        elif (not get_config_bool(
                "Buffers", "use_auto_pause_and_resume") or
                not is_per_timestep_sdram):
            logger.info("Running forever")
            self._do_run(None, n_sync_steps)
            logger.info("Waiting for stop request")
            with self._state_condition:
                while self._data_writer.is_no_stop_requested():
                    self._state_condition.wait()
        else:
            logger.info("Running forever in steps of {}ms".format(
                self._data_writer.get_max_run_time_steps()))
            while self._data_writer.is_no_stop_requested():
                logger.info(f"Run {self._data_writer.next_run_step()}")
                self._do_run(
                    self._data_writer.get_max_run_time_steps(), n_sync_steps)
            self._data_writer.clear_run_steps()

        # Indicate that the signal handler needs to act
        # pylint: disable=protected-access
        if isinstance(threading.current_thread(), threading._MainThread):
            self._raise_keyboard_interrupt = False
            self._last_except_hook = sys.excepthook
            sys.excepthook = self.exception_handler

    def _is_per_timestep_sdram(self):
        for placement in self._data_writer.iterate_placemements():
            if placement.vertex.sdram_required.per_timestep:
                return True
        return False

    def _add_commands_to_command_sender(self, system_placements):
        """
        Runs, times and logs the VirtualMachineGenerator if required

        May set then "machine" value
        """
        with FecTimer("Command Sender Adder", TimerWork.OTHER):
            all_command_senders = add_command_senders(system_placements)
            # add the edges from the command senders to the dependent vertices
            for command_sender in all_command_senders:
                self._data_writer.add_vertex(command_sender)
                edges, partition_ids = command_sender.edges_and_partitions()
                for edge, partition_id in zip(edges, partition_ids):
                    self._data_writer.add_edge(edge, partition_id)

    def _add_dependent_verts_and_edges_for_application_graph(self):
        # cache vertices to allow insertion during iteration
        vertices = list(self._data_writer.get_vertices_by_type(
                AbstractVertexWithEdgeToDependentVertices))
        for vertex in vertices:
            for dependant_vertex in vertex.dependent_vertices():
                if not vertex.addedToGraph():
                    self._data_writer.add_vertex(dependant_vertex)
                    edge_partition_ids = vertex.\
                        edge_partition_identifiers_for_dependent_vertex(
                            dependant_vertex)
                    for edge_identifier in edge_partition_ids:
                        dependant_edge = ApplicationEdge(
                            pre_vertex=vertex, post_vertex=dependant_vertex)
                        self._data_writer.add_edge(
                            dependant_edge, edge_identifier)

    def _deduce_data_n_timesteps(self):
        """ Operates the auto pause and resume functionality by figuring out\
            how many timer ticks a simulation can run before SDRAM runs out,\
            and breaks simulation into chunks of that long.

        :return: max time a simulation can run.
        """
        # Go through the placements and find how much SDRAM is used
        # on each chip
        usage_by_chip = dict()

        for place in self._data_writer.iterate_placemements():
            if isinstance(place.vertex, AbstractVirtual):
                continue

            sdram = place.vertex.sdram_required
            if (place.x, place.y) in usage_by_chip:
                usage_by_chip[place.x, place.y] += sdram
            else:
                usage_by_chip[place.x, place.y] = sdram

        # Go through the chips and divide up the remaining SDRAM, finding
        # the minimum number of machine timesteps to assign
        max_time_steps = sys.maxsize
        for (x, y), sdram in usage_by_chip.items():
            size = self._data_writer.get_chip_at(x, y).sdram.size
            if sdram.fixed > size:
                raise Exception(
                    f"Too much SDRAM has been allocated on chip {x}, {y}: "
                    f" {sdram.fixed} of {size}")
            if sdram.per_timestep:
                max_this_chip = int((size - sdram.fixed) // sdram.per_timestep)
                max_time_steps = min(max_time_steps, max_this_chip)

        return max_time_steps

    def _generate_steps(self, n_steps):
        """ Generates the list of "timer" runs. These are usually in terms of\
            time steps, but need not be.

        :param int n_steps: the total runtime in machine time steps
        :return: list of time step lengths
        :rtype: list(int)
        """
        if n_steps == 0:
            return [0]
        n_steps_per_segment = self._data_writer.get_max_run_time_steps()
        n_full_iterations = int(math.floor(n_steps / n_steps_per_segment))
        left_over_steps = n_steps - n_full_iterations * n_steps_per_segment
        steps = [int(n_steps_per_segment)] * n_full_iterations
        if left_over_steps:
            steps.append(int(left_over_steps))
        return steps

    def _execute_get_virtual_machine(self):
        """
        Runs, times and logs the VirtualMachineGenerator if required

        May set then "machine" value
        """
        with FecTimer("Virtual machine generator", TimerWork.OTHER):
            self._data_writer.set_machine(virtual_machine_generator())
            self._data_writer.set_ipaddress("virtual")

    def _execute_allocator(self, total_run_time):
        """
        Runs, times and logs the SpallocAllocator or HBPAllocator if required

        :param total_run_time: The total run time to request
        type total_run_time: int or None
        :return: machine name, machine version, BMP details (if any),
            reset on startup flag, auto-detect BMP, SCAMP connection details,
            boot port, allocation controller
        :rtype: tuple(str, int, object, bool, bool, object, object,
            MachineAllocationController)
        """
        if self._data_writer.has_machine():
            return None
        if get_config_str("Machine", "spalloc_server") is not None:
            with FecTimer("SpallocAllocator", TimerWork.OTHER):
                return spalloc_allocator()
        if get_config_str("Machine", "remote_spinnaker_url") is not None:
            with FecTimer("HBPAllocator", TimerWork.OTHER):
                return hbp_allocator(total_run_time)

    def _execute_machine_generator(self, allocator_data):
        """
        Runs, times and logs the MachineGenerator if required

        May set the "machine" value if not already set

        :param str category: Algorithm category for provenance
        :allocator_data: None or
            (machine name, machine version, BMP details (if any),
            reset on startup flag, auto-detect BMP, SCAMP connection details,
            boot port, allocation controller)
        :type allocator_data: None or
            tuple(str, int, object, bool, bool, object, object,
            MachineAllocationController)
        """
        if self._data_writer.has_machine():
            return
        machine_name = get_config_str("Machine", "machine_name")
        if machine_name is not None:
            self._data_writer.set_ipaddress(machine_name)
            bmp_details = get_config_str("Machine", "bmp_names")
            auto_detect_bmp = get_config_bool(
                "Machine", "auto_detect_bmp")
            scamp_connection_data = None
            reset_machine = get_config_bool(
                "Machine", "reset_machine_on_startup")
            board_version = get_config_int(
                "Machine", "version")

        elif allocator_data:
            (ipaddress, board_version, bmp_details,
             reset_machine, auto_detect_bmp, scamp_connection_data,
             self._machine_allocation_controller
             ) = allocator_data
            self._data_writer.set_ipaddress(ipaddress)
        else:
            return

        with FecTimer("Machine generator", TimerWork.GET_MACHINE):
            machine, transceiver = machine_generator(
                bmp_details, board_version,
                auto_detect_bmp, scamp_connection_data, reset_machine)
            self._data_writer.set_transceiver(transceiver)
            self._data_writer.set_machine(machine)

    def _get_known_machine(self, total_run_time=0.0):
        """ The python machine description object.

        :param float total_run_time: The total run time to request
        :rtype: ~spinn_machine.Machine
        """
        if not self._data_writer.has_machine():
            if get_config_bool("Machine", "virtual_board"):
                self._execute_get_virtual_machine()
            else:
                allocator_data = self._execute_allocator(total_run_time)
                self._execute_machine_generator(allocator_data)

    def _get_machine(self):
        """ The factory method to get a machine

        :rtype: ~spinn_machine.Machine
        """
        FecTimer.start_category(TimerCategory.GET_MACHINE, True)
        if self._data_writer.is_user_mode() and \
                self._data_writer.is_soft_reset():
            # Make the reset hard
            logger.warning(
                "Calling Get machine after a reset force a hard reset and "
                "therefore generate a new machine")
            self._hard_reset()
        self._get_known_machine()
        if not self._data_writer.has_machine():
            raise ConfigurationException(
                "Not enough information provided to supply a machine")
        FecTimer.end_category(TimerCategory.GET_MACHINE)

    def _create_version_provenance(self):
        """ Add the version information to the provenance data at the start.
        """
        with GlobalProvenance() as db:
            db.insert_version("spinn_utilities_version", spinn_utils_version)
            db.insert_version("spinn_machine_version", spinn_machine_version)
            db.insert_version("spalloc_version", spalloc_version)
            db.insert_version("spinnman_version", spinnman_version)
            db.insert_version("pacman_version", pacman_version)
            db.insert_version("data_specification_version", data_spec_version)
            db.insert_version("front_end_common_version", fec_version)
            db.insert_version("numpy_version", numpy_version)
            db.insert_version("scipy_version", scipy_version)

    def _do_extra_mapping_algorithms(self):
        """
        Allows overriding classes to add algorithms
        """

    def _json_machine(self):
        """
        Runs, times and logs WriteJsonMachine if required

        """
        with FecTimer("Json machine", TimerWork.REPORT) as timer:
            if timer.skip_if_cfg_false("Reports", "write_json_machine"):
                return
            write_json_machine()

    def _report_network_specification(self):
        """
        Runs, times and logs the Network Specification report is requested

        """
        with FecTimer(
                "Network Specification report", TimerWork.REPORT) as timer:
            if timer.skip_if_cfg_false(
                    "Reports", "write_network_specification_report"):
                return
            network_specification()

    def _execute_split_lpg_vertices(self, system_placements):
        """
        Runs, times and logs the SplitLPGVertices if required
        """
        with FecTimer("Split Live Gather Vertices", TimerWork.OTHER):
            split_lpg_vertices(system_placements)

    def _report_board_chip(self):
        """
        Runs, times and logs the BoardChipReport is requested

        """
        with FecTimer("Board chip report", TimerWork.REPORT) as timer:
            if timer.skip_if_cfg_false(
                    "Reports", "write_board_chip_report"):
                return
            board_chip_report()

    def _execute_splitter_reset(self):
        """
        Runs, times and logs the splitter_reset

        """
        with FecTimer("Splitter reset", TimerWork.OTHER):
            splitter_reset()

    # Overriden by spynaker to choose an extended algorithm
    def _execute_splitter_selector(self):
        """
        Runs, times and logs the SplitterSelector
        """
        with FecTimer("Splitter selector", TimerWork.OTHER):
            splitter_selector()

    def _execute_delay_support_adder(self):
        """
        Stub to allow spynakker to add delay supports
        """

    # Overriden by spynaker to choose a different algorithm
    def _execute_splitter_partitioner(self):
        """
        Runs, times and logs the SplitterPartitioner if required
        """
        if self._data_writer.get_n_vertices() == 0:
            return
        with FecTimer("Splitter partitioner", TimerWork.OTHER):
            self._data_writer.set_n_chips_in_graph(splitter_partitioner())

    def _execute_insert_chip_power_monitors(self, system_placements):
        """
        Run, time and log the InsertChipPowerMonitorsToGraphs if required

        """
        with FecTimer("Insert chip power monitors", TimerWork.OTHER) as timer:
            if timer.skip_if_cfg_false("Reports", "write_energy_report"):
                return
            insert_chip_power_monitors_to_graphs(system_placements)

    def _execute_insert_extra_monitor_vertices(self, system_placements):
        """
        Run, time and log the InsertExtraMonitorVerticesToGraphs if required

        """
        with FecTimer(
                "Insert extra monitor vertices", TimerWork.OTHER) as timer:
            if timer.skip_if_cfgs_false(
                    "Machine", "enable_advanced_monitor_support",
                    "enable_reinjection"):
                return
            # inserter checks for None app graph not an empty one
        gather_map, monitor_map = insert_extra_monitor_vertices_to_graphs(
            system_placements)
        self._data_writer.set_gatherer_map(gather_map)
        self._data_writer.set_monitor_map(monitor_map)

    def _report_partitioner(self):
        """
        Write, times and logs the partitioner_report if needed

        """
        with FecTimer("Partitioner report", TimerWork.REPORT) as timer:
            if timer.skip_if_cfg_false(
                    "Reports", "write_partitioner_reports"):
                return
            partitioner_report()

    def _execute_local_tdma_builder(self):
        """
        Runs times and logs the LocalTDMABuilder
        """
        with FecTimer("Local TDMA builder", TimerWork.OTHER):
            local_tdma_builder()

    def _execute_application_placer(self, system_placements):
        """
        Runs, times and logs the Application Placer

        Sets the "placements" data

        .. note::
            Calling of this method is based on the cfg placer value

        """
        with FecTimer("Application Placer", TimerWork.OTHER):
            self._data_writer.set_placements(place_application_graph(
                system_placements))

    def _do_placer(self, system_placements):
        """
        Runs, times and logs one of the placers

        Sets the "placements" data

        Which placer is run depends on the cfg placer value

        This method is the entry point for adding a new Placer

        :raise ConfigurationException: if the cfg place value is unexpected
        """
        name = get_config_str("Mapping", "placer")
        if name == "ApplicationPlacer":
            return self._execute_application_placer(system_placements)
        if "," in name:
            raise ConfigurationException(
                "Only a single algorithm is supported for placer")
        raise ConfigurationException(
            f"Unexpected cfg setting placer: {name}")

    def _execute_record_core_names(self):
        with FecTimer(
                "Record core names to databse", TimerWork.REPORT):
            with BufferDatabase() as db:
                db.store_vertex_labels()

    def _execute_system_multicast_routing_generator(self):
        """
        Runs, times and logs the SystemMulticastRoutingGenerator is required

        May sets the data "data_in_multicast_routing_tables",
        "data_in_multicast_key_to_chip_map" and
        "system_multicast_router_timeout_keys"
        """
        with FecTimer(
                "System multicast routing generator",
                TimerWork.OTHER) as timer:
            if timer.skip_if_cfgs_false(
                    "Machine", "enable_advanced_monitor_support",
                    "enable_reinjection"):
                return
            data = system_multicast_routing_generator()
            self._data_writer.set_system_multicast_routing_data(data)

    def _execute_fixed_route_router(self):
        """
        Runs, times and logs the FixedRouteRouter if required

        May set the "fixed_routes" data.
        """
        with FecTimer("Fixed route router", TimerWork.OTHER) as timer:
            if timer.skip_if_cfg_false(
                    "Machine", "enable_advanced_monitor_support"):
                return
            self._data_writer.set_fixed_routes(fixed_route_router(
                DataSpeedUpPacketGatherMachineVertex))

    def _report_placements_with_application_graph(self):
        """
        Writes, times and logs the application graph placer report if
        requested
        """
        if self._data_writer.get_n_vertices() == 0:
            return
        with FecTimer(
                "Placements wth application graph report",
                TimerWork.REPORT) as timer:
            if timer.skip_if_cfg_false(
                    "Reports", "write_application_graph_placer_report"):
                return
            placer_reports_with_application_graph()

    def _json_placements(self):
        """
        Does, times and logs the writing of placements as json if requested
        :return:
        """
        with FecTimer("Json placements", TimerWork.REPORT) as timer:
            if timer.skip_if_cfg_false(
                    "Reports", "write_json_placements"):
                return
            write_json_placements()
            # Output ignored as never used

    def _execute_ner_route_traffic_aware(self):
        """
        Runs, times and logs the NerRouteTrafficAware

        Sets the "routing_table_by_partition" data if called

        .. note::
            Calling of this method is based on the cfg router value
        """
        with FecTimer("Ner route traffic aware", TimerWork.OTHER):
            self._data_writer.set_routing_table_by_partition(
                ner_route_traffic_aware())

    def _execute_ner_route(self):
        """
        Runs, times and logs the NerRoute

        Sets the "routing_table_by_partition" data

        .. note::
            Calling of this method is based on the cfg router value
        """
        with FecTimer("Ner route", TimerWork.OTHER):
            self._data_writer.set_routing_table_by_partition(ner_route())

    def _execute_basic_dijkstra_routing(self):
        """
        Runs, times and logs the BasicDijkstraRouting

        Sets the "routing_table_by_partition" data if called

        .. note::
            Calling of this method is based on the cfg router value
        """
        with FecTimer("Basic dijkstra routing", TimerWork.OTHER):
            self._data_writer.set_routing_table_by_partition(
                basic_dijkstra_routing())

    def _execute_application_router(self):
        """
        Runs, times and logs the ApplicationRouter

        Sets the "routing_table_by_partition" data if called

        .. note::
            Calling of this method is based on the cfg router value
        """
        with FecTimer("Application Router", TimerWork.RUNNING):
            self._data_writer.set_routing_table_by_partition(
                route_application_graph())

    def _do_routing(self):
        """
        Runs, times and logs one of the routers

        Sets the "routing_table_by_partition" data

        Which router is run depends on the cfg router value

        This method is the entry point for adding a new Router

        :raise ConfigurationException: if the cfg router value is unexpected
        """
        name = get_config_str("Mapping", "router")
        if name == "BasicDijkstraRouting":
            return self._execute_basic_dijkstra_routing()
        if name == "NerRoute":
            return self._execute_ner_route()
        if name == "NerRouteTrafficAware":
            return self._execute_ner_route_traffic_aware()
        if name == "ApplicationRouter":
            return self._execute_application_router()
        if "," in name:
            raise ConfigurationException(
                "Only a single algorithm is supported for router")
        raise ConfigurationException(
            f"Unexpected cfg setting router: {name}")

    def _execute_basic_tag_allocator(self):
        """
        Runs, times and logs the Tag Allocator

        Sets the "tag" data
        """
        with FecTimer("Basic tag allocator", TimerWork.OTHER):
            self._data_writer.set_tags(
                basic_tag_allocator())

    def _report_tag_allocations(self):
        """
        Write, times and logs the tag allocator report if requested
        """
        with FecTimer("Tag allocator report", TimerWork.REPORT) as timer:
            if timer.skip_if_cfg_false(
                    "Reports", "write_tag_allocation_reports"):
                return
            tag_allocator_report()

    def _execute_global_allocate(self, extra_allocations):
        """
        Runs, times and logs the Global Zoned Routing Info Allocator

        Sets "routing_info" is called

        .. note::
            Calling of this method is based on the cfg info_allocator value

        :return:
        """
        with FecTimer("Global allocate", TimerWork.OTHER):
            self._data_writer.set_routing_infos(
                global_allocate(extra_allocations))

    def _execute_flexible_allocate(self, extra_allocations):
        """
        Runs, times and logs the Zoned Routing Info Allocator

        Sets "routing_info" is called

        .. note::
            Calling of this method is based on the cfg info_allocator value

        :return:
        """
        with FecTimer("Zoned routing info allocator", TimerWork.OTHER):
            self._data_writer.set_routing_infos(
                flexible_allocate(extra_allocations))

    def _do_info_allocator(self):
        """
        Runs, times and logs one of the info allocaters

        Sets the "routing_info" data

        Which alloactor is run depends on the cfg info_allocator value

        This method is the entry point for adding a new Info Allocator

        :raise ConfigurationException: if the cfg info_allocator value is
            unexpected
        """
        name = get_config_str("Mapping", "info_allocator")
        if name == "GlobalZonedRoutingInfoAllocator":
            return self._execute_global_allocate([])
        if name == "ZonedRoutingInfoAllocator":
            return self._execute_flexible_allocate([])
        if "," in name:
            raise ConfigurationException(
                "Only a single algorithm is supported for info_allocator")
        raise ConfigurationException(
            f"Unexpected cfg setting info_allocator: {name}")

    def _report_router_info(self):
        """
        Writes, times and logs the router info report if requested
        """
        with FecTimer("Router info report", TimerWork.REPORT) as timer:
            if timer.skip_if_cfg_false(
                    "Reports", "write_router_info_report"):
                return
            routing_info_report([])

    def _execute_basic_routing_table_generator(self):
        """
        Runs, times and logs the Routing Table Generator

        .. note::
            Currently no other Routing Table Generator supported.
            To add an additional Generator copy the pattern of do_placer
        """
        with FecTimer("Basic routing table generator", TimerWork.OTHER):
            self._data_writer.set_uncompressed(basic_routing_table_generator())

    def _execute_merged_routing_table_generator(self):
        """
        Runs, times and logs the Routing Table Generator

        .. note::
            Currently no other Routing Table Generator supported.
            To add an additional Generator copy the pattern of do_placer
        """
        with FecTimer("Merged routing table generator", TimerWork.OTHER):
            self._data_writer.set_uncompressed(
                merged_routing_table_generator())

        # TODO Nuke ZonedRoutingTableGenerator

    def _do_routing_table_generator(self):
        """
        Runs, times and logs one of the routing table generators

        Sets the "routing_info" data

        Which alloactor is run depends on the cfg info_allocator value

        This method is the entry point for adding a new Info Allocator

        :raise ConfigurationException: if the cfg info_allocator value is
            unexpected
        """
        name = get_config_str("Mapping", "routing_table_generator")
        if name == "BasicRoutingTableGenerator":
            return self._execute_basic_routing_table_generator()
        if name == "MergedRoutingTableGenerator":
            return self._execute_merged_routing_table_generator()
        if "," in name:
            raise ConfigurationException(
                "Only a single algorithm is supported for"
                " routing_table_generator")
        raise ConfigurationException(
            f"Unexpected cfg setting routing_table_generator: {name}")

    def _report_routers(self):
        """
        Write, times and logs the router report if requested
        """
        with FecTimer("Router report", TimerWork.REPORT) as timer:
            if timer.skip_if_cfg_false(
                    "Reports", "write_router_reports"):
                return
        router_report_from_paths()

    def _report_router_summary(self):
        """
        Write, times and logs the router summary report if requested
        """
        with FecTimer("Router summary report", TimerWork.REPORT) as timer:
            if timer.skip_if_cfg_false(
                    "Reports", "write_router_summary_report"):
                return
            router_summary_report()

    def _json_routing_tables(self):
        """
        Write, time and log the routing tables as json if requested
        """
        with FecTimer("Json routing tables", TimerWork.REPORT) as timer:
            if timer.skip_if_cfg_false(
                    "Reports", "write_json_routing_tables"):
                return
            write_json_routing_tables(self._data_writer.get_uncompressed())
            # Output ignored as never used

    def _report_router_collision_potential(self):
        """
        Write, time and log the router collision report
        """
        with FecTimer(
                "Router collision potential report",
                TimerWork.REPORT) as timer:
            if timer.skip_if_cfg_false(
                    "Reports", "write_router_collision_potential_report"):
                return
            router_collision_potential_report()

    def _report_drift(self, start):
        """ Write, time and log the drift

        :param bool start: Is this the start or the end
        """
        with FecTimer("Drift report", TimerWork.REPORT) as timer:
            if timer.skip_if_virtual_board():
                return
            if start and timer.skip_if_cfg_false(
                    "Reports", "write_drift_report_start"):
                return
            if not start and timer.skip_if_cfg_false(
                    "Reports", "write_drift_report_end"):
                return
            drift_report()

    def _execute_locate_executable_start_type(self):
        """
        Runs, times and logs LocateExecutableStartType if required

        May set the executable_types data.
        """
        with FecTimer("Locate executable start type", TimerWork.OTHER):
            self._data_writer.set_executable_types(
                locate_executable_start_type())

    def _execute_buffer_manager_creator(self):
        """
        Run, times and logs the buffer manager creator if required

        May set the buffer_manager data
        """
        if self._data_writer.has_buffer_manager():
            return
        with FecTimer("Buffer manager creator", TimerWork.OTHER) as timer:
            if timer.skip_if_virtual_board():
                return

            self._data_writer.set_buffer_manager(BufferManager())

    def _execute_sdram_outgoing_partition_allocator(self):
        """
        Runs, times and logs the SDRAMOutgoingPartitionAllocator
        """
        with FecTimer("SDRAM outgoing partition allocator", TimerWork.OTHER):
            sdram_outgoing_partition_allocator()

    def _execute_control_sync(self, do_sync):
        """ Control synchronization on board

        :param bool do_sync: Whether to enable synchronization
        """
        with FecTimer("Control Sync", TimerWork.CONTROL) as timer:
            if timer.skip_if_virtual_board():
                return
            self._data_writer.get_transceiver().control_sync(do_sync)

    def _do_mapping(self, total_run_time):
        """
        Runs, times and logs all the algorithms in the mapping stage

        :param float total_run_time:
        """
        FecTimer.start_category(TimerCategory.MAPPING)

        self._setup_java_caller()
        self._do_extra_mapping_algorithms()
        self._report_network_specification()

        self._execute_splitter_reset()
        self._execute_splitter_selector()
        self._execute_delay_support_adder()

        self._execute_splitter_partitioner()
        allocator_data = self._execute_allocator(total_run_time)
        self._execute_machine_generator(allocator_data)
        self._json_machine()
        self._report_board_chip()

        system_placements = Placements()
        self._add_commands_to_command_sender(system_placements)
        self._execute_split_lpg_vertices(system_placements)
        self._execute_insert_chip_power_monitors(system_placements)
        self._execute_insert_extra_monitor_vertices(system_placements)

        self._report_partitioner()
        self._execute_local_tdma_builder()
        self._do_placer(system_placements)
        self._report_placements_with_application_graph()
        self._json_placements()

        self._execute_system_multicast_routing_generator()
        self._execute_fixed_route_router()
        self._do_routing()

        self._execute_basic_tag_allocator()
        self._report_tag_allocations()

        self._do_info_allocator()
        self._report_router_info()
        self._do_routing_table_generator()
        self._report_uncompressed_routing_table()
        self._report_routers()
        self._report_router_summary()
        self._json_routing_tables()
        # self._report_router_collision_potential()
        self._execute_locate_executable_start_type()
        self._execute_buffer_manager_creator()
        self._execute_sdram_outgoing_partition_allocator()

        FecTimer.end_category(TimerCategory.MAPPING)

    # Overridden by spy which adds placement_order
    def _execute_graph_data_specification_writer(self):
        """
        Runs, times, and logs the GraphDataSpecificationWriter

        Sets the dsg_targets data
        """
        with FecTimer("Graph data specification writer", TimerWork.OTHER):
            self._data_writer.set_dsg_targets(
                graph_data_specification_writer())

    def _do_data_generation(self):
        """
        Runs, Times and logs the data generation
        """
        # set up timing
        self._execute_graph_data_specification_writer()

    def _execute_routing_setup(self,):
        """
        Runs, times and logs the RoutingSetup if required.

        """
        if self._multicast_routes_loaded:
            return
        with FecTimer("Routing setup", TimerWork.LOADING) as timer:
            if timer.skip_if_virtual_board():
                return
            # Only needs the x and y of chips with routing tables
            routing_setup()

    def _execute_graph_binary_gatherer(self):
        """
        Runs, times and logs the GraphBinaryGatherer if required.

        """
        with FecTimer("Graph binary gatherer", TimerWork.OTHER) as timer:
            try:
                self._data_writer.set_executable_targets(
                    graph_binary_gatherer())
            except KeyError:
                if get_config_bool("Machine", "virtual_board"):
                    logger.warning(
                        "Ignoring exectable not found as using virtual")
                    timer.error("exectable not found and virtual board")
                    return
                raise

    def _execute_host_bitfield_compressor(self):
        """
        Runs, times and logs the HostBasedBitFieldRouterCompressor

        .. note::
            Calling of this method is based on the cfg compressor or
            virtual_compressor value

        :return: CompressedRoutingTables
        :rtype: MulticastRoutingTables
        """
        with FecTimer(
                "Host based bitfield router compressor",
                TimerWork.OTHER) as timer:
            if timer.skip_if_virtual_board():
                return None
            self._multicast_routes_loaded = False
            compressed = host_based_bit_field_router_compressor()
            return compressed

    def _execute_machine_bitfield_ordered_covering_compressor(self):
        """
        Runs, times and logs the MachineBitFieldOrderedCoveringCompressor

        .. note::
            Calling of this method is based on the cfg compressor or
            virtual_compressor value

        :return: None
        :rtype: None
        """
        with FecTimer(
                "Machine bitfield ordered covering compressor",
                TimerWork.COMPRESSING) as timer:
            if timer.skip_if_virtual_board():
                return None
            machine_bit_field_ordered_covering_compressor()
            self._multicast_routes_loaded = True
            return None

    def _execute_machine_bitfield_pair_compressor(self):
        """
        Runs, times and logs the MachineBitFieldPairRouterCompressor

        .. note::
            Calling of this method is based on the cfg compressor or
            virtual_compressor value

        :return: None
        :rtype: None
         """
        with FecTimer(
               "Machine bitfield pair router compressor",
                TimerWork.COMPRESSING) as timer:
            if timer.skip_if_virtual_board():
                return None
            self._multicast_routes_loaded = True
            machine_bit_field_pair_router_compressor()
            return None

    def _execute_ordered_covering_compressor(self):
        """
        Runs, times and logs the OrderedCoveringCompressor

        .. note::
            Calling of this method is based on the cfg compressor or
            virtual_compressor value

        :return: CompressedRoutingTables
        :rtype: MulticastRoutingTables
        """
        with FecTimer("Ordered covering compressor", TimerWork.OTHER) as timer:
            self._multicast_routes_loaded = False
            precompressed = self._data_writer.get_precompressed()
            if self._compression_skipable(precompressed):
                timer.skip("Tables already small enough")
                return precompressed
            compressed = ordered_covering_compressor()
            return compressed

    def _execute_ordered_covering_compression(self):
        """
        Runs, times and logs the ordered covering compressor on machine

        .. note::
            Calling of this method is based on the cfg compressor or
            virtual_compressor value

        :return: None
        :rtype: None
        """
        with FecTimer(
                "Ordered covering compressor", TimerWork.COMPRESSING) as timer:
            if timer.skip_if_virtual_board():
                return None, []
            precompressed = self._data_writer.get_precompressed()
            if self._compression_skipable(precompressed):
                timer.skip("Tables already small enough")
                self._multicast_routes_loaded = False
                return precompressed
            ordered_covering_compression()
            self._multicast_routes_loaded = True
            return None

    def _execute_pair_compressor(self):
        """
        Runs, times and logs the PairCompressor

        .. note::
            Calling of this method is based on the cfg compressor or
            virtual_compressor value

        :return: CompressedRoutingTable
        :rtype: MulticastRoutingTables
        """
        with FecTimer("Pair compressor", TimerWork.OTHER) as timer:
            precompressed = self._data_writer.get_precompressed()
            self._multicast_routes_loaded = False
            if self._compression_skipable(precompressed):
                timer.skip("Tables already small enough")
                return precompressed
            compressed = pair_compressor()
            return compressed

    def _execute_pair_compression(self):
        """
        Runs, times and logs the pair compressor on machine

        .. note::
            Calling of this method is based on the cfg compressor or
            virtual_compressor value

        :return: None
        :rtype: None
        """
        with FecTimer("Pair on chip router compression",
                      TimerWork.COMPRESSING) as timer:
            if timer.skip_if_virtual_board():
                return None
            precompressed = self._data_writer.get_precompressed()
            if self._compression_skipable(precompressed):
                timer.skip("Tables already small enough")
                self._multicast_routes_loaded = False
                return precompressed
            pair_compression()
            self._multicast_routes_loaded = True
            return None

    def _execute_pair_unordered_compressor(self):
        """
        Runs, times and logs the CheckedUnorderedPairCompressor

        .. note::
            Calling of this method is based on the cfg compressor or
            virtual_compressor value

        :return: CompressedRoutingTables
        :rtype: MulticastRoutingTables
        """
        with FecTimer("Pair unordered compressor", TimerWork.OTHER) as timer:
            self._multicast_routes_loaded = False
            precompressed = self._data_writer.get_precompressed()
            if self._compression_skipable(precompressed):
                timer.skip("Tables already small enough")
                return precompressed
            compressed = pair_compressor(ordered=False)
            return compressed

    def _compressor_name(self):
        if get_config_bool("Machine", "virtual_board"):
            name = get_config_str("Mapping", "virtual_compressor")
            if name is None:
                logger.info("As no virtual_compressor specified "
                            "using compressor setting")
                name = get_config_str("Mapping", "compressor")
        else:
            name = get_config_str("Mapping", "compressor")
        pre_compress = "BitField" not in name
        return name, pre_compress

    def _compression_skipable(self, tables):
        if get_config_bool(
                "Mapping", "router_table_compress_as_far_as_possible"):
            return False
        return tables.max_number_of_entries <= Machine.ROUTER_ENTRIES

    def _execute_pre_compression(self, pre_compress):
        if pre_compress:
            name = get_config_str("Mapping", "precompressor")
            if name is None:
                self._data_writer.set_precompressed(
                    self._data_writer.get_uncompressed())
            elif name == "Ranged":
                with FecTimer("Ranged Compressor", TimerWork.OTHER) as timer:
                    if self._compression_skipable(
                            self._data_writer.get_uncompressed()):
                        timer.skip("Tables already small enough")
                        self._data_writer.set_precompressed(
                            self._data_writer.get_uncompressed())
                        return
                    self._data_writer.set_precompressed(
                        range_compressor())
            else:
                raise ConfigurationException(
                    f"Unexpected cfg setting precompressor: {name}")
        else:
            self._data_writer.set_precompressed(
                self._data_writer.get_uncompressed())

    def _do_early_compression(self, name):
        """
        Calls a compressor based on the name provided

        .. note::
            This method is the entry point for adding a new compressor that
             can or must run early.

        :param str name: Name of a compressor
        :raise ConfigurationException: if the name is not expected
        :return: CompressedRoutingTables (likely to be None),
            RouterCompressorProvenanceItems (may be an empty list)
        :rtype: tuple(MulticastRoutingTables or None, list(ProvenanceDataItem))
        """
        if name == "MachineBitFieldOrderedCoveringCompressor":
            return \
                self._execute_machine_bitfield_ordered_covering_compressor()
        if name == "MachineBitFieldPairRouterCompressor":
            return self._execute_machine_bitfield_pair_compressor()
        if name == "OrderedCoveringCompressor":
            return self._execute_ordered_covering_compressor()
        if name == "OrderedCoveringOnChipRouterCompression":
            return self._execute_ordered_covering_compression()
        if name == "PairCompressor":
            return self._execute_pair_compressor()
        if name == "PairOnChipRouterCompression":
            return self._execute_pair_compression()
        if name == "PairUnorderedCompressor":
            return self._execute_pair_unordered_compressor()

        # delay compression until later
        return None

    def _do_delayed_compression(self, name, compressed):
        """
        run compression that must be delayed until later

        .. note::
            This method is the entry point for adding a new compressor that
            can not run at the normal place

        :param str name: Name of a compressor
        :raise ConfigurationException: if the name is not expected
        :return: CompressedRoutingTables (likely to be None),
            RouterCompressorProvenanceItems (may be an empty list)
        :rtype: tuple(MulticastRoutingTables or None, list(ProvenanceDataItem))
        """
        if self._multicast_routes_loaded or compressed:
            # Already compressed
            return compressed
        # overridden in spy to handle:
        # SpynnakerMachineBitFieldOrderedCoveringCompressor
        # SpynnakerMachineBitFieldPairRouterCompressor

        if name == "HostBasedBitFieldRouterCompressor":
            return self._execute_host_bitfield_compressor()
        if "," in name:
            raise ConfigurationException(
                "Only a single algorithm is supported for compressor")

        raise ConfigurationException(
            f"Unexpected cfg setting compressor: {name}")

    def _execute_load_routing_tables(self, compressed):
        """
        Runs, times and logs the RoutingTableLoader if required

        :param compressed:
        :type compressed: MulticastRoutingTables or None
        """
        if not compressed:
            return
        with FecTimer("Routing table loader", TimerWork.LOADING) as timer:
            self._multicast_routes_loaded = True
            if timer.skip_if_virtual_board():
                return
            routing_table_loader(compressed)

    def _report_uncompressed_routing_table(self):
        """
        Runs, times and logs the router report from router tables if requested
        """
        with FecTimer(
                "Uncompressed routing table report",
                TimerWork.REPORT) as timer:
            if timer.skip_if_cfg_false(
                    "Reports", "write_routing_table_reports"):
                return
            router_report_from_router_tables()

    def _report_bit_field_compressor(self):
        """
        Runs, times and logs the BitFieldCompressorReport if requested
        """
        with FecTimer("Bitfield compressor report", TimerWork.REPORT) as timer:
            if timer.skip_if_cfg_false(
                    "Reports",  "write_bit_field_compressor_report"):
                return
            # BitFieldSummary output ignored as never used
            bitfield_compressor_report()

    def _execute_load_fixed_routes(self):
        """
        Runs, times and logs Load Fixed Routes is required
        """
        with FecTimer("Load fixed routes", TimerWork.LOADING) as timer:
            if timer.skip_if_cfg_false(
                    "Machine", "enable_advanced_monitor_support"):
                return
            if timer.skip_if_virtual_board():
                return
            load_fixed_routes()

    def _execute_system_data_specification(self):
        """
        Runs, times and logs the execute_system_data_specs if required

        """
        with FecTimer(
                "Execute system data specification", TimerWork.OTHER) as timer:
            if timer.skip_if_virtual_board():
                return None
            execute_system_data_specs()

    def _execute_load_system_executable_images(self):
        """
        Runs, times and logs the loading of exectuable images
        """
        with FecTimer(
                "Load executable system Images", TimerWork.LOADING) as timer:
            if timer.skip_if_virtual_board():
                return
            load_sys_images()

    def _execute_application_data_specification(self):
        """
        Runs, times and logs the execute_application_data_specs if required

        :return: map of placement and DSG data, and loaded data flag.
        :rtype: dict(tuple(int,int,int),DataWritten) or DsWriteInfo
        """
        with FecTimer("Host data specification", TimerWork.LOADING) as timer:
            if timer.skip_if_virtual_board():
                return
            return execute_application_data_specs()

    def _execute_tags_from_machine_report(self):
        """
        Run, times and logs the TagsFromMachineReport if requested
        :return:
        """
        with FecTimer(
                "Tags from machine report", TimerWork.EXTRACTING) as timer:
            if timer.skip_if_virtual_board():
                return
            if timer.skip_if_cfg_false(
                    "Reports", "write_tag_allocation_reports"):
                return
            tags_from_machine_report()

    def _execute_load_tags(self):
        """
        Runs, times and logs the Tags Loader if required
        """
        # TODO why: if graph_changed or data_changed:
        with FecTimer("Tags Loader", TimerWork.LOADING) as timer:
            if timer.skip_if_virtual_board():
                return
            tags_loader()

    def _do_extra_load_algorithms(self):
        """
        Runs, times and logs any extra load algorithms

        """

    def _report_memory_on_host(self):
        """
        Runs, times and logs MemoryMapOnHostReport is requested

        """
        with FecTimer("Memory report", TimerWork.REPORT) as timer:
            if timer.skip_if_virtual_board():
                return
            if timer.skip_if_cfg_false(
                    "Reports", "write_memory_map_report"):
                return
            memory_map_on_host_report()

    def _report_memory_on_chip(self):
        """
        Runs, times and logs MemoryMapOnHostChipReport is requested

        """
        with FecTimer("Memory report", TimerWork.REPORT) as timer:
            if timer.skip_if_virtual_board():
                return
            if timer.skip_if_cfg_false(
                    "Reports", "write_memory_map_report"):
                return

            memory_map_on_host_chip_report()

    # TODO consider different cfg flags
    def _report_compressed(self, compressed):
        """
        Runs, times and logs the compressor reports if requested

        :param compressed:
        :type compressed: MulticastRoutingTables or None
        """
        with FecTimer("Compressor report", TimerWork.REPORT) as timer:
            if timer.skip_if_cfg_false(
                    "Reports", "write_routing_table_reports"):
                return
            if timer.skip_if_cfg_false(
                    "Reports", "write_routing_tables_from_machine_reports"):
                return

            if compressed is None:
                if timer.skip_if_virtual_board():
                    return
                compressed = read_routing_tables_from_machine()

            router_report_from_compressed_router_tables(compressed)

            generate_comparison_router_report(compressed)

            router_compressed_summary_report(compressed)

            routing_table_from_machine_report(compressed)

    def _report_fixed_routes(self):
        """
        Runs, times and logs the FixedRouteFromMachineReport is requested
        """
        with FecTimer("Fixed route report", TimerWork.REPORT) as timer:
            if timer.skip_if_virtual_board():
                return
            if timer.skip_if_cfg_false(
                    "Machine", "enable_advanced_monitor_support"):
                return
            # TODO at the same time as LoadFixedRoutes?
            fixed_route_from_machine_report()

    def _execute_application_load_executables(self):
        """ algorithms needed for loading the binaries to the SpiNNaker machine

        :return:
        """
        with FecTimer("Load executable app images",
                      TimerWork.LOADING) as timer:
            if timer.skip_if_virtual_board():
                return
            load_app_images()

    def _do_load(self):
        """
        Runs, times and logs the load algotithms

        """
        FecTimer.start_category(TimerCategory.LOADING)

        if self._data_writer.get_requires_mapping():
            self._execute_routing_setup()
            self._execute_graph_binary_gatherer()
        # loading_algorithms
        compressor, pre_compress = self._compressor_name()
        self._execute_pre_compression(pre_compress)
        compressed = self._do_early_compression(compressor)

        self._do_data_generation()

        self._execute_control_sync(False)
        if self._data_writer.get_requires_mapping():
            self._execute_load_fixed_routes()
        self._execute_system_data_specification()
        self._execute_load_system_executable_images()
        self._execute_load_tags()
        self._execute_application_data_specification()

        self._do_extra_load_algorithms()
        compressed = self._do_delayed_compression(compressor, compressed)
        self._execute_load_routing_tables(compressed)
        self._report_bit_field_compressor()

        # TODO Was master correct to run the report first?
        self._execute_tags_from_machine_report()
        if self._data_writer.get_requires_mapping():
            self._report_memory_on_host()
            self._report_memory_on_chip()
            self._report_compressed(compressed)
            self._report_fixed_routes()
        self._execute_application_load_executables()

        FecTimer.end_category(TimerCategory.LOADING)

    def _report_sdram_usage_per_chip(self):
        # TODO why in do run
        with FecTimer("Sdram usage per chip report",
                      TimerWork.REPORT) as timer:
            if timer.skip_if_cfg_false(
                    "Reports", "write_sdram_usage_report_per_chip"):
                return
            sdram_usage_report_per_chip()

    def _execute_dsg_region_reloader(self):
        """
            Runs, times and logs the DSGRegionReloader if required

            Reload any parameters over the loaded data if we have already
            run and not using a virtual board and the data hasn't already
            been regenerated

        """
        if not self._data_writer.is_ran_ever():
            return
        if self._data_writer.is_hard_reset():
            return
        with FecTimer("DSG region reloader", TimerWork.LOADING) as timer:
            if timer.skip_if_virtual_board():
                return
            dsg_region_reloader()

    def _execute_graph_provenance_gatherer(self):
        """
        Runs, times and log the GraphProvenanceGatherer if requested

        """
        with FecTimer("Graph provenance gatherer", TimerWork.OTHER) as timer:
            if timer.skip_if_cfg_false("Reports", "read_provenance_data"):
                return []
            graph_provenance_gatherer()

    def _execute_placements_provenance_gatherer(self):
        """
        Runs, times and log the PlacementsProvenanceGatherer if requested
        """
        with FecTimer(
                "Placements provenance gatherer", TimerWork.OTHER) as timer:
            if timer.skip_if_cfg_false("Reports", "read_provenance_data"):
                return []
            if timer.skip_if_virtual_board():
                return []
            # Also used in recover from error where is is not all placements

            placements_provenance_gatherer(
                self._data_writer.get_n_placements(),
                self._data_writer.iterate_placemements())

    def _execute_router_provenance_gatherer(self):
        """
        Runs, times and log the RouterProvenanceGatherer if requested
        """
        with FecTimer(
                "Router provenance gatherer", TimerWork.EXTRACTING) as timer:
            if timer.skip_if_cfg_false("Reports", "read_provenance_data"):
                return []
            if timer.skip_if_virtual_board():
                return []
            router_provenance_gatherer()

    def _execute_profile_data_gatherer(self):
        """
        Runs, times and logs the ProfileDataGatherer if requested
        """
        with FecTimer("Profile data gatherer", TimerWork.EXTRACTING) as timer:
            if timer.skip_if_cfg_false("Reports", "read_provenance_data"):
                return
            if timer.skip_if_virtual_board():
                return
            profile_data_gatherer()

    def _do_read_provenance(self):
        """
        Runs, times and log the methods that gather provenance

        :rtype: list(ProvenanceDataItem)
        """
        self._execute_graph_provenance_gatherer()
        self._execute_placements_provenance_gatherer()
        self._execute_router_provenance_gatherer()
        self._execute_profile_data_gatherer()

    def _report_energy(self):
        """
        Runs, times and logs the energy report if requested

        """
        with FecTimer("Energy report", TimerWork.REPORT) as timer:
            if timer.skip_if_cfg_false("Reports", "write_energy_report"):
                return []
            if timer.skip_if_virtual_board():
                return []

            # TODO runtime is None
            power_used = compute_energy_used(
                self._machine_allocation_controller)

            energy_provenance_reporter(power_used)

            # create energy reporter
            energy_reporter = EnergyReport()

            # run energy report
            energy_reporter.write_energy_report(power_used)

    def _do_provenance_reports(self):
        """
        Runs any reports based on provenance

        """

    def _execute_clear_io_buf(self):
        """
        Runs, times and logs the ChipIOBufClearer if required

        """
        if self._data_writer.get_current_run_timesteps() is None:
            return
        with FecTimer("Clear IO buffer", TimerWork.CONTROL) as timer:
            if timer.skip_if_virtual_board():
                return
            # TODO Why check empty_graph is always false??
            if timer.skip_if_cfg_false("Reports", "clear_iobuf_during_run"):
                return
            chip_io_buf_clearer()

    def _execute_runtime_update(self, n_sync_steps):
        """
        Runs, times and logs the runtime updater if required

        :param int n_sync_steps:
            The number of timesteps between synchronisations
        """
        with FecTimer("Runtime Update", TimerWork.LOADING) as timer:
            if timer.skip_if_virtual_board():
                return
            if (ExecutableType.USES_SIMULATION_INTERFACE in
                    self._data_writer.get_executable_types()):
                chip_runtime_updater(n_sync_steps)
            else:
                timer.skip("No Simulation Interface used")

    def _execute_create_database_interface(self, run_time):
        """
        Runs, times and logs Database Interface Creater

        Sets the _database_file_path data object

        :param int run_time: the run duration in milliseconds.
        """
        with FecTimer("Create database interface", TimerWork.OTHER):
            # Used to used compressed routing tables if available on host
            # TODO consider not saving router tabes.
            self._data_writer.set_database_file_path(
                database_interface(run_time))

    def _execute_create_notifiaction_protocol(self):
        """
        Runs, times and logs the creation of the Notification Protocol

        Sets the notification_interface data object
        """
        with FecTimer("Create notification protocol", TimerWork.OTHER):
            self._data_writer.set_notification_protocol(
                create_notification_protocol())

    def _execute_runner(self, n_sync_steps, run_time):
        """
        Runs, times and logs the ApplicationRunner

        :param int n_sync_steps:
            The number of timesteps between synchronisations
        :param int run_time: the run duration in milliseconds.
        :return:
        """
        with FecTimer(FecTimer.APPLICATION_RUNNER, TimerWork.RUNNING) as timer:
            if timer.skip_if_virtual_board():
                return
            # Don't timeout if a stepped mode is in operation
            if n_sync_steps:
                time_threshold = None
            else:
                time_threshold = get_config_int(
                    "Machine", "post_simulation_overrun_before_error")
            application_runner(
                run_time, time_threshold, self._run_until_complete)

    def _execute_extract_iobuff(self):
        """
        Runs, times and logs the ChipIOBufExtractor if required
        """
        with FecTimer("Extract IO buff", TimerWork.EXTRACTING) as timer:
            if timer.skip_if_virtual_board():
                return
            if timer.skip_if_cfg_false(
                    "Reports", "extract_iobuf"):
                return
            # ErrorMessages, WarnMessages output ignored as never used!
            chip_io_buf_extractor()

    def _execute_buffer_extractor(self):
        """
        Runs, times and logs the BufferExtractor if required
        """
        with FecTimer("Buffer extractor", TimerWork.EXTRACT_DATA) as timer:
            if timer.skip_if_virtual_board():
                return
            bm = self._data_writer.get_buffer_manager()
            bm.get_placement_data()

    def _do_extract_from_machine(self):
        """
        Runs, times and logs the steps to extract data from the machine

        :param run_time: the run duration in milliseconds.
        :type run_time: int or None
        """
        self._execute_extract_iobuff()
        self._execute_buffer_extractor()
        self._execute_clear_io_buf()

        # FinaliseTimingData never needed as just pushed self._ to inputs
        self._do_read_provenance()
        self._report_energy()
        self._do_provenance_reports()

    def __do_run(self, n_machine_time_steps, n_sync_steps):
        """
        Runs, times and logs the do run steps.

        :param n_machine_time_steps: Number of timesteps run
        :type n_machine_time_steps: int or None
        :param int n_sync_steps:
            The number of timesteps between synchronisations
        """
        # TODO virtual board
        FecTimer.start_category(TimerCategory.RUN_LOOP)
        run_time = None
        if n_machine_time_steps is not None:
            run_time = (n_machine_time_steps *
                        self._data_writer.get_simulation_time_step_ms())
        self._data_writer.increment_current_run_timesteps(
            n_machine_time_steps)

        self._report_sdram_usage_per_chip()
        self._report_drift(start=True)
        if self._data_writer.get_requires_mapping():
            self._execute_create_database_interface(run_time)
        self._execute_create_notifiaction_protocol()
        if (self._data_writer.is_ran_ever() and
                not self._data_writer.get_requires_mapping()):
            self._execute_dsg_region_reloader()
        self._execute_runtime_update(n_sync_steps)
        self._execute_runner(n_sync_steps, run_time)
        if n_machine_time_steps is not None or self._run_until_complete:
            self._do_extract_from_machine()
        # reset at the end of each do_run cycle
        self._report_drift(start=False)
        self._execute_control_sync(True)
        FecTimer.end_category(TimerCategory.RUN_LOOP)

    def _do_run(self, n_machine_time_steps, n_sync_steps):
        """
        Runs, times and logs the do run steps.

        :param n_machine_time_steps: Number of timesteps run
        :type n_machine_time_steps: int or None
        :param int n_sync_steps:
            The number of timesteps between synchronisations
        """
        try:
            self.__do_run(n_machine_time_steps, n_sync_steps)
        except KeyboardInterrupt:
            logger.error("User has aborted the simulation")
            self._shutdown()
            sys.exit(1)
        except Exception as run_e:
            self._recover_from_error(run_e)

            # if in debug mode, do not shut down machine
            if get_config_str("Mode", "mode") != "Debug":
                try:
                    self.stop()
                except Exception as stop_e:
                    logger.exception(f"Error {stop_e} when attempting to stop")

            # reraise exception
            raise run_e

    def _recover_from_error(self, exception):
        """
        :param Exception exception:
        """
        try:
            self.__recover_from_error(exception)
        except Exception as rec_e:
            logger.exception(
                f"Error {rec_e} when attempting to recover from error")

    def __recover_from_error(self, exception):
        """
        :param Exception exception:
        """
        # if exception has an exception, print to system
        logger.error("An error has occurred during simulation")
        # Print the detail including the traceback
        logger.error(exception)

        logger.info("\n\nAttempting to extract data\n\n")

        # Extract router provenance
        try:
            router_provenance_gatherer()
        except Exception:
            logger.exception("Error reading router provenance")

        # Find the cores that are not in an expected state
        unsuccessful_cores = CPUInfos()
        if isinstance(exception, SpiNNManCoresNotInStateException):
            unsuccessful_cores = exception.failed_core_states()

        # If there are no cores in a bad state, find those not yet in
        # their finished state
        transceiver = self._data_writer.get_transceiver()
        if not unsuccessful_cores:
            for executable_type, core_subsets in \
                    self._data_writer.get_executable_types().items():
                failed_cores = transceiver.get_cores_not_in_state(
                    core_subsets, executable_type.end_state)
                for (x, y, p) in failed_cores:
                    unsuccessful_cores.add_processor(
                        x, y, p, failed_cores.get_cpu_info(x, y, p))

        # Print the details of error cores
        logger.error(transceiver.get_core_status_string(unsuccessful_cores))

        # Find the cores that are not in RTE i.e. that can still be read
        non_rte_cores = [
            (x, y, p)
            for (x, y, p), core_info in unsuccessful_cores.items()
            if (core_info.state != CPUState.RUN_TIME_EXCEPTION and
                core_info.state != CPUState.WATCHDOG)]

        # If there are any cores that are not in RTE, extract data from them
        if (non_rte_cores and
                ExecutableType.USES_SIMULATION_INTERFACE in
                self._data_writer.get_executable_types()):
            non_rte_core_subsets = CoreSubsets()
            for (x, y, p) in non_rte_cores:
                non_rte_core_subsets.add_processor(x, y, p)

            # Attempt to force the cores to write provenance and exit
            try:
                chip_provenance_updater(non_rte_core_subsets)
            except Exception:
                logger.exception("Could not update provenance on chip")

            # Extract any written provenance data
            try:
                transceiver = self._data_writer.get_transceiver()
                finished_cores = transceiver.get_cores_in_state(
                    non_rte_core_subsets, CPUState.FINISHED)
                finished_placements = Placements()
                for (x, y, p) in finished_cores:
                    try:
                        placement = self._data_writer.\
                            get_placement_on_processor(x, y, p)
                        finished_placements.add_placement(placement)
                    except Exception:   # pylint: disable=broad-except
                        pass  # already recovering from error
                placements_provenance_gatherer(
                    finished_placements.n_placements,
                    finished_placements.placements)
            except Exception as pro_e:
                logger.exception(f"Could not read provenance due to {pro_e}")

        # Read IOBUF where possible (that should be everywhere)
        iobuf = IOBufExtractor()
        try:
            errors, warnings = iobuf.extract_iobuf()
        except Exception:
            logger.exception("Could not get iobuf")
            errors, warnings = [], []

        # Print the IOBUFs
        self._print_iobuf(errors, warnings)

    @staticmethod
    def _print_iobuf(errors, warnings):
        """
        :param list(str) errors:
        :param list(str) warnings:
        """
        for warning in warnings:
            logger.warning(warning)
        for error in errors:
            logger.error(error)

    def _execute_prepare_chip_power(self):
        with FecTimer("Prepare Chip Power", TimerWork.REPORT) as timer:
            if timer.skip_if_cfg_false("Reports", "write_energy_report"):
                return
            if timer.skip_if_virtual_board():
                return
            db = BufferDatabase()
            db.store_placements()
            db.store_chip_power_monitors()
            db.close()

    def _report_chip_active(self):
        with FecTimer("Prepare Chip Power", TimerWork.REPORT) as timer:
            if timer.skip_if_cfg_false("Reports", "write_energy_report"):
                return
            if timer.skip_if_virtual_board():
                return
            write_chip_active_report()

    def _do_end_of_run(self):
        if not self._data_writer.is_ran_last():
            return
        self._execute_prepare_chip_power()
        self._report_chip_active()

    def reset(self):
        """ Code that puts the simulation back at time zero
        """
        if not self._data_writer.is_ran_last():
            if not self._data_writer.is_ran_ever():
                logger.error("Ignoring the reset before the run")
            else:
                logger.error("Ignoring the repeated reset call")
            return

        FecTimer.start_category(TimerCategory.RESETTING)
        logger.info("Resetting")

<<<<<<< HEAD
        self._do_end_of_run()

        # rewind the buffers from the buffer manager, to start at the beginning
        # of the simulation again and clear buffered out
        if self._data_writer.has_buffer_manager():
            self._data_writer.get_buffer_manager().reset()

=======
>>>>>>> 018d5eb8
        if self._data_writer.get_user_accessed_machine():
            logger.warning(
                "A reset after a get machine call is always hard and "
                "therefore the previous machine is no longer valid")
            self._hard_reset()
        else:
            self._data_writer.soft_reset()

        # rewind the buffers from the buffer manager, to start at the beginning
        # of the simulation again and clear buffered out
        if self._data_writer.has_buffer_manager():
            self._data_writer.get_buffer_manager().reset()

        # Reset the graph off the machine, to set things to time 0
        self.__reset_graph_elements()
        FecTimer.end_category(TimerCategory.RESETTING)

    def __repr__(self):
        if self._data_writer.has_ipaddress():
            return f"general front end instance for machine " \
                   f"{self._data_writer.get_ipaddress()}"
        else:
            return "general front end instance no machine set"

    def _shutdown(self):

        # if stopping on machine, clear IP tags and routing table
        self.__clear()

        # stop the transceiver and allocation controller
        if self._data_writer.has_transceiver():
            transceiver = self._data_writer.get_transceiver()
            transceiver.stop_application(self._data_writer.get_app_id())

        self.__close_allocation_controller()
        self._data_writer.clear_notification_protocol()
        FecTimer.stop_category_timing()
        self._data_writer.shut_down()

    def __clear(self):
        if not self._data_writer.has_transceiver():
            return
        transceiver = self._data_writer.get_transceiver()

        if get_config_bool("Machine", "clear_tags"):
            for ip_tag in self._data_writer.get_tags().ip_tags:
                transceiver.clear_ip_tag(
                    ip_tag.tag, board_address=ip_tag.board_address)
            for reverse_ip_tag in self._data_writer.get_tags().reverse_ip_tags:
                transceiver.clear_ip_tag(
                    reverse_ip_tag.tag,
                    board_address=reverse_ip_tag.board_address)

        # if clearing routing table entries, clear
        if get_config_bool("Machine", "clear_routing_tables"):
            for router_table in self._data_writer.get_uncompressed():
                transceiver.clear_multicast_routes(
                    router_table.x, router_table.y)

    def __close_allocation_controller(self):
        if self._machine_allocation_controller is not None:
            self._machine_allocation_controller.close()
            self._machine_allocation_controller = None

    def stop(self):
        """
        End running of the simulation.

        """
        self._data_writer.stopping()
        FecTimer.start_category(TimerCategory.SHUTTING_DOWN)
        # If we have run forever, stop the binaries

        try:
            if (self._data_writer.is_ran_ever()
                    and self._data_writer.get_current_run_timesteps() is None
                    and not get_config_bool("Machine", "virtual_board")
                    and not self._run_until_complete):
                self._do_stop_workflow()
            elif (get_config_bool("Reports", "read_provenance_data_on_end") and
                  not get_config_bool("Reports", "read_provenance_data")):
                set_config("Reports", "read_provenance_data", "True")
                self._do_read_provenance()

            self._do_end_of_run()

        except Exception as e:
            self._recover_from_error(e)
            self.write_errored_file()
            raise
        finally:
            # shut down the machine properly
            self._shutdown()

        self.write_finished_file()
        # No matching FecTimer.end_category as shutdown stops timer

    def _execute_application_finisher(self):
        with FecTimer("Application finisher", TimerWork.CONTROL):
            application_finisher()

    def _do_stop_workflow(self):
        """
        :rtype: ~.PACMANAlgorithmExecutor
        """
        self._execute_application_finisher()
        self._do_extract_from_machine()

    @property
    def get_number_of_available_cores_on_machine(self):
        """ The number of available cores on the machine after taking\
            into account preallocated resources.

        :return: number of available cores
        :rtype: int
        """
        machine = self._data_writer.get_machine()
        # get cores of machine
        cores = machine.total_available_user_cores
        take_into_account_chip_power_monitor = get_config_bool(
            "Reports", "write_energy_report")
        if take_into_account_chip_power_monitor:
            cores -= machine.n_chips
        take_into_account_extra_monitor_cores = (get_config_bool(
            "Machine", "enable_advanced_monitor_support") or
                get_config_bool("Machine", "enable_reinjection"))
        if take_into_account_extra_monitor_cores:
            cores -= machine.n_chips
            cores -= len(machine.ethernet_connected_chips)
        return cores

    def stop_run(self):
        """ Request that the current infinite run stop.

        .. note::
            This will need to be called from another thread as the infinite \
            run call is blocking.

        raises SpiNNUtilsException:
            If the stop_run was not expected in the current state.
        """
        # Do not do start category here
        # as called from a different thread while running
        if self._data_writer.is_stop_already_requested():
            logger.warning(
                "Second Request to stop_run ignored")
            return
        with self._state_condition:
            self._data_writer.request_stop()
            self._state_condition.notify_all()

    def continue_simulation(self):
        """ Continue a simulation that has been started in stepped mode
        """
        sync_signal = self._data_writer.get_next_sync_signal()
        transceiver = self._data_writer.get_transceiver()
        transceiver.send_signal(self._data_writer.get_app_id(), sync_signal)

    @staticmethod
    def __reset_object(obj):
        # Reset an object if appropriate
        if isinstance(obj, AbstractCanReset):
            obj.reset_to_first_timestep()

    def __reset_graph_elements(self):
        # Reset any object that can reset
        for vertex in self._data_writer.iterate_vertices():
            self.__reset_object(vertex)
        for p in self._data_writer.iterate_partitions():
            for edge in p.edges:
                self.__reset_object(edge)<|MERGE_RESOLUTION|>--- conflicted
+++ resolved
@@ -2319,16 +2319,8 @@
         FecTimer.start_category(TimerCategory.RESETTING)
         logger.info("Resetting")
 
-<<<<<<< HEAD
         self._do_end_of_run()
 
-        # rewind the buffers from the buffer manager, to start at the beginning
-        # of the simulation again and clear buffered out
-        if self._data_writer.has_buffer_manager():
-            self._data_writer.get_buffer_manager().reset()
-
-=======
->>>>>>> 018d5eb8
         if self._data_writer.get_user_accessed_machine():
             logger.warning(
                 "A reset after a get machine call is always hard and "
