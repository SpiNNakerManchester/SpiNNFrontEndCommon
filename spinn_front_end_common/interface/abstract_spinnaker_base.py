# Copyright (c) 2017-2019 The University of Manchester
#
# This program is free software: you can redistribute it and/or modify
# it under the terms of the GNU General Public License as published by
# the Free Software Foundation, either version 3 of the License, or
# (at your option) any later version.
#
# This program is distributed in the hope that it will be useful,
# but WITHOUT ANY WARRANTY; without even the implied warranty of
# MERCHANTABILITY or FITNESS FOR A PARTICULAR PURPOSE.  See the
# GNU General Public License for more details.
#
# You should have received a copy of the GNU General Public License
# along with this program.  If not, see <http://www.gnu.org/licenses/>.

"""
main interface for the SpiNNaker tools
"""
from collections import defaultdict
import logging
import math
import signal
import sys
import threading
from threading import Condition
from numpy import __version__ as numpy_version

from spinn_utilities import __version__ as spinn_utils_version
from spinn_utilities.config_holder import (
    get_config_bool, get_config_int, get_config_str, set_config)
from spinn_utilities.log import FormatAdapter
from spinn_utilities.timer import Timer

from spinn_machine import __version__ as spinn_machine_version
from spinn_machine import CoreSubsets

from spinnman import __version__ as spinnman_version
from spinnman.exceptions import SpiNNManCoresNotInStateException
from spinnman.messages.scp.enums.signal import Signal
from spinnman.model.cpu_infos import CPUInfos
from spinnman.model.enums.cpu_state import CPUState

from data_specification import __version__ as data_spec_version

from spalloc import __version__ as spalloc_version

from pacman import __version__ as pacman_version
from pacman.executor.injection_decorator import (
    clear_injectables, provide_injectables)
from pacman.model.graphs.application import (
    ApplicationEdge, ApplicationVertex)
from pacman.model.graphs.machine import MachineVertex
from pacman.model.partitioner_splitters.splitter_reset import splitter_reset
from pacman.model.placements import Placements
from pacman.model.resources import (
    ConstantSDRAM, PreAllocatedResourceContainer)
from pacman.operations.chip_id_allocator_algorithms import (
    malloc_based_chip_id_allocator)
from pacman.operations.fixed_route_router import fixed_route_router
from pacman.operations.partition_algorithms import splitter_partitioner
from pacman.operations.placer_algorithms import (
    connective_based_placer, one_to_one_placer, radial_placer, spreader_placer)
from pacman.operations.router_algorithms import (
    basic_dijkstra_routing, ner_route, ner_route_traffic_aware)
from pacman.operations.router_compressors import pair_compressor
from pacman.operations.router_compressors.ordered_covering_router_compressor \
    import ordered_covering_compressor
from pacman.operations.routing_info_allocator_algorithms.\
    malloc_based_routing_allocator import malloc_based_routing_info_allocator
from pacman.operations.routing_info_allocator_algorithms.\
    zoned_routing_info_allocator import (flexible_allocate, global_allocate)
from pacman.operations.routing_table_generators import (
    basic_routing_table_generator)
from pacman.operations.tag_allocator_algorithms import basic_tag_allocator

from spinn_front_end_common import __version__ as fec_version
from spinn_front_end_common.abstract_models import (
    AbstractSendMeMulticastCommandsVertex,
    AbstractVertexWithEdgeToDependentVertices, AbstractChangableAfterRun,
    AbstractCanReset)
from spinn_front_end_common.data import FecTimer
from spinn_front_end_common.interface.config_handler import ConfigHandler
from spinn_front_end_common.interface.interface_functions import (
    application_finisher, application_runner, buffer_extractor,
    buffer_manager_creator, chip_io_buf_clearer, chip_io_buf_extractor,
    chip_provenance_updater, chip_runtime_updater, compute_energy_used,
    create_notification_protocol, database_interface,
    dsg_region_reloader, edge_to_n_keys_mapper, energy_provenance_reporter,
    execute_application_data_specs, execute_system_data_specs,
    graph_binary_gatherer, graph_data_specification_writer,
    graph_measurer, graph_provenance_gatherer,
    host_based_bit_field_router_compressor,
    hbp_allocator, hbp_max_machine_generator,
    insert_chip_power_monitors_to_graphs,
    insert_edges_to_extra_monitor_functionality,
    insert_edges_to_live_packet_gatherers,
    insert_extra_monitor_vertices_to_graphs,
    insert_live_packet_gatherers_to_graphs,
    load_app_images, load_fixed_routes, load_sys_images,
    local_tdma_builder, locate_executable_start_type, machine_generator,
    preallocate_resources_for_chip_power_monitor,
    preallocate_resources_for_live_packet_gatherers,
    pre_allocate_resources_for_extra_monitor_support,
    placements_provenance_gatherer,
    profile_data_gatherer, process_partition_constraints,
    read_routing_tables_from_machine,
    router_provenance_gatherer, routing_setup, routing_table_loader,
    sdram_outgoing_partition_allocator, spalloc_allocator,
    spalloc_max_machine_generator,
    system_multicast_routing_generator,
    tags_loader, virtual_machine_generator)
from spinn_front_end_common.interface.interface_functions.\
    machine_bit_field_router_compressor import (
        machine_bit_field_ordered_covering_compressor,
        machine_bit_field_pair_router_compressor)
from spinn_front_end_common.interface.interface_functions.\
    host_no_bitfield_router_compression import (
        ordered_covering_compression, pair_compression)
from spinn_front_end_common.interface.splitter_selectors import (
    splitter_selector)
from spinn_front_end_common.interface.java_caller import JavaCaller
from spinn_front_end_common.interface.provenance import (
    APPLICATION_RUNNER, DATA_GENERATION, GET_MACHINE, LOADING,
    ProvenanceWriter, MAPPING, RUN_LOOP)
from spinn_front_end_common.interface.simulator_status import (
    RUNNING_STATUS, SHUTDOWN_STATUS, Simulator_Status)
from spinn_front_end_common.utilities import globals_variables
from spinn_front_end_common.utilities.constants import (
    SARK_PER_MALLOC_SDRAM_USAGE)
from spinn_front_end_common.utilities.exceptions import ConfigurationException
from spinn_front_end_common.utilities.helpful_functions import (
    convert_time_diff_to_total_milliseconds)
from spinn_front_end_common.utilities.report_functions import (
    bitfield_compressor_report, board_chip_report, EnergyReport,
    fixed_route_from_machine_report, memory_map_on_host_report,
    memory_map_on_host_chip_report, network_specification,
    router_collision_potential_report,
    routing_table_from_machine_report, tags_from_machine_report,
    write_json_machine, write_json_partition_n_keys_map, write_json_placements,
    write_json_routing_tables)
from spinn_front_end_common.utilities.iobuf_extractor import IOBufExtractor
from spinn_front_end_common.utilities.utility_objs import (
    ExecutableType)
from spinn_front_end_common.utility_models import (
    CommandSender, CommandSenderMachineVertex,
    DataSpeedUpPacketGatherMachineVertex)
from spinn_front_end_common.utilities.report_functions.reports import (
    generate_comparison_router_report, partitioner_report,
    placer_reports_with_application_graph,
    placer_reports_without_application_graph,
    router_compressed_summary_report, routing_info_report,
    router_report_from_compressed_router_tables,
    router_report_from_paths,
    router_report_from_router_tables, router_summary_report,
    sdram_usage_report_per_chip,
    tag_allocator_report)

try:
    from scipy import __version__ as scipy_version
except ImportError:
    scipy_version = "scipy not installed"

logger = FormatAdapter(logging.getLogger(__name__))


class AbstractSpinnakerBase(ConfigHandler):
    """ Main interface into the tools logic flow.
    """
    # pylint: disable=broad-except

    __slots__ = [
        # the object that contains a set of file paths, which should encompass
        # all locations where binaries are for this simulation.
        # init param and never changed
        "_executable_finder",

        # the number of boards requested by the user during setup
        # init param and never changed
        "_n_boards_required",

        # the number of chips requested by the user during setup.
        # init param and never changed
        "_n_chips_required",

        # The IP-address of the SpiNNaker machine
        # provided during init and never changed
        # init or cfg param and never changed
        "_hostname",

        # The IP-address of the SpiNNaker machine
        # Either hostname or the ipaddress form the allocator
        "_ipaddress",

        # the ip_address of the spalloc server
        # provided during init and never changed
        # cfg param and never changed
        "_spalloc_server",

        # the URL for the HBP platform interface
        # cfg param and never changed
        "_remote_spinnaker_url",

        # the connection to allocted spalloc and HBP machines
        "_machine_allocation_controller",

        # The holder for where machine graph vertices are placed.
        "_placements",

        # The holder for the routing table entries for all used routers in this
        # simulation
        "_router_tables",

        # the holder for the keys used by the machine vertices for
        # communication
        "_routing_infos",

        # the holder for the fixed routes generated, if there are any
        "_fixed_routes",

        # The holder for the IP tags and reverse IP tags used by the simulation
        "_tags",

        # The python representation of the SpiNNaker machine that this
        # simulation is going to run on
        "_machine",

        # The manager of streaming buffered data in and out of the SpiNNaker
        # machine
        "_buffer_manager",

        # Handler for keep all the calls to Java in a single space.
        # May be null is configs request not to use Java
        "_java_caller",

        # vertex label count used to ensure unique names of edges
        "_none_labelled_edge_count",

        # Set of addresses.
        # Set created at init. Added to but never new object
        "_database_socket_addresses",

        # status flag
        "_has_ran",

        # Status enum
        "_status",

        # Condition object used for waiting for stop
        # Set during init and the used but never new object
        "_state_condition",

        # status flag
        "_has_reset_last",

        # flag to say user has been give machine info
        "_user_accessed_machine",

        # change number of resets as loading the binary again resets the
        # sync to 0
        "_no_sync_changes",

        # Set when run_until_complete is specified by the user
        "_run_until_complete",

        #
        "_do_timings",

        #
        "_print_timings",

        #
        "_raise_keyboard_interrupt",

        # The run number for the this/next end_user call to run
        "_n_calls_to_run",

        # The loop number for the this/next loop in the end_user run
        "_n_loops",

        # dict of exucutable types to cores
        "_executable_types",

        # mapping between parameters and the vertices which need to talk to
        # them
        # Created during init. Added to but never new object
        "_live_packet_recorder_params",

        # place holder for checking the vertices being added to the recorders
        # tracker are all of the same vertex type.
        "_live_packet_recorders_associated_vertex_type",

        # mapping of live packet recorder parameters to vertex
        "_live_packet_recorder_parameters_mapping",

        # the time the process takes to do mapping
        # TODO energy report cleanup
        "_mapping_time",

        # the time the process takes to do load
        # TODO energy report cleanup
        "_load_time",

        # the time takes to execute the simulation
        # TODO energy report cleanup
        "_execute_time",

        # the timer used to log the execute time
        # TODO energy report cleanup
        "_run_timer",

        # time takes to do data generation
        # TODO energy report cleanup
        "_dsg_time",

        # time taken by the front end extracting things
        # TODO energy report cleanup
        "_extraction_time",

        # Version information from the front end
        # TODO provenance cleanup
        "_front_end_versions",

        # Used in exception handling and control c
        "_last_except_hook",

        # status flag
        "_vertices_or_edges_added",

        # Version provenance
        # TODO provenance cleanup
        "_version_provenance",

        # All beyond this point new for no extractor
        # The data is not new but now it is held direct and not via inputs

        # Path of the notification interface database
        "_database_file_path",

        # Binaries to run
        "_executable_targets",

        # version of the board to requested or discovered
        "_board_version",

        # vertices added to support Buffer Extractor
        "_extra_monitor_vertices",

        # Mapping for partitions to how many keys they need
        "_machine_partition_n_keys_map",

        # system routing timout keys
        "_system_multicast_router_timeout_keys",

        # DSG to be written to the machine
        "_dsg_targets",

        # Sizes of dsg regions
        "_region_sizes",

        # Mapping for vertice to extra monitors
        "_vertex_to_ethernet_connected_chip_mapping",

        # Reinjection routing tables
        "_data_in_multicast_routing_tables",

        # Maps injector keys to chips
        "_data_in_multicast_key_to_chip_map",

        # Number of timesteps to consider when doing partitioning and placement
        "_plan_n_timesteps",

        # TODO provenance cleanup
        "_compressor_provenance",

        # Routing tables
        "_routing_table_by_partition",

        # Flag to say is compressed routing tables are on machine
        # TODO remove this when the data change only algorithms are done
        "_multicast_routes_loaded",

        # Extra monitors per chip
        "_extra_monitor_to_chip_mapping",

        # Flag to say if current machine is a temporary max machine
        # the temp /max machine is held in the "machine" slot
        "_max_machine",

        # Number of chips computed to be needed
        "_n_chips_needed",

        # Notification interface if needed
        "_notification_interface",
    ]

    def __init__(
            self, executable_finder, graph_label=None,
            database_socket_addresses=None, n_chips_required=None,
            n_boards_required=None, front_end_versions=[], data_writer=None):
        """
        :param executable_finder: How to find APLX files to deploy to SpiNNaker
        :type executable_finder:
            ~spinn_utilities.executable_finder.ExecutableFinder
        :param str graph_label: A label for the overall application graph
        :param database_socket_addresses: How to talk to notification databases
        :type database_socket_addresses:
            iterable(~spinn_utilities.socket_address.SocketAddress) or None
        :param int n_chips_required:
            Overrides the number of chips to allocate from spalloc
        :param int n_boards_required:
            Overrides the number of boards to allocate from spalloc
        :param list(tuple(str,str)) front_end_versions:
            Information about what software is in use
        :param FecDataWriter data_writer:
            The Global data writer object
        """
        # pylint: disable=too-many-arguments
        super().__init__(data_writer)

        # timings
        self._mapping_time = 0.0
        self._load_time = 0.0
        self._execute_time = 0.0
        self._dsg_time = 0.0
        self._extraction_time = 0.0

        self._executable_finder = executable_finder

        # output locations of binaries to be searched for end user info
        logger.info(
            "Will search these locations for binaries: {}",
            self._executable_finder.binary_paths)

        if n_chips_required is None or n_boards_required is None:
            self._n_chips_required = n_chips_required
            self._n_boards_required = n_boards_required
        else:
            raise ConfigurationException(
                "Please use at most one of n_chips_required or "
                "n_boards_required")
        self._spalloc_server = None
        self._remote_spinnaker_url = None

        # store for Live Packet Gatherers
        self._live_packet_recorder_params = defaultdict(list)
        self._live_packet_recorders_associated_vertex_type = None

        self._data_writer.create_graphs(graph_label)
        self._machine_allocation_controller = None
        self._new_run_clear()
        self._has_ran = False
        self._machine_clear()

        # pacman executor objects

        self._none_labelled_edge_count = 0

        # database objects
        self._database_socket_addresses = set()
        if database_socket_addresses is not None:
            self._database_socket_addresses.update(database_socket_addresses)

        # holder for timing and running related values
        self._run_until_complete = False
        self._status = Simulator_Status.INIT
        self._state_condition = Condition()
        self._has_reset_last = False
        self._user_accessed_machine = False
        self._n_calls_to_run = 1
        self._n_loops = None
        self._no_sync_changes = 0

        # folders
        self._set_up_report_specifics()

        # Setup for signal handling
        self._raise_keyboard_interrupt = False

        globals_variables.set_simulator(self)

        self._create_version_provenance(front_end_versions)

        self._last_except_hook = sys.excepthook
        self._vertices_or_edges_added = False
        self._compressor_provenance = None
        self._hostname = None

        FecTimer.setup(self)

        # Safety in case a previous run left a bad state
        clear_injectables()

    def _new_run_clear(self):
        """
        This clears all data that if no longer valid after a hard reset

        """
        self._data_writer.hard_reset()
<<<<<<< HEAD
        self.__close_allocation_controller()
=======
>>>>>>> 6324782e
        self._buffer_manager = None
        self._database_file_path = None
        self._notification_interface = None
        self._data_in_multicast_key_to_chip_map = None
        self._data_in_multicast_routing_tables = None
        self._dsg_targets = None
        self._executable_targets = None
        self._executable_types = []
        self._extra_monitor_to_chip_mapping = None
        self._extra_monitor_vertices = None
        self._fixed_routes = None
        self._java_caller = None
        self._live_packet_recorder_parameters_mapping = None
        self._machine_partition_n_keys_map = None
        self._max_machine = False
        self._multicast_routes_loaded = False
        self._n_chips_needed = None
        self._placements = None
        self._plan_n_timesteps = None
        self._region_sizes = None
        self._router_tables = None
        self._routing_table_by_partition = None
        self._routing_infos = None
        self._system_multicast_router_timeout_keys = None
        self._tags = None
        self._vertex_to_ethernet_connected_chip_mapping = None

    def _machine_clear(self):
        if self._has_ran:
            self._txrx.stop_application(self._data_writer.app_id)
        self._data_writer.clear_transceiver()
        self._data_writer.clear_app_id()
        self.__close_allocation_controller()
        self._ipaddress = None
        self._board_version = None
<<<<<<< HEAD
        if self._has_ran:
            self._data_writer.transceiver.stop_application(
                self._data_writer.app_id)
        self._data_writer.clear_transceiver()
        self.__close_allocation_controller()
        self._machine = None
=======
        self._machine = None

    @property
    def _txrx(self):
        return self._data_writer.transceiver
>>>>>>> 6324782e

    def __getitem__(self, item):
        """
        Provides dict style access to the key data.

        Allow ASB to be passed into the do_injection method

        Values exposed this way are limited to the ones needed for injection

        :param str item: key to object wanted
        :return: Object asked for
        :rtype: Object
        :raise KeyError: the error message will say if the item is not known
            now or not provided
        """
        value = self._unchecked_gettiem(item)
        if value or value == 0:
            return value
        if value is None:
            raise KeyError(f"Item {item} is currently not set")

    def __contains__(self, item):
        """
        Provides dict style in checks to the key data.

        Keys check this way are limited to the ones needed for injection

        :param str item:
        :return: True if the items is currently know
        :rtype: bool
        """
        if self._unchecked_gettiem(item) is not None:
            return True
        return False

    def items(self):
        """
        Lists the keys of the data currently available.

        Keys exposed this way are limited to the ones needed for injection

        :return: List of the keys for which there is data
        :rtype: list(str)
        :raise KeyError:  Amethod this call depends on could raise this
            exception, but that indicates a programming mismatch
        """
        results = []
        for key in ["DataInMulticastKeyToChipMap",
                    "DataInMulticastRoutingTables",
                    "ExtendedMachine",
                    "MachinePartitionNKeysMap", "Placements", "RoutingInfos",
                    "SystemMulticastRouterTimeoutKeys", "Tags"]:
            item = self._unchecked_gettiem(key)
            if item is not None:
                results.append((key, item))
        return results

    def _unchecked_gettiem(self, item):
        """
        Returns the data for this item or None if currently unknown.

        Values exposed this way are limited to the ones needed for injection

        :param str item:
        :return: The value for this item or None is currently unkwon
        :rtype: Object or None
        :raise KeyError: It the item is one that is never provided
        """
        if item == "DataInMulticastKeyToChipMap":
            return self._data_in_multicast_key_to_chip_map
        if item == "DataInMulticastRoutingTables":
            return self._data_in_multicast_routing_tables
        if item == "ExtendedMachine":
            return self._machine
        if item == "MachinePartitionNKeysMap":
            return self._machine_partition_n_keys_map
        if item == "Placements":
            return self._placements
        if item == "RoutingInfos":
            return self._routing_infos
        if item == "SystemMulticastRouterTimeoutKeys":
            return self._system_multicast_router_timeout_keys
        if item == "Tags":
            return self._tags
        raise KeyError(f"Unexpected Item {item}")

    def set_n_boards_required(self, n_boards_required):
        """ Sets the machine requirements.

        .. warning::

            This method should not be called after the machine
            requirements have be computed based on the graph.

        :param int n_boards_required: The number of boards required
        :raises: ConfigurationException
            If any machine requirements have already been set
        """
        # Catch the unchanged case including leaving it None
        if n_boards_required == self._n_boards_required:
            return
        if self._n_boards_required is not None:
            raise ConfigurationException(
                "Illegal attempt to change previously set value.")
        if self._n_chips_required is not None:
            raise ConfigurationException(
                "Clash with n_chips_required.")
        self._n_boards_required = n_boards_required

    def add_extraction_timing(self, timing):
        """ Record the time taken for doing data extraction.

        :param ~datetime.timedelta timing:
        """
        ms = convert_time_diff_to_total_milliseconds(timing)
        self._extraction_time += ms

    def add_live_packet_gatherer_parameters(
            self, live_packet_gatherer_params, vertex_to_record_from,
            partition_ids):
        """ Adds parameters for a new LPG if needed, or adds to the tracker \
            for parameters. Note that LPGs can be inserted to track behaviour \
            either at the application graph level or at the machine graph \
            level, but not both at the same time.

        :param LivePacketGatherParameters live_packet_gatherer_params:
            params to look for a LPG
        :param ~pacman.model.graphs.AbstractVertex vertex_to_record_from:
            the vertex that needs to send to a given LPG
        :param list(str) partition_ids:
            the IDs of the partitions to connect from the vertex
        """
        self._live_packet_recorder_params[live_packet_gatherer_params].append(
            (vertex_to_record_from, partition_ids))

        # verify that the vertices being added are of one vertex type.
        if self._live_packet_recorders_associated_vertex_type is None:
            if isinstance(vertex_to_record_from, ApplicationVertex):
                self._live_packet_recorders_associated_vertex_type = \
                    ApplicationVertex
            else:
                self._live_packet_recorders_associated_vertex_type = \
                    MachineVertex
        elif not isinstance(
                vertex_to_record_from,
                self._live_packet_recorders_associated_vertex_type):
            raise ConfigurationException(
                "Only one type of graph can be used during live output. "
                "Please fix and try again")

    def set_up_machine_specifics(self, hostname):
        """ Adds machine specifics for the different modes of execution.

        :param str hostname: machine name
        """
        if hostname is not None:
            self._hostname = hostname
            logger.warning("The machine name from setup call is overriding "
                           "the machine name defined in the config file")
        else:
            self._hostname = get_config_str("Machine", "machine_name")
            self._spalloc_server = get_config_str(
                "Machine", "spalloc_server")
            self._remote_spinnaker_url = get_config_str(
                "Machine", "remote_spinnaker_url")

        if (self._hostname is None and self._spalloc_server is None and
                self._remote_spinnaker_url is None and
                not self._use_virtual_board):
            raise ConfigurationException(
                "See http://spinnakermanchester.github.io/spynnaker/"
                "PyNNOnSpinnakerInstall.html Configuration Section")

        n_items_specified = sum(
            item is not None
            for item in [
                self._hostname, self._spalloc_server,
                self._remote_spinnaker_url])

        if (n_items_specified > 1 or
                (n_items_specified == 1 and self._use_virtual_board)):
            raise Exception(
                "Only one of machineName, spalloc_server, "
                "remote_spinnaker_url and virtual_board should be specified "
                "in your configuration files")

        if self._spalloc_server is not None:
            if get_config_str("Machine", "spalloc_user") is None:
                raise Exception(
                    "A spalloc_user must be specified with a spalloc_server")

    def _setup_java_caller(self):
        if get_config_bool("Java", "use_java"):
            java_call = get_config_str("Java", "java_call")
            java_spinnaker_path = get_config_str(
                "Java", "java_spinnaker_path")
            java_jar_path = get_config_str(
                "Java", "java_jar_path")
            java_properties = get_config_str(
                "Java", "java_properties")
            self._java_caller = JavaCaller(
                java_call, java_spinnaker_path, java_properties, java_jar_path)

    def __signal_handler(self, _signal, _frame):
        """ Handles closing down of script via keyboard interrupt

        :param _signal: the signal received (ignored)
        :param _frame: frame executed in (ignored)
        :return: None
        """
        # If we are to raise the keyboard interrupt, do so
        if self._raise_keyboard_interrupt:
            raise KeyboardInterrupt

        logger.error("User has cancelled simulation")
        self._shutdown()

    def exception_handler(self, exctype, value, traceback_obj):
        """ Handler of exceptions

        :param type exctype: the type of exception received
        :param Exception value: the value of the exception
        :param traceback traceback_obj: the trace back stuff
        """
        logger.error("Shutdown on exception")
        self._shutdown()
        return self._last_except_hook(exctype, value, traceback_obj)

    def verify_not_running(self):
        """ Verify that the simulator is in a state where it can start running.
        """
        if self._status in RUNNING_STATUS:
            raise ConfigurationException(
                "Illegal call while a simulation is already running")
        if self._status in SHUTDOWN_STATUS:
            raise ConfigurationException(
                "Illegal call after simulation is shutdown")

    def _should_run(self):
        """
        Checks if the simulation should run.

        Will warn the user if there is no need to run

        :return: True if and only if one of the graphs has vertices in it
        :raises ConfigurationException: If the current state does not
            support a new run call
        """
        if self._data_writer.get_graph().n_vertices:
            return True
        if self._data_writer.get_machine_graph().n_vertices:
            return True
        logger.warning(
            "Your graph has no vertices in it. "
            "Therefor the run call will exit immediately.")
        return False

    def run_until_complete(self, n_steps=None):
        """ Run a simulation until it completes

        :param int n_steps:
            If not None, this specifies that the simulation should be
            requested to run for the given number of steps.  The host will
            still wait until the simulation itself says it has completed
        """
        self._run_until_complete = True
        self._run(n_steps, sync_time=0)

    def run(self, run_time, sync_time=0):
        """ Run a simulation for a fixed amount of time

        :param int run_time: the run duration in milliseconds.
        :param float sync_time:
            If not 0, this specifies that the simulation should pause after
            this duration.  The continue_simulation() method must then be
            called for the simulation to continue.
        """
        self._run(run_time, sync_time)

    def __timesteps(self, time_in_ms):
        """ Get a number of timesteps for a given time in milliseconds.

        :return: The number of timesteps
        :rtype: int
        """
        time_step_ms = self._data_writer.simulation_time_step_ms
        n_time_steps = int(math.ceil(time_in_ms / time_step_ms))
        calc_time = n_time_steps * time_step_ms

        # Allow for minor float errors
        if abs(time_in_ms - calc_time) > 0.00001:
            logger.warning(
                "Time of {}ms "
                "is not a multiple of the machine time step of {}ms "
                "and has therefore been rounded up to {}ms",
                time_in_ms, time_step_ms, calc_time)
        return n_time_steps

    def _calc_run_time(self, run_time):
        """
        Calculates n_machine_time_steps and total_run_time based on run_time\
        and machine_time_step

        This method rounds the run up to the next timestep as discussed in\
        https://github.com/SpiNNakerManchester/sPyNNaker/issues/149

        If run_time is None (run forever) both values will be None

        :param run_time: time user requested to run for in milliseconds
        :type run_time: float or None
        :return: n_machine_time_steps as a whole int and
            total_run_time in milliseconds
        :rtype: tuple(int,float) or tuple(None,None)
        """
        if run_time is None:
            return None, None
        n_machine_time_steps = self.__timesteps(run_time)
        total_run_timesteps = (
            self._data_writer.current_run_timesteps + n_machine_time_steps)
        total_run_time = (
            total_run_timesteps * self._data_writer.hardware_time_step_ms)

        logger.info(
            f"Simulating for {n_machine_time_steps} "
            f"{self._data_writer.simulation_time_step_ms}ms timesteps "
            f"using a hardware timestep of "
            f"{self._data_writer.hardware_time_step_us} us")
        return n_machine_time_steps, total_run_time

    def _run(self, run_time, sync_time):
        self.verify_not_running()

        self._status = Simulator_Status.IN_RUN
        self._data_writer.start_run()

        try:
            self.__run(run_time, sync_time)
        finally:
            self._status = Simulator_Status.FINISHED
            self._data_writer.finish_run()
            self._has_ran = True

    def __run(self, run_time, sync_time):
        """ The main internal run function.

        :param int run_time: the run duration in milliseconds.
        :param int sync_time:
            the time in ms between synchronisations, or 0 to disable.
        """
        if not self._should_run():
            return

        # verify that we can keep doing auto pause and resume
        if self._has_ran and not self._use_virtual_board:
            can_keep_running = all(
                executable_type.supports_auto_pause_and_resume
                for executable_type in self._executable_types)
            if not can_keep_running:
                raise NotImplementedError(
                    "Only binaries that use the simulation interface can be"
                    " run more than once")

        self._adjust_config(run_time)

        # Install the Control-C handler
        if isinstance(threading.current_thread(), threading._MainThread):
            signal.signal(signal.SIGINT, self.__signal_handler)
            self._raise_keyboard_interrupt = True
            sys.excepthook = self._last_except_hook

        logger.info("Starting execution process")

        n_machine_time_steps, total_run_time = self._calc_run_time(run_time)
        if self._machine_allocation_controller is not None:
            self._machine_allocation_controller.extend_allocation(
                total_run_time)

        n_sync_steps = self.__timesteps(sync_time)

        # If we have never run before, or the graph has changed,
        # start by performing mapping
        graph_changed, data_changed = self._detect_if_graph_has_changed()
<<<<<<< HEAD
=======
        if graph_changed and self._has_ran:
            if not self._has_reset_last:
                self.stop()
                raise NotImplementedError(
                    "The network cannot be changed between runs without"
                    " resetting")
>>>>>>> 6324782e

        # If we have reset and the graph has changed, stop any running
        # application
        if (graph_changed or data_changed) and self._has_ran:
<<<<<<< HEAD
=======
            if not self.has_reset_last or not self._user_accessed_machine:
                self._txrx.stop_application(self._data_writer.app_id)

>>>>>>> 6324782e
            self._no_sync_changes = 0

        if graph_changed and self._has_ran:
            if not self._has_reset_last:
                self.stop()
                raise NotImplementedError(
                    "The network cannot be changed between runs without"
                    " resetting")
            self._data_writer.hard_reset()
            FecTimer.setup(self)

        # build the graphs to modify with system requirements
        if not self._has_ran or graph_changed:
            # Reset the machine if the graph has changed
            if not self._use_virtual_board and self._n_calls_to_run > 1:

                # wipe out stuff associated with a given machine, as these need
                # to be rebuilt.
                self._new_run_clear()
                if not self._user_accessed_machine:
                    self._machine_clear()
            FecTimer.setup(self)

            self._data_writer.clone_graphs()
            self._add_dependent_verts_and_edges_for_application_graph()
            self._add_commands_to_command_sender()

            if get_config_bool("Buffers", "use_auto_pause_and_resume"):
                self._plan_n_timesteps = get_config_int(
                    "Buffers", "minimum_auto_time_steps")
            else:
                self._plan_n_timesteps = n_machine_time_steps

            if self._machine is None:
                self._get_known_machine(total_run_time)
            if self._machine is None:
                self._execute_get_max_machine(total_run_time)
            self._do_mapping(total_run_time)

        # Check if anything has per-timestep SDRAM usage
        provide_injectables(self)
        is_per_timestep_sdram = self._is_per_timestep_sdram()

        # Disable auto pause and resume if the binary can't do it
        if not self._use_virtual_board:
            for executable_type in self._executable_types:
                if not executable_type.supports_auto_pause_and_resume:
                    set_config(
                        "Buffers", "use_auto_pause_and_resume", "False")

        # Work out the maximum run duration given all recordings
        if not self._data_writer.has_max_run_time_steps():
            self._data_writer.set_max_run_time_steps(
                self._deduce_data_n_timesteps())
        clear_injectables()

        # Work out an array of timesteps to perform
        steps = None
        if (not get_config_bool("Buffers", "use_auto_pause_and_resume")
                or not is_per_timestep_sdram):

            # Runs should only be in units of max_run_time_steps at most
            if (is_per_timestep_sdram and
                    (self._data_writer.get_max_run_time_steps()
                        < n_machine_time_steps or
                        n_machine_time_steps is None)):
                self._status = Simulator_Status.FINISHED
                raise ConfigurationException(
                    "The SDRAM required by one or more vertices is based on "
                    "the run time, so the run time is limited to "
                    f"{self._data_writer.get_max_run_time_steps()} time steps")

            steps = [n_machine_time_steps]
        elif run_time is not None:

            # With auto pause and resume, any time step is possible but run
            # time more than the first will guarantee that run will be called
            # more than once
            steps = self._generate_steps(n_machine_time_steps)

        # If we have never run before, or the graph has changed, or data has
        # been changed, generate and load the data
        if not self._has_ran or graph_changed or data_changed:
            self._do_data_generation()

            self._do_load(graph_changed)

        # Run for each of the given steps
        if run_time is not None:
            logger.info("Running for {} steps for a total of {}ms",
                        len(steps), run_time)
            for self._n_loops, step in enumerate(steps):
                logger.info("Run {} of {}", self._n_loops + 1, len(steps))
                self._do_run(step, graph_changed, n_sync_steps)
            self._n_loops = None
        elif run_time is None and self._run_until_complete:
            logger.info("Running until complete")
            self._do_run(None, graph_changed, n_sync_steps)
        elif (not get_config_bool(
                "Buffers", "use_auto_pause_and_resume") or
                not is_per_timestep_sdram):
            logger.info("Running forever")
            self._do_run(None, graph_changed, n_sync_steps)
            logger.info("Waiting for stop request")
            with self._state_condition:
                while self._status != Simulator_Status.STOP_REQUESTED:
                    self._state_condition.wait()
        else:
            logger.info("Running forever in steps of {}ms".format(
                self._data_writer.get_max_run_time_steps()))
            self._n_loops = 1
            while self._status != Simulator_Status.STOP_REQUESTED:
                logger.info("Run {}".format(self._n_loops))
                self._do_run(
                    self._data_writer.get_max_run_time_steps(), graph_changed,
                    n_sync_steps)
                self._n_loops += 1

        # Indicate that the signal handler needs to act
        if isinstance(threading.current_thread(), threading._MainThread):
            self._raise_keyboard_interrupt = False
            self._last_except_hook = sys.excepthook
            sys.excepthook = self.exception_handler

        # update counter for runs (used by reports and app data)
        self._n_calls_to_run += 1
        self._n_loops = None

    def _is_per_timestep_sdram(self):
        for placement in self._placements.placements:
            if placement.vertex.resources_required.sdram.per_timestep:
                return True
        return False

    def _add_commands_to_command_sender(self):
        command_sender = None
        graph = self._data_writer.runtime_graph
        vertices = graph.vertices
        command_sender_vertex = CommandSender
        if len(vertices) > 0:
            graph = self._data_writer.runtime_machine_graph
            vertices = graph.vertices
            command_sender_vertex = CommandSenderMachineVertex
        for vertex in vertices:
            if isinstance(vertex, AbstractSendMeMulticastCommandsVertex):
                # if there's no command sender yet, build one
                if command_sender is None:
                    command_sender = command_sender_vertex(
                        "auto_added_command_sender", None)
                    graph.add_vertex(command_sender)

                # allow the command sender to create key to partition map
                command_sender.add_commands(
                    vertex.start_resume_commands,
                    vertex.pause_stop_commands,
                    vertex.timed_commands, vertex)

        # add the edges from the command sender to the dependent vertices
        if command_sender is not None:
            edges, partition_ids = command_sender.edges_and_partitions()
            for edge, partition_id in zip(edges, partition_ids):
                graph.add_edge(edge, partition_id)

    def _add_dependent_verts_and_edges_for_application_graph(self):
        graph = self._data_writer.runtime_graph
        for vertex in graph.vertices:
            # add any dependent edges and vertices if needed
            if isinstance(vertex, AbstractVertexWithEdgeToDependentVertices):
                for dependant_vertex in vertex.dependent_vertices():
                    graph.add_vertex(dependant_vertex)
                    edge_partition_ids = vertex.\
                        edge_partition_identifiers_for_dependent_vertex(
                            dependant_vertex)
                    for edge_identifier in edge_partition_ids:
                        dependant_edge = ApplicationEdge(
                            pre_vertex=vertex, post_vertex=dependant_vertex)
                        graph.add_edge(dependant_edge, edge_identifier)

    def _deduce_data_n_timesteps(self):
        """ Operates the auto pause and resume functionality by figuring out\
            how many timer ticks a simulation can run before SDRAM runs out,\
            and breaks simulation into chunks of that long.

        :return: max time a simulation can run.
        """
        # Go through the placements and find how much SDRAM is used
        # on each chip
        usage_by_chip = dict()
        seen_partitions = set()

        for placement in self._placements.placements:
            sdram_required = placement.vertex.resources_required.sdram
            if (placement.x, placement.y) in usage_by_chip:
                usage_by_chip[placement.x, placement.y] += sdram_required
            else:
                usage_by_chip[placement.x, placement.y] = sdram_required

            # add sdram partitions
            machine_graph = self._data_writer.runtime_machine_graph
            sdram_partitions = (
                machine_graph.get_sdram_edge_partitions_starting_at_vertex(
                    placement.vertex))
            for partition in sdram_partitions:
                if partition not in seen_partitions:
                    usage_by_chip[placement.x, placement.y] += (
                        ConstantSDRAM(
                            partition.total_sdram_requirements() +
                            SARK_PER_MALLOC_SDRAM_USAGE))
                    seen_partitions.add(partition)

        # Go through the chips and divide up the remaining SDRAM, finding
        # the minimum number of machine timesteps to assign
        max_time_steps = sys.maxsize
        for (x, y), sdram in usage_by_chip.items():
            size = self._machine.get_chip_at(x, y).sdram.size
            if sdram.per_timestep:
                max_this_chip = int((size - sdram.fixed) // sdram.per_timestep)
                max_time_steps = min(max_time_steps, max_this_chip)

        return max_time_steps

    def _generate_steps(self, n_steps):
        """ Generates the list of "timer" runs. These are usually in terms of\
            time steps, but need not be.

        :param int n_steps: the total runtime in machine time steps
        :return: list of time step lengths
        :rtype: list(int)
        """
        if n_steps == 0:
            return [0]
        n_steps_per_segment = self._data_writer.get_max_run_time_steps()
        n_full_iterations = int(math.floor(n_steps / n_steps_per_segment))
        left_over_steps = n_steps - n_full_iterations * n_steps_per_segment
        steps = [int(n_steps_per_segment)] * n_full_iterations
        if left_over_steps:
            steps.append(int(left_over_steps))
        return steps

    def _execute_get_virtual_machine(self):
        """
        Runs, times and logs the VirtualMachineGenerator if required

        May set then "machine" value
        """
        with FecTimer(GET_MACHINE, "Virtual machine generator"):
            self._machine = virtual_machine_generator()

    def _execute_allocator(self, category, total_run_time):
        """
        Runs, times and logs the SpallocAllocator or HBPAllocator if required

        :param str category: Algorithm category for provenance
        :param total_run_time: The total run time to request
        type total_run_time: int or None
        :return: machine name, machine version, BMP details (if any),
            reset on startup flag, auto-detect BMP, SCAMP connection details,
            boot port, allocation controller
        :rtype: tuple(str, int, object, bool, bool, object, object,
            MachineAllocationController)
        """
        if self._machine:
            return None
        if self._hostname:
            return None
        if self._n_chips_needed:
            n_chips_required = self._n_chips_needed
        else:
            n_chips_required = self._n_chips_required
        if n_chips_required is None and self._n_boards_required is None:
            return None
        if self._spalloc_server is not None:
            with FecTimer(category, "SpallocAllocator"):
                return spalloc_allocator(
                    self._spalloc_server, n_chips_required,
                    self._n_boards_required)
        else:
            with FecTimer(category, "HBPAllocator"):
                return hbp_allocator(
                    self._remote_spinnaker_url, total_run_time,
                    n_chips_required, self._n_boards_required)

    def _execute_machine_generator(self, category, allocator_data):
        """
        Runs, times and logs the MachineGenerator if required

        May set the "machine" value if not already set

        :param str category: Algorithm category for provenance
        :allocator_data: None or
            (machine name, machine version, BMP details (if any),
            reset on startup flag, auto-detect BMP, SCAMP connection details,
            boot port, allocation controller)
        :type allocator_data: None or
            tuple(str, int, object, bool, bool, object, object,
            MachineAllocationController)
        """
        if self._machine:
            return
        if self._hostname:
            self._ipaddress = self._hostname
            bmp_details = get_config_str("Machine", "bmp_names")
            auto_detect_bmp = get_config_bool(
                "Machine", "auto_detect_bmp")
            scamp_connection_data = get_config_str(
                "Machine", "scamp_connections_data")
            boot_port_num = get_config_int(
                "Machine", "boot_connection_port_num")
            reset_machine = get_config_bool(
                "Machine", "reset_machine_on_startup")
            self._board_version = get_config_int(
                "Machine", "version")

        elif allocator_data:
            (self._ipaddress, self._board_version, bmp_details,
             reset_machine, auto_detect_bmp, scamp_connection_data,
             boot_port_num, self._machine_allocation_controller
             ) = allocator_data
        else:
            return

        with FecTimer(category, "Machine generator"):
<<<<<<< HEAD
            self._machine, transceiver = machine_generator(
                self._ipaddress, bmp_details, self._board_version,
                auto_detect_bmp, scamp_connection_data, boot_port_num,
                reset_machine)
            self._data_writer.set_transceiver(transceiver)
=======
            self._machine, txrx = machine_generator(
                self._ipaddress, bmp_details, self._board_version,
                auto_detect_bmp, scamp_connection_data, boot_port_num,
                reset_machine)
            self._data_writer.set_transceiver(txrx)
>>>>>>> 6324782e

    def _execute_get_max_machine(self, total_run_time):
        """
        Runs, times and logs the a MaxMachineGenerator if required

        Will set the "machine" value if not already set

        Sets the _max_machine to True if the "machine" value is a temporary
        max machine.

        :param total_run_time: The total run time to request
        :type total_run_time: int or None
        """
        if self._machine:
            # Leave _max_machine as is a may be true from an earlier call
            return self._machine

        self._max_machine = True
        if self._spalloc_server:
            with FecTimer(GET_MACHINE, "Spalloc max machine generator"):
                self._machine = spalloc_max_machine_generator(
                    self._spalloc_server)

        elif self._remote_spinnaker_url:
            with FecTimer(GET_MACHINE, "HBPMaxMachineGenerator"):
                self._machine = hbp_max_machine_generator(
                    self._remote_spinnaker_url, total_run_time,
                    )

        else:
            raise NotImplementedError("No machine generataion possible")

    def _get_known_machine(self, total_run_time=0.0):
        """ The python machine description object.

        :param float total_run_time: The total run time to request
        :rtype: ~spinn_machine.Machine
        """
        if not self._machine:
            if self._use_virtual_board:
                self._execute_get_virtual_machine()
            else:
                allocator_data = self._execute_allocator(
                    GET_MACHINE, total_run_time)
                self._execute_machine_generator(GET_MACHINE, allocator_data)

    def _get_machine(self, total_run_time=0.0):
        """ The python machine description object.

        :param bool max: If True will produce a max machine if required
        :param float total_run_time: The total run time to request
        :rtype: ~spinn_machine.Machine
        :raise Exception: No known size machine possible
        """
        if self._has_reset_last and not self._user_accessed_machine:
            self._machine_clear()
        self._get_known_machine(total_run_time)
        self._user_accessed_machine = True
        if not self._machine:
            raise ConfigurationException(
                "Not enough information provided to supply a machine")

    def _create_version_provenance(self, front_end_versions):
        """ Add the version information to the provenance data at the start.
        """
        with ProvenanceWriter() as db:
            db.insert_version("spinn_utilities_version", spinn_utils_version)
            db.insert_version("spinn_machine_version", spinn_machine_version)
            db.insert_version("spalloc_version", spalloc_version)
            db.insert_version("spinnman_version", spinnman_version)
            db.insert_version("pacman_version", pacman_version)
            db.insert_version("data_specification_version", data_spec_version)
            db.insert_version("front_end_common_version", fec_version)
            db.insert_version("numpy_version", numpy_version)
            db.insert_version("scipy_version", scipy_version)
            for description, the_value in front_end_versions:
                db.insert_version(description, the_value)

    def _do_extra_mapping_algorithms(self):
        """
        Allows overriding classes to add algorithms
        """

    def _json_machine(self):
        """
        Runs, times and logs WriteJsonMachine if required

        """
        with FecTimer(MAPPING, "Json machine") as timer:
            if timer.skip_if_cfg_false("Reports", "write_json_machine"):
                return
            write_json_machine(self._machine)

    def _report_network_specification(self):
        """
        Runs, times and logs the Network Specification report is requested

        """
        with FecTimer(MAPPING, "Network Specification report") as timer:
            if timer.skip_if_cfg_false(
                    "Reports", "write_network_specification_report"):
                return
            network_specification()

    def _execute_chip_id_allocator(self):
        """
        Runs, times and logs the ChipIdAllocator

        """
        with FecTimer(MAPPING, "Chip ID allocator"):
            malloc_based_chip_id_allocator(self._machine)
            # return ignored as changes done inside original machine object

    def _execute_insert_live_packet_gatherers_to_graphs(self):
        """
        Runs, times and logs the InsertLivePacketGatherersToGraphs if required
        """
        with FecTimer(
                MAPPING, "Insert live packet gatherers to graphs") as timer:
            if timer.skip_if_empty(self._live_packet_recorder_params,
                                   "live_packet_recorder_params"):
                return
            self._live_packet_recorder_parameters_mapping = \
                insert_live_packet_gatherers_to_graphs(
                    self._live_packet_recorder_params, self._machine)

    def _report_board_chip(self):
        """
        Runs, times and logs the BoardChipReport is requested

        """
        with FecTimer(MAPPING, "Board chip report") as timer:
            if timer.skip_if_cfg_false(
                    "Reports", "write_board_chip_report"):
                return
            board_chip_report(self._machine)

    def _execute_splitter_reset(self):
        """
        Runs, times and logs the splitter_reset

        """
        with FecTimer(MAPPING, "Splitter reset"):
            splitter_reset()

    # Overriden by spynaker to choose an extended algorithm
    def _execute_splitter_selector(self):
        """
        Runs, times and logs the SplitterSelector
        """
        with FecTimer(MAPPING, "Splitter selector"):
            splitter_selector()

    def _execute_delay_support_adder(self):
        """
        Stub to allow spynakker to add delay supports
        """

    def _execute_preallocate_for_live_packet_gatherer(
            self, pre_allocated_resources):
        """
        Runs, times and logs the PreAllocateResourcesForLivePacketGatherers if\
        required

        :param pre_allocated_resources: other preallocated resources
        :type pre_allocated_resources:
            ~pacman.model.resources.PreAllocatedResourceContainer
        """
        with FecTimer(
                MAPPING, "Preallocate for live packet gatherer") as timer:
            if timer.skip_if_empty(self._live_packet_recorder_params,
                                   "live_packet_recorder_params"):
                return
            preallocate_resources_for_live_packet_gatherers(
                self._live_packet_recorder_params,
                self._machine, pre_allocated_resources)

    def _execute_preallocate_for_chip_power_monitor(
            self, pre_allocated_resources):
        """
        Runs, times and logs the PreAllocateResourcesForChipPowerMonitor if\
        required

        :param pre_allocated_resources: other preallocated resources
        :type pre_allocated_resources:
            ~pacman.model.resources.PreAllocatedResourceContainer
        """
        with FecTimer(MAPPING, "Preallocate for chip power monitor") as timer:
            if timer.skip_if_cfg_false("Reports", "write_energy_report"):
                return
            preallocate_resources_for_chip_power_monitor(
                pre_allocated_resources)

    def _execute_preallocate_for_extra_monitor_support(
            self, pre_allocated_resources):
        """
        Runs, times and logs the PreAllocateResourcesForExtraMonitorSupport if\
        required

        :param pre_allocated_resources: other preallocated resources
        :type pre_allocated_resources:
            ~pacman.model.resources.PreAllocatedResourceContainer
        """
        with FecTimer(MAPPING, "Preallocate for extra monitor support") \
                as timer:
            if timer.skip_if_cfgs_false(
                    "Machine", "enable_advanced_monitor_support",
                    "enable_reinjection"):
                return
            pre_allocate_resources_for_extra_monitor_support(
                pre_allocated_resources)

    # Overriden by spynaker to choose a different algorithm
    def _execute_splitter_partitioner(self, pre_allocated_resources):
        """
        Runs, times and logs the SplitterPartitioner if\
        required

        :param pre_allocated_resources: other preallocated resources
        :type pre_allocated_resources:
            ~pacman.model.resources.PreAllocatedResourceContainer
        """
        if not self._data_writer.runtime_graph.n_vertices:
            return
        with FecTimer(MAPPING, "Splitter partitioner"):
            machine_graph, self._n_chips_needed = splitter_partitioner(
                self._machine, self._plan_n_timesteps, pre_allocated_resources)
            self._data_writer.set_runtime_machine_graph(machine_graph)

    def _execute_graph_measurer(self):
        """
        Runs, times and logs GraphMeasurer is required

        Sets self._n_chips_needed if no machine exists

        Warning if the users has specified a machine size he gets what he
        asks for and if it is too small the placer will tell him.

        :return:
        """
        if not self._max_machine:
            if self._machine:
                return
        with FecTimer(MAPPING, "Graph measurer"):
            self._n_chips_needed = graph_measurer(
                self._machine, self._plan_n_timesteps)

    def _execute_insert_chip_power_monitors(self):
        """
        Run, time and log the InsertChipPowerMonitorsToGraphs if required

        """
        with FecTimer(MAPPING, "Insert chip power monitors") as timer:
            if timer.skip_if_cfg_false("Reports", "write_energy_report"):
                return
            insert_chip_power_monitors_to_graphs(self._machine)

    def _execute_insert_extra_monitor_vertices(self):
        """
        Run, time and log the InsertExtraMonitorVerticesToGraphs if required

        """
        with FecTimer(MAPPING, "Insert extra monitor vertices") as timer:
            if timer.skip_if_cfgs_false(
                    "Machine", "enable_advanced_monitor_support",
                    "enable_reinjection"):
                return
            # inserter checks for None app graph not an empty one
        (self._vertex_to_ethernet_connected_chip_mapping,
         self._extra_monitor_vertices,
         self._extra_monitor_to_chip_mapping) = \
            insert_extra_monitor_vertices_to_graphs(self._machine)

    def _execute_partitioner_report(self):
        """
        Write, times and logs the partitioner_report if needed

        """
        with FecTimer(MAPPING, "Partitioner report") as timer:
            if timer.skip_if_cfg_false(
                    "Reports", "write_partitioner_reports"):
                return
            partitioner_report(self._ipaddress)

    def _execute_edge_to_n_keys_mapper(self):
        """
        Runs, times and logs the EdgeToNKeysMapper

        Sets the "machine_partition_n_keys_map" data
        """
        with FecTimer(MAPPING, "Edge to n keys mapper"):
            self._machine_partition_n_keys_map = edge_to_n_keys_mapper()

    def _execute_local_tdma_builder(self):
        """
        Runs times and logs the LocalTDMABuilder
        """
        with FecTimer(MAPPING, "Local TDMA builder"):
            local_tdma_builder(self._machine_partition_n_keys_map)

    def _json_partition_n_keys_map(self):
        """
        Writes, times and logs the machine_partition_n_keys_map if required
        """
        with FecTimer(MAPPING, "Json partition n keys map") as timer:
            if timer.skip_if_cfg_false(
                    "Reports", "write_json_partition_n_keys_map"):
                return
            write_json_partition_n_keys_map(
                self._machine_partition_n_keys_map)
            # Output ignored as never used

    def _execute_connective_based_placer(self):
        """
        Runs, times and logs the ConnectiveBasedPlacer

        Sets the "placements" data

        .. note::
            Calling of this method is based on the cfg placer value

        """
        with FecTimer(MAPPING, "Connective based placer"):
            self._placements = connective_based_placer(
                self._machine, self._plan_n_timesteps)

    def _execute_one_to_one_placer(self):
        """
        Runs, times and logs the OneToOnePlacer

        Sets the "placements" data

        .. note::
            Calling of this method is based on the cfg placer value

        """
        with FecTimer(MAPPING, "One to one placer"):
            self._placements = one_to_one_placer(
                self._machine, self._plan_n_timesteps)

    def _execute_radial_placer(self):
        """
        Runs, times and logs the RadialPlacer

        Sets the "placements" data

        .. note::
            Calling of this method is based on the cfg placer value

        """
        with FecTimer(MAPPING, "Radial placer"):
            self._placements = radial_placer(
                self._machine, self._plan_n_timesteps)

    def _execute_speader_placer(self):
        """
        Runs, times and logs the SpreaderPlacer

        Sets the "placements" data

        .. note::
            Calling of this method is based on the cfg placer value

        """
        with FecTimer(MAPPING, "Spreader placer"):
            self._placements = spreader_placer(
                self._machine,
                self._machine_partition_n_keys_map, self._plan_n_timesteps)

    def _do_placer(self):
        """
        Runs, times and logs one of the placers

        Sets the "placements" data

        Which placer is run depends on the cfg placer value

        This method is the entry point for adding a new Placer

        :raise ConfigurationException: if the cfg place value is unexpected
        """
        name = get_config_str("Mapping", "placer")
        if name == "ConnectiveBasedPlacer":
            return self._execute_connective_based_placer()
        if name == "OneToOnePlacer":
            return self._execute_one_to_one_placer()
        if name == "RadialPlacer":
            return self._execute_radial_placer()
        if name == "SpreaderPlacer":
            return self._execute_speader_placer()
        if "," in name:
            raise ConfigurationException(
                "Only a single algorithm is supported for placer")
        raise ConfigurationException(
            f"Unexpected cfg setting placer: {name}")

    def _execute_insert_edges_to_live_packet_gatherers(self):
        """
        Runs, times and logs the InsertEdgesToLivePacketGatherers if required
        """
        with FecTimer(
                MAPPING, "Insert edges to live packet gatherers") as timer:
            if timer.skip_if_empty(self._live_packet_recorder_params,
                                   "live_packet_recorder_params"):
                return
            insert_edges_to_live_packet_gatherers(
                self._live_packet_recorder_params, self._placements,
                self._live_packet_recorder_parameters_mapping, self._machine,
                self._machine_partition_n_keys_map)

    def _execute_insert_edges_to_extra_monitor(self):
        """
        Runs times and logs the InsertEdgesToExtraMonitor is required
        """
        with FecTimer(MAPPING, "Insert Edges To Extra Monitor") as timer:
            if timer.skip_if_cfgs_false(
                    "Machine", "enable_advanced_monitor_support",
                    "enable_reinjection"):
                return
            insert_edges_to_extra_monitor_functionality(
                self._placements, self._machine,
                self._vertex_to_ethernet_connected_chip_mapping)

    def _execute_system_multicast_routing_generator(self):
        """
        Runs, times and logs the SystemMulticastRoutingGenerator is required

        May sets the data "data_in_multicast_routing_tables",
        "data_in_multicast_key_to_chip_map" and
        "system_multicast_router_timeout_keys"
        """
        with FecTimer(MAPPING, "System multicast routing generator") as timer:
            if timer.skip_if_cfgs_false(
                    "Machine", "enable_advanced_monitor_support",
                    "enable_reinjection"):
                return
            (self._data_in_multicast_routing_tables,
             self._data_in_multicast_key_to_chip_map,
             self._system_multicast_router_timeout_keys) = (
                system_multicast_routing_generator(
                    self._machine, self._extra_monitor_to_chip_mapping,
                    self._placements))

    def _execute_fixed_route_router(self):
        """
        Runs, times and logs the FixedRouteRouter if required

        May set the "fixed_routes" data.
        """
        with FecTimer(MAPPING, "Fixed route router") as timer:
            if timer.skip_if_cfg_false(
                    "Machine", "enable_advanced_monitor_support"):
                return
            self._fixed_routes = fixed_route_router(
                self._machine, self._placements,
                DataSpeedUpPacketGatherMachineVertex)

    def _report_placements_with_application_graph(self):
        """
        Writes, times and logs the application graph placer report if
        requested
        """
        if not self._data_writer.runtime_graph.n_vertices:
            return
        with FecTimer(
                MAPPING, "Placements wth application graph report") as timer:
            if timer.skip_if_cfg_false(
                    "Reports", "write_application_graph_placer_report"):
                return
            placer_reports_with_application_graph(
                self._ipaddress, self._placements, self._machine)

    def _report_placements_with_machine_graph(self):
        """
        Writes, times and logs the machine graph placer report if
        requested
        """
        with FecTimer(MAPPING, "Placements wthout machine graaph") as timer:
            if timer.skip_if_cfg_false(
                    "Reports", "write_machine_graph_placer_report"):
                return
            # TODO dont pass down machine_graph is they are kept long term
            placer_reports_without_application_graph(
                self._ipaddress, self._placements, self._machine)

    def _json_placements(self):
        """
        Does, times and logs the writing of placements as json if requested
        :return:
        """
        with FecTimer(MAPPING, "Json placements") as timer:
            if timer.skip_if_cfg_false(
                    "Reports", "write_json_placements"):
                return
            write_json_placements(self._placements)
            # Output ignored as never used

    def _execute_ner_route_traffic_aware(self):
        """
        Runs, times and logs the NerRouteTrafficAware

        Sets the "routing_table_by_partition" data if called

        .. note::
            Calling of this method is based on the cfg router value
        """
        with FecTimer(MAPPING, "Ner route traffic aware"):
            self._routing_table_by_partition = ner_route_traffic_aware(
                self._machine, self._placements)

    def _execute_ner_route(self):
        """
        Runs, times and logs the NerRoute

        Sets the "routing_table_by_partition" data

        .. note::
            Calling of this method is based on the cfg router value
        """
        with FecTimer(MAPPING, "Ner route"):
            self._routing_table_by_partition = ner_route(
                self._machine, self._placements)

    def _execute_basic_dijkstra_routing(self):
        """
        Runs, times and logs the BasicDijkstraRouting

        Sets the "routing_table_by_partition" data if called

        .. note::
            Calling of this method is based on the cfg router value
        """
        with FecTimer(MAPPING, "Basic dijkstra routing"):
            self._routing_table_by_partition = basic_dijkstra_routing(
                self._machine, self._placements)

    def _do_routing(self):
        """
        Runs, times and logs one of the routers

        Sets the "routing_table_by_partition" data

        Which router is run depends on the cfg router value

        This method is the entry point for adding a new Router

        :raise ConfigurationException: if the cfg router value is unexpected
        """
        name = get_config_str("Mapping", "router")
        if name == "BasicDijkstraRouting":
            return self._execute_basic_dijkstra_routing()
        if name == "NerRoute":
            return self._execute_ner_route()
        if name == "NerRouteTrafficAware":
            return self._execute_ner_route_traffic_aware()
        if "," in name:
            raise ConfigurationException(
                "Only a single algorithm is supported for router")
        raise ConfigurationException(
            f"Unexpected cfg setting router: {name}")

    def _execute_basic_tag_allocator(self):
        """
        Runs, times and logs the Tag Allocator

        Sets the "tag" data
        """
        with FecTimer(MAPPING, "Basic tag allocator"):
            self._tags = basic_tag_allocator(
                self._machine, self._plan_n_timesteps, self._placements)

    def _report_tag_allocations(self):
        """
        Write, times and logs the tag allocator report if requested
        """
        with FecTimer(MAPPING, "Tag allocator report") as timer:
            if timer.skip_if_cfg_false(
                    "Reports", "write_tag_allocation_reports"):
                return
            tag_allocator_report(self._tags)

    def _execute_process_partition_constraints(self):
        """
        Runs, times and logs the ProcessPartitionConstraints
        """
        with FecTimer(MAPPING, "Process partition constraints"):
            process_partition_constraints()

    def _execute_global_allocate(self):
        """
        Runs, times and logs the Global Zoned Routing Info Allocator

        Sets "routing_info" is called

        .. note::
            Calling of this method is based on the cfg info_allocator value

        :return:
        """
        with FecTimer(MAPPING, "Global allocate"):
            self._routing_infos = global_allocate(
                self._machine_partition_n_keys_map)

    def _execute_flexible_allocate(self):
        """
        Runs, times and logs the Zoned Routing Info Allocator

        Sets "routing_info" is called

        .. note::
            Calling of this method is based on the cfg info_allocator value

        :return:
        """
        with FecTimer(MAPPING, "Zoned routing info allocator"):
            self._routing_infos = flexible_allocate(
                self._machine_partition_n_keys_map)

    def _execute_malloc_based_routing_info_allocator(self):
        """
        Runs, times and logs the Malloc Based Routing Info Allocator

        Sets "routing_info" is called

        .. note::
            Calling of this method is based on the cfg info_allocator value

        :return:
        """
        with FecTimer(MAPPING, "Malloc based routing info allocator"):
            self._routing_infos = malloc_based_routing_info_allocator(
                self._machine_partition_n_keys_map)

    def do_info_allocator(self):
        """
        Runs, times and logs one of the info allocaters

        Sets the "routing_info" data

        Which alloactor is run depends on the cfg info_allocator value

        This method is the entry point for adding a new Info Allocator

        :raise ConfigurationException: if the cfg info_allocator value is
            unexpected
        """
        name = get_config_str("Mapping", "info_allocator")
        if name == "GlobalZonedRoutingInfoAllocator ":
            return self._execute_global_allocate()
        if name == "MallocBasedRoutingInfoAllocator":
            return self._execute_malloc_based_routing_info_allocator()
        if name == "ZonedRoutingInfoAllocator":
            return self._execute_flexible_allocate()
        if "," in name:
            raise ConfigurationException(
                "Only a single algorithm is supported for info_allocator")
        raise ConfigurationException(
            f"Unexpected cfg setting info_allocator: {name}")

    def _report_router_info(self):
        """
        Writes, times and logs the router iinfo report if requested
        """
        with FecTimer(MAPPING, "Router info report") as timer:
            if timer.skip_if_cfg_false(
                    "Reports", "write_router_info_report"):
                return
            routing_info_report(self._routing_infos)

    def _execute_basic_routing_table_generator(self):
        """
        Runs, times and logs the Routing Table Generator

        .. note::
            Currently no other Routing Table Generator supported.
            To add an additional Generator copy the pattern of do_placer
        """
        with FecTimer(MAPPING, "Basic routing table generator"):
            self._router_tables = basic_routing_table_generator(
                self._routing_infos, self._routing_table_by_partition,
                self._machine)
        # TODO Nuke ZonedRoutingTableGenerator

    def _report_routers(self):
        """
        Write, times and logs the router report if requested
        """
        with FecTimer(MAPPING, "Router report") as timer:
            if timer.skip_if_cfg_false(
                    "Reports", "write_router_reports"):
                return
        router_report_from_paths(
            self._router_tables, self._routing_infos, self._ipaddress,
            self._placements, self._machine)

    def _report_router_summary(self):
        """
        Write, times and logs the router summary report if requested
        """
        with FecTimer(MAPPING, "Router summary report") as timer:
            if timer.skip_if_cfg_false(
                    "Reports", "write_router_summary_report"):
                return
            router_summary_report(
                self._router_tables,  self._ipaddress, self._machine)

    def _json_routing_tables(self):
        """
        Write, time and log the routing tables as json if requested
        """
        with FecTimer(MAPPING, "Json routing tables") as timer:
            if timer.skip_if_cfg_false(
                    "Reports", "write_json_routing_tables"):
                return
            write_json_routing_tables(self._router_tables)
            # Output ignored as never used

    def _report_router_collision_potential(self):
        """
        Write, time and log the router collision report
        """
        with FecTimer(MAPPING, "Router collision potential report"):
            # TODO cfg flag!
            router_collision_potential_report(
                self._routing_table_by_partition,
                self._machine_partition_n_keys_map, self._machine)

    def _execute_locate_executable_start_type(self):
        """
        Runs, times and logs LocateExecutableStartType if required

        May set the executable_types data.
        """
        with FecTimer(MAPPING, "Locate executable start type") as timer:
            # TODO why skip if virtual ?
            if timer.skip_if_virtual_board():
                return
            self._executable_types = locate_executable_start_type(
                self._placements)

    def _execute_buffer_manager_creator(self):
        """
        Run, times and logs the buffer manager creator if required

        May set the buffer_manager data
        """
        if self._buffer_manager:
            return
        with FecTimer(MAPPING, "Buffer manager creator") as timer:
            if timer.skip_if_virtual_board():
                return

            self._buffer_manager = buffer_manager_creator(
                self._placements, self._tags,
                self._extra_monitor_vertices,
                self._extra_monitor_to_chip_mapping,
                self._vertex_to_ethernet_connected_chip_mapping,
                self._machine, self._fixed_routes, self._java_caller)

    def _execute_sdram_outgoing_partition_allocator(self):
        """
        Runs, times and logs the SDRAMOutgoingPartitionAllocator
        """
        with FecTimer(MAPPING, "SDRAM outgoing partition allocator"):
            # Ok if transceiver = None
<<<<<<< HEAD
            sdram_outgoing_partition_allocator(self._placements)
=======
            sdram_outgoing_partition_allocator(self._placements, self._txrx)
>>>>>>> 6324782e

    def _do_mapping(self, total_run_time):
        """
        Runs, times and logs all the algorithms in the mapping stage

        :param float total_run_time:
        """
        # time the time it takes to do all pacman stuff
        mapping_total_timer = Timer()
        mapping_total_timer.start_timing()
        provide_injectables(self)

        self._setup_java_caller()
        self._do_extra_mapping_algorithms()
        self._report_network_specification()
        self._execute_splitter_reset()
        self._execute_splitter_selector()
        self._execute_delay_support_adder()
        pre_allocated_resources = PreAllocatedResourceContainer()
        self._execute_preallocate_for_live_packet_gatherer(
            pre_allocated_resources)
        self._execute_preallocate_for_chip_power_monitor(
            pre_allocated_resources)
        self._execute_preallocate_for_extra_monitor_support(
            pre_allocated_resources)
        self._execute_splitter_partitioner(pre_allocated_resources)
        self._execute_graph_measurer()
        if self._max_machine:
            self._max_machine = False
            self._machine = None
        allocator_data = self._execute_allocator(MAPPING, total_run_time)
        self._execute_machine_generator(MAPPING, allocator_data)
        assert(self._machine)
        self._json_machine()
        self._execute_chip_id_allocator()
        self._execute_insert_live_packet_gatherers_to_graphs()
        self._report_board_chip()
        self._execute_insert_chip_power_monitors()
        self._execute_insert_extra_monitor_vertices()
        self._execute_partitioner_report()
        self._execute_edge_to_n_keys_mapper()
        self._execute_local_tdma_builder()
        self._json_partition_n_keys_map()
        self._do_placer()
        self._execute_insert_edges_to_live_packet_gatherers()
        self._execute_insert_edges_to_extra_monitor()
        self._execute_system_multicast_routing_generator()
        self._execute_fixed_route_router()
        self._report_placements_with_application_graph()
        self._report_placements_with_machine_graph()
        self._json_placements()
        self._do_routing()
        self._execute_basic_tag_allocator()
        self._report_tag_allocations()
        self._execute_process_partition_constraints()
        self.do_info_allocator()
        self._report_router_info()
        self._execute_basic_routing_table_generator()
        self._report_routers()
        self._report_router_summary()
        self._json_routing_tables()
        self._report_router_collision_potential()
        self._execute_locate_executable_start_type()
        self._execute_buffer_manager_creator()
        self._execute_sdram_outgoing_partition_allocator()

        clear_injectables()
        self._mapping_time += convert_time_diff_to_total_milliseconds(
            mapping_total_timer.take_sample())

    # Overridden by spy which adds placement_order
    def _execute_graph_data_specification_writer(self):
        """
        Runs, times, and logs the GraphDataSpecificationWriter

        Sets the dsg_targets data
        """
        with FecTimer(
                DATA_GENERATION, "Graph data specification writer"):
            self._dsg_targets, self._region_sizes = \
                graph_data_specification_writer(
                    self._placements, self._ipaddress, self._machine)

    def _do_data_generation(self):
        """
        Runs, Times and logs the data generation
        """
        # set up timing
        data_gen_timer = Timer()
        data_gen_timer.start_timing()

        provide_injectables(self)
        self._execute_graph_data_specification_writer()
        clear_injectables()

        self._dsg_time += convert_time_diff_to_total_milliseconds(
            data_gen_timer.take_sample())

    def _execute_routing_setup(self,):
        """
        Runs, times and logs the RoutingSetup if required.

        """
        if self._multicast_routes_loaded:
            return
        with FecTimer(LOADING, "Routing setup") as timer:
            if timer.skip_if_virtual_board():
                return
            # Only needs the x and y of chips with routing tables
<<<<<<< HEAD
            routing_setup(self._router_tables, self._machine)
=======
            routing_setup(
                self._router_tables, self._txrx, self._machine)
>>>>>>> 6324782e

    def _execute_graph_binary_gatherer(self):
        """
        Runs, times and logs the GraphBinaryGatherer if required.

        """
        with FecTimer(LOADING, "Graph binary gatherer") as timer:
            try:
                self._executable_targets = graph_binary_gatherer(
                    self._placements, self._executable_finder)
            except KeyError:
                if self.use_virtual_board:
                    logger.warning(
                        "Ignoring exectable not found as using virtual")
                    timer.error("exectable not found and virtual board")
                    return
                raise

    def _execute_host_bitfield_compressor(self):
        """
        Runs, times and logs the HostBasedBitFieldRouterCompressor

        .. note::
            Calling of this method is based on the cfg compressor or
            virtual_compressor value

        :return: CompressedRoutingTables
        :rtype: MulticastRoutingTables
        """
        with FecTimer(
                LOADING, "Host based bitfield router compressor") as timer:
            if timer.skip_if_virtual_board():
                return None, []
            self._multicast_routes_loaded = False
            compressed = host_based_bit_field_router_compressor(
                self._router_tables, self._machine, self._placements,
<<<<<<< HEAD
                self._routing_infos)
=======
                self._txrx, self._routing_infos)
>>>>>>> 6324782e
            return compressed

    def _execute_machine_bitfield_ordered_covering_compressor(self):
        """
        Runs, times and logs the MachineBitFieldOrderedCoveringCompressor

        .. note::
            Calling of this method is based on the cfg compressor or
            virtual_compressor value

        :return: None
        :rtype: None
        """
        with FecTimer(
                LOADING,
                "Machine bitfield ordered covering compressor") as timer:
            if timer.skip_if_virtual_board():
                return None, []
            machine_bit_field_ordered_covering_compressor(
<<<<<<< HEAD
                self._router_tables, self._machine,
=======
                self._router_tables, self._txrx, self._machine,
>>>>>>> 6324782e
                self._placements, self._executable_finder,
                self._routing_infos, self._executable_targets)
            self._multicast_routes_loaded = True
            return None

    def _execute_machine_bitfield_pair_compressor(self):
        """
        Runs, times and logs the MachineBitFieldPairRouterCompressor

        .. note::
            Calling of this method is based on the cfg compressor or
            virtual_compressor value

        :return: None
        :rtype: None
         """
        with FecTimer(
                LOADING, "Machine bitfield pair router compressor") as timer:
            if timer.skip_if_virtual_board():
                return None, []
            self._multicast_routes_loaded = True
            machine_bit_field_pair_router_compressor(
<<<<<<< HEAD
                self._router_tables, self._machine,
=======
                self._router_tables, self._txrx, self._machine,
>>>>>>> 6324782e
                self._placements, self._executable_finder,
                self._routing_infos, self._executable_targets)
            return None

    def _execute_ordered_covering_compressor(self):
        """
        Runs, times and logs the OrderedCoveringCompressor

        .. note::
            Calling of this method is based on the cfg compressor or
            virtual_compressor value

        :return: CompressedRoutingTables
        :rtype: MulticastRoutingTables
        """
        with FecTimer(LOADING, "Ordered covering compressor"):
            self._multicast_routes_loaded = False
            compressed = ordered_covering_compressor(self._router_tables)
            return compressed

    def _execute_ordered_covering_compression(self):
        """
        Runs, times and logs the ordered covering compressor on machine

        .. note::
            Calling of this method is based on the cfg compressor or
            virtual_compressor value

        :return: None
        :rtype: None
        """
        with FecTimer(LOADING, "Ordered covering compressor") as timer:
            if timer.skip_if_virtual_board():
                return None, []
            ordered_covering_compression(
<<<<<<< HEAD
                self._router_tables, self._executable_finder, self._machine)
=======
                self._router_tables, self._txrx, self._executable_finder,
                self._machine)
>>>>>>> 6324782e
            self._multicast_routes_loaded = True
            return None

    def _execute_pair_compressor(self):
        """
        Runs, times and logs the PairCompressor

        .. note::
            Calling of this method is based on the cfg compressor or
            virtual_compressor value

        :return: CompressedRoutingTable
        :rtype: MulticastRoutingTables
        """
        with FecTimer(LOADING, "Pair compressor"):
            compressed = pair_compressor(self._router_tables)
            self._multicast_routes_loaded = False
            return compressed

    def _execute_pair_compression(self):
        """
        Runs, times and logs the pair compressor on machine

        .. note::
            Calling of this method is based on the cfg compressor or
            virtual_compressor value

        :return: None
        :rtype: None
        """
        with FecTimer(LOADING, "Pair on chip router compression") as timer:
            if timer.skip_if_virtual_board():
                return None, []
            pair_compression(
<<<<<<< HEAD
                self._router_tables, self._executable_finder, self._machine)
=======
                self._router_tables, self._txrx, self._executable_finder,
                self._machine)
>>>>>>> 6324782e
            self._multicast_routes_loaded = True
            return None

    def _execute_pair_unordered_compressor(self):
        """
        Runs, times and logs the CheckedUnorderedPairCompressor

        .. note::
            Calling of this method is based on the cfg compressor or
            virtual_compressor value

        :return: CompressedRoutingTables
        :rtype: MulticastRoutingTables
        """
        with FecTimer(LOADING, "Pair unordered compressor"):
            compressed = pair_compressor(self._router_tables, ordered=False)
            self._multicast_routes_loaded = False
            return compressed

    def _compressor_name(self):
        if self.use_virtual_board:
            name = get_config_str("Mapping", "virtual_compressor")
            if name is None:
                logger.info("As no virtual_compressor specified "
                            "using compressor setting")
                name = get_config_str("Mapping", "compressor")
        else:
            name = get_config_str("Mapping", "compressor")
        return name

    def _do_early_compression(self, name):
        """
        Calls a compressor based on the name provided

        .. note::
            This method is the entry point for adding a new compressor that
             can or must run early.

        :param str name: Name of a compressor
        :raise ConfigurationException: if the name is not expected
        :return: CompressedRoutingTables (likely to be None),
            RouterCompressorProvenanceItems (may be an empty list)
        :rtype: tuple(MulticastRoutingTables or None, list(ProvenanceDataItem))
        """
        if name == "MachineBitFieldOrderedCoveringCompressor":
            return \
                self._execute_machine_bitfield_ordered_covering_compressor()
        if name == "MachineBitFieldPairRouterCompressor":
            return self._execute_machine_bitfield_pair_compressor()
        if name == "OrderedCoveringCompressor":
            return self._execute_ordered_covering_compressor()
        if name == "OrderedCoveringOnChipRouterCompression":
            return self._execute_ordered_covering_compression()
        if name == "PairCompressor":
            return self._execute_pair_compressor()
        if name == "PairOnChipRouterCompression":
            return self._execute_pair_compression()
        if name == "PairUnorderedCompressor":
            return self._execute_pair_unordered_compressor()

        # delay compression until later
        return None

    def _do_delayed_compression(self, name, compressed):
        """
        run compression that must be delayed until later

        .. note::
            This method is the entry point for adding a new compressor that
            can not run at the normal place

        :param str name: Name of a compressor
        :raise ConfigurationException: if the name is not expected
        :return: CompressedRoutingTables (likely to be None),
            RouterCompressorProvenanceItems (may be an empty list)
        :rtype: tuple(MulticastRoutingTables or None, list(ProvenanceDataItem))
        """
        if self._multicast_routes_loaded or compressed:
            # Already compressed
            return compressed
        # overridden in spy to handle:
        # SpynnakerMachineBitFieldOrderedCoveringCompressor
        # SpynnakerMachineBitFieldPairRouterCompressor

        if name == "HostBasedBitFieldRouterCompressor":
            return self._execute_host_bitfield_compressor()
        if "," in name:
            raise ConfigurationException(
                "Only a single algorithm is supported for compressor")

        raise ConfigurationException(
            f"Unexpected cfg setting compressor: {name}")

    def _execute_load_routing_tables(self, compressed):
        """
        Runs, times and logs the RoutingTableLoader if required

        :param compressed:
        :type compressed: MulticastRoutingTables or None
        """
        if not compressed:
            return
        with FecTimer(LOADING, "Routing table loader") as timer:
            self._multicast_routes_loaded = True
            if timer.skip_if_virtual_board():
                return
<<<<<<< HEAD
            routing_table_loader(compressed, self._machine)
=======
            routing_table_loader(
                compressed, self._txrx, self._machine)
>>>>>>> 6324782e

    def _report_uncompressed_routing_table(self):
        """
        Runs, times and logs the router report from router tables if requested
        """
        # TODO why not during mapping?
        with FecTimer(LOADING, "Uncompressed routing table report") as timer:
            if timer.skip_if_cfg_false(
                    "Reports", "write_routing_table_reports"):
                return
            router_report_from_router_tables(self._router_tables)

    def _report_bit_field_compressor(self):
        """
        Runs, times and logs the BitFieldCompressorReport if requested
        """
        with FecTimer(LOADING, "Bitfield compressor report") as timer:
            if timer.skip_if_cfg_false(
                    "Reports",  "write_bit_field_compressor_report"):
                return
            # BitFieldSummary output ignored as never used
            bitfield_compressor_report(self._placements)

    def _execute_load_fixed_routes(self):
        """
        Runs, times and logs Load Fixed Routes is required
        """
        with FecTimer(LOADING, "Load fixed routes") as timer:
            if timer.skip_if_cfg_false(
                    "Machine", "enable_advanced_monitor_support"):
                return
            if timer.skip_if_virtual_board():
                return
<<<<<<< HEAD
            load_fixed_routes(self._fixed_routes)
=======
            load_fixed_routes(self._fixed_routes, self._txrx)
>>>>>>> 6324782e

    def _execute_system_data_specification(self):
        """
        Runs, times and logs the execute_system_data_specs if required

        :return: map of placement and DSG data, and loaded data flag.
        :rtype: dict(tuple(int,int,int),DataWritten) or DsWriteInfo
        """
        with FecTimer(LOADING, "Execute system data specification") \
                as timer:
            if timer.skip_if_virtual_board():
                return None
            return execute_system_data_specs(
<<<<<<< HEAD
                self._machine, self._dsg_targets,
=======
                self._txrx, self._machine, self._dsg_targets,
>>>>>>> 6324782e
                self._region_sizes, self._executable_targets,
                self._java_caller)

    def _execute_load_system_executable_images(self):
        """
        Runs, times and logs the loading of exectuable images
        """
        with FecTimer(LOADING, "Load executable system Images") as timer:
            if timer.skip_if_virtual_board():
                return
<<<<<<< HEAD
            load_sys_images(self._executable_targets)
=======
            load_sys_images(
                self._executable_targets, self._txrx)
>>>>>>> 6324782e

    def _execute_application_data_specification(
            self, processor_to_app_data_base_address):
        """
        Runs, times and logs the execute_application_data_specs if required

        :return: map of placement and DSG data, and loaded data flag.
        :rtype: dict(tuple(int,int,int),DataWritten) or DsWriteInfo
        """
        with FecTimer(LOADING, "Host data specification") as timer:
            if timer.skip_if_virtual_board():
                return processor_to_app_data_base_address
            return execute_application_data_specs(
<<<<<<< HEAD
                self._machine, self._dsg_targets,
=======
                self._txrx, self._machine, self._dsg_targets,
>>>>>>> 6324782e
                self._executable_targets, self._region_sizes, self._placements,
                self._extra_monitor_vertices,
                self._vertex_to_ethernet_connected_chip_mapping,
                self._java_caller, processor_to_app_data_base_address)

    def _execute_tags_from_machine_report(self):
        """
        Run, times and logs the TagsFromMachineReport if requested
        :return:
        """
        with FecTimer(LOADING, "Tags from machine report") as timer:
            if timer.skip_if_virtual_board():
                return
            if timer.skip_if_cfg_false(
                    "Reports", "write_tag_allocation_reports"):
                return
            tags_from_machine_report()

    def _execute_load_tags(self):
        """
        Runs, times and logs the Tags Loader if required
        """
        # TODO why: if graph_changed or data_changed:
        with FecTimer(LOADING, "Tags Loader") as timer:
            if timer.skip_if_virtual_board():
                return
            tags_loader(self._tags)

    def _do_extra_load_algorithms(self):
        """
        Runs, times and logs any extra load algorithms

        """
        pass

    def _report_memory_on_host(self, processor_to_app_data_base_address):
        """
        Runs, times and logs MemoryMapOnHostReport is requested

        """
        with FecTimer(LOADING, "Memory report") as timer:
            if timer.skip_if_virtual_board():
                return
            if timer.skip_if_cfg_false(
                    "Reports", "write_memory_map_report"):
                return
            memory_map_on_host_report(processor_to_app_data_base_address)

    def _report_memory_on_chip(self):
        """
        Runs, times and logs MemoryMapOnHostChipReport is requested

        """
        with FecTimer(LOADING, "Memory report") as timer:
            if timer.skip_if_virtual_board():
                return
            if timer.skip_if_cfg_false(
                    "Reports", "write_memory_map_report"):
                return

            memory_map_on_host_chip_report(self._dsg_targets)

    # TODO consider different cfg flags
    def _report_compressed(self, compressed):
        """
        Runs, times and logs the compressor reports if requested

        :param compressed:
        :type compressed: MulticastRoutingTables or None
        """
        with FecTimer(LOADING, "Compressor report") as timer:
            if timer.skip_if_cfg_false(
                    "Reports", "write_routing_table_reports"):
                return
            if timer.skip_if_cfg_false(
                    "Reports", "write_routing_tables_from_machine_reports"):
                return

            if compressed is None:
                if timer.skip_if_virtual_board():
                    return
                compressed = read_routing_tables_from_machine(
<<<<<<< HEAD
                    self._router_tables)
=======
                    self._txrx, self._router_tables)
>>>>>>> 6324782e

            router_report_from_compressed_router_tables(compressed)

            generate_comparison_router_report(self._router_tables, compressed)

            router_compressed_summary_report(
                self._router_tables, self._ipaddress, self._machine)

            routing_table_from_machine_report(compressed)

    def _report_fixed_routes(self):
        """
        Runs, times and logs the FixedRouteFromMachineReport is requested
        """
        with FecTimer(LOADING, "Fixed route report") as timer:
            if timer.skip_if_virtual_board():
                return
            if timer.skip_if_cfg_false(
                    "Machine", "enable_advanced_monitor_support"):
                return
            # TODO at the same time as LoadFixedRoutes?
<<<<<<< HEAD
            fixed_route_from_machine_report(self._machine)
=======
            fixed_route_from_machine_report(self._txrx, self._machine)
>>>>>>> 6324782e

    def _execute_application_load_executables(self):
        """ algorithms needed for loading the binaries to the SpiNNaker machine

        :return:
        """
        with FecTimer(LOADING, "Load executable app images") as timer:
            if timer.skip_if_virtual_board():
                return
<<<<<<< HEAD
            load_app_images(self._executable_targets)
=======
            load_app_images(self._executable_targets, self._txrx)
>>>>>>> 6324782e

    def _do_load(self, graph_changed):
        """
        Runs, times and logs the load algotithms

        :param bool graph_changed: Flag to say the graph changed,
        """
        # set up timing
        load_timer = Timer()
        load_timer.start_timing()

        if graph_changed:
            self._execute_routing_setup()
            self._execute_graph_binary_gatherer()
        # loading_algorithms
        self._report_uncompressed_routing_table()
        compressor = self._compressor_name()
        compressed = self._do_early_compression(compressor)
        if graph_changed or not self._has_ran:
            self._execute_load_fixed_routes()
        processor_to_app_data_base_address = \
            self._execute_system_data_specification()
        self._execute_load_system_executable_images()
        self._execute_load_tags()
        processor_to_app_data_base_address = \
            self._execute_application_data_specification(
                processor_to_app_data_base_address)

        self._do_extra_load_algorithms()
        compressed = self._do_delayed_compression(compressor, compressed)
        self._execute_load_routing_tables(compressed)
        self._report_bit_field_compressor()

        # TODO Was master correct to run the report first?
        self._execute_tags_from_machine_report()
        if graph_changed:
            self._report_memory_on_host(processor_to_app_data_base_address)
            self._report_memory_on_chip()
            self._report_compressed(compressed)
            self._report_fixed_routes()
        self._execute_application_load_executables()

        self._load_time += convert_time_diff_to_total_milliseconds(
            load_timer.take_sample())

    def _execute_sdram_usage_report_per_chip(self):
        # TODO why in do run
        with FecTimer(RUN_LOOP, "Sdram usage per chip report") as timer:
            if timer.skip_if_cfg_false(
                    "Reports", "write_sdram_usage_report_per_chip"):
                return
            sdram_usage_report_per_chip(
                self._ipaddress, self._placements, self._machine,
                self._plan_n_timesteps)

    def _execute_dsg_region_reloader(self):
        """
            Runs, times and logs the DSGRegionReloader if required

            Reload any parameters over the loaded data if we have already
            run and not using a virtual board and the data hasn't already
            been regenerated

        """
        if not self.has_ran:
            return
        with FecTimer(RUN_LOOP, "DSG region reloader") as timer:
            if timer.skip_if_virtual_board():
                return
            dsg_region_reloader(self._placements, self._ipaddress)

    def _execute_graph_provenance_gatherer(self):
        """
        Runs, times and log the GraphProvenanceGatherer if requested

        """
        with FecTimer(RUN_LOOP, "Graph provenance gatherer") as timer:
            if timer.skip_if_cfg_false("Reports", "read_provenance_data"):
                return []
            graph_provenance_gatherer()

    def _execute_placements_provenance_gatherer(self):
        """
        Runs, times and log the PlacementsProvenanceGatherer if requested
        """
        with FecTimer(RUN_LOOP, "Placements provenance gatherer") as timer:
            if timer.skip_if_cfg_false("Reports", "read_provenance_data"):
                return []
            if timer.skip_if_virtual_board():
                return []
            placements_provenance_gatherer(self._placements)

    def _execute_router_provenance_gatherer(self):
        """
        Runs, times and log the RouterProvenanceGatherer if requested
        """
        with FecTimer(RUN_LOOP, "Router provenance gatherer") as timer:
            if timer.skip_if_cfg_false("Reports", "read_provenance_data"):
                return []
            if timer.skip_if_virtual_board():
                return []
            router_provenance_gatherer(
                self._machine, self._router_tables,
                self._extra_monitor_vertices, self._placements)

    def _execute_profile_data_gatherer(self):
        """
        Runs, times and logs the ProfileDataGatherer if requested
        """
        with FecTimer(RUN_LOOP, "Profile data gatherer") as timer:
            if timer.skip_if_cfg_false("Reports", "read_provenance_data"):
                return
            if timer.skip_if_virtual_board():
                return
            profile_data_gatherer(self._placements)

    def _do_read_provenance(self):
        """
        Runs, times and log the methods that gather provenance

        :rtype: list(ProvenanceDataItem)
        """
        self._execute_graph_provenance_gatherer()
        self._execute_placements_provenance_gatherer()
        self._execute_router_provenance_gatherer()
        self._execute_profile_data_gatherer()

    def _report_energy(self):
        """
        Runs, times and logs the energy report if requested

        """
        with FecTimer(RUN_LOOP, "Energy report") as timer:
            if timer.skip_if_cfg_false("Reports", "write_energy_report"):
                return []

            # TODO runtime is None
            power_used = compute_energy_used(
                self._placements, self._machine, self._board_version,
                self._buffer_manager, self._mapping_time,
                self._load_time, self._execute_time, self._dsg_time,
                self._extraction_time,
                self._spalloc_server, self._remote_spinnaker_url,
                self._machine_allocation_controller)

            energy_provenance_reporter(power_used, self._placements)

            # create energy reporter
            energy_reporter = EnergyReport(
                get_config_int("Machine", "version"), self._spalloc_server,
                self._remote_spinnaker_url)

            # run energy report
            energy_reporter.write_energy_report(
                self._placements, self._machine, self._buffer_manager,
                power_used)

    def _do_provenance_reports(self):
        """
        Runs any reports based on provenance

        """
        pass

    def _execute_clear_io_buf(self):
        """
        Runs, times and logs the ChipIOBufClearer if required

        """
        if self._data_writer.current_run_timesteps is None:
            return
        with FecTimer(RUN_LOOP, "Clear IO buffer") as timer:
            if timer.skip_if_virtual_board():
                return
            # TODO Why check empty_graph is always false??
            if timer.skip_if_cfg_false("Reports", "clear_iobuf_during_run"):
                return
            chip_io_buf_clearer(self._executable_types)

    def _execute_runtime_update(self, n_sync_steps):
        """
        Runs, times and logs the runtime updater if required

        :param int n_sync_steps:
            The number of timesteps between synchronisations
        """
        with FecTimer(RUN_LOOP, "Runtime Update") as timer:
            if timer.skip_if_virtual_board():
                return
            if (ExecutableType.USES_SIMULATION_INTERFACE in
                    self._executable_types):
<<<<<<< HEAD
                chip_runtime_updater(self._executable_types, n_sync_steps)
=======
                chip_runtime_updater(
                    self._txrx, self._executable_types, n_sync_steps)
>>>>>>> 6324782e
            else:
                timer.skip("No Simulation Interface used")

    def _execute_create_database_interface(self, run_time):
        """
        Runs, times and logs Database Interface Creater

        Sets the _database_file_path data object

        :param int run_time: the run duration in milliseconds.
        """
        with FecTimer(RUN_LOOP, "Create database interface"):
            # Used to used compressed routing tables if available on host
            # TODO consider not saving router tabes.
            self._database_file_path = database_interface(
                self._tags, run_time, self._machine,
                self._placements, self._routing_infos, self._router_tables)

    def _execute_create_notifiaction_protocol(self):
        """
        Runs, times and logs the creation of the Notification Protocol

        Sets the notification_interface data object
        """
        with FecTimer(RUN_LOOP, "Create notification protocol"):
            self._notification_interface = create_notification_protocol(
                self._database_socket_addresses, self._database_file_path)

    def _execute_runner(self, n_sync_steps, run_time):
        """
        Runs, times and logs the ApplicationRunner

        :param int n_sync_steps:
            The number of timesteps between synchronisations
        :param int run_time: the run duration in milliseconds.
        :return:
        """
        with FecTimer(RUN_LOOP, APPLICATION_RUNNER) as timer:
            if timer.skip_if_virtual_board():
                return
            # Don't timeout if a stepped mode is in operation
            if n_sync_steps:
                time_threshold = None
            else:
                time_threshold = get_config_int(
                    "Machine", "post_simulation_overrun_before_error")
            self._no_sync_changes = application_runner(
                self._buffer_manager, self._notification_interface,
<<<<<<< HEAD
                self._executable_types, run_time,
=======
                self._executable_types, self._txrx, run_time,
>>>>>>> 6324782e
                self._no_sync_changes, time_threshold, self._machine,
                self._run_until_complete)

    def _execute_extract_iobuff(self):
        """
        Runs, times and logs the ChipIOBufExtractor if required
        """
        with FecTimer(RUN_LOOP, "Extract IO buff") as timer:
            if timer.skip_if_virtual_board():
                return
            if timer.skip_if_cfg_false(
                    "Reports", "extract_iobuf"):
                return
            # ErrorMessages, WarnMessages output ignored as never used!
            chip_io_buf_extractor(
                self._executable_targets, self._executable_finder)

    def _execute_buffer_extractor(self):
        """
        Runs, times and logs the BufferExtractor if required
        """
        with FecTimer(RUN_LOOP, "Buffer extractor") as timer:
            if timer.skip_if_virtual_board():
                return
            buffer_extractor(
                self._placements, self._buffer_manager)

    def _do_extract_from_machine(self):
        """
        Runs, times and logs the steps to extract data from the machine

        :param run_time: the run duration in milliseconds.
        :type run_time: int or None
        """
        self._execute_extract_iobuff()
        self._execute_buffer_extractor()
        self._execute_clear_io_buf()

        # FinaliseTimingData never needed as just pushed self._ to inputs
        self._do_read_provenance()
        self._execute_time += convert_time_diff_to_total_milliseconds(
            self._run_timer.take_sample())
        self._report_energy()
        self._do_provenance_reports()

    def __do_run(self, n_machine_time_steps, graph_changed, n_sync_steps):
        """
        Runs, times and logs the do run steps.

        :param n_machine_time_steps: Number of timesteps run
        :type n_machine_time_steps: int or None
        :param int n_sync_steps:
            The number of timesteps between synchronisations
        :param bool graph_changed: Flag to say the graph changed,
        """
        # TODO virtual board
        self._run_timer = Timer()
        self._run_timer.start_timing()
        run_time = None
        if n_machine_time_steps is not None:
            run_time = (n_machine_time_steps *
                        self._data_writer.simulation_time_step_ms)
        self._data_writer.increment_current_run_timesteps(
            n_machine_time_steps)

        provide_injectables(self)

        self._execute_sdram_usage_report_per_chip()
        if not self._has_ran or graph_changed:
            self._execute_create_database_interface(run_time)
        self._execute_create_notifiaction_protocol()
        if self._has_ran and not graph_changed:
            self._execute_dsg_region_reloader()
        self._execute_runtime_update(n_sync_steps)
        self._execute_runner(n_sync_steps, run_time)
        if n_machine_time_steps is not None or self._run_until_complete:
            self._do_extract_from_machine()
        self._has_reset_last = False
        self._has_ran = True
        # reset at the end of each do_run cycle
        clear_injectables()

    def _do_run(self, n_machine_time_steps, graph_changed, n_sync_steps):
        """
        Runs, times and logs the do run steps.

        :param n_machine_time_steps: Number of timesteps run
        :type n_machine_time_steps: int or None
        :param int n_sync_steps:
            The number of timesteps between synchronisations
        :param bool graph_changed: Flag to say the graph changed,
        """
        try:
            self.__do_run(
                n_machine_time_steps, graph_changed, n_sync_steps)
        except KeyboardInterrupt:
            logger.error("User has aborted the simulation")
            self._shutdown()
            sys.exit(1)
        except Exception as run_e:
            self._recover_from_error(run_e)

            # if in debug mode, do not shut down machine
            if get_config_str("Mode", "mode") != "Debug":
                try:
                    self.stop(clear_routing_tables=False, clear_tags=False)
                except Exception as stop_e:
                    logger.exception(f"Error {stop_e} when attempting to stop")

            # reraise exception
            raise run_e

    def _recover_from_error(self, exception):
        """
        :param Exception exception:
        """
        try:
            self.__recover_from_error(exception)
        except Exception as rec_e:
            logger.exception(
                f"Error {rec_e} when attempting to recover from error")

    def __recover_from_error(self, exception):
        """
        :param Exception exception:
        """
        # if exception has an exception, print to system
        logger.error("An error has occurred during simulation")
        # Print the detail including the traceback
        logger.error(exception)

        logger.info("\n\nAttempting to extract data\n\n")

        # Extract router provenance
        try:
            router_provenance_gatherer(
                machine=self._machine,
                router_tables=self._router_tables,
                extra_monitor_vertices=self._extra_monitor_vertices,
                placements=self._placements)
        except Exception:
            logger.exception("Error reading router provenance")

        # Find the cores that are not in an expected state
        unsuccessful_cores = CPUInfos()
        if isinstance(exception, SpiNNManCoresNotInStateException):
            unsuccessful_cores = exception.failed_core_states()

        # If there are no cores in a bad state, find those not yet in
        # their finished state
        if not unsuccessful_cores:
            transceiver = self._data_writer.get_transceiver()
            for executable_type in self._executable_types:
                failed_cores = transceiver.get_cores_not_in_state(
                    self._executable_types[executable_type],
                    executable_type.end_state)
                for (x, y, p) in failed_cores:
                    unsuccessful_cores.add_processor(
                        x, y, p, failed_cores.get_cpu_info(x, y, p))

        # Print the details of error cores
        for (x, y, p), core_info in unsuccessful_cores.items():
            state = core_info.state
            rte_state = ""
            if state == CPUState.RUN_TIME_EXCEPTION:
                rte_state = " ({})".format(core_info.run_time_error.name)
            logger.error("{}, {}, {}: {}{} {}".format(
                x, y, p, state.name, rte_state, core_info.application_name))
            if core_info.state == CPUState.RUN_TIME_EXCEPTION:
                logger.error(
                    "r0=0x{:08X} r1=0x{:08X} r2=0x{:08X} r3=0x{:08X}".format(
                        core_info.registers[0], core_info.registers[1],
                        core_info.registers[2], core_info.registers[3]))
                logger.error(
                    "r4=0x{:08X} r5=0x{:08X} r6=0x{:08X} r7=0x{:08X}".format(
                        core_info.registers[4], core_info.registers[5],
                        core_info.registers[6], core_info.registers[7]))
                logger.error("PSR=0x{:08X} SR=0x{:08X} LR=0x{:08X}".format(
                    core_info.processor_state_register,
                    core_info.stack_pointer, core_info.link_register))

        # Find the cores that are not in RTE i.e. that can still be read
        non_rte_cores = [
            (x, y, p)
            for (x, y, p), core_info in unsuccessful_cores.items()
            if (core_info.state != CPUState.RUN_TIME_EXCEPTION and
                core_info.state != CPUState.WATCHDOG)]

        # If there are any cores that are not in RTE, extract data from them
        if (non_rte_cores and
                ExecutableType.USES_SIMULATION_INTERFACE in
                self._executable_types):
            non_rte_core_subsets = CoreSubsets()
            for (x, y, p) in non_rte_cores:
                non_rte_core_subsets.add_processor(x, y, p)

            # Attempt to force the cores to write provenance and exit
            try:
<<<<<<< HEAD
                chip_provenance_updater(non_rte_core_subsets)
=======
                chip_provenance_updater(
                    self._txrx, non_rte_core_subsets)
>>>>>>> 6324782e
            except Exception:
                logger.exception("Could not update provenance on chip")

            # Extract any written provenance data
            try:
                transceiver = self._data_writer.get_transceiver()
                finished_cores = transceiver.get_cores_in_state(
                    non_rte_core_subsets, CPUState.FINISHED)
                finished_placements = Placements()
                for (x, y, p) in finished_cores:
                    finished_placements.add_placement(
                        self._placements.get_placement_on_processor(x, y, p))
                placements_provenance_gatherer(finished_placements)
            except Exception as pro_e:
                logger.exception(f"Could not read provenance due to {pro_e}")

        # Read IOBUF where possible (that should be everywhere)
        iobuf = IOBufExtractor(
            self._executable_targets, self._executable_finder)
        try:
            errors, warnings = iobuf.extract_iobuf()
        except Exception:
            logger.exception("Could not get iobuf")
            errors, warnings = [], []

        # Print the IOBUFs
        self._print_iobuf(errors, warnings)

    @staticmethod
    def _print_iobuf(errors, warnings):
        """
        :param list(str) errors:
        :param list(str) warnings:
        """
        for warning in warnings:
            logger.warning(warning)
        for error in errors:
            logger.error(error)

    def reset(self):
        """ Code that puts the simulation back at time zero
        """

        logger.info("Resetting")

        # rewind the buffers from the buffer manager, to start at the beginning
        # of the simulation again and clear buffered out
        if self._buffer_manager is not None:
            self._buffer_manager.reset()

        # sets the reset last flag to true, so that when run occurs, the tools
        # know to update the vertices which need to know a reset has occurred
        self._has_reset_last = True

        self._data_writer.soft_reset()
<<<<<<< HEAD
=======

>>>>>>> 6324782e
        # User must assume on reset any previous machine (info) is dead
        self._user_accessed_machine = False
        assert (not self._user_accessed_machine)

        # Reset the graph off the machine, to set things to time 0
        self.__reset_graph_elements()

    def _detect_if_graph_has_changed(self):
        """ Iterates though the original graphs looking for changes.

        :param bool reset_flags:
        :return: mapping_changed, data_changed
        :rtype: tuple(bool, bool)
        """
        changed = False
        data_changed = False
        if self._vertices_or_edges_added:
            self._vertices_or_edges_added = False
            # Set changed - note that we can't return yet as we still have to
            # mark vertices as not changed, otherwise they will keep reporting
            # that they have changed when they haven't
            changed = True

        if self._has_reset_last and self._user_accessed_machine:
            changed = True

        # if application graph is filled, check their changes
        if self._data_writer.get_graph().n_vertices:
            for vertex in self._data_writer.get_graph().vertices:
                if isinstance(vertex, AbstractChangableAfterRun):
                    if vertex.requires_mapping:
                        changed = True
                    if vertex.requires_data_generation:
                        data_changed = True
                    vertex.mark_no_changes()
            for partition in \
                    self._data_writer.get_graph().outgoing_edge_partitions:
                for edge in partition.edges:
                    if isinstance(edge, AbstractChangableAfterRun):
                        if edge.requires_mapping:
                            changed = True
                        if edge.requires_data_generation:
                            data_changed = True
                        edge.mark_no_changes()

        # if no application, but a machine graph, check for changes there
        elif self._data_writer.get_machine_graph().n_vertices:
            machine_graph = self._data_writer.get_machine_graph()
            for machine_vertex in machine_graph.vertices:
                if isinstance(machine_vertex, AbstractChangableAfterRun):
                    if machine_vertex.requires_mapping:
                        changed = True
                    if machine_vertex.requires_data_generation:
                        data_changed = True
                    machine_vertex.mark_no_changes()
            for partition in machine_graph.outgoing_edge_partitions:
                for machine_edge in partition.edges:
                    if isinstance(machine_edge, AbstractChangableAfterRun):
                        if machine_edge.requires_mapping:
                            changed = True
                        if machine_edge.requires_data_generation:
                            data_changed = True
                        machine_edge.mark_no_changes()
        return changed, data_changed

    @property
    def has_ran(self):
        """ Whether the simulation has executed anything at all.

        :rtype: bool
        """
        return self._has_ran

    @property
    def machine(self):
        """ The python machine description object.

         :rtype: ~spinn_machine.Machine
         """
        self._get_machine()
        return self._machine

    @property
    def routing_infos(self):
        """
        :rtype: ~pacman.model.routing_info.RoutingInfo
        """
        return self._routing_infos

    @property
    def fixed_routes(self):
        """
        :rtype: dict(tuple(int,int),~spinn_machine.FixedRouteEntry)
        """
        return self._fixed_routes

    @property
    def placements(self):
        """ Where machine vertices are placed on the machine.

        :rtype: ~pacman.model.placements.Placements
        """
        return self._placements

    @property
    def tags(self):
        """
        :rtype: ~pacman.model.tags.Tags
        """
        return self._tags

    @property
    def buffer_manager(self):
        """ The buffer manager being used for loading/extracting buffers

        :rtype:
            ~spinn_front_end_common.interface.buffer_management.BufferManager
        """
        return self._buffer_manager

    @property
    def none_labelled_edge_count(self):
        """ The number of times edges have not been labelled.

        :rtype: int
        """
        return self._none_labelled_edge_count

    def increment_none_labelled_edge_count(self):
        """ Increment the number of new edges which have not been labelled.
        """
        self._none_labelled_edge_count += 1

    @property
    def use_virtual_board(self):
        """ True if this run is using a virtual machine

        :rtype: bool
        """
        return self._use_virtual_board

    @property
    def n_calls_to_run(self):
        """
        The number for this or the next end_user call to run

        :rtype: int
        """
        return self._n_calls_to_run

    @property
    def n_loops(self):
        """
        The number for this or the net loop within an end_user run

        :rtype: int or None
        """
        return self._n_loops

    def __repr__(self):
        if self._ipaddress:
            return f"general front end instance for machine {self._ipaddress}"
        else:
            return f"general front end instance for machine {self._hostname}"

    def add_application_vertex(self, vertex):
        """
        :param ~pacman.model.graphs.application.ApplicationVertex vertex:
            the vertex to add to the graph
        :raises ConfigurationException: when both graphs contain vertices
        :raises PacmanConfigurationException:
            If there is an attempt to add the same vertex more than once
        """
        if self._data_writer.get_machine_graph().n_vertices:
            raise ConfigurationException(
                "Cannot add vertices to both the machine and application"
                " graphs")
        self._data_writer.get_graph().add_vertex(vertex)
        self._vertices_or_edges_added = True

    def add_machine_vertex(self, vertex):
        """
        :param ~pacman.model.graphs.machine.MachineVertex vertex:
            the vertex to add to the graph
        :raises ConfigurationException: when both graphs contain vertices
        :raises PacmanConfigurationException:
            If there is an attempt to add the same vertex more than once
        """
        # check that there's no application vertices added so far
        if self._data_writer.get_graph().n_vertices:
            raise ConfigurationException(
                "Cannot add vertices to both the machine and application"
                " graphs")
        self._data_writer.get_machine_graph().add_vertex(vertex)
        self._vertices_or_edges_added = True

    def add_application_edge(self, edge_to_add, partition_identifier):
        """
        :param ~pacman.model.graphs.application.ApplicationEdge edge_to_add:
            the edge to add to the graph
        :param str partition_identifier:
            the partition identifier for the outgoing edge partition
        """
        self._data_writer.get_graph().add_edge(
            edge_to_add, partition_identifier)
        self._vertices_or_edges_added = True

    def add_machine_edge(self, edge, partition_id):
        """
        :param ~pacman.model.graphs.machine.MachineEdge edge:
            the edge to add to the graph
        :param str partition_id:
            the partition identifier for the outgoing edge partition
        """
        self._data_writer.get_machine_graph().add_edge(edge, partition_id)
        self._vertices_or_edges_added = True

    def _shutdown(
            self, clear_routing_tables=None, clear_tags=None):
        """
        :param bool turn_off_machine:
        :param bool clear_routing_tables:
        :param bool clear_tags:

        """
        self._status = Simulator_Status.SHUTDOWN

        if clear_routing_tables is None:
            clear_routing_tables = get_config_bool(
                "Machine", "clear_routing_tables")

        if clear_tags is None:
            clear_tags = get_config_bool("Machine", "clear_tags")

        # if stopping on machine, clear IP tags and routing table
        self.__clear(clear_tags, clear_routing_tables)

        # Fully stop the application
        self.__stop_app()

        # stop the transceiver and allocation controller
        self._data_writer.clear_transceiver()
        self.__close_allocation_controller()

        try:
            if self._notification_interface:
                self._notification_interface.close()
                self._notification_interface = None
        except Exception:
            logger.exception(
                "Error when closing Notifications")

    def __clear(self, clear_tags, clear_routing_tables):
        """
        :param bool clear_tags:
        :param bool clear_routing_tables:
        """
        transceiver = self._data_writer.get_transceiver()
        if transceiver is None:
            return

        if clear_tags:
            for ip_tag in self._tags.ip_tags:
                transceiver.clear_ip_tag(
                    ip_tag.tag, board_address=ip_tag.board_address)
            for reverse_ip_tag in self._tags.reverse_ip_tags:
                transceiver.clear_ip_tag(
                    reverse_ip_tag.tag,
                    board_address=reverse_ip_tag.board_address)

        # if clearing routing table entries, clear
        if clear_routing_tables:
            for router_table in self._router_tables.routing_tables:
                if not self._machine.get_chip_at(
                        router_table.x, router_table.y).virtual:
                    transceiver.clear_multicast_routes(
                        router_table.x, router_table.y)

        # clear values
        self._no_sync_changes = 0

    def __stop_app(self):
<<<<<<< HEAD
        transceiver = self._data_writer.get_transceiver()
        if transceiver:
            transceiver.stop_application(self._data_writer.app_id)
=======
        if self._txrx is not None:
            self._txrx.stop_application(self._data_writer.app_id)
>>>>>>> 6324782e
            self._data_writer.clear_app_id()

    def __close_allocation_controller(self):
        if self._machine_allocation_controller is not None:
            self._machine_allocation_controller.close()
            self._machine_allocation_controller = None

    def stop(self, clear_routing_tables=None, clear_tags=None):
        """
        End running of the simulation.

        :param bool clear_routing_tables: informs the tool chain if it
            should turn off the clearing of the routing tables
        :param bool clear_tags: informs the tool chain if it should clear the
            tags off the machine at stop
        """
        self._data_writer.stopping()
        try:
            self._stop(clear_routing_tables, clear_tags)
        finally:
            self._data_writer.shut_down()

    def _stop(self, turn_off_machine=None,  # pylint: disable=arguments-differ
              clear_routing_tables=None, clear_tags=None):
        """
        End running of the simulation.

        :param bool turn_off_machine:
            decides if the machine should be powered down after running the
            execution. Note that this powers down all boards connected to the
            BMP connections given to the transceiver
        :param bool clear_routing_tables: informs the tool chain if it
            should turn off the clearing of the routing tables
        :param bool clear_tags: informs the tool chain if it should clear the
            tags off the machine at stop
        """
        self._data_writer.stopping()
        try:
            self._stop(clear_routing_tables, clear_tags)
        finally:
            self._data_writer.shut_down()

    def _stop(self, turn_off_machine=None,  # pylint: disable=arguments-differ
              clear_routing_tables=None, clear_tags=None):
        """
        End running of the simulation.

        :param bool turn_off_machine:
            decides if the machine should be powered down after running the
            execution. Note that this powers down all boards connected to the
            BMP connections given to the transceiver
        :param bool clear_routing_tables: informs the tool chain if it
            should turn off the clearing of the routing tables
        :param bool clear_tags: informs the tool chain if it should clear the
            tags off the machine at stop
        """
        if self._status in [Simulator_Status.SHUTDOWN]:
            raise ConfigurationException("Simulator has already been shutdown")
        self._status = Simulator_Status.SHUTDOWN

        # Keep track of any exception to be re-raised
        exn = None

        # If we have run forever, stop the binaries

        if (self._has_ran and self._data_writer.current_run_timesteps is None
                and not self._use_virtual_board
                and not self._run_until_complete):
            try:
                self._do_stop_workflow()
            except Exception as e:
                exn = e
                self._recover_from_error(e)

        # shut down the machine properly
        self._shutdown(clear_routing_tables, clear_tags)

        if exn is not None:
            self.write_errored_file()
            raise exn  # pylint: disable=raising-bad-type
        self.write_finished_file()

    def _execute_application_finisher(self):
        with FecTimer(RUN_LOOP, "Application finisher"):
<<<<<<< HEAD
            application_finisher(self._executable_types)
=======
            application_finisher(self._txrx, self._executable_types)
>>>>>>> 6324782e

    def _do_stop_workflow(self):
        """
        :rtype: ~.PACMANAlgorithmExecutor
        """
        self._execute_application_finisher()
        self._do_extract_from_machine()

    def add_socket_address(self, socket_address):
        """ Add the address of a socket used in the run notification protocol.

        :param ~spinn_utilities.socket_address.SocketAddress socket_address:
            The address of the database socket
        """
        self._database_socket_addresses.add(socket_address)

    @property
    def has_reset_last(self):
        return self._has_reset_last

    @property
    def get_number_of_available_cores_on_machine(self):
        """ The number of available cores on the machine after taking\
            into account preallocated resources.

        :return: number of available cores
        :rtype: int
        """
        self._get_machine()

        # get cores of machine
        cores = self._machine.total_available_user_cores
        take_into_account_chip_power_monitor = get_config_bool(
            "Reports", "write_energy_report")
        if take_into_account_chip_power_monitor:
            cores -= self._machine.n_chips
        take_into_account_extra_monitor_cores = (get_config_bool(
            "Machine", "enable_advanced_monitor_support") or
                get_config_bool("Machine", "enable_reinjection"))
        if take_into_account_extra_monitor_cores:
            cores -= self._machine.n_chips
            cores -= len(self._machine.ethernet_connected_chips)
        return cores

    def stop_run(self):
        """ Request that the current infinite run stop.

        .. note::
            This will need to be called from another thread as the infinite \
            run call is blocking.
        """
        if self._status is not Simulator_Status.IN_RUN:
            return
        with self._state_condition:
            self._status = Simulator_Status.STOP_REQUESTED
            self._state_condition.notify_all()

    def continue_simulation(self):
        """ Continue a simulation that has been started in stepped mode
        """
        if self._no_sync_changes % 2 == 0:
            sync_signal = Signal.SYNC0
        else:
            sync_signal = Signal.SYNC1
<<<<<<< HEAD
        transceiver = self._data_writer.get_transceiver()
        transceiver.send_signal(self._data_writer.app_id, sync_signal)
=======
        self._txrx.send_signal(self._data_writer.app_id, sync_signal)
>>>>>>> 6324782e
        self._no_sync_changes += 1

    @staticmethod
    def __reset_object(obj):
        # Reset an object if appropriate
        if isinstance(obj, AbstractCanReset):
            obj.reset_to_first_timestep()

    def __reset_graph_elements(self):
        # Reset any object that can reset
        if self._data_writer.get_graph().n_vertices:
            for vertex in self._data_writer.get_graph().vertices:
                self.__reset_object(vertex)
            for p in self._data_writer.get_graph().outgoing_edge_partitions:
                for edge in p.edges:
                    self.__reset_object(edge)
        elif self._data_writer.get_machine_graph().n_vertices:
            for machine_vertex in \
                    self._data_writer.get_machine_graph().vertices:
                self.__reset_object(machine_vertex)
            for p in self._data_writer.get_machine_graph()\
                    .outgoing_edge_partitions:
                for machine_edge in p.edges:
                    self.__reset_object(machine_edge)<|MERGE_RESOLUTION|>--- conflicted
+++ resolved
@@ -496,10 +496,6 @@
 
         """
         self._data_writer.hard_reset()
-<<<<<<< HEAD
-        self.__close_allocation_controller()
-=======
->>>>>>> 6324782e
         self._buffer_manager = None
         self._database_file_path = None
         self._notification_interface = None
@@ -529,26 +525,15 @@
 
     def _machine_clear(self):
         if self._has_ran:
-            self._txrx.stop_application(self._data_writer.app_id)
+            self._data_writer.transceiver.stop_application(
+                self._data_writer.app_id)
+        self._data_writer.clear_transceiver()
         self._data_writer.clear_transceiver()
         self._data_writer.clear_app_id()
         self.__close_allocation_controller()
         self._ipaddress = None
         self._board_version = None
-<<<<<<< HEAD
-        if self._has_ran:
-            self._data_writer.transceiver.stop_application(
-                self._data_writer.app_id)
-        self._data_writer.clear_transceiver()
-        self.__close_allocation_controller()
         self._machine = None
-=======
-        self._machine = None
-
-    @property
-    def _txrx(self):
-        return self._data_writer.transceiver
->>>>>>> 6324782e
 
     def __getitem__(self, item):
         """
@@ -931,35 +916,20 @@
         # If we have never run before, or the graph has changed,
         # start by performing mapping
         graph_changed, data_changed = self._detect_if_graph_has_changed()
-<<<<<<< HEAD
-=======
         if graph_changed and self._has_ran:
             if not self._has_reset_last:
                 self.stop()
                 raise NotImplementedError(
                     "The network cannot be changed between runs without"
                     " resetting")
->>>>>>> 6324782e
 
         # If we have reset and the graph has changed, stop any running
         # application
         if (graph_changed or data_changed) and self._has_ran:
-<<<<<<< HEAD
-=======
             if not self.has_reset_last or not self._user_accessed_machine:
                 self._txrx.stop_application(self._data_writer.app_id)
 
->>>>>>> 6324782e
             self._no_sync_changes = 0
-
-        if graph_changed and self._has_ran:
-            if not self._has_reset_last:
-                self.stop()
-                raise NotImplementedError(
-                    "The network cannot be changed between runs without"
-                    " resetting")
-            self._data_writer.hard_reset()
-            FecTimer.setup(self)
 
         # build the graphs to modify with system requirements
         if not self._has_ran or graph_changed:
@@ -1272,19 +1242,11 @@
             return
 
         with FecTimer(category, "Machine generator"):
-<<<<<<< HEAD
             self._machine, transceiver = machine_generator(
                 self._ipaddress, bmp_details, self._board_version,
                 auto_detect_bmp, scamp_connection_data, boot_port_num,
                 reset_machine)
             self._data_writer.set_transceiver(transceiver)
-=======
-            self._machine, txrx = machine_generator(
-                self._ipaddress, bmp_details, self._board_version,
-                auto_detect_bmp, scamp_connection_data, boot_port_num,
-                reset_machine)
-            self._data_writer.set_transceiver(txrx)
->>>>>>> 6324782e
 
     def _execute_get_max_machine(self, total_run_time):
         """
@@ -2050,11 +2012,7 @@
         """
         with FecTimer(MAPPING, "SDRAM outgoing partition allocator"):
             # Ok if transceiver = None
-<<<<<<< HEAD
             sdram_outgoing_partition_allocator(self._placements)
-=======
-            sdram_outgoing_partition_allocator(self._placements, self._txrx)
->>>>>>> 6324782e
 
     def _do_mapping(self, total_run_time):
         """
@@ -2164,12 +2122,7 @@
             if timer.skip_if_virtual_board():
                 return
             # Only needs the x and y of chips with routing tables
-<<<<<<< HEAD
             routing_setup(self._router_tables, self._machine)
-=======
-            routing_setup(
-                self._router_tables, self._txrx, self._machine)
->>>>>>> 6324782e
 
     def _execute_graph_binary_gatherer(self):
         """
@@ -2206,11 +2159,7 @@
             self._multicast_routes_loaded = False
             compressed = host_based_bit_field_router_compressor(
                 self._router_tables, self._machine, self._placements,
-<<<<<<< HEAD
                 self._routing_infos)
-=======
-                self._txrx, self._routing_infos)
->>>>>>> 6324782e
             return compressed
 
     def _execute_machine_bitfield_ordered_covering_compressor(self):
@@ -2230,11 +2179,7 @@
             if timer.skip_if_virtual_board():
                 return None, []
             machine_bit_field_ordered_covering_compressor(
-<<<<<<< HEAD
                 self._router_tables, self._machine,
-=======
-                self._router_tables, self._txrx, self._machine,
->>>>>>> 6324782e
                 self._placements, self._executable_finder,
                 self._routing_infos, self._executable_targets)
             self._multicast_routes_loaded = True
@@ -2257,11 +2202,7 @@
                 return None, []
             self._multicast_routes_loaded = True
             machine_bit_field_pair_router_compressor(
-<<<<<<< HEAD
                 self._router_tables, self._machine,
-=======
-                self._router_tables, self._txrx, self._machine,
->>>>>>> 6324782e
                 self._placements, self._executable_finder,
                 self._routing_infos, self._executable_targets)
             return None
@@ -2297,12 +2238,7 @@
             if timer.skip_if_virtual_board():
                 return None, []
             ordered_covering_compression(
-<<<<<<< HEAD
                 self._router_tables, self._executable_finder, self._machine)
-=======
-                self._router_tables, self._txrx, self._executable_finder,
-                self._machine)
->>>>>>> 6324782e
             self._multicast_routes_loaded = True
             return None
 
@@ -2337,12 +2273,7 @@
             if timer.skip_if_virtual_board():
                 return None, []
             pair_compression(
-<<<<<<< HEAD
                 self._router_tables, self._executable_finder, self._machine)
-=======
-                self._router_tables, self._txrx, self._executable_finder,
-                self._machine)
->>>>>>> 6324782e
             self._multicast_routes_loaded = True
             return None
 
@@ -2449,12 +2380,7 @@
             self._multicast_routes_loaded = True
             if timer.skip_if_virtual_board():
                 return
-<<<<<<< HEAD
             routing_table_loader(compressed, self._machine)
-=======
-            routing_table_loader(
-                compressed, self._txrx, self._machine)
->>>>>>> 6324782e
 
     def _report_uncompressed_routing_table(self):
         """
@@ -2488,11 +2414,7 @@
                 return
             if timer.skip_if_virtual_board():
                 return
-<<<<<<< HEAD
             load_fixed_routes(self._fixed_routes)
-=======
-            load_fixed_routes(self._fixed_routes, self._txrx)
->>>>>>> 6324782e
 
     def _execute_system_data_specification(self):
         """
@@ -2506,11 +2428,7 @@
             if timer.skip_if_virtual_board():
                 return None
             return execute_system_data_specs(
-<<<<<<< HEAD
                 self._machine, self._dsg_targets,
-=======
-                self._txrx, self._machine, self._dsg_targets,
->>>>>>> 6324782e
                 self._region_sizes, self._executable_targets,
                 self._java_caller)
 
@@ -2521,12 +2439,7 @@
         with FecTimer(LOADING, "Load executable system Images") as timer:
             if timer.skip_if_virtual_board():
                 return
-<<<<<<< HEAD
             load_sys_images(self._executable_targets)
-=======
-            load_sys_images(
-                self._executable_targets, self._txrx)
->>>>>>> 6324782e
 
     def _execute_application_data_specification(
             self, processor_to_app_data_base_address):
@@ -2540,11 +2453,7 @@
             if timer.skip_if_virtual_board():
                 return processor_to_app_data_base_address
             return execute_application_data_specs(
-<<<<<<< HEAD
                 self._machine, self._dsg_targets,
-=======
-                self._txrx, self._machine, self._dsg_targets,
->>>>>>> 6324782e
                 self._executable_targets, self._region_sizes, self._placements,
                 self._extra_monitor_vertices,
                 self._vertex_to_ethernet_connected_chip_mapping,
@@ -2627,11 +2536,7 @@
                 if timer.skip_if_virtual_board():
                     return
                 compressed = read_routing_tables_from_machine(
-<<<<<<< HEAD
                     self._router_tables)
-=======
-                    self._txrx, self._router_tables)
->>>>>>> 6324782e
 
             router_report_from_compressed_router_tables(compressed)
 
@@ -2653,11 +2558,7 @@
                     "Machine", "enable_advanced_monitor_support"):
                 return
             # TODO at the same time as LoadFixedRoutes?
-<<<<<<< HEAD
             fixed_route_from_machine_report(self._machine)
-=======
-            fixed_route_from_machine_report(self._txrx, self._machine)
->>>>>>> 6324782e
 
     def _execute_application_load_executables(self):
         """ algorithms needed for loading the binaries to the SpiNNaker machine
@@ -2667,11 +2568,7 @@
         with FecTimer(LOADING, "Load executable app images") as timer:
             if timer.skip_if_virtual_board():
                 return
-<<<<<<< HEAD
             load_app_images(self._executable_targets)
-=======
-            load_app_images(self._executable_targets, self._txrx)
->>>>>>> 6324782e
 
     def _do_load(self, graph_changed):
         """
@@ -2863,12 +2760,7 @@
                 return
             if (ExecutableType.USES_SIMULATION_INTERFACE in
                     self._executable_types):
-<<<<<<< HEAD
                 chip_runtime_updater(self._executable_types, n_sync_steps)
-=======
-                chip_runtime_updater(
-                    self._txrx, self._executable_types, n_sync_steps)
->>>>>>> 6324782e
             else:
                 timer.skip("No Simulation Interface used")
 
@@ -2917,11 +2809,7 @@
                     "Machine", "post_simulation_overrun_before_error")
             self._no_sync_changes = application_runner(
                 self._buffer_manager, self._notification_interface,
-<<<<<<< HEAD
                 self._executable_types, run_time,
-=======
-                self._executable_types, self._txrx, run_time,
->>>>>>> 6324782e
                 self._no_sync_changes, time_threshold, self._machine,
                 self._run_until_complete)
 
@@ -3120,12 +3008,7 @@
 
             # Attempt to force the cores to write provenance and exit
             try:
-<<<<<<< HEAD
                 chip_provenance_updater(non_rte_core_subsets)
-=======
-                chip_provenance_updater(
-                    self._txrx, non_rte_core_subsets)
->>>>>>> 6324782e
             except Exception:
                 logger.exception("Could not update provenance on chip")
 
@@ -3181,10 +3064,7 @@
         self._has_reset_last = True
 
         self._data_writer.soft_reset()
-<<<<<<< HEAD
-=======
-
->>>>>>> 6324782e
+
         # User must assume on reset any previous machine (info) is dead
         self._user_accessed_machine = False
         assert (not self._user_accessed_machine)
@@ -3467,14 +3347,9 @@
         self._no_sync_changes = 0
 
     def __stop_app(self):
-<<<<<<< HEAD
         transceiver = self._data_writer.get_transceiver()
         if transceiver:
             transceiver.stop_application(self._data_writer.app_id)
-=======
-        if self._txrx is not None:
-            self._txrx.stop_application(self._data_writer.app_id)
->>>>>>> 6324782e
             self._data_writer.clear_app_id()
 
     def __close_allocation_controller(self):
@@ -3511,26 +3386,6 @@
         :param bool clear_tags: informs the tool chain if it should clear the
             tags off the machine at stop
         """
-        self._data_writer.stopping()
-        try:
-            self._stop(clear_routing_tables, clear_tags)
-        finally:
-            self._data_writer.shut_down()
-
-    def _stop(self, turn_off_machine=None,  # pylint: disable=arguments-differ
-              clear_routing_tables=None, clear_tags=None):
-        """
-        End running of the simulation.
-
-        :param bool turn_off_machine:
-            decides if the machine should be powered down after running the
-            execution. Note that this powers down all boards connected to the
-            BMP connections given to the transceiver
-        :param bool clear_routing_tables: informs the tool chain if it
-            should turn off the clearing of the routing tables
-        :param bool clear_tags: informs the tool chain if it should clear the
-            tags off the machine at stop
-        """
         if self._status in [Simulator_Status.SHUTDOWN]:
             raise ConfigurationException("Simulator has already been shutdown")
         self._status = Simulator_Status.SHUTDOWN
@@ -3559,11 +3414,7 @@
 
     def _execute_application_finisher(self):
         with FecTimer(RUN_LOOP, "Application finisher"):
-<<<<<<< HEAD
             application_finisher(self._executable_types)
-=======
-            application_finisher(self._txrx, self._executable_types)
->>>>>>> 6324782e
 
     def _do_stop_workflow(self):
         """
@@ -3628,12 +3479,8 @@
             sync_signal = Signal.SYNC0
         else:
             sync_signal = Signal.SYNC1
-<<<<<<< HEAD
         transceiver = self._data_writer.get_transceiver()
         transceiver.send_signal(self._data_writer.app_id, sync_signal)
-=======
-        self._txrx.send_signal(self._data_writer.app_id, sync_signal)
->>>>>>> 6324782e
         self._no_sync_changes += 1
 
     @staticmethod
