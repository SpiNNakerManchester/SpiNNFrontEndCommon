--- conflicted
+++ resolved
@@ -757,12 +757,8 @@
             be requested to run for the given number of steps.  The host will\
             still wait until the simulation itself says it has completed
         """
-<<<<<<< HEAD
         self._run_until_complete = True
-        self._run(None)
-=======
-        self._run(n_steps, run_until_complete=True)
->>>>>>> 4f4f3ea6
+        self._run(n_steps)
 
     @overrides(SimulatorInterface.run)
     def run(self, run_time):
