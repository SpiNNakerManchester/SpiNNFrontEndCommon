--- conflicted
+++ resolved
@@ -2578,14 +2578,9 @@
                 message = "Provenance from run {}".format(i)
             self._check_provenance(provenance_items, message)
 
-<<<<<<< HEAD
-=======
             # Reset provenance
             self._all_provenance_items = list()
 
-        self.write_finished_file()
-
->>>>>>> 98c45273
         if exc_info is not None:
             reraise(*exc_info)
         else:
