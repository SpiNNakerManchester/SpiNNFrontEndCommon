--- conflicted
+++ resolved
@@ -1710,17 +1710,10 @@
             if self._java_caller is None:
                 if self._config.getboolean("Java", "use_java"):
                     java_call = self._config.get("Java", "java_call")
-<<<<<<< HEAD
-                    javaspinnaker_path = self._config.get_str(
-                        "Java", "javaspinnaker_path")
-                    self._java_caller = JavaCaller(
-                        self._json_folder, java_call, javaspinnaker_path)
-=======
                     java_spinnaker_path = self._config.get_str(
                         "Java", "java_spinnaker_path")
                     self._java_caller = JavaCaller(
                         self._json_folder, java_call, java_spinnaker_path)
->>>>>>> 60979d66
             inputs["JavaCaller"] = self._java_caller
 
         # Execute the mapping algorithms
