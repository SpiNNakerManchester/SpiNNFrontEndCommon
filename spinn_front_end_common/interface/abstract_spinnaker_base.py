# Copyright (c) 2017-2019 The University of Manchester
#
# This program is free software: you can redistribute it and/or modify
# it under the terms of the GNU General Public License as published by
# the Free Software Foundation, either version 3 of the License, or
# (at your option) any later version.
#
# This program is distributed in the hope that it will be useful,
# but WITHOUT ANY WARRANTY; without even the implied warranty of
# MERCHANTABILITY or FITNESS FOR A PARTICULAR PURPOSE.  See the
# GNU General Public License for more details.
#
# You should have received a copy of the GNU General Public License
# along with this program.  If not, see <http://www.gnu.org/licenses/>.

"""
main interface for the SpiNNaker tools
"""
from __future__ import division
from collections import defaultdict
import logging
import math
import signal
import sys
import time
import threading
from threading import Condition
from six import iteritems, reraise
from numpy import __version__ as numpy_version
from spinn_utilities.timer import Timer
from spinn_utilities.log import FormatAdapter
from spinn_utilities.overrides import overrides
from spinn_utilities import __version__ as spinn_utils_version
from spinn_machine import CoreSubsets
from spinn_machine import __version__ as spinn_machine_version
from spinn_machine.ignores import IgnoreChip, IgnoreCore, IgnoreLink
from spinnman.model.enums.cpu_state import CPUState
from spinnman import __version__ as spinnman_version
from spinnman.exceptions import SpiNNManCoresNotInStateException
from spinnman.model.cpu_infos import CPUInfos
from spinn_storage_handlers import __version__ as spinn_storage_version
from data_specification import __version__ as data_spec_version
from spalloc import __version__ as spalloc_version
from pacman.model.graphs.common import GraphMapper
from pacman.model.placements import Placements
from pacman.executor import PACMANAlgorithmExecutor
from pacman.exceptions import PacmanAlgorithmFailedToCompleteException
from pacman.model.graphs.application import (
    ApplicationGraph, ApplicationEdge, ApplicationVertex)
from pacman.model.graphs.machine import MachineGraph, MachineVertex
from pacman.model.resources import (PreAllocatedResourceContainer)
from pacman import __version__ as pacman_version
from spinn_front_end_common.abstract_models import (
    AbstractSendMeMulticastCommandsVertex,
    AbstractVertexWithEdgeToDependentVertices, AbstractChangableAfterRun,
    AbstractCanReset)
from spinn_front_end_common.utilities import (
    globals_variables, SimulatorInterface)
from spinn_front_end_common.utilities.constants import (
    MICRO_TO_MILLISECOND_CONVERSION)
from spinn_front_end_common.utilities.exceptions import ConfigurationException
from spinn_front_end_common.utilities.function_list import (
    get_front_end_common_pacman_xml_paths)
from spinn_front_end_common.utilities.helpful_functions import (
    convert_time_diff_to_total_milliseconds)
from spinn_front_end_common.utilities.report_functions import EnergyReport
from spinn_front_end_common.utilities.utility_objs import (
    ExecutableType, ProvenanceDataItem)
from spinn_front_end_common.utility_models import (
    CommandSender, CommandSenderMachineVertex,
    DataSpeedUpPacketGatherMachineVertex)
from spinn_front_end_common.interface.java_caller import JavaCaller
from spinn_front_end_common.interface.config_handler import ConfigHandler
from spinn_front_end_common.interface.provenance import (
    PacmanProvenanceExtractor)
from spinn_front_end_common.interface.simulator_state import Simulator_State
from spinn_front_end_common.interface.interface_functions import (
    ProvenanceJSONWriter, ProvenanceSQLWriter, ProvenanceXMLWriter,
    ChipProvenanceUpdater,  PlacementsProvenanceGatherer,
    RouterProvenanceGatherer, ChipIOBufExtractor)
from spinn_front_end_common import __version__ as fec_version
try:
    from scipy import __version__ as scipy_version
except ImportError:
    scipy_version = "scipy not installed"

logger = FormatAdapter(logging.getLogger(__name__))

#: Number of cores to be used when using a Virtual Machine and not specified
DEFAULT_N_VIRTUAL_CORES = 16

#: The minimum time a board is kept in the off state, in seconds
MINIMUM_OFF_STATE_TIME = 20

# 0-15 are reserved for system use (per lplana)
ALANS_DEFAULT_RANDOM_APP_ID = 16

# Number of provenace items before auto changes to sql format
PROVENANCE_TYPE_CUTOFF = 20000


class AbstractSpinnakerBase(ConfigHandler, SimulatorInterface):
    """ Main interface into the tools logic flow
    """
    # pylint: disable=broad-except

    __slots__ = [
        # the object that contains a set of file paths, which should encompass
        # all locations where binaries are for this simulation.
        "_executable_finder",

        # the number of chips required for this simulation to run, mainly tied
        # to the spalloc system
        "_n_chips_required",

        # the number of boards required for this simulation to run, mainly tied
        # to the spalloc system
        "_n_boards_required",

        # The IP-address of the SpiNNaker machine
        "_hostname",

        # the ip_address of the spalloc server
        "_spalloc_server",

        # the URL for the HBP platform interface
        "_remote_spinnaker_url",

        # the algorithm used for allocating machines from the HBP platform
        #  interface
        "_machine_allocation_controller",

        # the human readable label for the application graph.
        "_graph_label",

        # the pacman application graph, used to hold vertices which need to be
        # split to core sizes
        "_application_graph",

        # the end user application graph, used to hold vertices which need to
        # be split to core sizes
        "_original_application_graph",

        # the pacman machine graph, used to hold vertices which represent cores
        "_machine_graph",

        # the end user pacman machine graph, used to hold vertices which
        # represent cores.
        "_original_machine_graph",

        # boolean for empty graphs
        "_empty_graphs",

        # the mapping interface between application and machine graphs.
        "_graph_mapper",

        # The holder for where machine graph vertices are placed.
        "_placements",

        # The holder for the routing table entries for all used routers in this
        # simulation
        "_router_tables",

        # the holder for the keys used by the machine vertices for
        # communication
        "_routing_infos",

        # the holder for the fixed routes generated, if there are any
        "_fixed_routes",

        # The holder for the IP tags and reverse IP tags used by the simulation
        "_tags",

        # The python representation of the SpiNNaker machine that this
        # simulation is going to run on
        "_machine",

        # The SpiNNMan interface instance.
        "_txrx",

        # The manager of streaming buffered data in and out of the SpiNNaker
        # machine
        "_buffer_manager",

        # Handler for keep all the calls to Java in a single space.
        # May be null is configs request not to use Java
        "_java_caller",

        #
        "_ip_address",

        #
        "_machine_outputs",

        #
        "_machine_tokens",

        #
        "_mapping_outputs",

        #
        "_mapping_tokens",

        #
        "_load_outputs",

        #
        "_load_tokens",

        #
        "_last_run_outputs",

        #
        "_last_run_tokens",

        #
        "_pacman_provenance",

        #
        "_xml_paths",

        #
        "_extra_mapping_algorithms",

        #
        "_extra_mapping_inputs",

        #
        "_extra_inputs",

        #
        "_extra_pre_run_algorithms",

        #
        "_extra_post_run_algorithms",

        #
        "_extra_load_algorithms",

        #
        "_dsg_algorithm",

        #
        "_none_labelled_edge_count",

        #
        "_database_socket_addresses",

        #
        "_database_interface",

        #
        "_create_database",

        #
        "_has_ran",

        #
        "_state",

        #
        "_state_condition",

        #
        "_has_reset_last",

        #
        "_current_run_timesteps",

        #
        "_no_sync_changes",

        #
        "_max_run_time_steps",

        #
        "_no_machine_time_steps",

        # The lowest values auto pause resume may use as steps
        "_minimum_auto_time_steps",

        # Set when run_until_complete is specified by the user
        "_run_until_complete",

        #
        "_app_id",

        #
        "_do_timings",

        #
        "_print_timings",

        #
        "_provenance_format",

        #
        "_raise_keyboard_interrupt",

        #
        "_n_calls_to_run",

        #
        "_command_sender",

        # iobuf cores
        "_cores_to_read_iobuf",

        #
        "_all_provenance_items",

        #
        "_executable_types",

        # mapping between parameters and the vertices which need to talk to
        # them
        "_live_packet_recorder_params",

        # place holder for checking the vertices being added to the recorders
        # tracker are all of the same vertex type.
        "_live_packet_recorders_associated_vertex_type",

        # the time the process takes to do mapping
        "_mapping_time",

        # the time the process takes to do load
        "_load_time",

        # the time takes to execute the simulation
        "_execute_time",
        # the timer used to log the execute time
        "_run_timer",

        # time takes to do data generation
        "_dsg_time",

        # time taken by the front end extracting things
        "_extraction_time",

        # power save mode. time board turned off or None if not turned off
        "_machine_is_turned_off",

        # Version information from the front end
        "_front_end_versions",

        "_last_except_hook",

        "_vertices_or_edges_added",

        # Version provenance
        "_version_provenance"
    ]

    def __init__(
            self, configfile, executable_finder, graph_label=None,
            database_socket_addresses=None, extra_algorithm_xml_paths=None,
            n_chips_required=None, n_boards_required=None,
            default_config_paths=None,
            validation_cfg=None, front_end_versions=None):
        """
        :param configfile: What the configuration file is called
        :type configfile: str
        :param executable_finder: How to find APLX files to deploy to SpiNNaker
        :type executable_finder: \
            ~spinn_utilities.executable_finder.ExecutableFinder
        :param graph_label: A label for the overall application graph
        :type graph_label: str
        :param database_socket_addresses: How to talk to notification databases
        :type database_socket_addresses: \
            iterable(~spinn_utilities.socket_address.SocketAddress)
        :param extra_algorithm_xml_paths: \
            Where to load definitions of extra algorithms from
        :type extra_algorithm_xml_paths: iterable(str)
        :param n_chips_required: \
            Overrides the number of chips to allocate from spalloc
        :type n_chips_required: int
        :param n_boards_required: \
            Overrides the number of boards to allocate from spalloc
        :type n_boards_required: int
        :param default_config_paths: Directories to load configurations from
        :type default_config_paths: list(str)
        :param validation_cfg: How to validate configuration files
        :type validation_cfg: str
        :param front_end_versions: information about what software is in use
        :type front_end_versions: list(tuple(str,str))
        """
        # pylint: disable=too-many-arguments
        ConfigHandler.__init__(
            self, configfile, default_config_paths, validation_cfg)

        # timings
        self._mapping_time = 0.0
        self._load_time = 0.0
        self._execute_time = 0.0
        self._dsg_time = 0.0
        self._extraction_time = 0.0

        self._executable_finder = executable_finder

        # output locations of binaries to be searched for end user info
        logger.info(
            "Will search these locations for binaries: {}",
            self._executable_finder.binary_paths)

        if n_chips_required is None or n_boards_required is None:
            self._n_chips_required = n_chips_required
            self._n_boards_required = n_boards_required
        else:
            raise ConfigurationException(
                "Please use at most one of n_chips_required or "
                "n_boards_required")
        self._hostname = None
        self._spalloc_server = None
        self._remote_spinnaker_url = None
        self._machine_allocation_controller = None

        # command sender vertex
        self._command_sender = None

        # store for Live Packet Gatherers
        self._live_packet_recorder_params = defaultdict(list)
        self._live_packet_recorders_associated_vertex_type = None

        # update graph label if needed
        if graph_label is None:
            self._graph_label = "Application_graph"
        else:
            self._graph_label = graph_label

        # pacman objects
        self._original_application_graph = \
            ApplicationGraph(label=self._graph_label)
        self._original_machine_graph = MachineGraph(label=self._graph_label)
        self._empty_graphs = False

        self._graph_mapper = None
        self._placements = None
        self._router_tables = None
        self._routing_infos = None
        self._fixed_routes = None
        self._application_graph = None
        self._machine_graph = None
        self._tags = None
        self._machine = None
        self._txrx = None
        self._buffer_manager = None
        self._java_caller = None
        self._ip_address = None
        self._executable_types = None

        # pacman executor objects
        self._machine_outputs = None
        self._machine_tokens = None
        self._mapping_outputs = None
        self._mapping_tokens = None
        self._load_outputs = None
        self._load_tokens = None
        self._last_run_outputs = None
        self._last_run_tokens = None
        self._pacman_provenance = PacmanProvenanceExtractor()
        self._all_provenance_items = list()
        self._version_provenance = list()
        self._xml_paths = self._create_xml_paths(extra_algorithm_xml_paths)

        # extra algorithms and inputs for runs, should disappear in future
        #  releases
        self._extra_mapping_algorithms = list()
        self._extra_mapping_inputs = dict()
        self._extra_inputs = dict()
        self._extra_pre_run_algorithms = list()
        self._extra_post_run_algorithms = list()
        self._extra_load_algorithms = list()

        self._dsg_algorithm = "GraphDataSpecificationWriter"

        # vertex label safety (used by reports mainly)
        self._none_labelled_edge_count = 0

        # database objects
        self._database_socket_addresses = set()
        if database_socket_addresses is not None:
            self._database_socket_addresses.update(database_socket_addresses)
        self._database_interface = None
        self._create_database = None

        # holder for timing and running related values
        self._run_until_complete = False
        self._has_ran = False
        self._state = Simulator_State.INIT
        self._state_condition = Condition()
        self._has_reset_last = False
        self._n_calls_to_run = 1
        self._current_run_timesteps = 0
        self._no_sync_changes = 0
        self._max_run_time_steps = None
        self._no_machine_time_steps = None
        self._minimum_auto_time_steps = self._config.getint(
                "Buffers", "minimum_auto_time_steps")

        self._app_id = self._read_config_int("Machine", "app_id")

        # folders
        self._pacman_executor_provenance_path = None
        self._set_up_output_folders(self._n_calls_to_run)

        # timing provenance elements
        self._do_timings = self._config.getboolean(
            "Reports", "write_algorithm_timings")
        self._print_timings = self._config.getboolean(
            "Reports", "display_algorithm_timings")
        self._provenance_format = self._config.get(
            "Reports", "provenance_format")
        if self._provenance_format not in ["xml", "json", "sql", "auto"]:
            raise Exception("Unknown provenance format: {}".format(
                self._provenance_format))

        # Setup for signal handling
        self._raise_keyboard_interrupt = False

        # By default board is kept on once started later
        self._machine_is_turned_off = None

        globals_variables.set_simulator(self)

        # Front End version information
        self._front_end_versions = front_end_versions

        self._last_except_hook = sys.excepthook
        self._vertices_or_edges_added = False

    def set_n_boards_required(self, n_boards_required):
        """
        Sets the machine requirements.

        Warning: This method should not be called after the machine
        requirements have be computed based on the graph.

        :param n_boards_required: The number of boards required
        :raises: ConfigurationException
            If any machine requirements have already been set
        """
        # Catch the unchanged case including leaving it None
        if n_boards_required == self._n_boards_required:
            return
        if self._n_boards_required is not None:
            raise ConfigurationException(
                "Illegal attempt to change previously set value.")
        if self._n_chips_required is not None:
            raise ConfigurationException(
                "Clash with n_chips_required.")
        self._n_boards_required = n_boards_required

    def update_extra_mapping_inputs(self, extra_mapping_inputs):
        """ Supply extra inputs to the mapping algorithms. Mappings are from\
            known names (the logical type names) to the values to bind to them.

        :param extra_inputs: The additional inputs to provide
        :type extra_inputs: dict(str,any)
        """
        if self.has_ran:
            raise ConfigurationException(
                "Changing mapping inputs is not supported after run")
        if extra_mapping_inputs is not None:
            self._extra_mapping_inputs.update(extra_mapping_inputs)

    def update_extra_inputs(self, extra_inputs):
        """ Supply extra inputs to the runtime algorithms. Mappings are from\
            known names (the logical type names) to the values to bind to them.

        :param extra_inputs: The additional inputs to provide
        :type extra_inputs: dict(str,any)
        """
        if self.has_ran:
            raise ConfigurationException(
                "Changing inputs is not supported after run")
        if extra_inputs is not None:
            self._extra_inputs.update(extra_inputs)

    def extend_extra_mapping_algorithms(self, extra_mapping_algorithms):
        """ Add custom mapping algorithms to the end of the sequence of \
            mapping algorithms to be run.

        :param extra_mapping_algorithms: Algorithms to add
        :type extra_mapping_algorithms: list
        """
        if self.has_ran:
            raise ConfigurationException(
                "Changing algorithms is not supported after run")
        if extra_mapping_algorithms is not None:
            self._extra_mapping_algorithms.extend(extra_mapping_algorithms)

    def prepend_extra_pre_run_algorithms(self, extra_pre_run_algorithms):
        """ Add custom pre-execution algorithms to the front of the sequence \
            of algorithms to be run.

        :param extra_pre_run_algorithms: Algorithms to add
        :type extra_pre_run_algorithms: list
        """
        if self.has_ran:
            raise ConfigurationException(
                "Changing algorithms is not supported after run")
        if extra_pre_run_algorithms is not None:
            self._extra_pre_run_algorithms[0:0] = extra_pre_run_algorithms

    def extend_extra_post_run_algorithms(self, extra_post_run_algorithms):
        """ Add custom post-execution algorithms to the sequence of \
            such algorithms to be run.

        :param extra_post_run_algorithms: Algorithms to add
        :type extra_post_run_algorithms: list
        """
        if self.has_ran:
            raise ConfigurationException(
                "Changing algorithms is not supported after run")
        if extra_post_run_algorithms is not None:
            self._extra_post_run_algorithms.extend(extra_post_run_algorithms)

    def extend_extra_load_algorithms(self, extra_load_algorithms):
        """ Add custom data-loading algorithms to the sequence of \
            such algorithms to be run.

        :param extra_load_algorithms: Algorithms to add
        :type extra_load_algorithms: list
        """
        if self.has_ran:
            raise ConfigurationException(
                "Changing algorithms is not supported after run")
        if extra_load_algorithms is not None:
            self._extra_load_algorithms.extend(extra_load_algorithms)

    def add_extraction_timing(self, timing):
        """ Record the time taken for doing data extraction.
        """
        ms = convert_time_diff_to_total_milliseconds(timing)
        self._extraction_time += ms

    def add_live_packet_gatherer_parameters(
            self, live_packet_gatherer_params, vertex_to_record_from,
            partition_ids):
        """ Adds params for a new LPG if needed, or adds to the tracker for\
            same params.

        :param live_packet_gatherer_params: params to look for a LPG
        :param vertex_to_record_from: \
            the vertex that needs to send to a given LPG
        :param partition_ids: \
            the IDs of the partitions to connect from the vertex
        :rtype: None
        """
        self._live_packet_recorder_params[live_packet_gatherer_params].append(
            (vertex_to_record_from, partition_ids))

        # verify that the vertices being added are of one vertex type.
        if self._live_packet_recorders_associated_vertex_type is None:
            if isinstance(vertex_to_record_from, ApplicationVertex):
                self._live_packet_recorders_associated_vertex_type = \
                    ApplicationVertex
            else:
                self._live_packet_recorders_associated_vertex_type = \
                    MachineVertex
        elif not isinstance(
                vertex_to_record_from,
                self._live_packet_recorders_associated_vertex_type):
            raise ConfigurationException(
                "Only one type of graph can be used during live output. "
                "Please fix and try again")

    # options names are all lower without _ inside config
    _DEBUG_ENABLE_OPTS = frozenset([
        "reportsenabled",
        "clear_iobuf_during_run", "extract_iobuf", "extract_iobuf_during_run"])
    _REPORT_DISABLE_OPTS = frozenset([
        "clear_iobuf_during_run", "extract_iobuf", "extract_iobuf_during_run"])

    def set_up_machine_specifics(self, hostname):
        """ Adds machine specifics for the different modes of execution

        :param hostname: machine name
        :type hostname: str
        :rtype: None
        """
        if hostname is not None:
            self._hostname = hostname
            logger.warning("The machine name from setup call is overriding "
                           "the machine name defined in the config file")
        else:
            self._hostname = self._read_config("Machine", "machine_name")
            self._spalloc_server = self._read_config(
                "Machine", "spalloc_server")
            self._remote_spinnaker_url = self._read_config(
                "Machine", "remote_spinnaker_url")

        if (self._hostname is None and self._spalloc_server is None and
                self._remote_spinnaker_url is None and
                not self._use_virtual_board):
            raise Exception(
                "A SpiNNaker machine must be specified your configuration"
                " file")

        n_items_specified = sum([
            1 if item is not None else 0
            for item in [
                self._hostname, self._spalloc_server,
                self._remote_spinnaker_url]])

        if (n_items_specified > 1 or
                (n_items_specified == 1 and self._use_virtual_board)):
            raise Exception(
                "Only one of machineName, spalloc_server, "
                "remote_spinnaker_url and virtual_board should be specified "
                "in your configuration files")

        if self._spalloc_server is not None:
            if self._read_config("Machine", "spalloc_user") is None:
                raise Exception(
                    "A spalloc_user must be specified with a spalloc_server")

    def __signal_handler(self, _signal, _frame):
        """ Handles closing down of script via keyboard interrupt

        :param _signal: the signal received (ignored)
        :param _frame: frame executed in (ignored)
        :return: None
        """
        # If we are to raise the keyboard interrupt, do so
        if self._raise_keyboard_interrupt:
            raise KeyboardInterrupt

        logger.error("User has cancelled simulation")
        self._shutdown()

    def exception_handler(self, exctype, value, traceback_obj):
        """ Handler of exceptions

        :param exctype:  the type of execution received
        :param value: the value of the exception
        :param traceback_obj: the trace back stuff
        """
        logger.error("Shutdown on exception")
        self._shutdown()
        return self._last_except_hook(exctype, value, traceback_obj)

    @overrides(SimulatorInterface.verify_not_running)
    def verify_not_running(self):
        if self._state in [Simulator_State.IN_RUN,
                           Simulator_State.RUN_FOREVER]:
            raise ConfigurationException(
                "Illegal call while a simulation is already running")
        if self._state in [Simulator_State.SHUTDOWN]:
            raise ConfigurationException(
                "Illegal call after simulation is shutdown")

    def run_until_complete(self):
        """ Run a simulation until it completes
        """
        self._run_until_complete = True
        self._run(None)

    @overrides(SimulatorInterface.run)
    def run(self, run_time):
        """ Run a simulation for a fixed amount of time

        :param run_time: the run duration in milliseconds.
        """
        self._run(run_time)

    def _build_graphs_for_usage(self):
        # sort out app graph
        self._application_graph = ApplicationGraph(
            label=self._original_application_graph.label)
        for vertex in self._original_application_graph.vertices:
            self._application_graph.add_vertex(vertex)
        for outgoing_partition in \
                self._original_application_graph.outgoing_edge_partitions:
            for edge in outgoing_partition.edges:
                self._application_graph.add_edge(
                    edge, outgoing_partition.identifier)

        # sort out machine graph
        self._machine_graph = MachineGraph(
            label=self._original_machine_graph.label)
        for vertex in self._original_machine_graph.vertices:
            self._machine_graph.add_vertex(vertex)
        for outgoing_partition in \
                self._original_machine_graph.outgoing_edge_partitions:
            self._machine_graph.add_outgoing_edge_partition(outgoing_partition)
            for edge in outgoing_partition.edges:
                self._machine_graph.add_edge(
                    edge, outgoing_partition.identifier)

    def _calc_run_time(self, run_time):
        """
        Calculates n_machine_time_steps and total_run_time based on run_time\
        and machine_time_step

        This method rounds the run up to the next timestep as discussed in\
        https://github.com/SpiNNakerManchester/sPyNNaker/issues/149

        If run_time is None (run forever) both values will be None

        :param run_time: time user requested to run for in milliseconds
        :type run_time: float or None
        :return: n_machine_time_steps as a whole int and\
            total_run_time in milliseconds
        :rtype: (int,float) or (None, None)
        """
        if run_time is None:
            return None, None
        machine_time_step_ms = (
            self.machine_time_step / MICRO_TO_MILLISECOND_CONVERSION)
        n_machine_time_steps = math.ceil(run_time / machine_time_step_ms)
        calc_run_time = n_machine_time_steps * machine_time_step_ms

        # Allow for minor float errors
        if abs(run_time - calc_run_time) > 0.00001:
            logger.warning(
                "Your requested runtime of {}ms "
                "is not a multiple of the machine time step of {}ms "
                "and has therefor been rounded up to {}ms",
                run_time, machine_time_step_ms, calc_run_time)

        total_run_timesteps = (
            self._current_run_timesteps + n_machine_time_steps)
        total_run_time = (
            total_run_timesteps * machine_time_step_ms *
            self.time_scale_factor)

        # Convert dt into microseconds and divide by
        # realtime proportion to get hardware timestep
        hardware_timestep_us = int(round(
            float(self.machine_time_step) / float(self.time_scale_factor)))

        logger.info(
            "Simulating for {} {}ms timesteps "
            "using a hardware timestep of {}us",
            n_machine_time_steps,  machine_time_step_ms, hardware_timestep_us)

        return n_machine_time_steps, total_run_time

    def _run(self, run_time):
        """ The main internal run function

        :param run_time: the run duration in milliseconds.
        """
        self.verify_not_running()

        # verify that we can keep doing auto pause and resume
        if self._has_ran:
            can_keep_running = all(
                executable_type.supports_auto_pause_and_resume
                for executable_type in self._executable_types)
            if not can_keep_running:
                raise NotImplementedError(
                    "Only binaries that use the simulation interface can be"
                    " run more than once")

        self._state = Simulator_State.IN_RUN

        self._adjust_config(
            run_time, self._DEBUG_ENABLE_OPTS, self._REPORT_DISABLE_OPTS)

        # Install the Control-C handler
        if isinstance(threading.current_thread(), threading._MainThread):
            signal.signal(signal.SIGINT, self.__signal_handler)
            self._raise_keyboard_interrupt = True
            sys.excepthook = self._last_except_hook

        logger.info("Starting execution process")

        n_machine_time_steps, total_run_time = self._calc_run_time(run_time)
        if self._machine_allocation_controller is not None:
            self._machine_allocation_controller.extend_allocation(
                total_run_time)

        # If we have never run before, or the graph has changed,
        # start by performing mapping
        graph_changed, data_changed = self._detect_if_graph_has_changed(True)
        if graph_changed and self._has_ran and not self._has_reset_last:
            self.stop()
            raise NotImplementedError(
                "The network cannot be changed between runs without"
                " resetting")

        # If we have reset and the graph has changed, stop any running
        # application
        if (graph_changed or data_changed) and self._has_ran:
            if self._txrx is not None:
                self._txrx.stop_application(self._app_id)

            # change number of resets as loading the binary again resets the
            # sync to 0
            self._no_sync_changes = 0

            # create new sub-folder for reporting data
            self._set_up_output_folders(self._n_calls_to_run)

        # build the graphs to modify with system requirements
        if not self._has_ran or graph_changed:
            self._build_graphs_for_usage()
            self._add_dependent_verts_and_edges_for_application_graph()
            self._add_commands_to_command_sender()

            # Reset the machine graph if there is an application graph
            if self._application_graph.n_vertices:
                self._machine_graph = MachineGraph(self._graph_label)
                self._graph_mapper = None

            # Reset the machine if the graph has changed
            if not self._use_virtual_board and self._n_calls_to_run > 1:

                # wipe out stuff associated with a given machine, as these need
                # to be rebuilt.
                self._machine = None
                self._buffer_manager = None
                self._java_caller = None
                if self._txrx is not None:
                    self._txrx.close()
                    self._app_id = None
                if self._machine_allocation_controller is not None:
                    self._machine_allocation_controller.close()
                self._max_run_time_steps = None

            if self._machine is None:
                self._get_machine(total_run_time, n_machine_time_steps)
            self._do_mapping(run_time, total_run_time)

        # Check if anything has per-timestep SDRAM usage
        is_per_timestep_sdram = self._is_per_timestep_sdram()

        # Disable auto pause and resume if the binary can't do it
        for executable_type in self._executable_types:
            if not executable_type.supports_auto_pause_and_resume:
                self._config.set("Buffers",
                                 "use_auto_pause_and_resume", "False")

        # Work out the maximum run duration given all recordings
        if self._max_run_time_steps is None:
            self._max_run_time_steps = self._deduce_data_n_timesteps()

        # Work out an array of timesteps to perform
        steps = None
        if (not self._config.getboolean("Buffers", "use_auto_pause_and_resume")
                or not is_per_timestep_sdram):

            # Runs should only be in units of max_run_time_steps at most
            if (is_per_timestep_sdram and
                    (self._max_run_time_steps < n_machine_time_steps or
                        n_machine_time_steps is None)):
                self._state = Simulator_State.FINISHED
                raise ConfigurationException(
                    "The SDRAM required by one or more vertices is based on"
                    " the run time, so the run time is limited to"
                    " {} time steps".format(self._max_run_time_steps))

            steps = [n_machine_time_steps]
        elif run_time is not None:

            # With auto pause and resume, any time step is possible but run
            # time more than the first will guarantee that run will be called
            # more than once
            steps = self._generate_steps(
                n_machine_time_steps, self._max_run_time_steps)

        # If we have never run before, or the graph has changed, or data has
        # been changed, generate and load the data
        if not self._has_ran or graph_changed or data_changed:
            self._do_data_generation(self._max_run_time_steps)

            # If we are using a virtual board, don't load
            if not self._use_virtual_board:
                self._do_load(graph_changed)

        # Run for each of the given steps
        if run_time is not None:
            logger.info("Running for {} steps for a total of {}ms",
                        len(steps), run_time)
            for i, step in enumerate(steps):
                logger.info("Run {} of {}", i + 1, len(steps))
                self._do_run(step, graph_changed)
        elif run_time is None and self._run_until_complete:
            logger.info("Running until complete")
            self._do_run(None, graph_changed)
        elif (not self._config.getboolean(
                "Buffers", "use_auto_pause_and_resume") or
                not is_per_timestep_sdram):
            logger.info("Running forever")
            self._do_run(None, graph_changed)
            logger.info("Waiting for stop request")
            with self._state_condition:
                while self._state != Simulator_State.STOP_REQUESTED:
                    self._state_condition.wait()
        else:
            logger.info("Running forever in steps of {}ms".format(
                self._max_run_time_steps))
            i = 0
            while self._state != Simulator_State.STOP_REQUESTED:
                logger.info("Run {}".format(i + 1))
                self._do_run(self._max_run_time_steps, graph_changed)
                i += 1

        # Indicate that the signal handler needs to act
        if isinstance(threading.current_thread(), threading._MainThread):
            self._raise_keyboard_interrupt = False
            self._last_except_hook = sys.excepthook
            sys.excepthook = self.exception_handler

        # update counter for runs (used by reports and app data)
        self._n_calls_to_run += 1
        if run_time is not None:
            self._state = Simulator_State.FINISHED
        else:
            self._state = Simulator_State.RUN_FOREVER

    def _is_per_timestep_sdram(self):
        for placement in self._placements.placements:
            if placement.vertex.resources_required.sdram.per_timestep:
                return True
        return False

    def _add_commands_to_command_sender(self):
        vertices = self._application_graph.vertices
        graph = self._application_graph
        command_sender_vertex = CommandSender
        if len(vertices) == 0:
            vertices = self._machine_graph.vertices
            graph = self._machine_graph
            command_sender_vertex = CommandSenderMachineVertex
        for vertex in vertices:
            if isinstance(vertex, AbstractSendMeMulticastCommandsVertex):
                # if there's no command sender yet, build one
                if self._command_sender is None:
                    self._command_sender = command_sender_vertex(
                        "auto_added_command_sender", None)
                    graph.add_vertex(self._command_sender)

                # allow the command sender to create key to partition map
                self._command_sender.add_commands(
                    vertex.start_resume_commands,
                    vertex.pause_stop_commands,
                    vertex.timed_commands, vertex)

        # add the edges from the command sender to the dependent vertices
        if self._command_sender is not None:
            edges, partition_ids = self._command_sender.edges_and_partitions()
            for edge, partition_id in zip(edges, partition_ids):
                graph.add_edge(edge, partition_id)

    def _add_dependent_verts_and_edges_for_application_graph(self):
        for vertex in self._application_graph.vertices:
            # add any dependent edges and vertices if needed
            if isinstance(vertex, AbstractVertexWithEdgeToDependentVertices):
                for dependant_vertex in vertex.dependent_vertices():
                    self._application_graph.add_vertex(dependant_vertex)
                    edge_partition_ids = vertex.\
                        edge_partition_identifiers_for_dependent_vertex(
                            dependant_vertex)
                    for edge_identifier in edge_partition_ids:
                        dependant_edge = ApplicationEdge(
                            pre_vertex=vertex,
                            post_vertex=dependant_vertex)
                        self._application_graph.add_edge(
                            dependant_edge, edge_identifier)

    def _deduce_data_n_timesteps(self):
        """ Operates the auto pause and resume functionality by figuring out\
            how many timer ticks a simulation can run before SDRAM runs out,\
            and breaks simulation into chunks of that long.

        :return: max time a simulation can run.
        """
        # Go through the placements and find how much SDRAM is used
        # on each chip
        usage_by_chip = dict()

        for placement in self._placements.placements:
            sdram_required = placement.vertex.resources_required.sdram
            if (placement.x, placement.y) in usage_by_chip:
                usage_by_chip[placement.x, placement.y] += sdram_required
            else:
                usage_by_chip[placement.x, placement.y] = sdram_required

        # Go through the chips and divide up the remaining SDRAM, finding
        # the minimum number of machine timesteps to assign
        max_time_steps = sys.maxsize
        for (x, y), sdram in usage_by_chip.items():
            size = self._machine.get_chip_at(x, y).sdram.size
            if sdram.per_timestep:
                max_this_chip = int((size - sdram.fixed) // sdram.per_timestep)
                max_time_steps = min(max_time_steps, max_this_chip)

        return max_time_steps

    @staticmethod
    def _generate_steps(n_steps, n_steps_per_segment):
        """ Generates the list of "timer" runs. These are usually in terms of\
            time steps, but need not be.

        :param n_steps: the total runtime in machine time steps
        :type n_steps: int
        :param n_steps_per_segment: the minimum allowed per chunk
        :type n_steps_per_segment: int
        :return: list of time steps
        """
        if n_steps == 0:
            return [0]
        n_full_iterations = int(math.floor(n_steps / n_steps_per_segment))
        left_over_steps = n_steps - n_full_iterations * n_steps_per_segment
        steps = [int(n_steps_per_segment)] * n_full_iterations
        if left_over_steps:
            steps.append(int(left_over_steps))
        return steps

    def _calculate_number_of_machine_time_steps(self, next_run_timesteps):
        if next_run_timesteps is not None:
            total_timesteps = next_run_timesteps + self._current_run_timesteps
            self._no_machine_time_steps = total_timesteps
            return total_timesteps

        self._no_machine_time_steps = None
        return None

    def _run_algorithms(
            self, inputs, algorithms, outputs, tokens, required_tokens,
            provenance_name, optional_algorithms=None):
        """ Runs getting a SpiNNaker machine logic

        :param inputs: the inputs
        :param algorithms: algorithms to call
        :param outputs: outputs to get
        :param tokens: The tokens to start with
        :param required_tokens: The tokens that must be generated
        :param optional_algorithms: optional algorithms to use
        :param provenance_name: the name for provenance
        :return: None
        """
        # pylint: disable=too-many-arguments
        optional = optional_algorithms
        if optional is None:
            optional = []

        # Execute the algorithms
        executor = PACMANAlgorithmExecutor(
            algorithms=algorithms, optional_algorithms=optional,
            inputs=inputs, tokens=tokens,
            required_output_tokens=required_tokens, xml_paths=self._xml_paths,
            required_outputs=outputs, do_timings=self._do_timings,
            print_timings=self._print_timings,
            provenance_name=provenance_name,
            provenance_path=self._pacman_executor_provenance_path)

        try:
            executor.execute_mapping()
            self._pacman_provenance.extract_provenance(executor)
            return executor
        except Exception:
            self._txrx = executor.get_item("MemoryTransceiver")
            self._machine_allocation_controller = executor.get_item(
                "MachineAllocationController")
            exc_info = sys.exc_info()
            try:
                self._shutdown()
            except Exception:
                logger.warning("problem when shutting down", exc_info=True)
            reraise(*exc_info)

    def _get_machine(self, total_run_time=0.0, n_machine_time_steps=None):
        if self._machine is not None:
            return self._machine

        # If we are using a directly connected machine, add the details to get
        # the machine and transceiver
        if self._hostname is not None:
            self._machine_by_hostname(n_machine_time_steps, total_run_time)

        elif self._use_virtual_board:
            self._machine_by_virtual(n_machine_time_steps, total_run_time)
        else:
            # must be remote due to set_up_machine_specifics()
            self._machine_by_remote(n_machine_time_steps, total_run_time)

        if self._app_id is None:
            if self._txrx is None:
                self._app_id = ALANS_DEFAULT_RANDOM_APP_ID
            else:
                self._app_id = self._txrx.app_id_tracker.get_new_id()

        self._turn_off_on_board_to_save_power("turn_off_board_after_discovery")

        if self._n_chips_required:
            if self._machine.n_chips < self._n_chips_required:
                raise ConfigurationException(
                    "Failure to detect machine of with {} chips as requested. "
                    "Only found {}".format(self._n_chips_required,
                                           self._machine))
        if self._n_boards_required:
            if len(self._machine.ethernet_connected_chips) \
                    < self._n_boards_required:
                raise ConfigurationException(
                    "Failure to detect machine with {} boards as requested. "
                    "Only found {}".format(self._n_boards_required,
                                           self._machine))

        return self._machine

    def _machine_by_hostname(self, n_machine_time_steps, total_run_time):
        inputs, algorithms = self._get_machine_common(
            n_machine_time_steps, total_run_time)
        outputs = list()
        inputs["IPAddress"] = self._hostname
        inputs["BMPDetails"] = self._read_config("Machine", "bmp_names")
        inputs["AutoDetectBMPFlag"] = self._config.getboolean(
            "Machine", "auto_detect_bmp")
        inputs["ScampConnectionData"] = self._read_config(
            "Machine", "scamp_connections_data")
        inputs['ReportFolder'] = self._report_default_directory
        algorithms.append("MachineGenerator")

        outputs.append("MemoryMachine")
        outputs.append("MemoryTransceiver")

        executor = self._run_algorithms(
            inputs, algorithms, outputs, [], [], "machine_generation")
        self._machine = executor.get_item("MemoryMachine")
        self._txrx = executor.get_item("MemoryTransceiver")
        self._machine_outputs = executor.get_items()
        self._machine_tokens = executor.get_completed_tokens()

    def _machine_by_virtual(self, n_machine_time_steps, total_run_time):
        inputs, algorithms = self._get_machine_common(
            n_machine_time_steps, total_run_time)
        outputs = list()

        inputs["IPAddress"] = "virtual"
        inputs["NumberOfBoards"] = self._read_config_int(
            "Machine", "number_of_boards")
        inputs["MachineWidth"] = self._read_config_int(
            "Machine", "width")
        inputs["MachineHeight"] = self._read_config_int(
            "Machine", "height")
        inputs["MachineJsonPath"] = self._read_config(
            "Machine", "json_path")
        inputs["BMPDetails"] = None
        inputs["AutoDetectBMPFlag"] = False
        inputs["ScampConnectionData"] = None
        inputs["RouterTableEntriesPerRouter"] = \
            self._read_config_int("Machine", "RouterTableEntriesPerRouter")

        algorithms.append("VirtualMachineGenerator")

        outputs.append("MemoryMachine")

        executor = self._run_algorithms(
            inputs, algorithms, outputs, [], [], "machine_generation")
        self._machine_outputs = executor.get_items()
        self._machine_tokens = executor.get_completed_tokens()
        self._machine = executor.get_item("MemoryMachine")

    def _machine_by_remote(self, n_machine_time_steps, total_run_time):
        """
        Gets a machine when we know one of self._spalloc_server or\
            self._remote_spinnaker_url is defined
        """
        inputs, algorithms = self._get_machine_common(
            n_machine_time_steps, total_run_time)
        outputs = list()

        do_partitioning = self._machine_by_size(inputs, algorithms, outputs)
        inputs['ReportFolder'] = self._report_default_directory

        # if using spalloc system
        if self._spalloc_server is not None:
            inputs["SpallocServer"] = self._spalloc_server
            inputs["SpallocPort"] = self._read_config_int(
                "Machine", "spalloc_port")
            inputs["SpallocUser"] = self._read_config(
                "Machine", "spalloc_user")
            inputs["SpallocMachine"] = self._read_config(
                "Machine", "spalloc_machine")
        else:
            # must be using HBP server system
            inputs["RemoteSpinnakerUrl"] = self._remote_spinnaker_url

        if self._spalloc_server is not None:
            algorithms.append("SpallocAllocator")
        elif self._remote_spinnaker_url is not None:
            algorithms.append("HBPAllocator")

        algorithms.append("MachineGenerator")

        outputs.append("MemoryMachine")
        outputs.append("IPAddress")
        outputs.append("MemoryTransceiver")
        outputs.append("MachineAllocationController")

        executor = self._run_algorithms(
            inputs, algorithms, outputs, [], [], "machine_generation")

        self._machine_outputs = executor.get_items()
        self._machine_tokens = executor.get_completed_tokens()
        self._machine = executor.get_item("MemoryMachine")
        self._ip_address = executor.get_item("IPAddress")
        self._txrx = executor.get_item("MemoryTransceiver")
        self._machine_allocation_controller = executor.get_item(
            "MachineAllocationController")

        if do_partitioning:
            self._machine_graph = executor.get_item(
                "MemoryMachineGraph")
            self._graph_mapper = executor.get_item(
                "MemoryGraphMapper")

    def _machine_by_size(self, inputs, algorithms, outputs):
        """
        Checks if we can get a remote machine by size of if we have to use a\
        virtual machine to get the size

        Adds the requires info to inputs, algorithms, outputs

        :param inputs: Data to go into executor
        :param algorithms: Algorithms to execute
        :param outputs: Data needed after execution
        :return: True if and only if the required steps included partitioning
        """
        # If we are using an allocation server but have been told how
        # many chips to use, just use that as an input
        if self._n_chips_required:
            inputs["NChipsRequired"] = self._n_chips_required
            return False
        if self._n_boards_required:
            inputs["NBoardsRequired"] = self._n_boards_required
            return False

        # only add machine graph is it has vertices.
        if (self._machine_graph is not None and
                self._machine_graph.n_vertices != 0):
            inputs["MemoryMachineGraph"] = self._machine_graph
            algorithms.append("GraphMeasurer")
            do_partitioning = False
        # If we are using an allocation server, and we need a virtual
        # board, we need to use the virtual board to get the number of
        # chips to be allocated either by partitioning, or by measuring
        # the graph
        elif (self._application_graph is not None and
                self._application_graph.n_vertices > 0):
            inputs["MemoryApplicationGraph"] = self._application_graph
            algorithms.extend(self._config.get(
                "Mapping",
                "application_to_machine_graph_algorithms").split(","))
            outputs.append("MemoryMachineGraph")
            outputs.append("MemoryGraphMapper")
            do_partitioning = True
        else:
            # No way to decided size so default to one board
            logger.warning(
                "Your graph has no vertices in it. "
                "Will default to a machine with 1 board.")
            inputs["NBoardsRequired"] = 1
            return False

        # Ok we do need a virtual machine
        if self._spalloc_server is not None:
            algorithms.append("SpallocMaxMachineGenerator")
        else:
            algorithms.append("HBPMaxMachineGenerator")

        return do_partitioning

    def _get_machine_common(self, n_machine_time_steps, total_run_time):
        inputs = dict(self._extra_inputs)
        algorithms = list()

        self._create_version_provenance()
        inputs["UsingAdvancedMonitorSupport"] = self._config.getboolean(
            "Machine", "enable_advanced_monitor_support")
        inputs["DisableAdvancedMonitorUsageForDataIn"] = \
            self._config.getboolean(
                "Machine", "disable_advanced_monitor_usage_for_data_in")

        if self._config.getboolean("Buffers", "use_auto_pause_and_resume"):
            inputs["PlanNTimeSteps"] = self._minimum_auto_time_steps
        else:
            inputs["PlanNTimeSteps"] = n_machine_time_steps

        # add max SDRAM size and n_cores which we're going to allow
        # (debug purposes)
        inputs["MaxSDRAMSize"] = self._read_config_int(
            "Machine", "max_sdram_allowed_per_chip")
        # Set the total run time
        inputs["TotalRunTime"] = total_run_time
        inputs["MaxMachineCoreReduction"] = self._read_config_int(
            "Machine", "max_machine_core_reduction")
        inputs["MachineTimeStep"] = self.machine_time_step
        inputs["TimeScaleFactor"] = self.time_scale_factor

        inputs["DownedChipsDetails"] = IgnoreChip.parse_string(
            self._config.get("Machine", "down_chips"))
        inputs["DownedCoresDetails"] = IgnoreCore.parse_string(
            self._config.get("Machine", "down_cores"))
        inputs["DownedLinksDetails"] = IgnoreLink.parse_string(
            self._config.get("Machine", "down_links"))
        inputs["BoardVersion"] = self._read_config_int(
            "Machine", "version")
        inputs["ResetMachineOnStartupFlag"] = self._config.getboolean(
            "Machine", "reset_machine_on_startup")
        inputs["BootPortNum"] = self._read_config_int(
            "Machine", "boot_connection_port_num")
        inputs["RepairMachine"] = self._config.getboolean(
            "Machine", "repair_machine")
        inputs["IgnoreBadEthernets"] = self._config.getboolean(
            "Machine", "ignore_bad_ethernets")

        # add algorithms for handling LPG placement and edge insertion
        if self._live_packet_recorder_params:
            algorithms.append("PreAllocateResourcesForLivePacketGatherers")
            inputs['LivePacketRecorderParameters'] = \
                self._live_packet_recorder_params

        if self._config.getboolean("Reports", "write_energy_report"):
            algorithms.append("PreAllocateResourcesForChipPowerMonitor")
            inputs['MemorySamplingFrequency'] = self._config.getint(
                "EnergyMonitor", "sampling_frequency")
            inputs['MemoryNumberSamplesPerRecordingEntry'] = \
                self._config.getint(
                    "EnergyMonitor", "n_samples_per_recording_entry")

        # add algorithms for handling extra monitor code
        if (self._config.getboolean("Machine",
                                    "enable_advanced_monitor_support") or
                self._config.getboolean("Machine", "enable_reinjection")):
            algorithms.append("PreAllocateResourcesForExtraMonitorSupport")

        # add the application and machine graphs as needed
        if (self._application_graph is not None and
                self._application_graph.n_vertices > 0):
            inputs["MemoryApplicationGraph"] = self._application_graph
        elif (self._machine_graph is not None and
                self._machine_graph.n_vertices > 0):
            inputs["MemoryMachineGraph"] = self._machine_graph

        return inputs, algorithms

    def _create_version_provenance(self):
        # Add the version information to the provenance data at the start
        version_provenance = list()
        version_provenance.append(ProvenanceDataItem(
            ["version_data", "spinn_utilities_version"], spinn_utils_version))
        version_provenance.append(ProvenanceDataItem(
            ["version_data", "spinn_machine_version"], spinn_machine_version))
        version_provenance.append(ProvenanceDataItem(
            ["version_data", "spinn_storage_handlers_version"],
            spinn_storage_version))
        version_provenance.append(ProvenanceDataItem(
            ["version_data", "spalloc_version"], spalloc_version))
        version_provenance.append(ProvenanceDataItem(
            ["version_data", "spinnman_version"], spinnman_version))
        version_provenance.append(ProvenanceDataItem(
            ["version_data", "pacman_version"], pacman_version))
        version_provenance.append(ProvenanceDataItem(
            ["version_data", "data_specification_version"], data_spec_version))
        version_provenance.append(ProvenanceDataItem(
            ["version_data", "front_end_common_version"], fec_version))
        version_provenance.append(ProvenanceDataItem(
            ["version_data", "numpy_version"], numpy_version))
        version_provenance.append(ProvenanceDataItem(
            ["version_data", "scipy_version"], scipy_version))
        if self._front_end_versions is not None:
            for name, value in self._front_end_versions:
                version_provenance.append(ProvenanceDataItem(
                    names=["version_data", name], value=value))
        self._version_provenance = version_provenance

    def _do_mapping(self, run_time, total_run_time):

        # time the time it takes to do all pacman stuff
        mapping_total_timer = Timer()
        mapping_total_timer.start_timing()

        # update inputs with extra mapping inputs if required
        inputs = dict(self._machine_outputs)
        tokens = list(self._machine_tokens)
        if self._extra_mapping_inputs is not None:
            inputs.update(self._extra_mapping_inputs)

        # runtime full runtime from pynn
        inputs["RunTime"] = run_time
        inputs["TotalRunTime"] = total_run_time

        inputs["PostSimulationOverrunBeforeError"] = self._config.getint(
            "Machine", "post_simulation_overrun_before_error")

        # handle graph additions
        if (self._application_graph.n_vertices > 0 and
                self._graph_mapper is None):
            inputs["MemoryApplicationGraph"] = self._application_graph
        elif self._machine_graph.n_vertices > 0:
            inputs['MemoryMachineGraph'] = self._machine_graph
            if self._graph_mapper is not None:
                inputs["MemoryGraphMapper"] = self._graph_mapper
        else:
            self._empty_graphs = True
            logger.warning(
                "Your graph has no vertices in it.")
            inputs["MemoryApplicationGraph"] = self._application_graph
            inputs["MemoryGraphMapper"] = GraphMapper()
            inputs['MemoryMachineGraph'] = self._machine_graph

        inputs['ReportFolder'] = self._report_default_directory
        inputs["ProvenanceFilePath"] = self._provenance_file_path
        inputs["AppProvenanceFilePath"] = self._app_provenance_file_path
        inputs["SystemProvenanceFilePath"] = self._system_provenance_file_path
        inputs["JsonFolder"] = self._json_folder
        inputs["APPID"] = self._app_id
        inputs["TimeScaleFactor"] = self.time_scale_factor
        inputs["MachineTimeStep"] = self.machine_time_step
        inputs["DatabaseSocketAddresses"] = self._database_socket_addresses
        inputs["DatabaseWaitOnConfirmationFlag"] = self._config.getboolean(
            "Database", "wait_on_confirmation")
        inputs["WriteCheckerFlag"] = self._config.getboolean(
            "Mode", "verify_writes")
        inputs["WriteTextSpecsFlag"] = self._config.getboolean(
            "Reports", "write_text_specs")
        inputs["ExecutableFinder"] = self._executable_finder
        inputs["UserCreateDatabaseFlag"] = self._config.get(
            "Database", "create_database")
        inputs["SendStartNotifications"] = True
        inputs["SendStopNotifications"] = True
        inputs["WriteDataSpeedUpReportsFlag"] = self._config.getboolean(
            "Reports", "write_data_speed_up_reports")

        algorithms = list()

        if self._live_packet_recorder_params:
            algorithms.append(
                "InsertLivePacketGatherersToGraphs")
            algorithms.append("InsertEdgesToLivePacketGatherers")
            inputs['LivePacketRecorderParameters'] = \
                self._live_packet_recorder_params

        if self._config.getboolean("Reports", "write_energy_report"):
            algorithms.append(
                "InsertChipPowerMonitorsToGraphs")
            inputs['MemorySamplingFrequency'] = self._config.getint(
                "EnergyMonitor", "sampling_frequency")
            inputs['MemoryNumberSamplesPerRecordingEntry'] = \
                self._config.getint(
                    "EnergyMonitor", "n_samples_per_recording_entry")

        # handle extra monitor functionality
        add_data_speed_up = (self._config.getboolean(
            "Machine", "enable_advanced_monitor_support") or
            self._config.getboolean("Machine", "enable_reinjection"))
        if add_data_speed_up:
            algorithms.append("InsertExtraMonitorVerticesToGraphs")
            algorithms.append("InsertEdgesToExtraMonitorFunctionality")
            algorithms.append("SystemMulticastRoutingGenerator")
            algorithms.append("FixedRouteRouter")
            inputs['FixedRouteDestinationClass'] = \
                DataSpeedUpPacketGatherMachineVertex

        # handle extra mapping algorithms if required
        if self._extra_mapping_algorithms is not None:
            algorithms.extend(self._extra_mapping_algorithms)

        optional_algorithms = list()

        # Add reports
        if self._config.getboolean("Reports", "reports_enabled"):
            if self._config.getboolean("Reports",
                                       "write_tag_allocation_reports"):
                algorithms.append("TagReport")
            if self._config.getboolean("Reports", "write_router_info_report"):
                algorithms.append("routingInfoReports")
            if self._config.getboolean("Reports", "write_router_reports"):
                algorithms.append("RouterReports")
            if self._config.getboolean(
                    "Reports", "write_router_summary_report"):
                algorithms.append("RouterSummaryReport")
            if self._config.getboolean(
                   "Reports", "write_compressed_router_summary_report") and \
                    self.use_virtual_board:
                algorithms.append("CompressedRouterSummaryReport")
            if self._config.getboolean("Reports",
                                       "write_routing_table_reports"):
                optional_algorithms.append("unCompressedRoutingTableReports")
                optional_algorithms.append("compressedRoutingTableReports")
                optional_algorithms.append("comparisonOfRoutingTablesReport")
            if self._config.getboolean(
                    "Reports", "write_routing_tables_from_machine_report"):
                optional_algorithms.append(
                    "RoutingTableFromMachineReport")

            # only add board chip report if requested
            if self._config.getboolean("Reports", "write_board_chip_report"):
                algorithms.append("BoardChipReport")

            # only add partitioner report if using an application graph
            if (self._config.getboolean(
                    "Reports", "write_partitioner_reports") and
                    self._application_graph.n_vertices != 0):
                algorithms.append("PartitionerReport")

            # only add write placer report with application graph when
            # there's application vertices
            if (self._config.getboolean(
                    "Reports", "write_application_graph_placer_report") and
                    self._application_graph.n_vertices != 0):
                algorithms.append("PlacerReportWithApplicationGraph")

            if self._config.getboolean(
                    "Reports", "write_machine_graph_placer_report"):
                algorithms.append("PlacerReportWithoutApplicationGraph")

            if self._config.getboolean(
                    "Reports", "write_json_machine"):
                algorithms.append("WriteJsonMachine")

            if self._config.getboolean(
                    "Reports", "write_json_machine_graph"):
                algorithms.append("WriteJsonMachineGraph")

            if self._config.getboolean(
                    "Reports", "write_json_placements"):
                algorithms.append("WriteJsonPlacements")

            if self._config.getboolean(
                    "Reports", "write_json_routing_tables"):
                algorithms.append("WriteJsonRoutingTables")

            if self._config.getboolean(
                    "Reports", "write_json_partition_n_keys_map"):
                algorithms.append("WriteJsonPartitionNKeysMap")

            # only add network specification report if there's
            # application vertices.
            if (self._config.getboolean(
                    "Reports", "write_network_specification_report")):
                algorithms.append("NetworkSpecificationReport")

        # only add the partitioner if there isn't already a machine graph
        algorithms.append("MallocBasedChipIDAllocator")
        if (self._application_graph.n_vertices and
                not self._machine_graph.n_vertices):
            full = self._config.get(
                "Mapping", "application_to_machine_graph_algorithms")
            algorithms.extend(full.replace(" ", "").split(","))
            inputs['MemoryPreviousAllocatedResources'] = \
                PreAllocatedResourceContainer()

        if self._use_virtual_board:
            full = self._config.get(
                "Mapping", "machine_graph_to_virtual_machine_algorithms")
        else:
            full = self._config.get(
                "Mapping", "machine_graph_to_machine_algorithms")
        algorithms.extend(full.replace(" ", "").split(","))

        # add check for algorithm start type
        algorithms.append("LocateExecutableStartType")

        # handle outputs
        outputs = [
            "MemoryPlacements", "MemoryRoutingTables",
            "MemoryTags", "MemoryRoutingInfos",
            "MemoryMachineGraph", "ExecutableTypes"
        ]

        if add_data_speed_up:
            outputs.append("MemoryFixedRoutes")

        if self._application_graph.n_vertices > 0:
            outputs.append("MemoryGraphMapper")

        # Create a buffer manager if there isn't one already
        if not self._use_virtual_board:
            if self._buffer_manager is None:
                algorithms.append("BufferManagerCreator")
                outputs.append("BufferManager")
            else:
                inputs["BufferManager"] = self._buffer_manager
            if self._java_caller is None:
                if self._config.getboolean("Java", "use_java"):
                    java_call = self._config.get("Java", "java_call")
                    java_spinnaker_path = self._config.get_str(
                        "Java", "java_spinnaker_path")
                    java_properties = self._config.get_str(
                        "Java", "java_properties")
                    self._java_caller = JavaCaller(
                        self._json_folder, java_call, java_spinnaker_path,
                        java_properties)
            inputs["JavaCaller"] = self._java_caller

        # Execute the mapping algorithms
        executor = self._run_algorithms(
            inputs, algorithms, outputs, tokens, [], "mapping",
            optional_algorithms)

        # get result objects from the pacman executor
        self._mapping_outputs = executor.get_items()
        self._mapping_tokens = executor.get_completed_tokens()

        # Get the outputs needed
        self._placements = executor.get_item("MemoryPlacements")
        self._router_tables = executor.get_item("MemoryRoutingTables")
        self._tags = executor.get_item("MemoryTags")
        self._routing_infos = executor.get_item("MemoryRoutingInfos")
        self._graph_mapper = executor.get_item("MemoryGraphMapper")
        self._machine_graph = executor.get_item("MemoryMachineGraph")
        self._executable_types = executor.get_item("ExecutableTypes")

        if add_data_speed_up:
            self._fixed_routes = executor.get_item("MemoryFixedRoutes")

        if not self._use_virtual_board:
            self._buffer_manager = executor.get_item("BufferManager")

        self._mapping_time += convert_time_diff_to_total_milliseconds(
            mapping_total_timer.take_sample())
        self._mapping_outputs["MappingTimeMs"] = self._mapping_time

    def _do_data_generation(self, n_machine_time_steps):

        # set up timing
        data_gen_timer = Timer()
        data_gen_timer.start_timing()

        # The initial inputs are the mapping outputs
        inputs = dict(self._mapping_outputs)
        tokens = list(self._mapping_tokens)
        inputs["RunUntilTimeSteps"] = n_machine_time_steps

        inputs["FirstMachineTimeStep"] = self._current_run_timesteps
        inputs["RunTimeMachineTimeSteps"] = n_machine_time_steps
        inputs["DataNTimeSteps"] = self._max_run_time_steps

        # Run the data generation algorithms
        outputs = []
        algorithms = [self._dsg_algorithm]

        executor = self._run_algorithms(
            inputs, algorithms, outputs, tokens, [], "data_generation")
        self._mapping_outputs = executor.get_items()
        self._mapping_tokens = executor.get_completed_tokens()

        self._dsg_time += convert_time_diff_to_total_milliseconds(
            data_gen_timer.take_sample())
        self._mapping_outputs["DSGTimeMs"] = self._dsg_time

    def _do_load(self, graph_changed):
        # set up timing
        load_timer = Timer()
        load_timer.start_timing()

        self._turn_on_board_if_saving_power()

        # The initial inputs are the mapping outputs
        inputs = dict(self._mapping_outputs)
        tokens = list(self._mapping_tokens)
        inputs["WriteMemoryMapReportFlag"] = (
            self._config.getboolean("Reports", "write_memory_map_report") and
            graph_changed
        )

        if not graph_changed and self._has_ran:
            inputs["ExecutableTargets"] = self._last_run_outputs[
                "ExecutableTargets"]

        algorithms = list()

        # add report for extracting routing table from machine report if needed
        # Add algorithm to clear routing tables and set up routing
        if not self._use_virtual_board and graph_changed:
            algorithms.append("RoutingSetup")
            # Get the executable targets
            algorithms.append("GraphBinaryGatherer")

        loading_algorithm = self._read_config("Mapping", "loading_algorithms")
        if loading_algorithm is not None and graph_changed:
            algorithms.extend(loading_algorithm.split(","))
        algorithms.extend(self._extra_load_algorithms)

        write_memory_report = self._config.getboolean(
            "Reports", "write_memory_map_report")
        if write_memory_report and graph_changed:
            algorithms.append("MemoryMapOnHostReport")
            algorithms.append("MemoryMapOnHostChipReport")

        # Add reports that depend on compression
        routing_tables_needed = False
        if graph_changed:
            if self._config.getboolean("Reports",
                                       "write_routing_table_reports"):
                routing_tables_needed = True
                algorithms.append("unCompressedRoutingTableReports")
                algorithms.append("compressedRoutingTableReports")
                algorithms.append("comparisonOfRoutingTablesReport")
            if self._config.getboolean(
                    "Reports", "write_routing_compression_checker_report"):
                routing_tables_needed = True
                algorithms.append("routingCompressionCheckerReport")

        # handle extra monitor functionality
        enable_advanced_monitor = self._config.getboolean(
            "Machine", "enable_advanced_monitor_support")
        if enable_advanced_monitor and (graph_changed or not self._has_ran):
            algorithms.append("LoadFixedRoutes")
            algorithms.append("FixedRouteFromMachineReport")

        # add optional algorithms
        optional_algorithms = list()
        optional_algorithms.append("RoutingTableLoader")
        optional_algorithms.append("TagsLoader")
        optional_algorithms.append("WriteMemoryIOData")
        optional_algorithms.append("HostExecuteApplicationDataSpecification")

        # Get the executable targets
        optional_algorithms.append("GraphBinaryGatherer")

        # algorithms needed for loading the binaries to the SpiNNaker machine
        optional_algorithms.append("LoadApplicationExecutableImages")
        algorithms.append("HostExecuteSystemDataSpecification")
        algorithms.append("LoadSystemExecutableImages")

        # Something probably a report needs the routing tables
        # This report is one way to get them if done on machine
        if routing_tables_needed:
            optional_algorithms.append("RoutingTableFromMachineReport")

        # Decide what needs to be done
        required_tokens = ["DataLoaded", "BinariesLoaded"]

        executor = self._run_algorithms(
            inputs, algorithms, [], tokens, required_tokens, "loading",
            optional_algorithms)
        self._load_outputs = executor.get_items()
        self._load_tokens = executor.get_completed_tokens()

        self._load_time += convert_time_diff_to_total_milliseconds(
            load_timer.take_sample())
        self._load_outputs["LoadTimeMs"] = self._load_time

    def _end_of_run_timing(self):
        """
        :return:
            mapping_time, dsg_time, load_time, execute_time, extraction_time
        :rtype: tuple(float, float, float, float, float)
        """
        timer = self._run_timer
        if timer is not None:
            self._execute_time += convert_time_diff_to_total_milliseconds(
                self._run_timer.take_sample())
        return (
            self._mapping_time, self._dsg_time, self._load_time,
            self._execute_time, self._extraction_time)

<<<<<<< HEAD
    def _do_run(self, n_machine_time_steps, graph_changed):
=======
    def _gather_provenance_for_writing(self, executor):
        """ handled the gathering of prov items for writer.

        :param executor: the pacman executor.
        :return:
        """
        prov_items = list()
        if self._version_provenance is not None:
            prov_items.extend(self._version_provenance)
        prov_items.extend(self._pacman_provenance.data_items)
        prov_item = executor.get_item("GraphProvenanceItems")
        if prov_item is not None:
            prov_items.extend(prov_item)
        prov_item = executor.get_item("PlacementsProvenanceItems")
        if prov_item is not None:
            prov_items.extend(prov_item)
        prov_item = executor.get_item("RouterProvenanceItems")
        if prov_item is not None:
            prov_items.extend(prov_item)
        prov_item = executor.get_item("PowerProvenanceItems")
        if prov_item is not None:
            prov_items.extend(prov_item)
        self._pacman_provenance.clear()
        self._version_provenance = list()
        self._write_provenance(prov_items)
        self._all_provenance_items.append(prov_items)

    def _do_run(self, n_machine_time_steps, graph_changed, run_until_complete):
>>>>>>> 6bc9aa8f
        # start timer
        self._run_timer = Timer()
        self._run_timer.start_timing()

        run_complete = False
        executor, self._current_run_timesteps = self._create_execute_workflow(
            n_machine_time_steps, graph_changed)
        try:
            executor.execute_mapping()
            self._pacman_provenance.extract_provenance(executor)
            run_complete = True

            # write provenance to file if necessary
            if (self._config.getboolean("Reports", "write_provenance_data") and
                    n_machine_time_steps is not None):
                self._gather_provenance_for_writing(executor)

            # move data around
            self._last_run_outputs = executor.get_items()
            self._last_run_tokens = executor.get_completed_tokens()
            self._no_sync_changes = executor.get_item("NoSyncChanges")
            self._has_reset_last = False
            self._has_ran = True

        except KeyboardInterrupt:
            logger.error("User has aborted the simulation")
            self._shutdown()
            sys.exit(1)
        except Exception as e:
            e_inf = sys.exc_info()

            # If an exception occurs during a run, attempt to get
            # information out of the simulation before shutting down
            try:
                if executor is not None:
                    # Only do this if the error occurred in the run
                    if not run_complete and not self._use_virtual_board:
                        self._last_run_outputs = executor.get_items()
                        self._last_run_tokens = executor.get_completed_tokens()
                        self._recover_from_error(
                            e, e_inf, executor.get_item("ExecutableTargets"))
                else:
                    logger.error(
                        "The PACMAN executor crashing during initialisation,"
                        " please read previous error message to locate its"
                        " error")
            except Exception:
                logger.exception("Error when attempting to recover from error")

            # if in debug mode, do not shut down machine
            if self._config.get("Mode", "mode") != "Debug":
                try:
                    self.stop(
                        turn_off_machine=False, clear_routing_tables=False,
                        clear_tags=False)
                except Exception:
                    logger.exception("Error when attempting to stop")

            # reraise exception
            reraise(*e_inf)

    def _create_execute_workflow(self, n_machine_time_steps, graph_changed):
        # calculate number of machine time steps
        run_until_timesteps = self._calculate_number_of_machine_time_steps(
            n_machine_time_steps)
        run_time = None
        if n_machine_time_steps is not None:
            run_time = (
                n_machine_time_steps * self.machine_time_step /
                MICRO_TO_MILLISECOND_CONVERSION)

        # if running again, load the outputs from last load or last mapping
        if self._load_outputs is not None:
            inputs = dict(self._load_outputs)
            tokens = list(self._load_tokens)
        else:
            inputs = dict(self._mapping_outputs)
            tokens = list(self._mapping_tokens)

        inputs["RanToken"] = self._has_ran
        inputs["NoSyncChanges"] = self._no_sync_changes
        inputs["RunTimeMachineTimeSteps"] = n_machine_time_steps
        inputs["RunUntilTimeSteps"] = run_until_timesteps
        inputs["RunTime"] = run_time
        inputs["FirstMachineTimeStep"] = self._current_run_timesteps
        if self._run_until_complete:
            inputs["RunUntilCompleteFlag"] = True

        inputs["ExtractIobufFromCores"] = self._config.get(
            "Reports", "extract_iobuf_from_cores")
        inputs["ExtractIobufFromBinaryTypes"] = self._read_config(
            "Reports", "extract_iobuf_from_binary_types")

        # update algorithm list with extra pre algorithms if needed
        if self._extra_pre_run_algorithms is not None:
            algorithms = list(self._extra_pre_run_algorithms)
        else:
            algorithms = list()

        if self._config.getboolean(
                "Reports", "write_sdram_usage_report_per_chip"):
            algorithms.append("SdramUsageReportPerChip")

        # Clear iobuf from machine
        if (not self._run_until_complete and
            not self._use_virtual_board and not self._empty_graphs and
                self._config.getboolean("Reports", "clear_iobuf_during_run")):
            algorithms.append("ChipIOBufClearer")

        # Reload any parameters over the loaded data if we have already
        # run and not using a virtual board and the data hasn't already
        # been regenerated
        if self._has_ran and not self._use_virtual_board and not graph_changed:
            algorithms.append("DSGRegionReloader")

        # Update the run time if not using a virtual board
        if (not self._use_virtual_board and
                ExecutableType.USES_SIMULATION_INTERFACE in
                self._executable_types):
            algorithms.append("ChipRuntimeUpdater")

        # Add the database writer in case it is needed
        if not self._has_ran or graph_changed:
            algorithms.append("DatabaseInterface")
        else:
            inputs["DatabaseFilePath"] = (
                self._last_run_outputs["DatabaseFilePath"])
        if not self._use_virtual_board:
            algorithms.append("CreateNotificationProtocol")

        outputs = [
            "NoSyncChanges"
        ]

        if self._use_virtual_board:
            logger.warning(
                "Application will not actually be run as on a virtual board")
        elif (len(self._executable_types) == 1 and
                ExecutableType.NO_APPLICATION in self._executable_types):
            logger.warning(
                "Application will not actually be run as there is nothing to "
                "actually run")
            tokens.append("ApplicationRun")
        else:
            algorithms.append("ApplicationRunner")

        # ensure we exploit the parallel of data extraction by running it at\
        # end regardless of multirun, but only run if using a real machine
        if ((self._run_until_complete or n_machine_time_steps is not None)
                and not self._use_virtual_board):
            algorithms.append("BufferExtractor")

        read_prov = self._config.getboolean(
            "Reports", "read_provenance_data")
        if read_prov:
            algorithms.append("GraphProvenanceGatherer")

        # add any extra post algorithms as needed
        if self._extra_post_run_algorithms is not None:
            algorithms += self._extra_post_run_algorithms

        # add extractor of iobuf if needed
        if (self._config.getboolean("Reports", "extract_iobuf") and
                self._config.getboolean(
                    "Reports", "extract_iobuf_during_run") and
                not self._use_virtual_board):
            algorithms.append("ChipIOBufExtractor")

        # add in the timing finalisation
        if not self._use_virtual_board:
            algorithms.append("FinaliseTimingData")
            if self._config.getboolean("Reports", "write_energy_report"):
                algorithms.append("ComputeEnergyUsed")
                if read_prov:
                    algorithms.append("EnergyProvenanceReporter")

        # add extractor of provenance if needed
        if (read_prov and not self._use_virtual_board and
                n_machine_time_steps is not None):
            algorithms.append("PlacementsProvenanceGatherer")
            algorithms.append("RouterProvenanceGatherer")
            algorithms.append("ProfileDataGatherer")

        # Decide what needs done
        required_tokens = []
        if not self._use_virtual_board:
            required_tokens = ["ApplicationRun"]

        return PACMANAlgorithmExecutor(
            algorithms=algorithms, optional_algorithms=[], inputs=inputs,
            tokens=tokens, required_output_tokens=required_tokens,
            xml_paths=self._xml_paths, required_outputs=outputs,
            do_timings=self._do_timings, print_timings=self._print_timings,
            provenance_path=self._pacman_executor_provenance_path,
            provenance_name="Execution"), run_until_timesteps

    def _write_provenance(self, provenance_data_items):
        """ Write provenance to disk
        """

        writer = None
        if self._provenance_format == "xml":
            writer = ProvenanceXMLWriter()
        elif self._provenance_format == "json":
            writer = ProvenanceJSONWriter()
        elif self._provenance_format == "sql":
            writer = ProvenanceSQLWriter()
        elif len(provenance_data_items) < PROVENANCE_TYPE_CUTOFF:
            writer = ProvenanceXMLWriter()
        else:
            writer = ProvenanceSQLWriter()
        writer(provenance_data_items, self._provenance_file_path)

    def _recover_from_error(self, exception, exc_info, executable_targets):
        # if exception has an exception, print to system
        logger.error("An error has occurred during simulation")
        # Print the detail including the traceback
        real_exception = exception
        if isinstance(exception, PacmanAlgorithmFailedToCompleteException):
            logger.error(exception.exception, exc_info=exc_info)
            real_exception = exception.exception
        else:
            logger.error(exception, exc_info=exc_info)

        logger.info("\n\nAttempting to extract data\n\n")

        # Extract router provenance
        extra_monitor_vertices = None
        prov_items = list()
        try:
            if (self._config.getboolean("Machine",
                                        "enable_advanced_monitor_support") or
                    self._config.getboolean("Machine", "enable_reinjection")):
                extra_monitor_vertices = self._last_run_outputs[
                    "MemoryExtraMonitorVertices"]
            router_provenance = RouterProvenanceGatherer()
            prov_item = router_provenance(
                transceiver=self._txrx, machine=self._machine,
                router_tables=self._router_tables,
                extra_monitor_vertices=extra_monitor_vertices,
                placements=self._placements)
            if prov_item is not None:
                prov_items.extend(prov_item)
        except Exception:
            logger.exception("Error reading router provenance")

        # Find the cores that are not in an expected state
        unsuccessful_cores = CPUInfos()
        if isinstance(real_exception, SpiNNManCoresNotInStateException):
            unsuccessful_cores = real_exception.failed_core_states()

        # If there are no cores in a bad state, find those not yet in
        # their finished state
        if not unsuccessful_cores:
            for executable_type in self._executable_types:
                failed_cores = self._txrx.get_cores_not_in_state(
                    self._executable_types[executable_type],
                    executable_type.end_state)
                for (x, y, p) in failed_cores:
                    unsuccessful_cores.add_processor(
                        x, y, p, failed_cores.get_cpu_info(x, y, p))

        # Print the details of error cores
        for (x, y, p), core_info in iteritems(unsuccessful_cores):
            state = core_info.state
            rte_state = ""
            if state == CPUState.RUN_TIME_EXCEPTION:
                rte_state = " ({})".format(core_info.run_time_error.name)
            logger.error("{}, {}, {}: {}{} {}".format(
                x, y, p, state.name, rte_state, core_info.application_name))
            if core_info.state == CPUState.RUN_TIME_EXCEPTION:
                logger.error(
                    "r0=0x{:08X} r1=0x{:08X} r2=0x{:08X} r3=0x{:08X}".format(
                        core_info.registers[0], core_info.registers[1],
                        core_info.registers[2], core_info.registers[3]))
                logger.error(
                    "r4=0x{:08X} r5=0x{:08X} r6=0x{:08X} r7=0x{:08X}".format(
                        core_info.registers[4], core_info.registers[5],
                        core_info.registers[6], core_info.registers[7]))
                logger.error("PSR=0x{:08X} SR=0x{:08X} LR=0x{:08X}".format(
                    core_info.processor_state_register,
                    core_info.stack_pointer, core_info.link_register))

        # Find the cores that are not in RTE i.e. that can still be read
        non_rte_cores = [
            (x, y, p)
            for (x, y, p), core_info in iteritems(unsuccessful_cores)
            if (core_info.state != CPUState.RUN_TIME_EXCEPTION and
                core_info.state != CPUState.WATCHDOG)]

        # If there are any cores that are not in RTE, extract data from them
        if (non_rte_cores and
                ExecutableType.USES_SIMULATION_INTERFACE in
                self._executable_types):
            placements = Placements()
            non_rte_core_subsets = CoreSubsets()
            for (x, y, p) in non_rte_cores:
                vertex = self._placements.get_vertex_on_processor(x, y, p)
                placements.add_placement(
                    self._placements.get_placement_of_vertex(vertex))
                non_rte_core_subsets.add_processor(x, y, p)

            # Attempt to force the cores to write provenance and exit
            try:
                updater = ChipProvenanceUpdater()
                updater(self._txrx, self._app_id, non_rte_core_subsets)
            except Exception:
                logger.exception("Could not update provenance on chip")

            # Extract any written provenance data
            try:
                extractor = PlacementsProvenanceGatherer()
                prov_item = extractor(self._txrx, placements)
                if prov_item is not None:
                    prov_items.extend(prov_item)
            except Exception:
                logger.exception("Could not read provenance")

        # Finish getting the provenance
        prov_items.extend(self._pacman_provenance.data_items)
        self._pacman_provenance.clear()
        self._write_provenance(prov_items)
        self._all_provenance_items.append(prov_items)

        # Read IOBUF where possible (that should be everywhere)
        iobuf = ChipIOBufExtractor()
        try:
            errors, warnings = iobuf(
                self._txrx, executable_targets, self._executable_finder,
                self._app_provenance_file_path,
                self._system_provenance_file_path,
                self._config.get("Reports", "extract_iobuf_from_cores"),
                self._config.get("Reports", "extract_iobuf_from_binary_types")
            )
        except Exception:
            logger.exception("Could not get iobuf")
            errors, warnings = [], []

        # Print the IOBUFs
        self._print_iobuf(errors, warnings)

    @staticmethod
    def _print_iobuf(errors, warnings):
        for warning in warnings:
            logger.warning(warning)
        for error in errors:
            logger.error(error)

    def reset(self):
        """ Code that puts the simulation back at time zero
        """

        logger.info("Resetting")

        # rewind the buffers from the buffer manager, to start at the beginning
        # of the simulation again and clear buffered out
        if self._buffer_manager is not None:
            self._buffer_manager.reset()

        # reset the current count of how many milliseconds the application
        # has ran for over multiple calls to run
        self._current_run_timesteps = 0

        # sets the reset last flag to true, so that when run occurs, the tools
        # know to update the vertices which need to know a reset has occurred
        self._has_reset_last = True

        # Reset the graph off the machine, to set things to time 0
        self.__reset_graph_elements()

    def _create_xml_paths(self, extra_algorithm_xml_paths):
        # add the extra xml files from the config file
        xml_paths = self._config.get("Mapping", "extra_xmls_paths")
        if xml_paths == "None":
            xml_paths = list()
        else:
            xml_paths = xml_paths.split(",")

        xml_paths.extend(get_front_end_common_pacman_xml_paths())

        if extra_algorithm_xml_paths is not None:
            xml_paths.extend(extra_algorithm_xml_paths)

        return xml_paths

    def _detect_if_graph_has_changed(self, reset_flags=True):
        """ Iterates though the original graphs and look for changes
        """
        changed = False
        data_changed = False
        if self._vertices_or_edges_added:
            self._vertices_or_edges_added = False
            # Set changed - note that we can't return yet as we still have to
            # mark vertices as not changed, otherwise they will keep reporting
            # that they have changed when they haven't
            changed = True

        # if application graph is filled, check their changes
        if self._original_application_graph.n_vertices:
            for vertex in self._original_application_graph.vertices:
                if isinstance(vertex, AbstractChangableAfterRun):
                    if vertex.requires_mapping:
                        changed = True
                    if vertex.requires_data_generation:
                        data_changed = True
                    if reset_flags:
                        vertex.mark_no_changes()
            for partition in \
                    self._original_application_graph.outgoing_edge_partitions:
                for edge in partition.edges:
                    if isinstance(edge, AbstractChangableAfterRun):
                        if edge.requires_mapping:
                            changed = True
                        if edge.requires_data_generation:
                            data_changed = True
                        if reset_flags:
                            edge.mark_no_changes()

        # if no application, but a machine graph, check for changes there
        elif self._original_machine_graph.n_vertices:
            for machine_vertex in self._original_machine_graph.vertices:
                if isinstance(machine_vertex, AbstractChangableAfterRun):
                    if machine_vertex.requires_mapping:
                        changed = True
                    if machine_vertex.requires_data_generation:
                        data_changed = True
                    if reset_flags:
                        machine_vertex.mark_no_changes()
            for partition in \
                    self._original_machine_graph.outgoing_edge_partitions:
                for machine_edge in partition.edges:
                    if isinstance(machine_edge, AbstractChangableAfterRun):
                        if machine_edge.requires_mapping:
                            changed = True
                        if machine_edge.requires_data_generation:
                            data_changed = True
                        if reset_flags:
                            machine_edge.mark_no_changes()
        return changed, data_changed

    @property
    @overrides(SimulatorInterface.has_ran)
    def has_ran(self):
        return self._has_ran

    @property
    @overrides(SimulatorInterface.machine)
    def machine(self):
        return self._get_machine()

    @property
    @overrides(SimulatorInterface.no_machine_time_steps)
    def no_machine_time_steps(self):
        return self._no_machine_time_steps

    @property
    def machine_graph(self):
        return self._machine_graph

    @property
    def original_machine_graph(self):
        return self._original_machine_graph

    @property
    def original_application_graph(self):
        return self._original_application_graph

    @property
    def application_graph(self):
        """ The application graph used to derive the runtime machine \
            configuration.
        """
        return self._application_graph

    @property
    def routing_infos(self):
        return self._routing_infos

    @property
    def fixed_routes(self):
        return self._fixed_routes

    @property
    def placements(self):
        return self._placements

    @property
    @overrides(SimulatorInterface.transceiver)
    def transceiver(self):
        return self._txrx

    @property
    def graph_mapper(self):
        return self._graph_mapper

    @property
    def tags(self):
        return self._tags

    @property
    @overrides(SimulatorInterface.buffer_manager)
    def buffer_manager(self):
        return self._buffer_manager

    @property
    def dsg_algorithm(self):
        """ The DSG algorithm used by the tools
        """
        return self._dsg_algorithm

    @dsg_algorithm.setter
    def dsg_algorithm(self, new_dsg_algorithm):
        """ Set the DSG algorithm to be used by the tools

        :param new_dsg_algorithm: the new DSG algorithm name
        :rtype: None
        """
        self._dsg_algorithm = new_dsg_algorithm

    @property
    def none_labelled_edge_count(self):
        """ The number of times edges have not been labelled.
        """
        return self._none_labelled_edge_count

    def increment_none_labelled_edge_count(self):
        """ Increment the number of new edges which have not been labelled.
        """
        self._none_labelled_edge_count += 1

    @property
    def use_virtual_board(self):
        """ True if this run is using a virtual machine
        """
        return self._use_virtual_board

    def get_current_time(self):
        """ Get the current simulation time.

        :rtype: float
        """
        if self._has_ran:
            return (
                float(self._current_run_timesteps) *
                (self.machine_time_step / MICRO_TO_MILLISECOND_CONVERSION))
        return 0.0

    def get_generated_output(self, name_of_variable):
        """ Get the value of an inter-algorithm variable.

        :param name_of_variable: The variable to retrieve
        :type name_of_variable: str
        :return: The value (of arbitrary type), or None if the variable is \
            not found.
        """
        if self._has_ran:
            if name_of_variable in self._last_run_outputs:
                return self._last_run_outputs[name_of_variable]
            return None
        raise ConfigurationException(
            "Cannot call this function until after a simulation has ran.")

    def __repr__(self):
        return "general front end instance for machine {}".format(
            self._hostname)

    def add_application_vertex(self, vertex):
        """
        :param vertex: the vertex to add to the graph
        :type: ApplicationVertex
        :rtype: None
        :raises ConfigurationException: when both graphs contain vertices
        :raises PacmanConfigurationException:
            If there is an attempt to add the same vertex more than once
        """
        if (self._original_machine_graph.n_vertices > 0 and
                self._graph_mapper is None):
            raise ConfigurationException(
                "Cannot add vertices to both the machine and application"
                " graphs")
        self._original_application_graph.add_vertex(vertex)
        self._vertices_or_edges_added = True

    def add_machine_vertex(self, vertex):
        """
        :param vertex: the vertex to add to the graph
        :type: MachineVertex
        :rtype: None
        :raises ConfigurationException: when both graphs contain vertices
        :raises PacmanConfigurationException:
            If there is an attempt to add the same vertex more than once
        """
        # check that there's no application vertices added so far
        if self._original_application_graph.n_vertices > 0:
            raise ConfigurationException(
                "Cannot add vertices to both the machine and application"
                " graphs")
        self._original_machine_graph.add_vertex(vertex)
        self._vertices_or_edges_added = True

    def add_application_edge(self, edge_to_add, partition_identifier):
        """
        :param edge_to_add:
        :type: ApplicationEdge
        :param partition_identifier: \
            the partition identifier for the outgoing edge partition
        :type partition_identifier: str
        :rtype: None
        """
        self._original_application_graph.add_edge(
            edge_to_add, partition_identifier)
        self._vertices_or_edges_added = True

    def add_machine_edge(self, edge, partition_id):
        """
        :param edge: the edge to add to the graph
        :type: MachineEdge
        :param partition_id: \
            the partition identifier for the outgoing edge partition
        :type partition_id: str
        :rtype: None
        """
        self._original_machine_graph.add_edge(edge, partition_id)
        self._vertices_or_edges_added = True

    def _shutdown(
            self, turn_off_machine=None, clear_routing_tables=None,
            clear_tags=None):
        self._state = Simulator_State.SHUTDOWN

        # if on a virtual machine then shut down not needed
        if self._use_virtual_board:
            return

        if self._machine_is_turned_off is not None:
            logger.info("Shutdown skipped as board is off for power save")
            return

        if turn_off_machine is None:
            turn_off_machine = self._config.getboolean(
                "Machine", "turn_off_machine")

        if clear_routing_tables is None:
            clear_routing_tables = self._config.getboolean(
                "Machine", "clear_routing_tables")

        if clear_tags is None:
            clear_tags = self._config.getboolean("Machine", "clear_tags")

        if self._txrx is not None:
            # if stopping on machine, clear IP tags and routing table
            self.__clear(clear_tags, clear_routing_tables)

        # Fully stop the application
        self.__stop_app()

        # stop the transceiver and allocation controller
        self.__close_transceiver(turn_off_machine)
        self.__close_allocation_controller()
        self._state = Simulator_State.SHUTDOWN

        try:
            if self._last_run_outputs and \
                    "NotificationInterface" in self._last_run_outputs:
                self._last_run_outputs["NotificationInterface"].close()
        except Exception:
            logger.exception(
                "Error when closing Notifications")

    def __clear(self, clear_tags, clear_routing_tables):
        # if stopping on machine, clear IP tags and
        if clear_tags:
            for ip_tag in self._tags.ip_tags:
                self._txrx.clear_ip_tag(
                    ip_tag.tag, board_address=ip_tag.board_address)
            for reverse_ip_tag in self._tags.reverse_ip_tags:
                self._txrx.clear_ip_tag(
                    reverse_ip_tag.tag,
                    board_address=reverse_ip_tag.board_address)

        # if clearing routing table entries, clear
        if clear_routing_tables:
            for router_table in self._router_tables.routing_tables:
                if not self._machine.get_chip_at(
                        router_table.x, router_table.y).virtual:
                    self._txrx.clear_multicast_routes(
                        router_table.x, router_table.y)

        # clear values
        self._no_sync_changes = 0

    def __stop_app(self):
        if self._txrx is not None and self._app_id is not None:
            self._txrx.stop_application(self._app_id)

    def __close_transceiver(self, turn_off_machine):
        if self._txrx is not None:
            if turn_off_machine:
                logger.info("Turning off machine")

            self._txrx.close(power_off_machine=turn_off_machine)
            self._txrx = None

    def __close_allocation_controller(self):
        if self._machine_allocation_controller is not None:
            self._machine_allocation_controller.close()
            self._machine_allocation_controller = None

    @overrides(SimulatorInterface.stop,
               extend_defaults=True, additional_arguments=(
                   "turn_off_machine", "clear_routing_tables", "clear_tags"))
    def stop(self, turn_off_machine=None,  # pylint: disable=arguments-differ
             clear_routing_tables=None, clear_tags=None):
        """
        :param turn_off_machine: decides if the machine should be powered down\
            after running the execution. Note that this powers down all boards\
            connected to the BMP connections given to the transceiver
        :type turn_off_machine: bool
        :param clear_routing_tables: informs the tool chain if it\
            should turn off the clearing of the routing tables
        :type clear_routing_tables: bool
        :param clear_tags: informs the tool chain if it should clear the tags\
            off the machine at stop
        :type clear_tags: boolean
        :rtype: None
        """
        if self._state in [Simulator_State.SHUTDOWN]:
            raise ConfigurationException("Simulator has already been shutdown")
        self._state = Simulator_State.SHUTDOWN

        # Keep track of any exception to be re-raised
        exc_info = None

        # If we have run forever, stop the binaries
        if (self._has_ran and self._current_run_timesteps is None and
                not self._use_virtual_board and not self._run_until_complete):
            executor = self._create_stop_workflow()
            run_complete = False
            try:
                executor.execute_mapping()
                self._pacman_provenance.extract_provenance(executor)
                run_complete = True

                # write provenance to file if necessary
                if self._config.getboolean("Reports", "write_provenance_data"):
                    self._gather_provenance_for_writing(executor)
            except Exception as e:
                exc_info = sys.exc_info()

                # If an exception occurs during a run, attempt to get
                # information out of the simulation before shutting down
                try:
                    # Only do this if the error occurred in the run
                    if not run_complete and not self._use_virtual_board:
                        self._recover_from_error(
                            e, exc_info[2], executor.get_item(
                                "ExecutableTargets"))
                except Exception:
                    logger.exception(
                        "Error when attempting to recover from error")

        if not self._use_virtual_board:
            if self._config.getboolean("Reports", "write_energy_report"):
                self._do_energy_report()

            # handle iobuf extraction
            if self._config.getboolean("Reports", "extract_iobuf"):
                self._extract_iobufs()

        # shut down the machine properly
        self._shutdown(turn_off_machine, clear_routing_tables, clear_tags)

        # display any provenance data gathered
        for i, provenance_items in enumerate(self._all_provenance_items):
            message = None
            if len(self._all_provenance_items) > 1:
                message = "Provenance from run {}".format(i)
            self._check_provenance(provenance_items, message)

            # Reset provenance
            self._all_provenance_items = list()

        if exc_info is not None:
            reraise(*exc_info)
        self.write_finished_file()

    def _create_stop_workflow(self):
        inputs = self._last_run_outputs
        tokens = self._last_run_tokens
        algorithms = []
        outputs = []

        # stop any binaries that need to be notified of the simulation
        # stopping if in infinite run
        if ExecutableType.USES_SIMULATION_INTERFACE in self._executable_types:
            algorithms.append("ApplicationFinisher")

        # Add the buffer extractor just in case
        algorithms.append("BufferExtractor")

        read_prov = self._config.getboolean("Reports", "read_provenance_data")

        # add extractor of iobuf if needed
        if self._config.getboolean("Reports", "extract_iobuf") and \
                self._config.getboolean("Reports", "extract_iobuf_during_run"):
            algorithms.append("ChipIOBufExtractor")

        # add extractor of provenance if needed
        if read_prov:
            algorithms.append("PlacementsProvenanceGatherer")
            algorithms.append("RouterProvenanceGatherer")
            algorithms.append("ProfileDataGatherer")
        if (self._config.getboolean("Reports", "write_energy_report") and
                not self._use_virtual_board):
            algorithms.append("ComputeEnergyUsed")
            if read_prov:
                algorithms.append("EnergyProvenanceReporter")

        # Assemble how to run the algorithms
        return PACMANAlgorithmExecutor(
            algorithms=algorithms, optional_algorithms=[], inputs=inputs,
            tokens=tokens, required_output_tokens=[],
            xml_paths=self._xml_paths,
            required_outputs=outputs, do_timings=self._do_timings,
            print_timings=self._print_timings,
            provenance_path=self._pacman_executor_provenance_path,
            provenance_name="stopping")

    def _do_energy_report(self):
        # create energy reporter
        energy_reporter = EnergyReport(
            self._report_default_directory,
            self._read_config_int("Machine", "version"), self._spalloc_server,
            self._remote_spinnaker_url, self.time_scale_factor)

        if self._buffer_manager is None or self._last_run_outputs is None:
            return
        # acquire provenance items
        router_provenance = self._last_run_outputs.get(
            "RouterProvenanceItems", None)
        power_used = self._last_run_outputs.get("PowerUsed", None)
        if router_provenance is None or power_used is None:
            return

        # run energy report
        energy_reporter.write_energy_report(
            self._placements, self._machine, self._current_run_timesteps,
            self._buffer_manager, power_used)

    def _extract_iobufs(self):
        if self._config.getboolean("Reports", "extract_iobuf_during_run"):
            return
        if self._config.getboolean("Reports", "clear_iobuf_during_run"):
            return
        extractor = ChipIOBufExtractor()
        extractor(
            transceiver=self._txrx,
            executable_targets=self._last_run_outputs["ExecutableTargets"],
            executable_finder=self._executable_finder,
            app_provenance_file_path=self._app_provenance_file_path,
            system_provenance_file_path=self._system_provenance_file_path)

    @overrides(SimulatorInterface.add_socket_address)
    def add_socket_address(self, socket_address):
        """
        :param socket_address: The address of the database socket
        :type socket_address: ~spinn_utilities.socket_address.SocketAddress
        :rtype: None
        """
        self._database_socket_addresses.add(socket_address)

    @staticmethod
    def _check_provenance(items, initial_message=None):
        """ Display any errors from provenance data.
        """
        initial_message_printed = False
        for item in items:
            if item.report:
                if not initial_message_printed and initial_message is not None:
                    print(initial_message)
                    initial_message_printed = True
                logger.warning(item.message)

    def _turn_off_on_board_to_save_power(self, config_flag):
        """ Executes the power saving mode of either on or off of the\
            SpiNNaker machine.

        :param config_flag: Flag read from the configuration file
        :type config_flag: str
        :rtype: None
        """
        # check if machine should be turned off
        turn_off = self._read_config_boolean("EnergySavings", config_flag)
        if turn_off is None:
            return

        # if a mode is set, execute
        if turn_off:
            if self._turn_off_board_to_save_power():
                logger.info("Board turned off based on: {}", config_flag)
        else:
            if self._turn_on_board_if_saving_power():
                logger.info("Board turned on based on: {}", config_flag)

    def _turn_off_board_to_save_power(self):
        """ Executes the power saving mode of turning off the SpiNNaker\
            machine.

        :return: true when successful, false otherwise
        :rtype: bool
        """
        # already off or no machine to turn off
        if self._machine_is_turned_off is not None or self._use_virtual_board:
            return False

        if self._machine_allocation_controller is not None:
            # switch power state if needed
            if self._machine_allocation_controller.power:
                self._machine_allocation_controller.set_power(False)
        else:
            self._txrx.power_off_machine()

        self._machine_is_turned_off = time.time()
        return True

    def _turn_on_board_if_saving_power(self):
        # Only required if previously turned off which never happens
        # on virtual machine
        if self._machine_is_turned_off is None:
            return False

        # Ensure the machine is completely powered down and
        # all residual electrons have gone
        already_off = time.time() - self._machine_is_turned_off
        if already_off < MINIMUM_OFF_STATE_TIME:
            delay = MINIMUM_OFF_STATE_TIME - already_off
            logger.warning(
                "Delaying turning machine back on for {} seconds. Consider "
                "disabling turn_off_board_after_discovery for scripts that "
                "have short preparation time.".format(delay))
            time.sleep(delay)

        if self._machine_allocation_controller is not None:
            # switch power state if needed
            if not self._machine_allocation_controller.power:
                self._machine_allocation_controller.set_power(True)
        else:
            self._txrx.power_on_machine()

        self._txrx.ensure_board_is_ready()
        self._machine_is_turned_off = None
        return True

    @property
    def has_reset_last(self):
        return self._has_reset_last

    @property
    @overrides(SimulatorInterface.config)
    def config(self):
        return self._config

    @property
    def get_number_of_available_cores_on_machine(self):
        """ The number of available cores on the machine after taking\
            into account preallocated resources.

        :return: number of available cores
        :rtype: int
        """
        # get machine if not got already
        if self._machine is None:
            self._get_machine()

        # get cores of machine
        cores = self._machine.total_available_user_cores
        take_into_account_chip_power_monitor = self._read_config_boolean(
            "Reports", "write_energy_report")
        if take_into_account_chip_power_monitor:
            cores -= self._machine.n_chips
        take_into_account_extra_monitor_cores = (self._config.getboolean(
            "Machine", "enable_advanced_monitor_support") or
                self._config.getboolean("Machine", "enable_reinjection"))
        if take_into_account_extra_monitor_cores:
            cores -= self._machine.n_chips
            cores -= len(self._machine.ethernet_connected_chips)
        return cores

    def stop_run(self):
        """ Request that the current infinite run stop.

        .. note::
            This will need to be called from another thread as the infinite \
            run call is blocking.
        """
        if self._state is not Simulator_State.IN_RUN:
            return
        with self._state_condition:
            self._state = Simulator_State.STOP_REQUESTED
            self._state_condition.notify_all()

    @staticmethod
    def __reset_object(obj):
        # Reset an object if appropriate
        if isinstance(obj, AbstractCanReset):
            obj.reset_to_first_timestep()

    def __reset_graph_elements(self):
        # Reset any object that can reset
        if self._original_application_graph.n_vertices:
            for vertex in self._original_application_graph.vertices:
                self.__reset_object(vertex)
            for p in self._original_application_graph.outgoing_edge_partitions:
                for edge in p.edges:
                    self.__reset_object(edge)
        elif self._original_machine_graph.n_vertices:
            for machine_vertex in self._original_machine_graph.vertices:
                self.__reset_object(machine_vertex)
            for p in self._original_machine_graph.outgoing_edge_partitions:
                for machine_edge in p.edges:
                    self.__reset_object(machine_edge)<|MERGE_RESOLUTION|>--- conflicted
+++ resolved
@@ -1852,9 +1852,6 @@
             self._mapping_time, self._dsg_time, self._load_time,
             self._execute_time, self._extraction_time)
 
-<<<<<<< HEAD
-    def _do_run(self, n_machine_time_steps, graph_changed):
-=======
     def _gather_provenance_for_writing(self, executor):
         """ handled the gathering of prov items for writer.
 
@@ -1882,8 +1879,7 @@
         self._write_provenance(prov_items)
         self._all_provenance_items.append(prov_items)
 
-    def _do_run(self, n_machine_time_steps, graph_changed, run_until_complete):
->>>>>>> 6bc9aa8f
+    def _do_run(self, n_machine_time_steps, graph_changed):
         # start timer
         self._run_timer = Timer()
         self._run_timer.start_timing()
