--- conflicted
+++ resolved
@@ -1493,7 +1493,6 @@
                     names=["version_data", name], value=value))
         self._version_provenance = version_provenance
 
-<<<<<<< HEAD
     def generate_file_machine(self):
         """ Generates a machine JSON file
         """
@@ -1512,10 +1511,6 @@
         executor.execute_mapping()
 
     def _do_mapping(self, run_time):
-=======
-    def _do_mapping(self, run_time, total_run_time):
->>>>>>> 8b857856
-
         # time the time it takes to do all pacman stuff
         mapping_total_timer = Timer()
         mapping_total_timer.start_timing()
