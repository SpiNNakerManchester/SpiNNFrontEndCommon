# Copyright (c) 2017-2019 The University of Manchester
#
# This program is free software: you can redistribute it and/or modify
# it under the terms of the GNU General Public License as published by
# the Free Software Foundation, either version 3 of the License, or
# (at your option) any later version.
#
# This program is distributed in the hope that it will be useful,
# but WITHOUT ANY WARRANTY; without even the implied warranty of
# MERCHANTABILITY or FITNESS FOR A PARTICULAR PURPOSE.  See the
# GNU General Public License for more details.
#
# You should have received a copy of the GNU General Public License
# along with this program.  If not, see <http://www.gnu.org/licenses/>.

"""
main interface for the SpiNNaker tools
"""
from collections import defaultdict
import logging
import math
import signal
import sys
import threading
from threading import Condition
from numpy import __version__ as numpy_version

from spinn_utilities import __version__ as spinn_utils_version
from spinn_utilities.config_holder import (
    get_config_bool, get_config_int, get_config_str, set_config)
from spinn_utilities.log import FormatAdapter
from spinn_utilities.timer import Timer

from spinn_machine import __version__ as spinn_machine_version
from spinn_machine import CoreSubsets

from spinnman import __version__ as spinnman_version
from spinnman.exceptions import SpiNNManCoresNotInStateException
from spinnman.messages.scp.enums.signal import Signal
from spinnman.model.cpu_infos import CPUInfos
from spinnman.model.enums.cpu_state import CPUState

from data_specification import __version__ as data_spec_version

from spalloc import __version__ as spalloc_version

from pacman import __version__ as pacman_version
from pacman.executor.injection_decorator import (
    clear_injectables, provide_injectables)
from pacman.model.graphs.application import (
    ApplicationEdge, ApplicationVertex)
from pacman.model.graphs.machine import MachineVertex
from pacman.model.partitioner_splitters.splitter_reset import splitter_reset
from pacman.model.placements import Placements
from pacman.model.resources import (
    ConstantSDRAM, PreAllocatedResourceContainer)
from pacman.operations.chip_id_allocator_algorithms import (
    malloc_based_chip_id_allocator)
from pacman.operations.fixed_route_router import fixed_route_router
from pacman.operations.partition_algorithms import splitter_partitioner
from pacman.operations.placer_algorithms import (
    connective_based_placer, one_to_one_placer, radial_placer, spreader_placer)
from pacman.operations.router_algorithms import (
    basic_dijkstra_routing, ner_route, ner_route_traffic_aware)
from pacman.operations.router_compressors import pair_compressor
from pacman.operations.router_compressors.ordered_covering_router_compressor \
    import ordered_covering_compressor
from pacman.operations.routing_info_allocator_algorithms.\
    malloc_based_routing_allocator import malloc_based_routing_info_allocator
from pacman.operations.routing_info_allocator_algorithms.\
    zoned_routing_info_allocator import (flexible_allocate, global_allocate)
from pacman.operations.routing_table_generators import (
    basic_routing_table_generator)
from pacman.operations.tag_allocator_algorithms import basic_tag_allocator

from spinn_front_end_common import __version__ as fec_version
from spinn_front_end_common.abstract_models import (
    AbstractSendMeMulticastCommandsVertex,
    AbstractVertexWithEdgeToDependentVertices, AbstractChangableAfterRun,
    AbstractCanReset)
from spinn_front_end_common.data import FecTimer
from spinn_front_end_common.interface.config_handler import ConfigHandler
from spinn_front_end_common.interface.interface_functions import (
    application_finisher, application_runner, buffer_extractor,
    buffer_manager_creator, chip_io_buf_clearer, chip_io_buf_extractor,
    chip_provenance_updater, chip_runtime_updater, compute_energy_used,
    create_notification_protocol, database_interface,
    dsg_region_reloader, edge_to_n_keys_mapper, energy_provenance_reporter,
    execute_application_data_specs, execute_system_data_specs,
    graph_binary_gatherer, graph_data_specification_writer,
    graph_measurer, graph_provenance_gatherer,
    host_based_bit_field_router_compressor,
    hbp_allocator, hbp_max_machine_generator,
    insert_chip_power_monitors_to_graphs,
    insert_edges_to_extra_monitor_functionality,
    insert_edges_to_live_packet_gatherers,
    insert_extra_monitor_vertices_to_graphs,
    insert_live_packet_gatherers_to_graphs,
    load_app_images, load_fixed_routes, load_sys_images,
    local_tdma_builder, locate_executable_start_type, machine_generator,
    preallocate_resources_for_chip_power_monitor,
    preallocate_resources_for_live_packet_gatherers,
    pre_allocate_resources_for_extra_monitor_support,
    placements_provenance_gatherer,
    profile_data_gatherer, process_partition_constraints,
    read_routing_tables_from_machine,
    router_provenance_gatherer, routing_setup, routing_table_loader,
    sdram_outgoing_partition_allocator, spalloc_allocator,
    spalloc_max_machine_generator,
    system_multicast_routing_generator,
    tags_loader, virtual_machine_generator)
from spinn_front_end_common.interface.interface_functions.\
    machine_bit_field_router_compressor import (
        machine_bit_field_ordered_covering_compressor,
        machine_bit_field_pair_router_compressor)
from spinn_front_end_common.interface.interface_functions.\
    host_no_bitfield_router_compression import (
        ordered_covering_compression, pair_compression)
from spinn_front_end_common.interface.splitter_selectors import (
    splitter_selector)
from spinn_front_end_common.interface.java_caller import JavaCaller
from spinn_front_end_common.interface.provenance import (
    APPLICATION_RUNNER, DATA_GENERATION, GET_MACHINE, LOADING,
    ProvenanceWriter, MAPPING, RUN_LOOP)
from spinn_front_end_common.interface.simulator_status import (
    RUNNING_STATUS, SHUTDOWN_STATUS, Simulator_Status)
from spinn_front_end_common.utilities import globals_variables
from spinn_front_end_common.utilities.constants import (
    SARK_PER_MALLOC_SDRAM_USAGE)
from spinn_front_end_common.utilities.exceptions import ConfigurationException
from spinn_front_end_common.utilities.helpful_functions import (
    convert_time_diff_to_total_milliseconds)
from spinn_front_end_common.utilities.report_functions import (
    bitfield_compressor_report, board_chip_report, EnergyReport,
    fixed_route_from_machine_report, memory_map_on_host_report,
    memory_map_on_host_chip_report, network_specification,
    router_collision_potential_report,
    routing_table_from_machine_report, tags_from_machine_report,
    write_json_machine, write_json_partition_n_keys_map, write_json_placements,
    write_json_routing_tables)
from spinn_front_end_common.utilities.iobuf_extractor import IOBufExtractor
from spinn_front_end_common.utilities.utility_objs import (
    ExecutableType)
from spinn_front_end_common.utility_models import (
    CommandSender, CommandSenderMachineVertex,
    DataSpeedUpPacketGatherMachineVertex)
from spinn_front_end_common.utilities.report_functions.reports import (
    generate_comparison_router_report, partitioner_report,
    placer_reports_with_application_graph,
    placer_reports_without_application_graph,
    router_compressed_summary_report, routing_info_report,
    router_report_from_compressed_router_tables,
    router_report_from_paths,
    router_report_from_router_tables, router_summary_report,
    sdram_usage_report_per_chip,
    tag_allocator_report)

try:
    from scipy import __version__ as scipy_version
except ImportError:
    scipy_version = "scipy not installed"

logger = FormatAdapter(logging.getLogger(__name__))


class AbstractSpinnakerBase(ConfigHandler):
    """ Main interface into the tools logic flow.
    """
    # pylint: disable=broad-except

    __slots__ = [
        # the object that contains a set of file paths, which should encompass
        # all locations where binaries are for this simulation.
        # init param and never changed
        "_executable_finder",

        # the number of boards requested by the user during setup
        # init param and never changed
        "_n_boards_required",

        # the number of chips requested by the user during setup.
        # init param and never changed
        "_n_chips_required",

        # The IP-address of the SpiNNaker machine
        # provided during init and never changed
        # init or cfg param and never changed
        "_hostname",

        # The IP-address of the SpiNNaker machine
        # Either hostname or the ipaddress form the allocator
        "_ipaddress",

        # the ip_address of the spalloc server
        # provided during init and never changed
        # cfg param and never changed
        "_spalloc_server",

        # the URL for the HBP platform interface
        # cfg param and never changed
        "_remote_spinnaker_url",

        # the connection to allocted spalloc and HBP machines
        "_machine_allocation_controller",

        # The holder for where machine graph vertices are placed.
        "_placements",

        # The holder for the routing table entries for all used routers in this
        # simulation
        "_router_tables",

        # the holder for the keys used by the machine vertices for
        # communication
        "_routing_infos",

        # the holder for the fixed routes generated, if there are any
        "_fixed_routes",

        # The holder for the IP tags and reverse IP tags used by the simulation
        "_tags",

        # The python representation of the SpiNNaker machine that this
        # simulation is going to run on
        "_machine",

        # The manager of streaming buffered data in and out of the SpiNNaker
        # machine
        "_buffer_manager",

        # Handler for keep all the calls to Java in a single space.
        # May be null is configs request not to use Java
        "_java_caller",

        # vertex label count used to ensure unique names of edges
        "_none_labelled_edge_count",

        # Set of addresses.
        # Set created at init. Added to but never new object
        "_database_socket_addresses",

        # status flag
        "_has_ran",

        # Status enum
        "_status",

        # Condition object used for waiting for stop
        # Set during init and the used but never new object
        "_state_condition",

        # status flag
        "_has_reset_last",

<<<<<<< HEAD
=======
        # flag to say user has been give machine info
        "_user_accessed_machine",

        # count of time from previous runs since setup/reset
        # During do_run points to the end timestep of that cycle
        "_current_run_timesteps",

>>>>>>> 38382e31
        # change number of resets as loading the binary again resets the
        # sync to 0
        "_no_sync_changes",

        # Set when run_until_complete is specified by the user
        "_run_until_complete",

        #
        "_do_timings",

        #
        "_print_timings",

        #
        "_raise_keyboard_interrupt",

        # The run number for the this/next end_user call to run
        "_n_calls_to_run",

        # The loop number for the this/next loop in the end_user run
        "_n_loops",

        # dict of exucutable types to cores
        "_executable_types",

        # mapping between parameters and the vertices which need to talk to
        # them
        # Created during init. Added to but never new object
        "_live_packet_recorder_params",

        # place holder for checking the vertices being added to the recorders
        # tracker are all of the same vertex type.
        "_live_packet_recorders_associated_vertex_type",

        # mapping of live packet recorder parameters to vertex
        "_live_packet_recorder_parameters_mapping",

        # the time the process takes to do mapping
        # TODO energy report cleanup
        "_mapping_time",

        # the time the process takes to do load
        # TODO energy report cleanup
        "_load_time",

        # the time takes to execute the simulation
        # TODO energy report cleanup
        "_execute_time",

        # the timer used to log the execute time
        # TODO energy report cleanup
        "_run_timer",

        # time takes to do data generation
        # TODO energy report cleanup
        "_dsg_time",

        # time taken by the front end extracting things
        # TODO energy report cleanup
        "_extraction_time",

        # Version information from the front end
        # TODO provenance cleanup
        "_front_end_versions",

        # Used in exception handling and control c
        "_last_except_hook",

        # status flag
        "_vertices_or_edges_added",

        # Version provenance
        # TODO provenance cleanup
        "_version_provenance",

        # All beyond this point new for no extractor
        # The data is not new but now it is held direct and not via inputs

        # Path of the notification interface database
        "_database_file_path",

        # Binaries to run
        "_executable_targets",

        # version of the board to requested or discovered
        "_board_version",

        # vertices added to support Buffer Extractor
        "_extra_monitor_vertices",

        # Mapping for partitions to how many keys they need
        "_machine_partition_n_keys_map",

        # system routing timout keys
        "_system_multicast_router_timeout_keys",

        # DSG to be written to the machine
        "_dsg_targets",

        # Sizes of dsg regions
        "_region_sizes",

        # Mapping for vertice to extra monitors
        "_vertex_to_ethernet_connected_chip_mapping",

        # Reinjection routing tables
        "_data_in_multicast_routing_tables",

        # Maps injector keys to chips
        "_data_in_multicast_key_to_chip_map",

        # Number of timesteps to consider when doing partitioning and placement
        "_plan_n_timesteps",

        # TODO provenance cleanup
        "_compressor_provenance",

        # Routing tables
        "_routing_table_by_partition",

        # Flag to say is compressed routing tables are on machine
        # TODO remove this when the data change only algorithms are done
        "_multicast_routes_loaded",

        # Extra monitors per chip
        "_extra_monitor_to_chip_mapping",

        # Flag to say if current machine is a temporary max machine
        # the temp /max machine is held in the "machine" slot
        "_max_machine",

        # Number of chips computed to be needed
        "_n_chips_needed",

        # Notification interface if needed
        "_notification_interface",
    ]

    def __init__(
            self, executable_finder, graph_label=None,
            database_socket_addresses=None, n_chips_required=None,
            n_boards_required=None, front_end_versions=[], data_writer=None):
        """
        :param executable_finder: How to find APLX files to deploy to SpiNNaker
        :type executable_finder:
            ~spinn_utilities.executable_finder.ExecutableFinder
        :param str graph_label: A label for the overall application graph
        :param database_socket_addresses: How to talk to notification databases
        :type database_socket_addresses:
            iterable(~spinn_utilities.socket_address.SocketAddress) or None
        :param int n_chips_required:
            Overrides the number of chips to allocate from spalloc
        :param int n_boards_required:
            Overrides the number of boards to allocate from spalloc
        :param list(tuple(str,str)) front_end_versions:
            Information about what software is in use
        :param FecDataWriter data_writer:
            The Global data writer object
        """
        # pylint: disable=too-many-arguments
        super().__init__(data_writer)

        # timings
        self._mapping_time = 0.0
        self._load_time = 0.0
        self._execute_time = 0.0
        self._dsg_time = 0.0
        self._extraction_time = 0.0

        self._executable_finder = executable_finder

        # output locations of binaries to be searched for end user info
        logger.info(
            "Will search these locations for binaries: {}",
            self._executable_finder.binary_paths)

        if n_chips_required is None or n_boards_required is None:
            self._n_chips_required = n_chips_required
            self._n_boards_required = n_boards_required
        else:
            raise ConfigurationException(
                "Please use at most one of n_chips_required or "
                "n_boards_required")
        self._spalloc_server = None
        self._remote_spinnaker_url = None

        # store for Live Packet Gatherers
        self._live_packet_recorder_params = defaultdict(list)
        self._live_packet_recorders_associated_vertex_type = None

        self._data_writer.create_graphs(graph_label)
        self._machine_allocation_controller = None
        self._new_run_clear()
        self._machine_clear()

        # pacman executor objects

        self._none_labelled_edge_count = 0

        # database objects
        self._database_socket_addresses = set()
        if database_socket_addresses is not None:
            self._database_socket_addresses.update(database_socket_addresses)

        # holder for timing and running related values
        self._run_until_complete = False
        self._has_ran = False
        self._status = Simulator_Status.INIT
        self._state_condition = Condition()
        self._has_reset_last = False
        self._user_accessed_machine = False
        self._n_calls_to_run = 1
        self._n_loops = None
        self._no_sync_changes = 0

        # folders
        self._set_up_report_specifics()

        # Setup for signal handling
        self._raise_keyboard_interrupt = False

        globals_variables.set_simulator(self)

        self._create_version_provenance(front_end_versions)

        self._last_except_hook = sys.excepthook
        self._vertices_or_edges_added = False
        self._compressor_provenance = None
        self._hostname = None

        FecTimer.setup(self)

        # Safety in case a previous run left a bad state
        clear_injectables()

    def _new_run_clear(self):
        """
        This clears all data that if no longer valid after a hard reset

        """
<<<<<<< HEAD
        self._data_writer.hard_reset()
        self.__close_allocation_controller()
        self._board_version = None
=======
        self._application_graph = None
>>>>>>> 38382e31
        self._buffer_manager = None
        self._database_file_path = None
        self._notification_interface = None
        self._data_in_multicast_key_to_chip_map = None
        self._data_in_multicast_routing_tables = None
        self._dsg_targets = None
        self._executable_targets = None
        self._executable_types = []
        self._extra_monitor_to_chip_mapping = None
        self._extra_monitor_vertices = None
        self._fixed_routes = None
        self._java_caller = None
        self._live_packet_recorder_parameters_mapping = None
<<<<<<< HEAD
        self._machine = None
=======
        self._machine_graph = None
>>>>>>> 38382e31
        self._machine_partition_n_keys_map = None
        self._max_machine = False
        self._multicast_routes_loaded = False
        self._n_chips_needed = None
        self._placements = None
        self._plan_n_timesteps = None
        self._region_sizes = None
        self._router_tables = None
        self._routing_table_by_partition = None
        self._routing_infos = None
        self._system_multicast_router_timeout_keys = None
        self._tags = None
        self._vertex_to_ethernet_connected_chip_mapping = None
<<<<<<< HEAD
=======

    def _machine_clear(self):
        self._ipaddress = None
        self._board_version = None
        if self._txrx is not None:
            if self._has_ran:
                self._txrx.stop_application(self._app_id)
            self._txrx.close()
            self._app_id = None
        self.__close_allocation_controller()
        self._machine = None
        self._txrx = None
>>>>>>> 38382e31

    def __getitem__(self, item):
        """
        Provides dict style access to the key data.

        Allow ASB to be passed into the do_injection method

        Values exposed this way are limited to the ones needed for injection

        :param str item: key to object wanted
        :return: Object asked for
        :rtype: Object
        :raise KeyError: the error message will say if the item is not known
            now or not provided
        """
        value = self._unchecked_gettiem(item)
        if value or value == 0:
            return value
        if value is None:
            raise KeyError(f"Item {item} is currently not set")

    def __contains__(self, item):
        """
        Provides dict style in checks to the key data.

        Keys check this way are limited to the ones needed for injection

        :param str item:
        :return: True if the items is currently know
        :rtype: bool
        """
        if self._unchecked_gettiem(item) is not None:
            return True
        return False

    def items(self):
        """
        Lists the keys of the data currently available.

        Keys exposed this way are limited to the ones needed for injection

        :return: List of the keys for which there is data
        :rtype: list(str)
        :raise KeyError:  Amethod this call depends on could raise this
            exception, but that indicates a programming mismatch
        """
        results = []
        for key in ["DataInMulticastKeyToChipMap",
                    "DataInMulticastRoutingTables",
                    "ExtendedMachine",
                    "MachinePartitionNKeysMap", "Placements", "RoutingInfos",
                    "SystemMulticastRouterTimeoutKeys", "Tags"]:
            item = self._unchecked_gettiem(key)
            if item is not None:
                results.append((key, item))
        return results

    def _unchecked_gettiem(self, item):
        """
        Returns the data for this item or None if currently unknown.

        Values exposed this way are limited to the ones needed for injection

        :param str item:
        :return: The value for this item or None is currently unkwon
        :rtype: Object or None
        :raise KeyError: It the item is one that is never provided
        """
        if item == "DataInMulticastKeyToChipMap":
            return self._data_in_multicast_key_to_chip_map
        if item == "DataInMulticastRoutingTables":
            return self._data_in_multicast_routing_tables
        if item == "ExtendedMachine":
            return self._machine
        if item == "MachinePartitionNKeysMap":
            return self._machine_partition_n_keys_map
        if item == "Placements":
            return self._placements
        if item == "RoutingInfos":
            return self._routing_infos
        if item == "SystemMulticastRouterTimeoutKeys":
            return self._system_multicast_router_timeout_keys
        if item == "Tags":
            return self._tags
        raise KeyError(f"Unexpected Item {item}")

    def set_n_boards_required(self, n_boards_required):
        """ Sets the machine requirements.

        .. warning::

            This method should not be called after the machine
            requirements have be computed based on the graph.

        :param int n_boards_required: The number of boards required
        :raises: ConfigurationException
            If any machine requirements have already been set
        """
        # Catch the unchanged case including leaving it None
        if n_boards_required == self._n_boards_required:
            return
        if self._n_boards_required is not None:
            raise ConfigurationException(
                "Illegal attempt to change previously set value.")
        if self._n_chips_required is not None:
            raise ConfigurationException(
                "Clash with n_chips_required.")
        self._n_boards_required = n_boards_required

    def add_extraction_timing(self, timing):
        """ Record the time taken for doing data extraction.

        :param ~datetime.timedelta timing:
        """
        ms = convert_time_diff_to_total_milliseconds(timing)
        self._extraction_time += ms

    def add_live_packet_gatherer_parameters(
            self, live_packet_gatherer_params, vertex_to_record_from,
            partition_ids):
        """ Adds parameters for a new LPG if needed, or adds to the tracker \
            for parameters. Note that LPGs can be inserted to track behaviour \
            either at the application graph level or at the machine graph \
            level, but not both at the same time.

        :param LivePacketGatherParameters live_packet_gatherer_params:
            params to look for a LPG
        :param ~pacman.model.graphs.AbstractVertex vertex_to_record_from:
            the vertex that needs to send to a given LPG
        :param list(str) partition_ids:
            the IDs of the partitions to connect from the vertex
        """
        self._live_packet_recorder_params[live_packet_gatherer_params].append(
            (vertex_to_record_from, partition_ids))

        # verify that the vertices being added are of one vertex type.
        if self._live_packet_recorders_associated_vertex_type is None:
            if isinstance(vertex_to_record_from, ApplicationVertex):
                self._live_packet_recorders_associated_vertex_type = \
                    ApplicationVertex
            else:
                self._live_packet_recorders_associated_vertex_type = \
                    MachineVertex
        elif not isinstance(
                vertex_to_record_from,
                self._live_packet_recorders_associated_vertex_type):
            raise ConfigurationException(
                "Only one type of graph can be used during live output. "
                "Please fix and try again")

    def set_up_machine_specifics(self, hostname):
        """ Adds machine specifics for the different modes of execution.

        :param str hostname: machine name
        """
        if hostname is not None:
            self._hostname = hostname
            logger.warning("The machine name from setup call is overriding "
                           "the machine name defined in the config file")
        else:
            self._hostname = get_config_str("Machine", "machine_name")
            self._spalloc_server = get_config_str(
                "Machine", "spalloc_server")
            self._remote_spinnaker_url = get_config_str(
                "Machine", "remote_spinnaker_url")

        if (self._hostname is None and self._spalloc_server is None and
                self._remote_spinnaker_url is None and
                not self._use_virtual_board):
            raise ConfigurationException(
                "See http://spinnakermanchester.github.io/spynnaker/"
                "PyNNOnSpinnakerInstall.html Configuration Section")

        n_items_specified = sum(
            item is not None
            for item in [
                self._hostname, self._spalloc_server,
                self._remote_spinnaker_url])

        if (n_items_specified > 1 or
                (n_items_specified == 1 and self._use_virtual_board)):
            raise Exception(
                "Only one of machineName, spalloc_server, "
                "remote_spinnaker_url and virtual_board should be specified "
                "in your configuration files")

        if self._spalloc_server is not None:
            if get_config_str("Machine", "spalloc_user") is None:
                raise Exception(
                    "A spalloc_user must be specified with a spalloc_server")

    def _setup_java_caller(self):
        if get_config_bool("Java", "use_java"):
            java_call = get_config_str("Java", "java_call")
            java_spinnaker_path = get_config_str(
                "Java", "java_spinnaker_path")
            java_jar_path = get_config_str(
                "Java", "java_jar_path")
            java_properties = get_config_str(
                "Java", "java_properties")
            self._java_caller = JavaCaller(
                java_call, java_spinnaker_path, java_properties, java_jar_path)

    def __signal_handler(self, _signal, _frame):
        """ Handles closing down of script via keyboard interrupt

        :param _signal: the signal received (ignored)
        :param _frame: frame executed in (ignored)
        :return: None
        """
        # If we are to raise the keyboard interrupt, do so
        if self._raise_keyboard_interrupt:
            raise KeyboardInterrupt

        logger.error("User has cancelled simulation")
        self._shutdown()

    def exception_handler(self, exctype, value, traceback_obj):
        """ Handler of exceptions

        :param type exctype: the type of exception received
        :param Exception value: the value of the exception
        :param traceback traceback_obj: the trace back stuff
        """
        logger.error("Shutdown on exception")
        self._shutdown()
        return self._last_except_hook(exctype, value, traceback_obj)

    def verify_not_running(self):
        """ Verify that the simulator is in a state where it can start running.
        """
        if self._status in RUNNING_STATUS:
            raise ConfigurationException(
                "Illegal call while a simulation is already running")
        if self._status in SHUTDOWN_STATUS:
            raise ConfigurationException(
                "Illegal call after simulation is shutdown")

    def _should_run(self):
        """
        Checks if the simulation should run.

        Will warn the user if there is no need to run

        :return: True if and only if one of the graphs has vertices in it
        :raises ConfigurationException: If the current state does not
            support a new run call
        """
<<<<<<< HEAD
        if self._data_writer.get_graph().n_vertices:
=======
        if self._original_application_graph.n_vertices:
>>>>>>> 38382e31
            return True
        if self._data_writer.get_machine_graph().n_vertices:
            return True
        logger.warning(
            "Your graph has no vertices in it. "
            "Therefor the run call will exit immediately.")
        return False

    def run_until_complete(self, n_steps=None):
        """ Run a simulation until it completes

        :param int n_steps:
            If not None, this specifies that the simulation should be
            requested to run for the given number of steps.  The host will
            still wait until the simulation itself says it has completed
        """
        self._run_until_complete = True
        self._run(n_steps, sync_time=0)

    def run(self, run_time, sync_time=0):
        """ Run a simulation for a fixed amount of time

        :param int run_time: the run duration in milliseconds.
        :param float sync_time:
            If not 0, this specifies that the simulation should pause after
            this duration.  The continue_simulation() method must then be
            called for the simulation to continue.
        """
        self._run(run_time, sync_time)

    def __timesteps(self, time_in_ms):
        """ Get a number of timesteps for a given time in milliseconds.

        :return: The number of timesteps
        :rtype: int
        """
        time_step_ms = self._data_writer.simulation_time_step_ms
        n_time_steps = int(math.ceil(time_in_ms / time_step_ms))
        calc_time = n_time_steps * time_step_ms

        # Allow for minor float errors
        if abs(time_in_ms - calc_time) > 0.00001:
            logger.warning(
                "Time of {}ms "
                "is not a multiple of the machine time step of {}ms "
                "and has therefore been rounded up to {}ms",
                time_in_ms, time_step_ms, calc_time)
        return n_time_steps

    def _calc_run_time(self, run_time):
        """
        Calculates n_machine_time_steps and total_run_time based on run_time\
        and machine_time_step

        This method rounds the run up to the next timestep as discussed in\
        https://github.com/SpiNNakerManchester/sPyNNaker/issues/149

        If run_time is None (run forever) both values will be None

        :param run_time: time user requested to run for in milliseconds
        :type run_time: float or None
        :return: n_machine_time_steps as a whole int and
            total_run_time in milliseconds
        :rtype: tuple(int,float) or tuple(None,None)
        """
        if run_time is None:
            return None, None
        n_machine_time_steps = self.__timesteps(run_time)
        total_run_timesteps = (
            self._data_writer.current_run_timesteps + n_machine_time_steps)
        total_run_time = (
            total_run_timesteps * self._data_writer.hardware_time_step_ms)

        logger.info(
            f"Simulating for {n_machine_time_steps} "
            f"{self._data_writer.simulation_time_step_ms}ms timesteps "
            f"using a hardware timestep of "
            f"{self._data_writer.hardware_time_step_us} us")
        return n_machine_time_steps, total_run_time

    def _run(self, run_time, sync_time):
        self.verify_not_running()

        self._status = Simulator_Status.IN_RUN
        self._data_writer.start_run()

        try:
            self.__run(run_time, sync_time)
        finally:
            self._status = Simulator_Status.FINISHED
            self._data_writer.finish_run()
            self._has_ran = True

    def __run(self, run_time, sync_time):
        """ The main internal run function.

        :param int run_time: the run duration in milliseconds.
        :param int sync_time:
            the time in ms between synchronisations, or 0 to disable.
        """
        if not self._should_run():
            return

        # verify that we can keep doing auto pause and resume
        if self._has_ran and not self._use_virtual_board:
            can_keep_running = all(
                executable_type.supports_auto_pause_and_resume
                for executable_type in self._executable_types)
            if not can_keep_running:
                raise NotImplementedError(
                    "Only binaries that use the simulation interface can be"
                    " run more than once")

        self._adjust_config(run_time)

        # Install the Control-C handler
        if isinstance(threading.current_thread(), threading._MainThread):
            signal.signal(signal.SIGINT, self.__signal_handler)
            self._raise_keyboard_interrupt = True
            sys.excepthook = self._last_except_hook

        logger.info("Starting execution process")

        n_machine_time_steps, total_run_time = self._calc_run_time(run_time)
        if self._machine_allocation_controller is not None:
            self._machine_allocation_controller.extend_allocation(
                total_run_time)

        n_sync_steps = self.__timesteps(sync_time)

        # If we have never run before, or the graph has changed,
        # start by performing mapping
<<<<<<< HEAD
        graph_changed, data_changed = self._detect_if_graph_has_changed()
=======
        graph_changed, data_changed = self._detect_if_graph_has_changed(True)
        if graph_changed and self._has_ran:
            if not self._has_reset_last:
                self.stop()
                raise NotImplementedError(
                    "The network cannot be changed between runs without"
                    " resetting")
            self._data_writer.hard_reset()
            FecTimer.setup(self)
>>>>>>> 38382e31

        # If we have reset and the graph has changed, stop any running
        # application
        if (graph_changed or data_changed) and self._has_ran:
            if self._data_writer.has_transceiver():
                self._data_writer.transceiver.stop_application(
                    self._data_writer.app_id)

        if graph_changed and self._has_ran:
            if not self._has_reset_last:
                self.stop()
                raise NotImplementedError(
                    "The network cannot be changed between runs without"
                    " resetting")
            self._data_writer.hard_reset()
            FecTimer.setup(self)

        # If we have reset and the graph has changed, stop any running
        # application
        if (graph_changed or data_changed) and self._has_ran:
            transceiver = self._data_writer.get_transceiver()
            if transceiver:
                transceiver.stop_application(self._data_writer.app_id)

            self._no_sync_changes = 0

        # build the graphs to modify with system requirements
        if not self._has_ran or graph_changed:
            # Reset the machine if the graph has changed
            if not self._use_virtual_board and self._n_calls_to_run > 1:

                # wipe out stuff associated with a given machine, as these need
                # to be rebuilt.
                self._new_run_clear()
<<<<<<< HEAD

            self._data_writer.clone_graphs()
=======
                if not self._user_accessed_machine:
                    self._machine_clear()

            self._build_graphs_for_usage()
>>>>>>> 38382e31
            self._add_dependent_verts_and_edges_for_application_graph()
            self._add_commands_to_command_sender()

            if get_config_bool("Buffers", "use_auto_pause_and_resume"):
                self._plan_n_timesteps = get_config_int(
                    "Buffers", "minimum_auto_time_steps")
            else:
                self._plan_n_timesteps = n_machine_time_steps

            if self._machine is None:
                self._get_known_machine(total_run_time)
            if self._machine is None:
                self._execute_get_max_machine(total_run_time)
            self._do_mapping(total_run_time)

        # Check if anything has per-timestep SDRAM usage
        provide_injectables(self)
        is_per_timestep_sdram = self._is_per_timestep_sdram()

        # Disable auto pause and resume if the binary can't do it
        if not self._use_virtual_board:
            for executable_type in self._executable_types:
                if not executable_type.supports_auto_pause_and_resume:
                    set_config(
                        "Buffers", "use_auto_pause_and_resume", "False")

        # Work out the maximum run duration given all recordings
        if not self._data_writer.has_max_run_time_steps():
            self._data_writer.set_max_run_time_steps(
                self._deduce_data_n_timesteps())
        clear_injectables()

        # Work out an array of timesteps to perform
        steps = None
        if (not get_config_bool("Buffers", "use_auto_pause_and_resume")
                or not is_per_timestep_sdram):

            # Runs should only be in units of max_run_time_steps at most
            if (is_per_timestep_sdram and
                    (self._data_writer.get_max_run_time_steps()
                        < n_machine_time_steps or
                        n_machine_time_steps is None)):
                self._status = Simulator_Status.FINISHED
                raise ConfigurationException(
                    "The SDRAM required by one or more vertices is based on "
                    "the run time, so the run time is limited to "
                    f"{self._data_writer.get_max_run_time_steps()} time steps")

            steps = [n_machine_time_steps]
        elif run_time is not None:

            # With auto pause and resume, any time step is possible but run
            # time more than the first will guarantee that run will be called
            # more than once
            steps = self._generate_steps(n_machine_time_steps)

        # If we have never run before, or the graph has changed, or data has
        # been changed, generate and load the data
        if not self._has_ran or graph_changed or data_changed:
            self._do_data_generation()

            self._do_load(graph_changed)

        # Run for each of the given steps
        if run_time is not None:
            logger.info("Running for {} steps for a total of {}ms",
                        len(steps), run_time)
            for self._n_loops, step in enumerate(steps):
                logger.info("Run {} of {}", self._n_loops + 1, len(steps))
                self._do_run(step, graph_changed, n_sync_steps)
            self._n_loops = None
        elif run_time is None and self._run_until_complete:
            logger.info("Running until complete")
            self._do_run(None, graph_changed, n_sync_steps)
        elif (not get_config_bool(
                "Buffers", "use_auto_pause_and_resume") or
                not is_per_timestep_sdram):
            logger.info("Running forever")
            self._do_run(None, graph_changed, n_sync_steps)
            logger.info("Waiting for stop request")
            with self._state_condition:
                while self._status != Simulator_Status.STOP_REQUESTED:
                    self._state_condition.wait()
        else:
            logger.info("Running forever in steps of {}ms".format(
                self._data_writer.get_max_run_time_steps()))
            self._n_loops = 1
            while self._status != Simulator_Status.STOP_REQUESTED:
                logger.info("Run {}".format(self._n_loops))
                self._do_run(
                    self._data_writer.get_max_run_time_steps(), graph_changed,
                    n_sync_steps)
                self._n_loops += 1

        # Indicate that the signal handler needs to act
        if isinstance(threading.current_thread(), threading._MainThread):
            self._raise_keyboard_interrupt = False
            self._last_except_hook = sys.excepthook
            sys.excepthook = self.exception_handler

        # update counter for runs (used by reports and app data)
        self._n_calls_to_run += 1
        self._n_loops = None

    def _is_per_timestep_sdram(self):
        for placement in self._placements.placements:
            if placement.vertex.resources_required.sdram.per_timestep:
                return True
        return False

    def _add_commands_to_command_sender(self):
        command_sender = None
        graph = self._data_writer.runtime_graph
        vertices = graph.vertices
        command_sender_vertex = CommandSender
        if len(vertices) > 0:
            graph = self._data_writer.runtime_machine_graph
            vertices = graph.vertices
            command_sender_vertex = CommandSenderMachineVertex
        for vertex in vertices:
            if isinstance(vertex, AbstractSendMeMulticastCommandsVertex):
                # if there's no command sender yet, build one
                if command_sender is None:
                    command_sender = command_sender_vertex(
                        "auto_added_command_sender", None)
                    graph.add_vertex(command_sender)

                # allow the command sender to create key to partition map
                command_sender.add_commands(
                    vertex.start_resume_commands,
                    vertex.pause_stop_commands,
                    vertex.timed_commands, vertex)

        # add the edges from the command sender to the dependent vertices
        if command_sender is not None:
            edges, partition_ids = command_sender.edges_and_partitions()
            for edge, partition_id in zip(edges, partition_ids):
                graph.add_edge(edge, partition_id)

    def _add_dependent_verts_and_edges_for_application_graph(self):
        graph = self._data_writer.runtime_graph
        for vertex in graph.vertices:
            # add any dependent edges and vertices if needed
            if isinstance(vertex, AbstractVertexWithEdgeToDependentVertices):
                for dependant_vertex in vertex.dependent_vertices():
                    graph.add_vertex(dependant_vertex)
                    edge_partition_ids = vertex.\
                        edge_partition_identifiers_for_dependent_vertex(
                            dependant_vertex)
                    for edge_identifier in edge_partition_ids:
                        dependant_edge = ApplicationEdge(
                            pre_vertex=vertex, post_vertex=dependant_vertex)
                        graph.add_edge(dependant_edge, edge_identifier)

    def _deduce_data_n_timesteps(self):
        """ Operates the auto pause and resume functionality by figuring out\
            how many timer ticks a simulation can run before SDRAM runs out,\
            and breaks simulation into chunks of that long.

        :return: max time a simulation can run.
        """
        # Go through the placements and find how much SDRAM is used
        # on each chip
        usage_by_chip = dict()
        seen_partitions = set()

        for placement in self._placements.placements:
            sdram_required = placement.vertex.resources_required.sdram
            if (placement.x, placement.y) in usage_by_chip:
                usage_by_chip[placement.x, placement.y] += sdram_required
            else:
                usage_by_chip[placement.x, placement.y] = sdram_required

            # add sdram partitions
            machine_graph = self._data_writer.runtime_machine_graph
            sdram_partitions = (
                machine_graph.get_sdram_edge_partitions_starting_at_vertex(
                    placement.vertex))
            for partition in sdram_partitions:
                if partition not in seen_partitions:
                    usage_by_chip[placement.x, placement.y] += (
                        ConstantSDRAM(
                            partition.total_sdram_requirements() +
                            SARK_PER_MALLOC_SDRAM_USAGE))
                    seen_partitions.add(partition)

        # Go through the chips and divide up the remaining SDRAM, finding
        # the minimum number of machine timesteps to assign
        max_time_steps = sys.maxsize
        for (x, y), sdram in usage_by_chip.items():
            size = self._machine.get_chip_at(x, y).sdram.size
            if sdram.per_timestep:
                max_this_chip = int((size - sdram.fixed) // sdram.per_timestep)
                max_time_steps = min(max_time_steps, max_this_chip)

        return max_time_steps

    def _generate_steps(self, n_steps):
        """ Generates the list of "timer" runs. These are usually in terms of\
            time steps, but need not be.

        :param int n_steps: the total runtime in machine time steps
        :return: list of time step lengths
        :rtype: list(int)
        """
        if n_steps == 0:
            return [0]
        n_steps_per_segment = self._data_writer.get_max_run_time_steps()
        n_full_iterations = int(math.floor(n_steps / n_steps_per_segment))
        left_over_steps = n_steps - n_full_iterations * n_steps_per_segment
        steps = [int(n_steps_per_segment)] * n_full_iterations
        if left_over_steps:
            steps.append(int(left_over_steps))
        return steps

    def _execute_get_virtual_machine(self):
        """
        Runs, times and logs the VirtualMachineGenerator if required

        May set then "machine" value
        """
        with FecTimer(GET_MACHINE, "Virtual machine generator"):
            self._machine = virtual_machine_generator()

    def _execute_allocator(self, category, total_run_time):
        """
        Runs, times and logs the SpallocAllocator or HBPAllocator if required

        :param str category: Algorithm category for provenance
        :param total_run_time: The total run time to request
        type total_run_time: int or None
        :return: machine name, machine version, BMP details (if any),
            reset on startup flag, auto-detect BMP, SCAMP connection details,
            boot port, allocation controller
        :rtype: tuple(str, int, object, bool, bool, object, object,
            MachineAllocationController)
        """
        if self._machine:
            return None
        if self._hostname:
            return None
        if self._n_chips_needed:
            n_chips_required = self._n_chips_needed
        else:
            n_chips_required = self._n_chips_required
        if n_chips_required is None and self._n_boards_required is None:
            return None
        if self._spalloc_server is not None:
            with FecTimer(category, "SpallocAllocator"):
                return spalloc_allocator(
                    self._spalloc_server, n_chips_required,
                    self._n_boards_required)
        else:
            with FecTimer(category, "HBPAllocator"):
                return hbp_allocator(
                    self._remote_spinnaker_url, total_run_time,
                    n_chips_required, self._n_boards_required)

    def _execute_machine_generator(self, category, allocator_data):
        """
        Runs, times and logs the MachineGenerator if required

        May set the "machine" value if not already set

        :param str category: Algorithm category for provenance
        :allocator_data: None or
            (machine name, machine version, BMP details (if any),
            reset on startup flag, auto-detect BMP, SCAMP connection details,
            boot port, allocation controller)
        :type allocator_data: None or
            tuple(str, int, object, bool, bool, object, object,
            MachineAllocationController)
        """
        if self._machine:
            return
        if self._hostname:
            self._ipaddress = self._hostname
            bmp_details = get_config_str("Machine", "bmp_names")
            auto_detect_bmp = get_config_bool(
                "Machine", "auto_detect_bmp")
            scamp_connection_data = get_config_str(
                "Machine", "scamp_connections_data")
            boot_port_num = get_config_int(
                "Machine", "boot_connection_port_num")
            reset_machine = get_config_bool(
                "Machine", "reset_machine_on_startup")
            self._board_version = get_config_int(
                "Machine", "version")

        elif allocator_data:
            (self._ipaddress, self._board_version, bmp_details,
             reset_machine, auto_detect_bmp, scamp_connection_data,
             boot_port_num, self._machine_allocation_controller
             ) = allocator_data
        else:
            return

        with FecTimer(category, "Machine generator"):
            self._machine, transceiver = machine_generator(
                self._ipaddress, bmp_details, self._board_version,
                auto_detect_bmp, scamp_connection_data, boot_port_num,
                reset_machine)
            self._data_writer.set_transceiver(transceiver)

    def _execute_get_max_machine(self, total_run_time):
        """
        Runs, times and logs the a MaxMachineGenerator if required

        Will set the "machine" value if not already set

        Sets the _max_machine to True if the "machine" value is a temporary
        max machine.

        :param total_run_time: The total run time to request
        :type total_run_time: int or None
        """
        if self._machine:
            # Leave _max_machine as is a may be true from an earlier call
            return self._machine

        self._max_machine = True
        if self._spalloc_server:
            with FecTimer(GET_MACHINE, "Spalloc max machine generator"):
                self._machine = spalloc_max_machine_generator(
                    self._spalloc_server)

        elif self._remote_spinnaker_url:
            with FecTimer(GET_MACHINE, "HBPMaxMachineGenerator"):
                self._machine = hbp_max_machine_generator(
                    self._remote_spinnaker_url, total_run_time,
                    )

        else:
            raise NotImplementedError("No machine generataion possible")

    def _get_known_machine(self, total_run_time=0.0):
        """ The python machine description object.

        :param float total_run_time: The total run time to request
        :rtype: ~spinn_machine.Machine
        """
<<<<<<< HEAD
        self._execute_get_virtual_machine()
        allocator_data = self._execute_allocator(GET_MACHINE, total_run_time)
        self._execute_machine_generator(GET_MACHINE, allocator_data)
        self._execute_get_max_machine(total_run_time)
        return self._machine
=======
        if self._app_id is None:
            if self._txrx is None:
                self._app_id = ALANS_DEFAULT_RANDOM_APP_ID
            else:
                self._app_id = self._txrx.app_id_tracker.get_new_id()

        if not self._machine:
            if self._use_virtual_board:
                self._execute_get_virtual_machine()
            else:
                allocator_data = self._execute_allocator(
                    GET_MACHINE, total_run_time)
                self._execute_machine_generator(GET_MACHINE, allocator_data)

    def _get_machine(self, total_run_time=0.0):
        """ The python machine description object.

        :param bool max: If True will produce a max machine if required
        :param float total_run_time: The total run time to request
        :rtype: ~spinn_machine.Machine
        :raise Exception: No known size machine possible
        """
        if self._has_reset_last and not self._user_accessed_machine:
            self._machine_clear()
        self._get_known_machine(total_run_time)
        self._user_accessed_machine = True
        if not self._machine:
            raise ConfigurationException(
                "Not enough information provided to supply a machine")
>>>>>>> 38382e31

    def _create_version_provenance(self, front_end_versions):
        """ Add the version information to the provenance data at the start.
        """
        with ProvenanceWriter() as db:
            db.insert_version("spinn_utilities_version", spinn_utils_version)
            db.insert_version("spinn_machine_version", spinn_machine_version)
            db.insert_version("spalloc_version", spalloc_version)
            db.insert_version("spinnman_version", spinnman_version)
            db.insert_version("pacman_version", pacman_version)
            db.insert_version("data_specification_version", data_spec_version)
            db.insert_version("front_end_common_version", fec_version)
            db.insert_version("numpy_version", numpy_version)
            db.insert_version("scipy_version", scipy_version)
            for description, the_value in front_end_versions:
                db.insert_version(description, the_value)

    def _do_extra_mapping_algorithms(self):
        """
        Allows overriding classes to add algorithms
        """

    def _json_machine(self):
        """
        Runs, times and logs WriteJsonMachine if required

        """
        with FecTimer(MAPPING, "Json machine") as timer:
            if timer.skip_if_cfg_false("Reports", "write_json_machine"):
                return
            write_json_machine(self._machine)

    def _report_network_specification(self):
        """
        Runs, times and logs the Network Specification report is requested

        """
        with FecTimer(MAPPING, "Network Specification report") as timer:
            if timer.skip_if_cfg_false(
                    "Reports", "write_network_specification_report"):
                return
            network_specification()

    def _execute_chip_id_allocator(self):
        """
        Runs, times and logs the ChipIdAllocator

        """
        with FecTimer(MAPPING, "Chip ID allocator"):
            malloc_based_chip_id_allocator(self._machine)
            # return ignored as changes done inside original machine object

    def _execute_insert_live_packet_gatherers_to_graphs(self):
        """
        Runs, times and logs the InsertLivePacketGatherersToGraphs if required
        """
        with FecTimer(
                MAPPING, "Insert live packet gatherers to graphs") as timer:
            if timer.skip_if_empty(self._live_packet_recorder_params,
                                   "live_packet_recorder_params"):
                return
            self._live_packet_recorder_parameters_mapping = \
                insert_live_packet_gatherers_to_graphs(
                    self._live_packet_recorder_params, self._machine)

    def _report_board_chip(self):
        """
        Runs, times and logs the BoardChipReport is requested

        """
        with FecTimer(MAPPING, "Board chip report") as timer:
            if timer.skip_if_cfg_false(
                    "Reports", "write_board_chip_report"):
                return
            board_chip_report(self._machine)

    def _execute_splitter_reset(self):
        """
        Runs, times and logs the splitter_reset

        """
        with FecTimer(MAPPING, "Splitter reset"):
            splitter_reset()

    # Overriden by spynaker to choose an extended algorithm
    def _execute_splitter_selector(self):
        """
        Runs, times and logs the SplitterSelector
        """
        with FecTimer(MAPPING, "Splitter selector"):
            splitter_selector()

    def _execute_delay_support_adder(self):
        """
        Stub to allow spynakker to add delay supports
        """

    def _execute_preallocate_for_live_packet_gatherer(
            self, pre_allocated_resources):
        """
        Runs, times and logs the PreAllocateResourcesForLivePacketGatherers if\
        required

        :param pre_allocated_resources: other preallocated resources
        :type pre_allocated_resources:
            ~pacman.model.resources.PreAllocatedResourceContainer
        """
        with FecTimer(
                MAPPING, "Preallocate for live packet gatherer") as timer:
            if timer.skip_if_empty(self._live_packet_recorder_params,
                                   "live_packet_recorder_params"):
                return
            preallocate_resources_for_live_packet_gatherers(
                self._live_packet_recorder_params,
                self._machine, pre_allocated_resources)

    def _execute_preallocate_for_chip_power_monitor(
            self, pre_allocated_resources):
        """
        Runs, times and logs the PreAllocateResourcesForChipPowerMonitor if\
        required

        :param pre_allocated_resources: other preallocated resources
        :type pre_allocated_resources:
            ~pacman.model.resources.PreAllocatedResourceContainer
        """
        with FecTimer(MAPPING, "Preallocate for chip power monitor") as timer:
            if timer.skip_if_cfg_false("Reports", "write_energy_report"):
                return
            preallocate_resources_for_chip_power_monitor(
                pre_allocated_resources)

    def _execute_preallocate_for_extra_monitor_support(
            self, pre_allocated_resources):
        """
        Runs, times and logs the PreAllocateResourcesForExtraMonitorSupport if\
        required

        :param pre_allocated_resources: other preallocated resources
        :type pre_allocated_resources:
            ~pacman.model.resources.PreAllocatedResourceContainer
        """
        with FecTimer(MAPPING, "Preallocate for extra monitor support") \
                as timer:
            if timer.skip_if_cfgs_false(
                    "Machine", "enable_advanced_monitor_support",
                    "enable_reinjection"):
                return
            pre_allocate_resources_for_extra_monitor_support(
                pre_allocated_resources)

    # Overriden by spynaker to choose a different algorithm
    def _execute_splitter_partitioner(self, pre_allocated_resources):
        """
        Runs, times and logs the SplitterPartitioner if\
        required

        :param pre_allocated_resources: other preallocated resources
        :type pre_allocated_resources:
            ~pacman.model.resources.PreAllocatedResourceContainer
        """
        if not self._data_writer.runtime_graph.n_vertices:
            return
        with FecTimer(MAPPING, "Splitter partitioner"):
            machine_graph, self._n_chips_needed = splitter_partitioner(
                self._machine, self._plan_n_timesteps, pre_allocated_resources)
            self._data_writer.set_runtime_machine_graph(machine_graph)

    def _execute_graph_measurer(self):
        """
        Runs, times and logs GraphMeasurer is required

        Sets self._n_chips_needed if no machine exists

        Warning if the users has specified a machine size he gets what he
        asks for and if it is too small the placer will tell him.

        :return:
        """
        if not self._max_machine:
            if self._machine:
                return
        with FecTimer(MAPPING, "Graph measurer"):
            self._n_chips_needed = graph_measurer(
                self._machine, self._plan_n_timesteps)

    def _execute_insert_chip_power_monitors(self):
        """
        Run, time and log the InsertChipPowerMonitorsToGraphs if required

        """
        with FecTimer(MAPPING, "Insert chip power monitors") as timer:
            if timer.skip_if_cfg_false("Reports", "write_energy_report"):
                return
            insert_chip_power_monitors_to_graphs(self._machine)

    def _execute_insert_extra_monitor_vertices(self):
        """
        Run, time and log the InsertExtraMonitorVerticesToGraphs if required

        """
        with FecTimer(MAPPING, "Insert extra monitor vertices") as timer:
            if timer.skip_if_cfgs_false(
                    "Machine", "enable_advanced_monitor_support",
                    "enable_reinjection"):
                return
            # inserter checks for None app graph not an empty one
        (self._vertex_to_ethernet_connected_chip_mapping,
         self._extra_monitor_vertices,
         self._extra_monitor_to_chip_mapping) = \
            insert_extra_monitor_vertices_to_graphs(self._machine)

    def _execute_partitioner_report(self):
        """
        Write, times and logs the partitioner_report if needed

        """
        with FecTimer(MAPPING, "Partitioner report") as timer:
            if timer.skip_if_cfg_false(
                    "Reports", "write_partitioner_reports"):
                return
            partitioner_report(self._ipaddress)

    def _execute_edge_to_n_keys_mapper(self):
        """
        Runs, times and logs the EdgeToNKeysMapper

        Sets the "machine_partition_n_keys_map" data
        """
        with FecTimer(MAPPING, "Edge to n keys mapper"):
            self._machine_partition_n_keys_map = edge_to_n_keys_mapper()

    def _execute_local_tdma_builder(self):
        """
        Runs times and logs the LocalTDMABuilder
        """
        with FecTimer(MAPPING, "Local TDMA builder"):
            local_tdma_builder(self._machine_partition_n_keys_map)

    def _json_partition_n_keys_map(self):
        """
        Writes, times and logs the machine_partition_n_keys_map if required
        """
        with FecTimer(MAPPING, "Json partition n keys map") as timer:
            if timer.skip_if_cfg_false(
                    "Reports", "write_json_partition_n_keys_map"):
                return
            write_json_partition_n_keys_map(
                self._machine_partition_n_keys_map)
            # Output ignored as never used

    def _execute_connective_based_placer(self):
        """
        Runs, times and logs the ConnectiveBasedPlacer

        Sets the "placements" data

        .. note::
            Calling of this method is based on the cfg placer value

        """
        with FecTimer(MAPPING, "Connective based placer"):
            self._placements = connective_based_placer(
                self._machine, self._plan_n_timesteps)

    def _execute_one_to_one_placer(self):
        """
        Runs, times and logs the OneToOnePlacer

        Sets the "placements" data

        .. note::
            Calling of this method is based on the cfg placer value

        """
        with FecTimer(MAPPING, "One to one placer"):
            self._placements = one_to_one_placer(
                self._machine, self._plan_n_timesteps)

    def _execute_radial_placer(self):
        """
        Runs, times and logs the RadialPlacer

        Sets the "placements" data

        .. note::
            Calling of this method is based on the cfg placer value

        """
        with FecTimer(MAPPING, "Radial placer"):
            self._placements = radial_placer(
                self._machine, self._plan_n_timesteps)

    def _execute_speader_placer(self):
        """
        Runs, times and logs the SpreaderPlacer

        Sets the "placements" data

        .. note::
            Calling of this method is based on the cfg placer value

        """
        with FecTimer(MAPPING, "Spreader placer"):
            self._placements = spreader_placer(
                self._machine,
                self._machine_partition_n_keys_map, self._plan_n_timesteps)

    def _do_placer(self):
        """
        Runs, times and logs one of the placers

        Sets the "placements" data

        Which placer is run depends on the cfg placer value

        This method is the entry point for adding a new Placer

        :raise ConfigurationException: if the cfg place value is unexpected
        """
        name = get_config_str("Mapping", "placer")
        if name == "ConnectiveBasedPlacer":
            return self._execute_connective_based_placer()
        if name == "OneToOnePlacer":
            return self._execute_one_to_one_placer()
        if name == "RadialPlacer":
            return self._execute_radial_placer()
        if name == "SpreaderPlacer":
            return self._execute_speader_placer()
        if "," in name:
            raise ConfigurationException(
                "Only a single algorithm is supported for placer")
        raise ConfigurationException(
            f"Unexpected cfg setting placer: {name}")

    def _execute_insert_edges_to_live_packet_gatherers(self):
        """
        Runs, times and logs the InsertEdgesToLivePacketGatherers if required
        """
        with FecTimer(
                MAPPING, "Insert edges to live packet gatherers") as timer:
            if timer.skip_if_empty(self._live_packet_recorder_params,
                                   "live_packet_recorder_params"):
                return
            insert_edges_to_live_packet_gatherers(
                self._live_packet_recorder_params, self._placements,
                self._live_packet_recorder_parameters_mapping, self._machine,
                self._machine_partition_n_keys_map)

    def _execute_insert_edges_to_extra_monitor(self):
        """
        Runs times and logs the InsertEdgesToExtraMonitor is required
        """
        with FecTimer(MAPPING, "Insert Edges To Extra Monitor") as timer:
            if timer.skip_if_cfgs_false(
                    "Machine", "enable_advanced_monitor_support",
                    "enable_reinjection"):
                return
            insert_edges_to_extra_monitor_functionality(
                self._placements, self._machine,
                self._vertex_to_ethernet_connected_chip_mapping)

    def _execute_system_multicast_routing_generator(self):
        """
        Runs, times and logs the SystemMulticastRoutingGenerator is required

        May sets the data "data_in_multicast_routing_tables",
        "data_in_multicast_key_to_chip_map" and
        "system_multicast_router_timeout_keys"
        """
        with FecTimer(MAPPING, "System multicast routing generator") as timer:
            if timer.skip_if_cfgs_false(
                    "Machine", "enable_advanced_monitor_support",
                    "enable_reinjection"):
                return
            (self._data_in_multicast_routing_tables,
             self._data_in_multicast_key_to_chip_map,
             self._system_multicast_router_timeout_keys) = (
                system_multicast_routing_generator(
                    self._machine, self._extra_monitor_to_chip_mapping,
                    self._placements))

    def _execute_fixed_route_router(self):
        """
        Runs, times and logs the FixedRouteRouter if required

        May set the "fixed_routes" data.
        """
        with FecTimer(MAPPING, "Fixed route router") as timer:
            if timer.skip_if_cfg_false(
                    "Machine", "enable_advanced_monitor_support"):
                return
            self._fixed_routes = fixed_route_router(
                self._machine, self._placements,
                DataSpeedUpPacketGatherMachineVertex)

    def _report_placements_with_application_graph(self):
        """
        Writes, times and logs the application graph placer report if
        requested
        """
        if not self._data_writer.runtime_graph.n_vertices:
            return
        with FecTimer(
                MAPPING, "Placements wth application graph report") as timer:
            if timer.skip_if_cfg_false(
                    "Reports", "write_application_graph_placer_report"):
                return
            placer_reports_with_application_graph(
                self._ipaddress, self._placements, self._machine)

    def _report_placements_with_machine_graph(self):
        """
        Writes, times and logs the machine graph placer report if
        requested
        """
        with FecTimer(MAPPING, "Placements wthout machine graaph") as timer:
            if timer.skip_if_cfg_false(
                    "Reports", "write_machine_graph_placer_report"):
                return
            # TODO dont pass down machine_graph is they are kept long term
            placer_reports_without_application_graph(
                self._ipaddress, self._placements, self._machine)

    def _json_placements(self):
        """
        Does, times and logs the writing of placements as json if requested
        :return:
        """
        with FecTimer(MAPPING, "Json placements") as timer:
            if timer.skip_if_cfg_false(
                    "Reports", "write_json_placements"):
                return
            write_json_placements(self._placements)
            # Output ignored as never used

    def _execute_ner_route_traffic_aware(self):
        """
        Runs, times and logs the NerRouteTrafficAware

        Sets the "routing_table_by_partition" data if called

        .. note::
            Calling of this method is based on the cfg router value
        """
        with FecTimer(MAPPING, "Ner route traffic aware"):
            self._routing_table_by_partition = ner_route_traffic_aware(
                self._machine, self._placements)

    def _execute_ner_route(self):
        """
        Runs, times and logs the NerRoute

        Sets the "routing_table_by_partition" data

        .. note::
            Calling of this method is based on the cfg router value
        """
        with FecTimer(MAPPING, "Ner route"):
            self._routing_table_by_partition = ner_route(
                self._machine, self._placements)

    def _execute_basic_dijkstra_routing(self):
        """
        Runs, times and logs the BasicDijkstraRouting

        Sets the "routing_table_by_partition" data if called

        .. note::
            Calling of this method is based on the cfg router value
        """
        with FecTimer(MAPPING, "Basic dijkstra routing"):
            self._routing_table_by_partition = basic_dijkstra_routing(
                self._machine, self._placements)

    def _do_routing(self):
        """
        Runs, times and logs one of the routers

        Sets the "routing_table_by_partition" data

        Which router is run depends on the cfg router value

        This method is the entry point for adding a new Router

        :raise ConfigurationException: if the cfg router value is unexpected
        """
        name = get_config_str("Mapping", "router")
        if name == "BasicDijkstraRouting":
            return self._execute_basic_dijkstra_routing()
        if name == "NerRoute":
            return self._execute_ner_route()
        if name == "NerRouteTrafficAware":
            return self._execute_ner_route_traffic_aware()
        if "," in name:
            raise ConfigurationException(
                "Only a single algorithm is supported for router")
        raise ConfigurationException(
            f"Unexpected cfg setting router: {name}")

    def _execute_basic_tag_allocator(self):
        """
        Runs, times and logs the Tag Allocator

        Sets the "tag" data
        """
        with FecTimer(MAPPING, "Basic tag allocator"):
            self._tags = basic_tag_allocator(
                self._machine, self._plan_n_timesteps, self._placements)

    def _report_tag_allocations(self):
        """
        Write, times and logs the tag allocator report if requested
        """
        with FecTimer(MAPPING, "Tag allocator report") as timer:
            if timer.skip_if_cfg_false(
                    "Reports", "write_tag_allocation_reports"):
                return
            tag_allocator_report(self._tags)

    def _execute_process_partition_constraints(self):
        """
        Runs, times and logs the ProcessPartitionConstraints
        """
        with FecTimer(MAPPING, "Process partition constraints"):
            process_partition_constraints()

    def _execute_global_allocate(self):
        """
        Runs, times and logs the Global Zoned Routing Info Allocator

        Sets "routing_info" is called

        .. note::
            Calling of this method is based on the cfg info_allocator value

        :return:
        """
        with FecTimer(MAPPING, "Global allocate"):
            self._routing_infos = global_allocate(
                self._machine_partition_n_keys_map)

    def _execute_flexible_allocate(self):
        """
        Runs, times and logs the Zoned Routing Info Allocator

        Sets "routing_info" is called

        .. note::
            Calling of this method is based on the cfg info_allocator value

        :return:
        """
        with FecTimer(MAPPING, "Zoned routing info allocator"):
            self._routing_infos = flexible_allocate(
                self._machine_partition_n_keys_map)

    def _execute_malloc_based_routing_info_allocator(self):
        """
        Runs, times and logs the Malloc Based Routing Info Allocator

        Sets "routing_info" is called

        .. note::
            Calling of this method is based on the cfg info_allocator value

        :return:
        """
        with FecTimer(MAPPING, "Malloc based routing info allocator"):
            self._routing_infos = malloc_based_routing_info_allocator(
                self._machine_partition_n_keys_map)

    def do_info_allocator(self):
        """
        Runs, times and logs one of the info allocaters

        Sets the "routing_info" data

        Which alloactor is run depends on the cfg info_allocator value

        This method is the entry point for adding a new Info Allocator

        :raise ConfigurationException: if the cfg info_allocator value is
            unexpected
        """
        name = get_config_str("Mapping", "info_allocator")
        if name == "GlobalZonedRoutingInfoAllocator ":
            return self._execute_global_allocate()
        if name == "MallocBasedRoutingInfoAllocator":
            return self._execute_malloc_based_routing_info_allocator()
        if name == "ZonedRoutingInfoAllocator":
            return self._execute_flexible_allocate()
        if "," in name:
            raise ConfigurationException(
                "Only a single algorithm is supported for info_allocator")
        raise ConfigurationException(
            f"Unexpected cfg setting info_allocator: {name}")

    def _report_router_info(self):
        """
        Writes, times and logs the router iinfo report if requested
        """
        with FecTimer(MAPPING, "Router info report") as timer:
            if timer.skip_if_cfg_false(
                    "Reports", "write_router_info_report"):
                return
            routing_info_report(self._routing_infos)

    def _execute_basic_routing_table_generator(self):
        """
        Runs, times and logs the Routing Table Generator

        .. note::
            Currently no other Routing Table Generator supported.
            To add an additional Generator copy the pattern of do_placer
        """
        with FecTimer(MAPPING, "Basic routing table generator"):
            self._router_tables = basic_routing_table_generator(
                self._routing_infos, self._routing_table_by_partition,
                self._machine)
        # TODO Nuke ZonedRoutingTableGenerator

    def _report_routers(self):
        """
        Write, times and logs the router report if requested
        """
        with FecTimer(MAPPING, "Router report") as timer:
            if timer.skip_if_cfg_false(
                    "Reports", "write_router_reports"):
                return
        router_report_from_paths(
            self._router_tables, self._routing_infos, self._ipaddress,
            self._placements, self._machine)

    def _report_router_summary(self):
        """
        Write, times and logs the router summary report if requested
        """
        with FecTimer(MAPPING, "Router summary report") as timer:
            if timer.skip_if_cfg_false(
                    "Reports", "write_router_summary_report"):
                return
            router_summary_report(
                self._router_tables,  self._ipaddress, self._machine)

    def _json_routing_tables(self):
        """
        Write, time and log the routing tables as json if requested
        """
        with FecTimer(MAPPING, "Json routing tables") as timer:
            if timer.skip_if_cfg_false(
                    "Reports", "write_json_routing_tables"):
                return
            write_json_routing_tables(self._router_tables)
            # Output ignored as never used

    def _report_router_collision_potential(self):
        """
        Write, time and log the router collision report
        """
        with FecTimer(MAPPING, "Router collision potential report"):
            # TODO cfg flag!
            router_collision_potential_report(
                self._routing_table_by_partition,
                self._machine_partition_n_keys_map, self._machine)

    def _execute_locate_executable_start_type(self):
        """
        Runs, times and logs LocateExecutableStartType if required

        May set the executable_types data.
        """
        with FecTimer(MAPPING, "Locate executable start type") as timer:
            # TODO why skip if virtual ?
            if timer.skip_if_virtual_board():
                return
            self._executable_types = locate_executable_start_type(
                self._placements)

    def _execute_buffer_manager_creator(self):
        """
        Run, times and logs the buffer manager creator if required

        May set the buffer_manager data
        """
        if self._buffer_manager:
            return
        with FecTimer(MAPPING, "Buffer manager creator") as timer:
            if timer.skip_if_virtual_board():
                return

            self._buffer_manager = buffer_manager_creator(
                self._placements, self._tags,
                self._extra_monitor_vertices,
                self._extra_monitor_to_chip_mapping,
                self._vertex_to_ethernet_connected_chip_mapping,
                self._machine, self._fixed_routes, self._java_caller)

    def _execute_sdram_outgoing_partition_allocator(self):
        """
        Runs, times and logs the SDRAMOutgoingPartitionAllocator
        """
        with FecTimer(MAPPING, "SDRAM outgoing partition allocator"):
            # Ok if transceiver = None
            sdram_outgoing_partition_allocator(self._placements)

    def _do_mapping(self, total_run_time):
        """
        Runs, times and logs all the algorithms in the mapping stage

        :param float total_run_time:
        """
        # time the time it takes to do all pacman stuff
        mapping_total_timer = Timer()
        mapping_total_timer.start_timing()
        provide_injectables(self)

        self._setup_java_caller()
        self._do_extra_mapping_algorithms()
        self._report_network_specification()
        self._execute_splitter_reset()
        self._execute_splitter_selector()
        self._execute_delay_support_adder()
        pre_allocated_resources = PreAllocatedResourceContainer()
        self._execute_preallocate_for_live_packet_gatherer(
            pre_allocated_resources)
        self._execute_preallocate_for_chip_power_monitor(
            pre_allocated_resources)
        self._execute_preallocate_for_extra_monitor_support(
            pre_allocated_resources)
        self._execute_splitter_partitioner(pre_allocated_resources)
        self._execute_graph_measurer()
        if self._max_machine:
            self._max_machine = False
            self._machine = None
        allocator_data = self._execute_allocator(MAPPING, total_run_time)
        self._execute_machine_generator(MAPPING, allocator_data)
        assert(self._machine)
        self._json_machine()
        self._execute_chip_id_allocator()
        self._execute_insert_live_packet_gatherers_to_graphs()
        self._report_board_chip()
        self._execute_insert_chip_power_monitors()
        self._execute_insert_extra_monitor_vertices()
        self._execute_partitioner_report()
        self._execute_edge_to_n_keys_mapper()
        self._execute_local_tdma_builder()
        self._json_partition_n_keys_map()
        self._do_placer()
        self._execute_insert_edges_to_live_packet_gatherers()
        self._execute_insert_edges_to_extra_monitor()
        self._execute_system_multicast_routing_generator()
        self._execute_fixed_route_router()
        self._report_placements_with_application_graph()
        self._report_placements_with_machine_graph()
        self._json_placements()
        self._do_routing()
        self._execute_basic_tag_allocator()
        self._report_tag_allocations()
        self._execute_process_partition_constraints()
        self.do_info_allocator()
        self._report_router_info()
        self._execute_basic_routing_table_generator()
        self._report_routers()
        self._report_router_summary()
        self._json_routing_tables()
        self._report_router_collision_potential()
        self._execute_locate_executable_start_type()
        self._execute_buffer_manager_creator()
        self._execute_sdram_outgoing_partition_allocator()

        clear_injectables()
        self._mapping_time += convert_time_diff_to_total_milliseconds(
            mapping_total_timer.take_sample())

    # Overridden by spy which adds placement_order
    def _execute_graph_data_specification_writer(self):
        """
        Runs, times, and logs the GraphDataSpecificationWriter

        Sets the dsg_targets data
        """
        with FecTimer(
                DATA_GENERATION, "Graph data specification writer"):
            self._dsg_targets, self._region_sizes = \
                graph_data_specification_writer(
                    self._placements, self._ipaddress, self._machine)

    def _do_data_generation(self):
        """
        Runs, Times and logs the data generation
        """
        # set up timing
        data_gen_timer = Timer()
        data_gen_timer.start_timing()

        provide_injectables(self)
        self._execute_graph_data_specification_writer()
        clear_injectables()

        self._dsg_time += convert_time_diff_to_total_milliseconds(
            data_gen_timer.take_sample())

    def _execute_routing_setup(self,):
        """
        Runs, times and logs the RoutingSetup if required.

        """
        if self._multicast_routes_loaded:
            return
        with FecTimer(LOADING, "Routing setup") as timer:
            if timer.skip_if_virtual_board():
                return
            # Only needs the x and y of chips with routing tables
            routing_setup(self._router_tables, self._machine)

    def _execute_graph_binary_gatherer(self):
        """
        Runs, times and logs the GraphBinaryGatherer if required.

        """
        with FecTimer(LOADING, "Graph binary gatherer") as timer:
            try:
                self._executable_targets = graph_binary_gatherer(
                    self._placements, self._executable_finder)
            except KeyError:
                if self.use_virtual_board:
                    logger.warning(
                        "Ignoring exectable not found as using virtual")
                    timer.error("exectable not found and virtual board")
                    return
                raise

    def _execute_host_bitfield_compressor(self):
        """
        Runs, times and logs the HostBasedBitFieldRouterCompressor

        .. note::
            Calling of this method is based on the cfg compressor or
            virtual_compressor value

        :return: CompressedRoutingTables
        :rtype: MulticastRoutingTables
        """
        with FecTimer(
                LOADING, "Host based bitfield router compressor") as timer:
            if timer.skip_if_virtual_board():
                return None, []
            self._multicast_routes_loaded = False
            compressed = host_based_bit_field_router_compressor(
                self._router_tables, self._machine, self._placements,
                self._routing_infos)
            return compressed

    def _execute_machine_bitfield_ordered_covering_compressor(self):
        """
        Runs, times and logs the MachineBitFieldOrderedCoveringCompressor

        .. note::
            Calling of this method is based on the cfg compressor or
            virtual_compressor value

        :return: None
        :rtype: None
        """
        with FecTimer(
                LOADING,
                "Machine bitfield ordered covering compressor") as timer:
            if timer.skip_if_virtual_board():
                return None, []
            machine_bit_field_ordered_covering_compressor(
                self._router_tables, self._machine,
                self._placements, self._executable_finder,
                self._routing_infos, self._executable_targets)
            self._multicast_routes_loaded = True
            return None

    def _execute_machine_bitfield_pair_compressor(self):
        """
        Runs, times and logs the MachineBitFieldPairRouterCompressor

        .. note::
            Calling of this method is based on the cfg compressor or
            virtual_compressor value

        :return: None
        :rtype: None
         """
        with FecTimer(
                LOADING, "Machine bitfield pair router compressor") as timer:
            if timer.skip_if_virtual_board():
                return None, []
            self._multicast_routes_loaded = True
            machine_bit_field_pair_router_compressor(
                self._router_tables, self._machine,
                self._placements, self._executable_finder,
                self._routing_infos, self._executable_targets)
            return None

    def _execute_ordered_covering_compressor(self):
        """
        Runs, times and logs the OrderedCoveringCompressor

        .. note::
            Calling of this method is based on the cfg compressor or
            virtual_compressor value

        :return: CompressedRoutingTables
        :rtype: MulticastRoutingTables
        """
        with FecTimer(LOADING, "Ordered covering compressor"):
            self._multicast_routes_loaded = False
            compressed = ordered_covering_compressor(self._router_tables)
            return compressed

    def _execute_ordered_covering_compression(self):
        """
        Runs, times and logs the ordered covering compressor on machine

        .. note::
            Calling of this method is based on the cfg compressor or
            virtual_compressor value

        :return: None
        :rtype: None
        """
        with FecTimer(LOADING, "Ordered covering compressor") as timer:
            if timer.skip_if_virtual_board():
                return None, []
            ordered_covering_compression(
                self._router_tables, self._executable_finder, self._machine)
            self._multicast_routes_loaded = True
            return None

    def _execute_pair_compressor(self):
        """
        Runs, times and logs the PairCompressor

        .. note::
            Calling of this method is based on the cfg compressor or
            virtual_compressor value

        :return: CompressedRoutingTable
        :rtype: MulticastRoutingTables
        """
        with FecTimer(LOADING, "Pair compressor"):
            compressed = pair_compressor(self._router_tables)
            self._multicast_routes_loaded = False
            return compressed

    def _execute_pair_compression(self):
        """
        Runs, times and logs the pair compressor on machine

        .. note::
            Calling of this method is based on the cfg compressor or
            virtual_compressor value

        :return: None
        :rtype: None
        """
        with FecTimer(LOADING, "Pair on chip router compression") as timer:
            if timer.skip_if_virtual_board():
                return None, []
            pair_compression(
                self._router_tables, self._executable_finder, self._machine)
            self._multicast_routes_loaded = True
            return None

    def _execute_pair_unordered_compressor(self):
        """
        Runs, times and logs the CheckedUnorderedPairCompressor

        .. note::
            Calling of this method is based on the cfg compressor or
            virtual_compressor value

        :return: CompressedRoutingTables
        :rtype: MulticastRoutingTables
        """
        with FecTimer(LOADING, "Pair unordered compressor"):
            compressed = pair_compressor(self._router_tables, ordered=False)
            self._multicast_routes_loaded = False
            return compressed

    def _compressor_name(self):
        if self.use_virtual_board:
            name = get_config_str("Mapping", "virtual_compressor")
            if name is None:
                logger.info("As no virtual_compressor specified "
                            "using compressor setting")
                name = get_config_str("Mapping", "compressor")
        else:
            name = get_config_str("Mapping", "compressor")
        return name

    def _do_early_compression(self, name):
        """
        Calls a compressor based on the name provided

        .. note::
            This method is the entry point for adding a new compressor that
             can or must run early.

        :param str name: Name of a compressor
        :raise ConfigurationException: if the name is not expected
        :return: CompressedRoutingTables (likely to be None),
            RouterCompressorProvenanceItems (may be an empty list)
        :rtype: tuple(MulticastRoutingTables or None, list(ProvenanceDataItem))
        """
        if name == "MachineBitFieldOrderedCoveringCompressor":
            return \
                self._execute_machine_bitfield_ordered_covering_compressor()
        if name == "MachineBitFieldPairRouterCompressor":
            return self._execute_machine_bitfield_pair_compressor()
        if name == "OrderedCoveringCompressor":
            return self._execute_ordered_covering_compressor()
        if name == "OrderedCoveringOnChipRouterCompression":
            return self._execute_ordered_covering_compression()
        if name == "PairCompressor":
            return self._execute_pair_compressor()
        if name == "PairOnChipRouterCompression":
            return self._execute_pair_compression()
        if name == "PairUnorderedCompressor":
            return self._execute_pair_unordered_compressor()

        # delay compression until later
        return None

    def _do_delayed_compression(self, name, compressed):
        """
        run compression that must be delayed until later

        .. note::
            This method is the entry point for adding a new compressor that
            can not run at the normal place

        :param str name: Name of a compressor
        :raise ConfigurationException: if the name is not expected
        :return: CompressedRoutingTables (likely to be None),
            RouterCompressorProvenanceItems (may be an empty list)
        :rtype: tuple(MulticastRoutingTables or None, list(ProvenanceDataItem))
        """
        if self._multicast_routes_loaded or compressed:
            # Already compressed
            return compressed
        # overridden in spy to handle:
        # SpynnakerMachineBitFieldOrderedCoveringCompressor
        # SpynnakerMachineBitFieldPairRouterCompressor

        if name == "HostBasedBitFieldRouterCompressor":
            return self._execute_host_bitfield_compressor()
        if "," in name:
            raise ConfigurationException(
                "Only a single algorithm is supported for compressor")

        raise ConfigurationException(
            f"Unexpected cfg setting compressor: {name}")

    def _execute_load_routing_tables(self, compressed):
        """
        Runs, times and logs the RoutingTableLoader if required

        :param compressed:
        :type compressed: MulticastRoutingTables or None
        """
        if not compressed:
            return
        with FecTimer(LOADING, "Routing table loader") as timer:
            self._multicast_routes_loaded = True
            if timer.skip_if_virtual_board():
                return
            routing_table_loader(compressed, self._machine)

    def _report_uncompressed_routing_table(self):
        """
        Runs, times and logs the router report from router tables if requested
        """
        # TODO why not during mapping?
        with FecTimer(LOADING, "Uncompressed routing table report") as timer:
            if timer.skip_if_cfg_false(
                    "Reports", "write_routing_table_reports"):
                return
            router_report_from_router_tables(self._router_tables)

    def _report_bit_field_compressor(self):
        """
        Runs, times and logs the BitFieldCompressorReport if requested
        """
        with FecTimer(LOADING, "Bitfield compressor report") as timer:
            if timer.skip_if_cfg_false(
                    "Reports",  "write_bit_field_compressor_report"):
                return
            # BitFieldSummary output ignored as never used
            bitfield_compressor_report(self._placements)

    def _execute_load_fixed_routes(self):
        """
        Runs, times and logs Load Fixed Routes is required
        """
        with FecTimer(LOADING, "Load fixed routes") as timer:
            if timer.skip_if_cfg_false(
                    "Machine", "enable_advanced_monitor_support"):
                return
            if timer.skip_if_virtual_board():
                return
            load_fixed_routes(self._fixed_routes)

    def _execute_system_data_specification(self):
        """
        Runs, times and logs the execute_system_data_specs if required

        :return: map of placement and DSG data, and loaded data flag.
        :rtype: dict(tuple(int,int,int),DataWritten) or DsWriteInfo
        """
        with FecTimer(LOADING, "Execute system data specification") \
                as timer:
            if timer.skip_if_virtual_board():
                return None
            return execute_system_data_specs(
                self._machine, self._dsg_targets,
                self._region_sizes, self._executable_targets,
                self._java_caller)

    def _execute_load_system_executable_images(self):
        """
        Runs, times and logs the loading of exectuable images
        """
        with FecTimer(LOADING, "Load executable system Images") as timer:
            if timer.skip_if_virtual_board():
                return
            load_sys_images(self._executable_targets)

    def _execute_application_data_specification(
            self, processor_to_app_data_base_address):
        """
        Runs, times and logs the execute_application_data_specs if required

        :return: map of placement and DSG data, and loaded data flag.
        :rtype: dict(tuple(int,int,int),DataWritten) or DsWriteInfo
        """
        with FecTimer(LOADING, "Host data specification") as timer:
            if timer.skip_if_virtual_board():
                return processor_to_app_data_base_address
            return execute_application_data_specs(
                self._machine, self._dsg_targets,
                self._executable_targets, self._region_sizes, self._placements,
                self._extra_monitor_vertices,
                self._vertex_to_ethernet_connected_chip_mapping,
                self._java_caller, processor_to_app_data_base_address)

    def _execute_tags_from_machine_report(self):
        """
        Run, times and logs the TagsFromMachineReport if requested
        :return:
        """
        with FecTimer(LOADING, "Tags from machine report") as timer:
            if timer.skip_if_virtual_board():
                return
            if timer.skip_if_cfg_false(
                    "Reports", "write_tag_allocation_reports"):
                return
            tags_from_machine_report()

    def _execute_load_tags(self):
        """
        Runs, times and logs the Tags Loader if required
        """
        # TODO why: if graph_changed or data_changed:
        with FecTimer(LOADING, "Tags Loader") as timer:
            if timer.skip_if_virtual_board():
                return
            tags_loader(self._tags)

    def _do_extra_load_algorithms(self):
        """
        Runs, times and logs any extra load algorithms

        """
        pass

    def _report_memory_on_host(self, processor_to_app_data_base_address):
        """
        Runs, times and logs MemoryMapOnHostReport is requested

        """
        with FecTimer(LOADING, "Memory report") as timer:
            if timer.skip_if_virtual_board():
                return
            if timer.skip_if_cfg_false(
                    "Reports", "write_memory_map_report"):
                return
            memory_map_on_host_report(processor_to_app_data_base_address)

    def _report_memory_on_chip(self):
        """
        Runs, times and logs MemoryMapOnHostChipReport is requested

        """
        with FecTimer(LOADING, "Memory report") as timer:
            if timer.skip_if_virtual_board():
                return
            if timer.skip_if_cfg_false(
                    "Reports", "write_memory_map_report"):
                return

            memory_map_on_host_chip_report(self._dsg_targets)

    # TODO consider different cfg flags
    def _report_compressed(self, compressed):
        """
        Runs, times and logs the compressor reports if requested

        :param compressed:
        :type compressed: MulticastRoutingTables or None
        """
        with FecTimer(LOADING, "Compressor report") as timer:
            if timer.skip_if_cfg_false(
                    "Reports", "write_routing_table_reports"):
                return
            if timer.skip_if_cfg_false(
                    "Reports", "write_routing_tables_from_machine_reports"):
                return

            if compressed is None:
                if timer.skip_if_virtual_board():
                    return
                compressed = read_routing_tables_from_machine(
                    self._router_tables)

            router_report_from_compressed_router_tables(compressed)

            generate_comparison_router_report(self._router_tables, compressed)

            router_compressed_summary_report(
                self._router_tables, self._ipaddress, self._machine)

            routing_table_from_machine_report(compressed)

    def _report_fixed_routes(self):
        """
        Runs, times and logs the FixedRouteFromMachineReport is requested
        """
        with FecTimer(LOADING, "Fixed route report") as timer:
            if timer.skip_if_virtual_board():
                return
            if timer.skip_if_cfg_false(
                    "Machine", "enable_advanced_monitor_support"):
                return
            # TODO at the same time as LoadFixedRoutes?
            fixed_route_from_machine_report(self._machine)

    def _execute_application_load_executables(self):
        """ algorithms needed for loading the binaries to the SpiNNaker machine

        :return:
        """
        with FecTimer(LOADING, "Load executable app images") as timer:
            if timer.skip_if_virtual_board():
                return
            load_app_images(self._executable_targets)

    def _do_load(self, graph_changed):
        """
        Runs, times and logs the load algotithms

        :param bool graph_changed: Flag to say the graph changed,
        """
        # set up timing
        load_timer = Timer()
        load_timer.start_timing()

        if graph_changed:
            self._execute_routing_setup()
            self._execute_graph_binary_gatherer()
        # loading_algorithms
        self._report_uncompressed_routing_table()
        compressor = self._compressor_name()
        compressed = self._do_early_compression(compressor)
        if graph_changed or not self._has_ran:
            self._execute_load_fixed_routes()
        processor_to_app_data_base_address = \
            self._execute_system_data_specification()
        self._execute_load_system_executable_images()
        self._execute_load_tags()
        processor_to_app_data_base_address = \
            self._execute_application_data_specification(
                processor_to_app_data_base_address)

        self._do_extra_load_algorithms()
        compressed = self._do_delayed_compression(compressor, compressed)
        self._execute_load_routing_tables(compressed)
        self._report_bit_field_compressor()

        # TODO Was master correct to run the report first?
        self._execute_tags_from_machine_report()
        if graph_changed:
            self._report_memory_on_host(processor_to_app_data_base_address)
            self._report_memory_on_chip()
            self._report_compressed(compressed)
            self._report_fixed_routes()
        self._execute_application_load_executables()

        self._load_time += convert_time_diff_to_total_milliseconds(
            load_timer.take_sample())

    def _execute_sdram_usage_report_per_chip(self):
        # TODO why in do run
        with FecTimer(RUN_LOOP, "Sdram usage per chip report") as timer:
            if timer.skip_if_cfg_false(
                    "Reports", "write_sdram_usage_report_per_chip"):
                return
            sdram_usage_report_per_chip(
                self._ipaddress, self._placements, self._machine,
                self._plan_n_timesteps)

    def _execute_dsg_region_reloader(self):
        """
            Runs, times and logs the DSGRegionReloader if required

            Reload any parameters over the loaded data if we have already
            run and not using a virtual board and the data hasn't already
            been regenerated

        """
        if not self.has_ran:
            return
        with FecTimer(RUN_LOOP, "DSG region reloader") as timer:
            if timer.skip_if_virtual_board():
                return
            dsg_region_reloader(self._placements, self._ipaddress)

    def _execute_graph_provenance_gatherer(self):
        """
        Runs, times and log the GraphProvenanceGatherer if requested

        """
        with FecTimer(RUN_LOOP, "Graph provenance gatherer") as timer:
            if timer.skip_if_cfg_false("Reports", "read_provenance_data"):
                return []
            graph_provenance_gatherer()

    def _execute_placements_provenance_gatherer(self):
        """
        Runs, times and log the PlacementsProvenanceGatherer if requested
        """
        with FecTimer(RUN_LOOP, "Placements provenance gatherer") as timer:
            if timer.skip_if_cfg_false("Reports", "read_provenance_data"):
                return []
            if timer.skip_if_virtual_board():
                return []
            placements_provenance_gatherer(self._placements)

    def _execute_router_provenance_gatherer(self):
        """
        Runs, times and log the RouterProvenanceGatherer if requested
        """
        with FecTimer(RUN_LOOP, "Router provenance gatherer") as timer:
            if timer.skip_if_cfg_false("Reports", "read_provenance_data"):
                return []
            if timer.skip_if_virtual_board():
                return []
            router_provenance_gatherer(
                self._machine, self._router_tables,
                self._extra_monitor_vertices, self._placements)

    def _execute_profile_data_gatherer(self):
        """
        Runs, times and logs the ProfileDataGatherer if requested
        """
        with FecTimer(RUN_LOOP, "Profile data gatherer") as timer:
            if timer.skip_if_cfg_false("Reports", "read_provenance_data"):
                return
            if timer.skip_if_virtual_board():
                return
            profile_data_gatherer(self._placements)

    def _do_read_provenance(self):
        """
        Runs, times and log the methods that gather provenance

        :rtype: list(ProvenanceDataItem)
        """
        self._execute_graph_provenance_gatherer()
        self._execute_placements_provenance_gatherer()
        self._execute_router_provenance_gatherer()
        self._execute_profile_data_gatherer()

    def _report_energy(self):
        """
        Runs, times and logs the energy report if requested

        """
        with FecTimer(RUN_LOOP, "Energy report") as timer:
            if timer.skip_if_cfg_false("Reports", "write_energy_report"):
                return []

            # TODO runtime is None
            power_used = compute_energy_used(
                self._placements, self._machine, self._board_version,
                self._buffer_manager, self._mapping_time,
                self._load_time, self._execute_time, self._dsg_time,
                self._extraction_time,
                self._spalloc_server, self._remote_spinnaker_url,
                self._machine_allocation_controller)

            energy_provenance_reporter(power_used, self._placements)

            # create energy reporter
            energy_reporter = EnergyReport(
                get_config_int("Machine", "version"), self._spalloc_server,
                self._remote_spinnaker_url)

            # run energy report
            energy_reporter.write_energy_report(
                self._placements, self._machine, self._buffer_manager,
                power_used)

    def _do_provenance_reports(self):
        """
        Runs any reports based on provenance

        """
        pass

    def _execute_clear_io_buf(self):
        """
        Runs, times and logs the ChipIOBufClearer if required

        """
        if self._data_writer.current_run_timesteps is None:
            return
        with FecTimer(RUN_LOOP, "Clear IO buffer") as timer:
            if timer.skip_if_virtual_board():
                return
            # TODO Why check empty_graph is always false??
            if timer.skip_if_cfg_false("Reports", "clear_iobuf_during_run"):
                return
            chip_io_buf_clearer(self._executable_types)

    def _execute_runtime_update(self, n_sync_steps):
        """
        Runs, times and logs the runtime updater if required

        :param int n_sync_steps:
            The number of timesteps between synchronisations
        """
        with FecTimer(RUN_LOOP, "Runtime Update") as timer:
            if timer.skip_if_virtual_board():
                return
            if (ExecutableType.USES_SIMULATION_INTERFACE in
                    self._executable_types):
                chip_runtime_updater(self._executable_types, n_sync_steps)
            else:
                timer.skip("No Simulation Interface used")

    def _execute_create_database_interface(self, run_time):
        """
        Runs, times and logs Database Interface Creater

        Sets the _database_file_path data object

        :param int run_time: the run duration in milliseconds.
        """
        with FecTimer(RUN_LOOP, "Create database interface"):
            # Used to used compressed routing tables if available on host
            # TODO consider not saving router tabes.
            self._database_file_path = database_interface(
                self._tags, run_time, self._machine,
                self._placements, self._routing_infos, self._router_tables)

    def _execute_create_notifiaction_protocol(self):
        """
        Runs, times and logs the creation of the Notification Protocol

        Sets the notification_interface data object
        """
        with FecTimer(RUN_LOOP, "Create notification protocol"):
            self._notification_interface = create_notification_protocol(
                self._database_socket_addresses, self._database_file_path)

    def _execute_runner(self, n_sync_steps, run_time):
        """
        Runs, times and logs the ApplicationRunner

        :param int n_sync_steps:
            The number of timesteps between synchronisations
        :param int run_time: the run duration in milliseconds.
        :return:
        """
        with FecTimer(RUN_LOOP, APPLICATION_RUNNER) as timer:
            if timer.skip_if_virtual_board():
                return
            # Don't timeout if a stepped mode is in operation
            if n_sync_steps:
                time_threshold = None
            else:
                time_threshold = get_config_int(
                    "Machine", "post_simulation_overrun_before_error")
            self._no_sync_changes = application_runner(
                self._buffer_manager, self._notification_interface,
                self._executable_types, run_time,
                self._no_sync_changes, time_threshold, self._machine,
                self._run_until_complete)

    def _execute_extract_iobuff(self):
        """
        Runs, times and logs the ChipIOBufExtractor if required
        """
        with FecTimer(RUN_LOOP, "Extract IO buff") as timer:
            if timer.skip_if_virtual_board():
                return
            if timer.skip_if_cfg_false(
                    "Reports", "extract_iobuf"):
                return
            # ErrorMessages, WarnMessages output ignored as never used!
            chip_io_buf_extractor(
                self._executable_targets, self._executable_finder)

    def _execute_buffer_extractor(self):
        """
        Runs, times and logs the BufferExtractor if required
        """
        with FecTimer(RUN_LOOP, "Buffer extractor") as timer:
            if timer.skip_if_virtual_board():
                return
            buffer_extractor(
                self._placements, self._buffer_manager)

    def _do_extract_from_machine(self):
        """
        Runs, times and logs the steps to extract data from the machine

        :param run_time: the run duration in milliseconds.
        :type run_time: int or None
        """
        self._execute_extract_iobuff()
        self._execute_buffer_extractor()
        self._execute_clear_io_buf()

        # FinaliseTimingData never needed as just pushed self._ to inputs
        self._do_read_provenance()
        self._execute_time += convert_time_diff_to_total_milliseconds(
            self._run_timer.take_sample())
        self._report_energy()
        self._do_provenance_reports()

    def __do_run(self, n_machine_time_steps, graph_changed, n_sync_steps):
        """
        Runs, times and logs the do run steps.

        :param n_machine_time_steps: Number of timesteps run
        :type n_machine_time_steps: int or None
        :param int n_sync_steps:
            The number of timesteps between synchronisations
        :param bool graph_changed: Flag to say the graph changed,
        """
        # TODO virtual board
        self._run_timer = Timer()
        self._run_timer.start_timing()
        run_time = None
        if n_machine_time_steps is not None:
            run_time = (n_machine_time_steps *
                        self._data_writer.simulation_time_step_ms)
<<<<<<< HEAD
        self._data_writer.increment_current_run_timesteps(
            n_machine_time_steps)
=======
        self._first_machine_time_step = self._current_run_timesteps
        self._current_run_timesteps = \
            self._calculate_number_of_machine_time_steps(n_machine_time_steps)
>>>>>>> 38382e31

        provide_injectables(self)

        self._execute_sdram_usage_report_per_chip()
        if not self._has_ran or graph_changed:
            self._execute_create_database_interface(run_time)
        self._execute_create_notifiaction_protocol()
        if self._has_ran and not graph_changed:
            self._execute_dsg_region_reloader()
        self._execute_runtime_update(n_sync_steps)
        self._execute_runner(n_sync_steps, run_time)
        if n_machine_time_steps is not None or self._run_until_complete:
            self._do_extract_from_machine()
        self._has_reset_last = False
        self._has_ran = True
        # reset at the end of each do_run cycle
        clear_injectables()

    def _do_run(self, n_machine_time_steps, graph_changed, n_sync_steps):
        """
        Runs, times and logs the do run steps.

        :param n_machine_time_steps: Number of timesteps run
        :type n_machine_time_steps: int or None
        :param int n_sync_steps:
            The number of timesteps between synchronisations
        :param bool graph_changed: Flag to say the graph changed,
        """
        try:
            self.__do_run(
                n_machine_time_steps, graph_changed, n_sync_steps)
        except KeyboardInterrupt:
            logger.error("User has aborted the simulation")
            self._shutdown()
            sys.exit(1)
        except Exception as run_e:
            self._recover_from_error(run_e)

            # if in debug mode, do not shut down machine
            if get_config_str("Mode", "mode") != "Debug":
                try:
                    self.stop(clear_routing_tables=False, clear_tags=False)
                except Exception as stop_e:
                    logger.exception(f"Error {stop_e} when attempting to stop")

            # reraise exception
            raise run_e

    def _recover_from_error(self, exception):
        """
        :param Exception exception:
        """
        try:
            self.__recover_from_error(exception)
        except Exception as rec_e:
            logger.exception(
                f"Error {rec_e} when attempting to recover from error")

    def __recover_from_error(self, exception):
        """
        :param Exception exception:
        """
        # if exception has an exception, print to system
        logger.error("An error has occurred during simulation")
        # Print the detail including the traceback
        logger.error(exception)

        logger.info("\n\nAttempting to extract data\n\n")

        # Extract router provenance
        try:
            router_provenance_gatherer(
                machine=self._machine,
                router_tables=self._router_tables,
                extra_monitor_vertices=self._extra_monitor_vertices,
                placements=self._placements)
        except Exception:
            logger.exception("Error reading router provenance")

        # Find the cores that are not in an expected state
        unsuccessful_cores = CPUInfos()
        if isinstance(exception, SpiNNManCoresNotInStateException):
            unsuccessful_cores = exception.failed_core_states()

        # If there are no cores in a bad state, find those not yet in
        # their finished state
        if not unsuccessful_cores:
            transceiver = self._data_writer.get_transceiver()
            for executable_type in self._executable_types:
                failed_cores = transceiver.get_cores_not_in_state(
                    self._executable_types[executable_type],
                    executable_type.end_state)
                for (x, y, p) in failed_cores:
                    unsuccessful_cores.add_processor(
                        x, y, p, failed_cores.get_cpu_info(x, y, p))

        # Print the details of error cores
        for (x, y, p), core_info in unsuccessful_cores.items():
            state = core_info.state
            rte_state = ""
            if state == CPUState.RUN_TIME_EXCEPTION:
                rte_state = " ({})".format(core_info.run_time_error.name)
            logger.error("{}, {}, {}: {}{} {}".format(
                x, y, p, state.name, rte_state, core_info.application_name))
            if core_info.state == CPUState.RUN_TIME_EXCEPTION:
                logger.error(
                    "r0=0x{:08X} r1=0x{:08X} r2=0x{:08X} r3=0x{:08X}".format(
                        core_info.registers[0], core_info.registers[1],
                        core_info.registers[2], core_info.registers[3]))
                logger.error(
                    "r4=0x{:08X} r5=0x{:08X} r6=0x{:08X} r7=0x{:08X}".format(
                        core_info.registers[4], core_info.registers[5],
                        core_info.registers[6], core_info.registers[7]))
                logger.error("PSR=0x{:08X} SR=0x{:08X} LR=0x{:08X}".format(
                    core_info.processor_state_register,
                    core_info.stack_pointer, core_info.link_register))

        # Find the cores that are not in RTE i.e. that can still be read
        non_rte_cores = [
            (x, y, p)
            for (x, y, p), core_info in unsuccessful_cores.items()
            if (core_info.state != CPUState.RUN_TIME_EXCEPTION and
                core_info.state != CPUState.WATCHDOG)]

        # If there are any cores that are not in RTE, extract data from them
        if (non_rte_cores and
                ExecutableType.USES_SIMULATION_INTERFACE in
                self._executable_types):
            non_rte_core_subsets = CoreSubsets()
            for (x, y, p) in non_rte_cores:
                non_rte_core_subsets.add_processor(x, y, p)

            # Attempt to force the cores to write provenance and exit
            try:
                chip_provenance_updater(non_rte_core_subsets)
            except Exception:
                logger.exception("Could not update provenance on chip")

            # Extract any written provenance data
            try:
                transceiver = self._data_writer.get_transceiver()
                finished_cores = transceiver.get_cores_in_state(
                    non_rte_core_subsets, CPUState.FINISHED)
                finished_placements = Placements()
                for (x, y, p) in finished_cores:
                    finished_placements.add_placement(
                        self._placements.get_placement_on_processor(x, y, p))
                placements_provenance_gatherer(finished_placements)
            except Exception as pro_e:
                logger.exception(f"Could not read provenance due to {pro_e}")

        # Read IOBUF where possible (that should be everywhere)
        iobuf = IOBufExtractor(
            self._executable_targets, self._executable_finder)
        try:
            errors, warnings = iobuf.extract_iobuf()
        except Exception:
            logger.exception("Could not get iobuf")
            errors, warnings = [], []

        # Print the IOBUFs
        self._print_iobuf(errors, warnings)

    @staticmethod
    def _print_iobuf(errors, warnings):
        """
        :param list(str) errors:
        :param list(str) warnings:
        """
        for warning in warnings:
            logger.warning(warning)
        for error in errors:
            logger.error(error)

    def reset(self):
        """ Code that puts the simulation back at time zero
        """

        logger.info("Resetting")

        # rewind the buffers from the buffer manager, to start at the beginning
        # of the simulation again and clear buffered out
        if self._buffer_manager is not None:
            self._buffer_manager.reset()

        # sets the reset last flag to true, so that when run occurs, the tools
        # know to update the vertices which need to know a reset has occurred
        self._has_reset_last = True

<<<<<<< HEAD
        self._data_writer.soft_reset()
=======
        # User must assume on reset any previous machine (info) is dead
        self._user_accessed_machine = False
        assert (not self._user_accessed_machine)
>>>>>>> 38382e31

        # Reset the graph off the machine, to set things to time 0
        self.__reset_graph_elements()

    def _detect_if_graph_has_changed(self):
        """ Iterates though the original graphs looking for changes.

        :param bool reset_flags:
        :return: mapping_changed, data_changed
        :rtype: tuple(bool, bool)
        """
        changed = False
        data_changed = False
        if self._vertices_or_edges_added:
            self._vertices_or_edges_added = False
            # Set changed - note that we can't return yet as we still have to
            # mark vertices as not changed, otherwise they will keep reporting
            # that they have changed when they haven't
            changed = True

        if self._has_reset_last and self._user_accessed_machine:
            changed = True

        # if application graph is filled, check their changes
        if self._data_writer.get_graph().n_vertices:
            for vertex in self._data_writer.get_graph().vertices:
                if isinstance(vertex, AbstractChangableAfterRun):
                    if vertex.requires_mapping:
                        changed = True
                    if vertex.requires_data_generation:
                        data_changed = True
                    vertex.mark_no_changes()
            for partition in \
                    self._data_writer.get_graph().outgoing_edge_partitions:
                for edge in partition.edges:
                    if isinstance(edge, AbstractChangableAfterRun):
                        if edge.requires_mapping:
                            changed = True
                        if edge.requires_data_generation:
                            data_changed = True
                        edge.mark_no_changes()

        # if no application, but a machine graph, check for changes there
        elif self._data_writer.get_machine_graph().n_vertices:
            machine_graph = self._data_writer.get_machine_graph()
            for machine_vertex in machine_graph.vertices:
                if isinstance(machine_vertex, AbstractChangableAfterRun):
                    if machine_vertex.requires_mapping:
                        changed = True
                    if machine_vertex.requires_data_generation:
                        data_changed = True
                    machine_vertex.mark_no_changes()
            for partition in machine_graph.outgoing_edge_partitions:
                for machine_edge in partition.edges:
                    if isinstance(machine_edge, AbstractChangableAfterRun):
                        if machine_edge.requires_mapping:
                            changed = True
                        if machine_edge.requires_data_generation:
                            data_changed = True
                        machine_edge.mark_no_changes()
        return changed, data_changed

    @property
    def has_ran(self):
        """ Whether the simulation has executed anything at all.

        :rtype: bool
        """
        return self._has_ran

    @property
    def machine(self):
        """ The python machine description object.

         :rtype: ~spinn_machine.Machine
         """
        self._get_machine()
        return self._machine

    @property
    def routing_infos(self):
        """
        :rtype: ~pacman.model.routing_info.RoutingInfo
        """
        return self._routing_infos

    @property
    def fixed_routes(self):
        """
        :rtype: dict(tuple(int,int),~spinn_machine.FixedRouteEntry)
        """
        return self._fixed_routes

    @property
    def placements(self):
        """ Where machine vertices are placed on the machine.

        :rtype: ~pacman.model.placements.Placements
        """
        return self._placements

    @property
    def tags(self):
        """
        :rtype: ~pacman.model.tags.Tags
        """
        return self._tags

    @property
    def buffer_manager(self):
        """ The buffer manager being used for loading/extracting buffers

        :rtype:
            ~spinn_front_end_common.interface.buffer_management.BufferManager
        """
        return self._buffer_manager

    @property
    def none_labelled_edge_count(self):
        """ The number of times edges have not been labelled.

        :rtype: int
        """
        return self._none_labelled_edge_count

    def increment_none_labelled_edge_count(self):
        """ Increment the number of new edges which have not been labelled.
        """
        self._none_labelled_edge_count += 1

    @property
    def use_virtual_board(self):
        """ True if this run is using a virtual machine

        :rtype: bool
        """
        return self._use_virtual_board

    @property
    def n_calls_to_run(self):
        """
        The number for this or the next end_user call to run

        :rtype: int
        """
        return self._n_calls_to_run

    @property
    def n_loops(self):
        """
        The number for this or the net loop within an end_user run

        :rtype: int or None
        """
        return self._n_loops

<<<<<<< HEAD
=======
    def get_current_time(self):
        """ Get the current simulation time.

        :rtype: float
        """
        if self._has_ran:
            return (self._current_run_timesteps *
                    self._data_writer.simulation_time_step_ms)
        return 0.0

>>>>>>> 38382e31
    def __repr__(self):
        if self._ipaddress:
            return f"general front end instance for machine {self._ipaddress}"
        else:
            return f"general front end instance for machine {self._hostname}"

    def add_application_vertex(self, vertex):
        """
        :param ~pacman.model.graphs.application.ApplicationVertex vertex:
            the vertex to add to the graph
        :raises ConfigurationException: when both graphs contain vertices
        :raises PacmanConfigurationException:
            If there is an attempt to add the same vertex more than once
        """
        if self._data_writer.get_machine_graph().n_vertices:
            raise ConfigurationException(
                "Cannot add vertices to both the machine and application"
                " graphs")
        self._data_writer.get_graph().add_vertex(vertex)
        self._vertices_or_edges_added = True

    def add_machine_vertex(self, vertex):
        """
        :param ~pacman.model.graphs.machine.MachineVertex vertex:
            the vertex to add to the graph
        :raises ConfigurationException: when both graphs contain vertices
        :raises PacmanConfigurationException:
            If there is an attempt to add the same vertex more than once
        """
        # check that there's no application vertices added so far
        if self._data_writer.get_graph().n_vertices:
            raise ConfigurationException(
                "Cannot add vertices to both the machine and application"
                " graphs")
        self._data_writer.get_machine_graph().add_vertex(vertex)
        self._vertices_or_edges_added = True

    def add_application_edge(self, edge_to_add, partition_identifier):
        """
        :param ~pacman.model.graphs.application.ApplicationEdge edge_to_add:
            the edge to add to the graph
        :param str partition_identifier:
            the partition identifier for the outgoing edge partition
        """
        self._data_writer.get_graph().add_edge(
            edge_to_add, partition_identifier)
        self._vertices_or_edges_added = True

    def add_machine_edge(self, edge, partition_id):
        """
        :param ~pacman.model.graphs.machine.MachineEdge edge:
            the edge to add to the graph
        :param str partition_id:
            the partition identifier for the outgoing edge partition
        """
        self._data_writer.get_machine_graph().add_edge(edge, partition_id)
        self._vertices_or_edges_added = True

    def _shutdown(
            self, clear_routing_tables=None, clear_tags=None):
        """
        :param bool turn_off_machine:
        :param bool clear_routing_tables:
        :param bool clear_tags:

        """
        self._status = Simulator_Status.SHUTDOWN

        if clear_routing_tables is None:
            clear_routing_tables = get_config_bool(
                "Machine", "clear_routing_tables")

        if clear_tags is None:
            clear_tags = get_config_bool("Machine", "clear_tags")

        # if stopping on machine, clear IP tags and routing table
        self.__clear(clear_tags, clear_routing_tables)

        # Fully stop the application
        self.__stop_app()

        # stop the transceiver and allocation controller
        self._data_writer.clear_transceiver()
        self.__close_allocation_controller()

        try:
            if self._notification_interface:
                self._notification_interface.close()
                self._notification_interface = None
        except Exception:
            logger.exception(
                "Error when closing Notifications")

    def __clear(self, clear_tags, clear_routing_tables):
        """
        :param bool clear_tags:
        :param bool clear_routing_tables:
        """
        transceiver = self._data_writer.get_transceiver()
        if transceiver is None:
            return

        if clear_tags:
            for ip_tag in self._tags.ip_tags:
                transceiver.clear_ip_tag(
                    ip_tag.tag, board_address=ip_tag.board_address)
            for reverse_ip_tag in self._tags.reverse_ip_tags:
                transceiver.clear_ip_tag(
                    reverse_ip_tag.tag,
                    board_address=reverse_ip_tag.board_address)

        # if clearing routing table entries, clear
        if clear_routing_tables:
            for router_table in self._router_tables.routing_tables:
                if not self._machine.get_chip_at(
                        router_table.x, router_table.y).virtual:
                    transceiver.clear_multicast_routes(
                        router_table.x, router_table.y)

        # clear values
        self._no_sync_changes = 0

    def __stop_app(self):
        transceiver = self._data_writer.get_transceiver()
        if transceiver:
            transceiver.stop_application(self._data_writer.app_id)
            self._data_writer.clear_app_id()

    def __close_allocation_controller(self):
        if self._machine_allocation_controller is not None:
            self._machine_allocation_controller.close()
            self._machine_allocation_controller = None

    def stop(self, clear_routing_tables=None, clear_tags=None):
        """
        End running of the simulation.

        :param bool clear_routing_tables: informs the tool chain if it
            should turn off the clearing of the routing tables
        :param bool clear_tags: informs the tool chain if it should clear the
            tags off the machine at stop
        """
        self._data_writer.stopping()
        try:
            self._stop(clear_routing_tables, clear_tags)
        finally:
            self._data_writer.shut_down()

    def _stop(self, turn_off_machine=None,  # pylint: disable=arguments-differ
              clear_routing_tables=None, clear_tags=None):
        """
        End running of the simulation.

        :param bool turn_off_machine:
            decides if the machine should be powered down after running the
            execution. Note that this powers down all boards connected to the
            BMP connections given to the transceiver
        :param bool clear_routing_tables: informs the tool chain if it
            should turn off the clearing of the routing tables
        :param bool clear_tags: informs the tool chain if it should clear the
            tags off the machine at stop
        """
        if self._status in [Simulator_Status.SHUTDOWN]:
            raise ConfigurationException("Simulator has already been shutdown")
        self._status = Simulator_Status.SHUTDOWN

        # Keep track of any exception to be re-raised
        exn = None

        # If we have run forever, stop the binaries

        if (self._has_ran and self._data_writer.current_run_timesteps is None
                and not self._use_virtual_board
                and not self._run_until_complete):
            try:
                self._do_stop_workflow()
            except Exception as e:
                exn = e
                self._recover_from_error(e)

        # shut down the machine properly
        self._shutdown(clear_routing_tables, clear_tags)

        if exn is not None:
            self.write_errored_file()
            raise exn  # pylint: disable=raising-bad-type
        self.write_finished_file()

    def _execute_application_finisher(self):
        with FecTimer(RUN_LOOP, "Application finisher"):
            application_finisher(self._executable_types)

    def _do_stop_workflow(self):
        """
        :rtype: ~.PACMANAlgorithmExecutor
        """
        self._execute_application_finisher()
        self._do_extract_from_machine()

    def add_socket_address(self, socket_address):
        """ Add the address of a socket used in the run notification protocol.

        :param ~spinn_utilities.socket_address.SocketAddress socket_address:
            The address of the database socket
        """
        self._database_socket_addresses.add(socket_address)

    @property
    def has_reset_last(self):
        return self._has_reset_last

    @property
    def get_number_of_available_cores_on_machine(self):
        """ The number of available cores on the machine after taking\
            into account preallocated resources.

        :return: number of available cores
        :rtype: int
        """
        self._get_machine()

        # get cores of machine
        cores = self._machine.total_available_user_cores
        take_into_account_chip_power_monitor = get_config_bool(
            "Reports", "write_energy_report")
        if take_into_account_chip_power_monitor:
            cores -= self._machine.n_chips
        take_into_account_extra_monitor_cores = (get_config_bool(
            "Machine", "enable_advanced_monitor_support") or
                get_config_bool("Machine", "enable_reinjection"))
        if take_into_account_extra_monitor_cores:
            cores -= self._machine.n_chips
            cores -= len(self._machine.ethernet_connected_chips)
        return cores

    def stop_run(self):
        """ Request that the current infinite run stop.

        .. note::
            This will need to be called from another thread as the infinite \
            run call is blocking.
        """
        if self._status is not Simulator_Status.IN_RUN:
            return
        with self._state_condition:
            self._status = Simulator_Status.STOP_REQUESTED
            self._state_condition.notify_all()

    def continue_simulation(self):
        """ Continue a simulation that has been started in stepped mode
        """
        if self._no_sync_changes % 2 == 0:
            sync_signal = Signal.SYNC0
        else:
            sync_signal = Signal.SYNC1
        transceiver = self._data_writer.get_transceiver()
        transceiver.send_signal(self._data_writer.app_id, sync_signal)
        self._no_sync_changes += 1

    @staticmethod
    def __reset_object(obj):
        # Reset an object if appropriate
        if isinstance(obj, AbstractCanReset):
            obj.reset_to_first_timestep()

    def __reset_graph_elements(self):
        # Reset any object that can reset
        if self._data_writer.get_graph().n_vertices:
            for vertex in self._data_writer.get_graph().vertices:
                self.__reset_object(vertex)
            for p in self._data_writer.get_graph().outgoing_edge_partitions:
                for edge in p.edges:
                    self.__reset_object(edge)
        elif self._data_writer.get_machine_graph().n_vertices:
            for machine_vertex in \
                    self._data_writer.get_machine_graph().vertices:
                self.__reset_object(machine_vertex)
            for p in self._data_writer.get_machine_graph()\
                    .outgoing_edge_partitions:
                for machine_edge in p.edges:
                    self.__reset_object(machine_edge)<|MERGE_RESOLUTION|>--- conflicted
+++ resolved
@@ -252,16 +252,9 @@
         # status flag
         "_has_reset_last",
 
-<<<<<<< HEAD
-=======
         # flag to say user has been give machine info
         "_user_accessed_machine",
 
-        # count of time from previous runs since setup/reset
-        # During do_run points to the end timestep of that cycle
-        "_current_run_timesteps",
-
->>>>>>> 38382e31
         # change number of resets as loading the binary again resets the
         # sync to 0
         "_no_sync_changes",
@@ -502,13 +495,9 @@
         This clears all data that if no longer valid after a hard reset
 
         """
-<<<<<<< HEAD
         self._data_writer.hard_reset()
         self.__close_allocation_controller()
         self._board_version = None
-=======
-        self._application_graph = None
->>>>>>> 38382e31
         self._buffer_manager = None
         self._database_file_path = None
         self._notification_interface = None
@@ -522,11 +511,6 @@
         self._fixed_routes = None
         self._java_caller = None
         self._live_packet_recorder_parameters_mapping = None
-<<<<<<< HEAD
-        self._machine = None
-=======
-        self._machine_graph = None
->>>>>>> 38382e31
         self._machine_partition_n_keys_map = None
         self._max_machine = False
         self._multicast_routes_loaded = False
@@ -540,13 +524,11 @@
         self._system_multicast_router_timeout_keys = None
         self._tags = None
         self._vertex_to_ethernet_connected_chip_mapping = None
-<<<<<<< HEAD
-=======
 
     def _machine_clear(self):
         self._ipaddress = None
         self._board_version = None
-        if self._txrx is not None:
+        if self._data_writer.txrx is not None:
             if self._has_ran:
                 self._txrx.stop_application(self._app_id)
             self._txrx.close()
@@ -554,7 +536,6 @@
         self.__close_allocation_controller()
         self._machine = None
         self._txrx = None
->>>>>>> 38382e31
 
     def __getitem__(self, item):
         """
@@ -803,11 +784,7 @@
         :raises ConfigurationException: If the current state does not
             support a new run call
         """
-<<<<<<< HEAD
         if self._data_writer.get_graph().n_vertices:
-=======
-        if self._original_application_graph.n_vertices:
->>>>>>> 38382e31
             return True
         if self._data_writer.get_machine_graph().n_vertices:
             return True
@@ -940,10 +917,15 @@
 
         # If we have never run before, or the graph has changed,
         # start by performing mapping
-<<<<<<< HEAD
         graph_changed, data_changed = self._detect_if_graph_has_changed()
-=======
-        graph_changed, data_changed = self._detect_if_graph_has_changed(True)
+
+        # If we have reset and the graph has changed, stop any running
+        # application
+        if (graph_changed or data_changed) and self._has_ran:
+            if self._data_writer.has_transceiver():
+                self._data_writer.transceiver.stop_application(
+                    self._data_writer.app_id)
+
         if graph_changed and self._has_ran:
             if not self._has_reset_last:
                 self.stop()
@@ -952,23 +934,6 @@
                     " resetting")
             self._data_writer.hard_reset()
             FecTimer.setup(self)
->>>>>>> 38382e31
-
-        # If we have reset and the graph has changed, stop any running
-        # application
-        if (graph_changed or data_changed) and self._has_ran:
-            if self._data_writer.has_transceiver():
-                self._data_writer.transceiver.stop_application(
-                    self._data_writer.app_id)
-
-        if graph_changed and self._has_ran:
-            if not self._has_reset_last:
-                self.stop()
-                raise NotImplementedError(
-                    "The network cannot be changed between runs without"
-                    " resetting")
-            self._data_writer.hard_reset()
-            FecTimer.setup(self)
 
         # If we have reset and the graph has changed, stop any running
         # application
@@ -987,15 +952,10 @@
                 # wipe out stuff associated with a given machine, as these need
                 # to be rebuilt.
                 self._new_run_clear()
-<<<<<<< HEAD
-
-            self._data_writer.clone_graphs()
-=======
                 if not self._user_accessed_machine:
                     self._machine_clear()
 
-            self._build_graphs_for_usage()
->>>>>>> 38382e31
+            self._data_writer.clone_graphs()
             self._add_dependent_verts_and_edges_for_application_graph()
             self._add_commands_to_command_sender()
 
@@ -1337,19 +1297,6 @@
         :param float total_run_time: The total run time to request
         :rtype: ~spinn_machine.Machine
         """
-<<<<<<< HEAD
-        self._execute_get_virtual_machine()
-        allocator_data = self._execute_allocator(GET_MACHINE, total_run_time)
-        self._execute_machine_generator(GET_MACHINE, allocator_data)
-        self._execute_get_max_machine(total_run_time)
-        return self._machine
-=======
-        if self._app_id is None:
-            if self._txrx is None:
-                self._app_id = ALANS_DEFAULT_RANDOM_APP_ID
-            else:
-                self._app_id = self._txrx.app_id_tracker.get_new_id()
-
         if not self._machine:
             if self._use_virtual_board:
                 self._execute_get_virtual_machine()
@@ -1373,7 +1320,6 @@
         if not self._machine:
             raise ConfigurationException(
                 "Not enough information provided to supply a machine")
->>>>>>> 38382e31
 
     def _create_version_provenance(self, front_end_versions):
         """ Add the version information to the provenance data at the start.
@@ -2938,14 +2884,8 @@
         if n_machine_time_steps is not None:
             run_time = (n_machine_time_steps *
                         self._data_writer.simulation_time_step_ms)
-<<<<<<< HEAD
         self._data_writer.increment_current_run_timesteps(
             n_machine_time_steps)
-=======
-        self._first_machine_time_step = self._current_run_timesteps
-        self._current_run_timesteps = \
-            self._calculate_number_of_machine_time_steps(n_machine_time_steps)
->>>>>>> 38382e31
 
         provide_injectables(self)
 
@@ -3135,13 +3075,10 @@
         # know to update the vertices which need to know a reset has occurred
         self._has_reset_last = True
 
-<<<<<<< HEAD
         self._data_writer.soft_reset()
-=======
         # User must assume on reset any previous machine (info) is dead
         self._user_accessed_machine = False
         assert (not self._user_accessed_machine)
->>>>>>> 38382e31
 
         # Reset the graph off the machine, to set things to time 0
         self.__reset_graph_elements()
@@ -3298,19 +3235,6 @@
         """
         return self._n_loops
 
-<<<<<<< HEAD
-=======
-    def get_current_time(self):
-        """ Get the current simulation time.
-
-        :rtype: float
-        """
-        if self._has_ran:
-            return (self._current_run_timesteps *
-                    self._data_writer.simulation_time_step_ms)
-        return 0.0
-
->>>>>>> 38382e31
     def __repr__(self):
         if self._ipaddress:
             return f"general front end instance for machine {self._ipaddress}"
