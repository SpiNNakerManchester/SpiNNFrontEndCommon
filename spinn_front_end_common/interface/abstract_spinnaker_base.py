--- conflicted
+++ resolved
@@ -1399,18 +1399,11 @@
             self._config.getboolean(
                 "Machine", "disable_advanced_monitor_usage_for_data_in")
 
-<<<<<<< HEAD
         inputs["MinimumSimtimeInUs"] = self._calc_minimum_simtime_in_us()
         if not (self._config.getboolean(
                 "Buffers", "use_auto_pause_and_resume")):
             inputs["MinimumSimtimeInUs"] = max(
                 run_time, inputs["MinimumSimtimeInUs"])
-=======
-        if self._config.getboolean("Buffers", "use_auto_pause_and_resume"):
-            inputs["PlanNTimeSteps"] = self._minimum_auto_time_steps
-        else:
-            inputs["PlanNTimeSteps"] = n_machine_time_steps
->>>>>>> b4fc3eef
 
         # add max SDRAM size and n_cores which we're going to allow
         # (debug purposes)
@@ -1526,14 +1519,7 @@
         if self._extra_mapping_inputs is not None:
             inputs.update(self._extra_mapping_inputs)
 
-<<<<<<< HEAD
         inputs["RunTimeInUs"] = run_time
-=======
-        # runtime full runtime from pynn
-        inputs["RunTime"] = run_time
-        inputs["TotalRunTime"] = total_run_time
-
->>>>>>> b4fc3eef
         inputs["PostSimulationOverrunBeforeError"] = self._config.getint(
             "Machine", "post_simulation_overrun_before_error")
 
@@ -1955,19 +1941,7 @@
             reraise(*e_inf)
 
     def _create_execute_workflow(
-<<<<<<< HEAD
             self, runtime_in_us, graph_changed, run_until_complete):
-=======
-            self, n_machine_time_steps, graph_changed, run_until_complete):
-        # calculate number of machine time steps
-        run_until_timesteps = self._calculate_number_of_machine_time_steps(
-            n_machine_time_steps)
-        run_time = None
-        if n_machine_time_steps is not None:
-            run_time = (
-                n_machine_time_steps * self.machine_time_step /
-                MICRO_TO_MILLISECOND_CONVERSION)
->>>>>>> b4fc3eef
 
         # if running again, load the outputs from last load or last mapping
         if self._load_outputs is not None:
@@ -2424,18 +2398,10 @@
 
         :rtype: float
         """
-<<<<<<< HEAD
         if self._previous_simtime_in_us is None:
             raise NotImplementedError(
                 "get_current_time not supported after a run forever")
         return self._previous_simtime_in_us / US_TO_MS
-=======
-        if self._has_ran:
-            return (
-                float(self._current_run_timesteps) *
-                (self.machine_time_step / MICRO_TO_MILLISECOND_CONVERSION))
-        return 0.0
->>>>>>> b4fc3eef
 
     def get_generated_output(self, name_of_variable):
         """ Get the value of an inter-algorithm variable.
