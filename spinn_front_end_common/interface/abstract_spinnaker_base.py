--- conflicted
+++ resolved
@@ -16,17 +16,7 @@
 """
 main interface for the SpiNNaker tools
 """
-<<<<<<< HEAD
-from spinn_front_end_common.utilities.constants import \
-    MICRO_TO_MILLISECOND_CONVERSION
-
-try:
-    from collections.abc import defaultdict
-except ImportError:
-    from collections import defaultdict
-=======
 from collections import defaultdict
->>>>>>> 63dfc4c9
 import logging
 import math
 import os
@@ -63,6 +53,8 @@
     AbstractSendMeMulticastCommandsVertex,
     AbstractVertexWithEdgeToDependentVertices, AbstractChangableAfterRun,
     AbstractCanReset)
+from spinn_front_end_common.utilities.constants import \
+    MICRO_TO_MILLISECOND_CONVERSION
 from spinn_front_end_common.utilities import (
     globals_variables, SimulatorInterface)
 from spinn_front_end_common.utilities.exceptions import ConfigurationException
@@ -747,23 +739,14 @@
         total_run_time = None
         if run_time is not None:
             n_machine_time_steps = int(
-<<<<<<< HEAD
                 (run_time * MICRO_TO_MILLISECOND_CONVERSION) /
-                self._machine_time_step)
-=======
-                (run_time * 1000.0) / self.machine_time_step)
->>>>>>> 63dfc4c9
+                self.machine_time_step)
             total_run_timesteps = (
                 self._current_run_timesteps + n_machine_time_steps)
             total_run_time = (
                 total_run_timesteps *
-<<<<<<< HEAD
-                (float(self._machine_time_step) /
-                 MICRO_TO_MILLISECOND_CONVERSION) * self._time_scale_factor)
-=======
-                (float(self.machine_time_step) / 1000.0) *
-                self.time_scale_factor)
->>>>>>> 63dfc4c9
+                (float(self.machine_time_step) /
+                 MICRO_TO_MILLISECOND_CONVERSION) * self.time_scale_factor)
         if self._machine_allocation_controller is not None:
             self._machine_allocation_controller.extend_allocation(
                 total_run_time)
@@ -1801,13 +1784,9 @@
             n_machine_time_steps)
         run_time = None
         if n_machine_time_steps is not None:
-<<<<<<< HEAD
             run_time = (
-                n_machine_time_steps * self._machine_time_step /
+                n_machine_time_steps * self.machine_time_step /
                 MICRO_TO_MILLISECOND_CONVERSION)
-=======
-            run_time = n_machine_time_steps * self.machine_time_step / 1000.0
->>>>>>> 63dfc4c9
 
         # if running again, load the outputs from last load or last mapping
         if self._load_outputs is not None:
@@ -2260,11 +2239,7 @@
         if self._has_ran:
             return (
                 float(self._current_run_timesteps) *
-<<<<<<< HEAD
-                (self._machine_time_step / MICRO_TO_MILLISECOND_CONVERSION))
-=======
-                (self.machine_time_step / 1000.0))
->>>>>>> 63dfc4c9
+                (self.machine_time_step / MICRO_TO_MILLISECOND_CONVERSION))
         return 0.0
 
     def get_generated_output(self, name_of_variable):
