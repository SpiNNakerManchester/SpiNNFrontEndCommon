"""
main interface for the spinnaker tools
"""
import spinn_utilities.conf_loader as conf_loader
from spinn_utilities.timer import Timer
from spinn_utilities import __version__ as spinn_utils_version

# pacman imports
from pacman.executor.injection_decorator import provide_injectables, \
    clear_injectables
from pacman.model.graphs import AbstractVirtualVertex
from pacman.model.graphs.common import GraphMapper
from pacman.model.placements import Placements
from pacman.executor import PACMANAlgorithmExecutor
from pacman.exceptions import PacmanAlgorithmFailedToCompleteException
from pacman.model.graphs.application import ApplicationGraph
from pacman.model.graphs.application import ApplicationEdge
from pacman.model.graphs.application import ApplicationVertex
from pacman.model.graphs.machine import MachineGraph, MachineVertex
from pacman.model.resources import PreAllocatedResourceContainer
from pacman import __version__ as pacman_version

# common front end imports
from spinn_front_end_common.abstract_models import \
    AbstractSendMeMulticastCommandsVertex, AbstractRecordable, \
    AbstractVertexWithEdgeToDependentVertices, AbstractChangableAfterRun
from spinn_front_end_common.utilities.exceptions import ConfigurationException
from spinn_utilities.log import FormatAdapter
from spinn_front_end_common.utilities \
    import helpful_functions, globals_variables, SimulatorInterface
from spinn_front_end_common.utilities import function_list
from spinn_front_end_common.utilities.utility_objs \
    import ExecutableType, ProvenanceDataItem
from spinn_front_end_common.utilities.report_functions import EnergyReport
from spinn_front_end_common.utility_models import \
    CommandSender, DataSpeedUpPacketGatherMachineVertex
from spinn_front_end_common.interface.buffer_management.buffer_models \
    import AbstractReceiveBuffersToHost
from spinn_front_end_common.interface.provenance \
    import PacmanProvenanceExtractor
from spinn_front_end_common.interface.simulator_state import Simulator_State
from spinn_front_end_common.interface.interface_functions \
    import ProvenanceXMLWriter
from spinn_front_end_common.interface.interface_functions \
    import ProvenanceJSONWriter
from spinn_front_end_common.interface.interface_functions \
    import ChipProvenanceUpdater
from spinn_front_end_common.interface.interface_functions \
    import PlacementsProvenanceGatherer
from spinn_front_end_common.interface.interface_functions \
    import RouterProvenanceGatherer
from spinn_front_end_common.interface.interface_functions \
    import ChipIOBufExtractor
from spinn_front_end_common import __version__ as fec_version

# spinnman imports
from spinnman.model.enums.cpu_state import CPUState
from spinnman import __version__ as spinnman_version

# spinnmachine imports
from spinn_machine import CoreSubsets
from spinn_machine import __version__ as spinn_machine_version

# general imports
from collections import defaultdict
import logging
import math
import os
import signal
import sys

from numpy import __version__ as numpy_version
try:
    from scipy import __version__ as scipy_version
except ImportError:
    scipy_version = "scipy not installed"
from data_specification import __version__ as data_spec_version
from spinn_storage_handlers import __version__ as spinn_storage_version
from spalloc import __version__ as spalloc_version


logger = FormatAdapter(logging.getLogger(__name__))

CONFIG_FILE = "spinnaker.cfg"


class AbstractSpinnakerBase(SimulatorInterface):
    """ Main interface into the tools logic flow
    """

    __slots__ = [
        # the interface to the cfg files. supports get get_int etc
        "_config",

        # the object that contains a set of file paths, which should encompass
        # all locations where binaries are for this simulation.
        "_executable_finder",

        # the number of chips required for this simulation to run, mainly tied
        # to the spalloc system
        "_n_chips_required",

        # The ip-address of the SpiNNaker machine
        "_hostname",

        # the ip_address of the spalloc server
        "_spalloc_server",

        # the URL for the HBP platform interface
        "_remote_spinnaker_url",

        # the algorithm used for allocating machines from the HBP platform
        #  interface
        "_machine_allocation_controller",

        # the human readable label for the application graph.
        "_graph_label",

        # the pacman application graph, used to hold vertices which need to be
        # split to core sizes
        "_application_graph",

        # the end user application graph, used to hold vertices which need to
        # be split to core sizes
        "_original_application_graph",

        # the pacman machine graph, used to hold vertices which represent cores
        "_machine_graph",

        # the end user pacman machine graph, used to hold vertices which
        # represent cores.
        "_original_machine_graph",

        # the mapping interface between application and machine graphs.
        "_graph_mapper",

        # The holder for where machine graph vertices are placed.
        "_placements",

        # The holder for the routing table entries for all used routers in this
        # simulation
        "_router_tables",

        # the holder for the keys used by the machine vertices for
        # communication
        "_routing_infos",

        # The holder for the ip and reverse iptags used by the simulation
        "_tags",

        # The python representation of the SpiNNaker machine that this
        # simulation is going to run on
        "_machine",

        # The SpiNNMan interface instance.
        "_txrx",

        # The manager of streaming buffered data in and out of the SpiNNaker
        # machine
        "_buffer_manager",

        #
        "_ip_address",

        #
        "_machine_outputs",

        #
        "_machine_tokens",

        #
        "_mapping_outputs",

        #
        "_mapping_tokens",

        #
        "_load_outputs",

        #
        "_load_tokens",

        #
        "_last_run_outputs",

        #
        "_last_run_tokens",

        #
        "_pacman_provenance",

        #
        "_xml_paths",

        #
        "_extra_mapping_algorithms",

        #
        "_extra_mapping_inputs",

        #
        "_extra_inputs",

        #
        "_extra_pre_run_algorithms",

        #
        "_extra_post_run_algorithms",

        #
        "_extra_load_algorithms",

        #
        "_dsg_algorithm",

        #
        "_none_labelled_vertex_count",

        #
        "_none_labelled_edge_count",

        #
        "_database_socket_addresses",

        #
        "_database_interface",

        #
        "_create_database",

        #
        "_database_file_path",

        #
        "_has_ran",

        #
        "_state",

        #
        "_has_reset_last",

        #
        "_current_run_timesteps",

        #
        "_no_sync_changes",

        #
        "_minimum_step_generated",

        #
        "_no_machine_time_steps",

        #
        "_machine_time_step",

        #
        "_time_scale_factor",

        #
        "_app_id",

        #
        "_report_default_directory",

        # If not None path to append pacman exutor provenance info to
        "_pacman_executor_provenance_path",

        #
        "_app_data_runtime_folder",

        #
        "_json_folder",

        #
        "_provenance_file_path",

        #
        "_do_timings",

        #
        "_print_timings",

        #
        "_provenance_format",

        #
        "_exec_dse_on_host",

        #
        "_use_virtual_board",

        #
        "_raise_keyboard_interrupt",

        #
        "_n_calls_to_run",

        #
        "_this_run_time_string",

        #
        "_report_simulation_top_directory",

        #
        "_app_data_top_simulation_folder",

        #
        "_command_sender",

        # Run for infinite time
        "_infinite_run",

        # iobuf cores
        "_cores_to_read_iobuf",

        #
        "_all_provenance_items",

        #
        "_executable_types",

        # mapping between parameters and the vertices which need to talk to
        # them
        "_live_packet_recorder_params",

        # place holder for checking the vertices being added to the recorders
        # tracker are all of the same vertex type.
        "_live_packet_recorders_associated_vertex_type",

        # the time the process takes to do mapping
        "_mapping_time",

        # the time the process takes to do load
        "_load_time",

        # the time takes to execute the simulation
        "_execute_time",

        # time takes to do data generation
        "_dsg_time",

        # time taken by the front end extracting things
        "_extraction_time",

        # power save mode. Only True if power saver has turned off board
        "_machine_is_turned_off",

        # Version information from the front end
        "_front_end_versions"
    ]

    def __init__(
            self, configfile, executable_finder, graph_label=None,
            database_socket_addresses=None, extra_algorithm_xml_paths=None,
            n_chips_required=None, default_config_paths=None,
            validation_cfg=None, front_end_versions=None):
        # pylint: disable=too-many-arguments

        # global params
        if default_config_paths is None:
            default_config_paths = []
        default_config_paths.insert(0, os.path.join(
            os.path.dirname(__file__), CONFIG_FILE))

        self._load_config(filename=configfile, defaults=default_config_paths,
                          validation_cfg=validation_cfg)

        # timings
        self._mapping_time = 0.0
        self._load_time = 0.0
        self._execute_time = 0.0
        self._dsg_time = 0.0
        self._extraction_time = 0.0

        self._executable_finder = executable_finder

        # output locations of binaries to be searched for end user info
        logger.info(
            "Will search these locations for binaries: {}",
            self._executable_finder.binary_paths)

        self._n_chips_required = n_chips_required
        self._hostname = None
        self._spalloc_server = None
        self._remote_spinnaker_url = None
        self._machine_allocation_controller = None

        # command sender vertex
        self._command_sender = None

        # store for Live Packet Gatherers
        self._live_packet_recorder_params = defaultdict(list)
        self._live_packet_recorders_associated_vertex_type = None

        # update graph label if needed
        if graph_label is None:
            self._graph_label = "Application_graph"
        else:
            self._graph_label = graph_label

        # pacman objects
        self._original_application_graph = \
            ApplicationGraph(label=self._graph_label)
        self._original_machine_graph = MachineGraph(label=self._graph_label)

        self._graph_mapper = None
        self._placements = None
        self._router_tables = None
        self._routing_infos = None
        self._application_graph = None
        self._machine_graph = None
        self._tags = None
        self._machine = None
        self._txrx = None
        self._buffer_manager = None
        self._ip_address = None
        self._executable_types = None

        # pacman executor objects
        self._machine_outputs = None
        self._machine_tokens = None
        self._mapping_outputs = None
        self._mapping_tokens = None
        self._load_outputs = None
        self._load_tokens = None
        self._last_run_outputs = None
        self._last_run_tokens = None
        self._pacman_provenance = PacmanProvenanceExtractor()
        self._all_provenance_items = list()
        self._xml_paths = self._create_xml_paths(extra_algorithm_xml_paths)

        # extra algorithms and inputs for runs, should disappear in future
        #  releases
        self._extra_mapping_algorithms = list()
        self._extra_mapping_inputs = dict()
        self._extra_inputs = dict()
        self._extra_pre_run_algorithms = list()
        self._extra_post_run_algorithms = list()
        self._extra_load_algorithms = list()

        self._dsg_algorithm = "GraphDataSpecificationWriter"

        # vertex label safety (used by reports mainly)
        self._none_labelled_vertex_count = 0
        self._none_labelled_edge_count = 0

        # database objects
        self._database_socket_addresses = set()
        if database_socket_addresses is not None:
            self._database_socket_addresses.update(database_socket_addresses)
        self._database_interface = None
        self._create_database = None
        self._database_file_path = None

        # holder for timing related values
        self._has_ran = False
        self._state = Simulator_State.INIT
        self._has_reset_last = False
        self._n_calls_to_run = 1
        self._current_run_timesteps = 0
        self._no_sync_changes = 0
        self._minimum_step_generated = None
        self._no_machine_time_steps = None
        self._machine_time_step = None
        self._time_scale_factor = None
        self._this_run_time_string = None
        self._infinite_run = False

        self._app_id = helpful_functions.read_config_int(
            self._config, "Machine", "app_id")

        # folders
        self._report_default_directory = None
        self._report_simulation_top_directory = None
        self._app_data_runtime_folder = None
        self._app_data_top_simulation_folder = None
        self._pacman_executor_provenance_path = None
        self._set_up_output_folders()

        self._json_folder = os.path.join(
            self._report_default_directory, "json_files")
        if not os.path.exists(self._json_folder):
            os.makedirs(self._json_folder)

        # make a folder for the provenance data storage
        self._provenance_file_path = os.path.join(
            self._report_default_directory, "provenance_data")
        if not os.path.exists(self._provenance_file_path):
            os.makedirs(self._provenance_file_path)

        # timing provenance elements
        self._do_timings = self._config.getboolean(
            "Reports", "write_algorithm_timings")
        self._print_timings = self._config.getboolean(
            "Reports", "display_algorithm_timings")
        self._provenance_format = self._config.get(
            "Reports", "provenance_format")
        if self._provenance_format not in ["xml", "json"]:
            raise Exception("Unknown provenance format: {}".format(
                self._provenance_format))
        self._exec_dse_on_host = self._config.getboolean(
            "SpecExecution", "spec_exec_on_host")

        # set up machine targeted data
        self._use_virtual_board = self._config.getboolean(
            "Machine", "virtual_board")

        # Setup for signal handling
        self._raise_keyboard_interrupt = False

        # By default board is kept on once started later
        self._machine_is_turned_off = False

        globals_variables.set_simulator(self)

        # Front End version information
        self._front_end_versions = front_end_versions

    def update_extra_mapping_inputs(self, extra_mapping_inputs):
        if self.has_ran:
            msg = "Changing mapping inputs is not supported after run"
            raise ConfigurationException(msg)
        if extra_mapping_inputs is not None:
            self._extra_mapping_inputs.update(extra_mapping_inputs)

    def update_extra_inputs(self, extra_inputs):
        if self.has_ran:
            msg = "Changing inputs is not supported after run"
            raise ConfigurationException(msg)
        if extra_inputs is not None:
            self._extra_inputs.update(extra_inputs)

    def extend_extra_mapping_algorithms(self, extra_mapping_algorithms):
        if self.has_ran:
            msg = "Changing algorithms is not supported after run"
            raise ConfigurationException(msg)
        if extra_mapping_algorithms is not None:
            self._extra_mapping_algorithms.extend(extra_mapping_algorithms)

    def prepend_extra_pre_run_algorithms(self, extra_pre_run_algorithms):
        if self.has_ran:
            msg = "Changing algorithms is not supported after run"
            raise ConfigurationException(msg)
        if extra_pre_run_algorithms is not None:
            self._extra_pre_run_algorithms[0:0] = extra_pre_run_algorithms

    def extend_extra_post_run_algorithms(self, extra_post_run_algorithms):
        if self.has_ran:
            msg = "Changing algorithms is not supported after run"
            raise ConfigurationException(msg)
        if extra_post_run_algorithms is not None:
            self._extra_post_run_algorithms.extend(extra_post_run_algorithms)

    def extend_extra_load_algorithms(self, extra_load_algorithms):
        if self.has_ran:
            msg = "Changing algorithms is not supported after run"
            raise ConfigurationException(msg)
        if extra_load_algorithms is not None:
            self._extra_load_algorithms.extend(extra_load_algorithms)

    def set_n_chips_required(self, n_chips_required):
        if self.has_ran:
            msg = "Setting n_chips_required is not supported after run"
            raise ConfigurationException(msg)
        self._n_chips_required = n_chips_required

    def add_extraction_timing(self, timing):
        ms = helpful_functions.convert_time_diff_to_total_milliseconds(timing)
        self._extraction_time += ms

    def add_live_packet_gatherer_parameters(
            self, live_packet_gatherer_params, vertex_to_record_from):
        """ adds params for a new LPG if needed, or adds to the tracker for\
         same params.

        :param live_packet_gatherer_params: params to look for a LPG
        :param vertex_to_record_from: the vertex that needs to send to a\
         given LPG
        :rtype: None
        """
        self._live_packet_recorder_params[live_packet_gatherer_params].append(
            vertex_to_record_from)

        # verify that the vertices being added are of one vertex type.
        if self._live_packet_recorders_associated_vertex_type is None:
            if isinstance(vertex_to_record_from, ApplicationVertex):
                self._live_packet_recorders_associated_vertex_type = \
                    ApplicationVertex
            else:
                self._live_packet_recorders_associated_vertex_type = \
                    MachineVertex
        else:
            if not isinstance(
                    vertex_to_record_from,
                    self._live_packet_recorders_associated_vertex_type):
                raise ConfigurationException(
                    "Only one type of graph can be used during live output. "
                    "Please fix and try again")

    def _load_config(self, filename, defaults, validation_cfg):
        self._config = conf_loader.load_config(
            filename=filename, defaults=defaults,
            validation_cfg=validation_cfg)

    # options names are all lower without _ inside config
    DEBUG_ENABLE_OPTS = frozenset([
        "reportsenabled", "displayalgorithmtimings",
        "clear_iobuf_during_run", "extract_iobuf", "extract_iobuf_during_run"])
    REPORT_DISABLE_OPTS = frozenset([
        "displayalgorithmtimings",
        "clear_iobuf_during_run", "extract_iobuf", "extract_iobuf_during_run"])

    def _adjust_config(self, runtime):
        """
        Adjust and checks config based on runtime and mode

        :param runtime:
        :type runtime: int or bool
        :raises ConfigurationException
        """
        if self._config.get("Mode", "mode") == "Debug":
            for option in self._config.options("Reports"):
                # options names are all lower without _ inside config
                if option in self.DEBUG_ENABLE_OPTS or option[:5] == "write":
                    try:
                        if not self._config.get_bool("Reports", option):
                            self._config.set("Reports", option, "True")
                            logger.info("As mode == \"Debug\", [Reports] {} "
                                        "has been set to True", option)
                    except ValueError:
                        pass
        elif not self._config.getboolean("Reports", "reportsEnabled"):
            for option in self._config.options("Reports"):
                # options names are all lower without _ inside config
                if option in self.REPORT_DISABLE_OPTS or option[:5] == "write":
                    try:
                        if not self._config.get_bool("Reports", option):
                            self._config.set("Reports", option, "False")
                            logger.info(
                                "As reportsEnabled == \"False\", [Reports] {} "
                                "has been set to False", option)
                    except ValueError:
                        pass

        if runtime is None:
            if self._config.getboolean(
                    "Reports", "write_energy_report") is True:
                self._config.set("Reports", "write_energy_report", "False")
                logger.info("[Reports]write_energy_report has been set to "
                            "False as runtime is set to forever")
            if self._config.get_bool(
                    "EnergySavings", "turn_off_board_after_discovery") is True:
                self._config.set(
                    "EnergySavings", "turn_off_board_after_discovery", "False")
                logger.info("[EnergySavings]turn_off_board_after_discovery has"
                            " been set to False as runtime is set to forever")

        if self._use_virtual_board:
            if self._config.getboolean(
                    "Reports", "write_energy_report") is True:
                self._config.set("Reports", "write_energy_report", "False")
                logger.info("[Reports]write_energy_report has been set to "
                            "False as using virtual boards")
            if self._config.get_bool(
                    "EnergySavings", "turn_off_board_after_discovery") is True:
                self._config.set(
                    "EnergySavings", "turn_off_board_after_discovery", "False")
                logger.info("[EnergySavings]turn_off_board_after_discovery has"
                            " been set to False as s using virtual boards")

    def _set_up_output_folders(self):
        """ Sets up the outgoing folders (reports and app data) by creating\
            a new timestamp folder for each and clearing

        :rtype: None
        """

        # set up reports default folder
        (self._report_default_directory, self._report_simulation_top_directory,
         self._this_run_time_string) = \
            helpful_functions.set_up_report_specifics(
                default_report_file_path=self._config.get(
                    "Reports", "default_report_file_path"),
                max_reports_kept=self._config.getint(
                    "Reports", "max_reports_kept"),
                n_calls_to_run=self._n_calls_to_run,
                this_run_time_string=self._this_run_time_string)

        # set up application report folder
        self._app_data_runtime_folder, self._app_data_top_simulation_folder = \
            helpful_functions.set_up_output_application_data_specifics(
                max_application_binaries_kept=self._config.getint(
                    "Reports", "max_application_binaries_kept"),
                where_to_write_application_data_files=self._config.get(
                    "Reports", "default_application_data_file_path"),
                n_calls_to_run=self._n_calls_to_run,
                this_run_time_string=self._this_run_time_string)

        if self._read_config_boolean("Reports",
                                     "writePacmanExecutorProvenance"):
            self._pacman_executor_provenance_path = os.path.join(
                self._report_default_directory,
                "pacman_executor_provenance.rpt")

    def set_up_timings(self, machine_time_step=None, time_scale_factor=None):
        """ Set up timings of the machine

        :param machine_time_step:\
            An explicitly specified time step for the machine.  If None,\
            the value is read from the config
        :param time_scale_factor:\
            An explicitly specified time scale factor for the simulation.\
            If None, the value is read from the config
        """

        # set up timings
        if machine_time_step is None:
            self._machine_time_step = \
                self._config.getint("Machine", "machine_time_step")
        else:
            self._machine_time_step = machine_time_step

        if self._machine_time_step <= 0:
            raise ConfigurationException(
                "invalid machine_time_step {}: must greater than zero".format(
                    self._machine_time_step))

        if time_scale_factor is None:
            self._time_scale_factor = self._read_config_int(
                "Machine", "time_scale_factor")
        else:
            self._time_scale_factor = time_scale_factor

    def set_up_machine_specifics(self, hostname):
        """ Adds machine specifics for the different modes of execution

        :param hostname: machine name
        :rtype: None
        """
        if hostname is not None:
            self._hostname = hostname
            logger.warn("The machine name from setup call is overriding the "
                        "machine name defined in the config file")
        else:
            self._hostname = self._read_config("Machine", "machine_name")
            self._spalloc_server = self._read_config(
                "Machine", "spalloc_server")
            self._remote_spinnaker_url = self._read_config(
                "Machine", "remote_spinnaker_url")
        if (self._hostname is None and self._spalloc_server is None and
                self._remote_spinnaker_url is None and
                not self._use_virtual_board):
            raise Exception(
                "A SpiNNaker machine must be specified your configuration"
                " file")

        n_items_specified = sum([
            1 if item is not None else 0
            for item in [
                self._hostname, self._spalloc_server,
                self._remote_spinnaker_url]])

        if (n_items_specified > 1 or
                (n_items_specified == 1 and self._use_virtual_board)):
            raise Exception(
                "Only one of machineName, spalloc_server, "
                "remote_spinnaker_url and virtual_board should be specified "
                "in your configuration files")

        if self._spalloc_server is not None:
            if self._read_config("Machine", "spalloc_user") is None:
                raise Exception(
                    "A spalloc_user must be specified with a spalloc_server")

    def signal_handler(self, _signal, _frame):
        """ handles closing down of script via keyboard interrupt

        :param _signal: the signal received (ignored)
        :param _frame: frame executed in (ignored)
        :return: None
        """
        # If we are to raise the keyboard interrupt, do so
        if self._raise_keyboard_interrupt:
            raise KeyboardInterrupt

        logger.error("User has cancelled simulation")
        self._shutdown()

    def exception_handler(self, exctype, value, traceback_obj):
        """ handler of exceptions

        :param exctype:  the type of execution received
        :param value: the value of the exception
        :param traceback_obj: the trace back stuff
        """
        self._shutdown()
        return sys.__excepthook__(exctype, value, traceback_obj)

    def verify_not_running(self):
        if self._state in [Simulator_State.IN_RUN,
                           Simulator_State.RUN_FOREVER]:
            msg = "Illegal call while a simulation is already running"
            raise ConfigurationException(msg)
        if self._state in [Simulator_State.SHUTDOWN]:
            msg = "Illegal call after simulation is shutdown"
            raise ConfigurationException(msg)

    def run_until_complete(self):
        """ Run a simulation until it completes
        """
        self._run_wait(None, run_until_complete=True)

    def run(self, run_time):
        """ Run a simulation for a fixed amount of time

        :param run_time: the run duration in milliseconds.
        """
        self._run_wait(run_time)

<<<<<<< HEAD
    def _run_wait(self, run_time, run_until_complete=False):
=======
    def _build_graphs_for_usege(self):
        # sort out app graph
        self._application_graph = ApplicationGraph(
            label=self._original_application_graph.label)
        for vertex in self._original_application_graph.vertices:
            self._application_graph.add_vertex(vertex)
        for outgoing_partition in \
                self._original_application_graph.outgoing_edge_partitions:
            for edge in outgoing_partition.edges:
                self._application_graph.add_edge(
                    edge, outgoing_partition.identifier)
        # sort out machine graph
        self._machine_graph = MachineGraph(
            label=self._original_machine_graph.label)
        for vertex in self._original_machine_graph.vertices:
            self._machine_graph.add_vertex(vertex)
        for outgoing_partition in \
                self._original_machine_graph.outgoing_edge_partitions:
            for edge in outgoing_partition.edges:
                self._machine_graph.add_edge(
                    edge, outgoing_partition.identifier)

    def _run(self, run_time, run_until_complete=False):
>>>>>>> de3b231a
        """ The main internal run function

        :param run_time: the run duration in milliseconds.
        """
        self.verify_not_running()

        # verify that we can keep doing auto pause and resume
        can_keep_running = True
        if self._has_ran:
            for executable_type in self._executable_types:
                if not executable_type.supports_auto_pause_and_resume:
                    can_keep_running = False

        if self._has_ran and not can_keep_running:
            raise NotImplementedError(
                "Only binaries that use the simulation interface can be run"
                " more than once")

        self._state = Simulator_State.IN_RUN

        self._adjust_config(run_time)

        # Install the Control-C handler
        signal.signal(signal.SIGINT, self.signal_handler)
        self._raise_keyboard_interrupt = True
        sys.excepthook = sys.__excepthook__

        logger.info("Starting execution process")

        n_machine_time_steps = None
        total_run_time = None
        self._infinite_run = True
        if run_time is not None:
            n_machine_time_steps = int(
                (run_time * 1000.0) / self._machine_time_step)
            total_run_timesteps = (
                self._current_run_timesteps + n_machine_time_steps)
            total_run_time = (
                total_run_timesteps *
                (float(self._machine_time_step) / 1000.0) *
                self._time_scale_factor)
            self._infinite_run = False
        if self._machine_allocation_controller is not None:
            self._machine_allocation_controller.extend_allocation(
                total_run_time)

        # If we have never run before, or the graph has changed,
        # start by performing mapping
        application_graph_changed = self._detect_if_graph_has_changed(True)

        # build the graphs to modify with system requirements
        if (self._has_reset_last or not self._has_ran or
                application_graph_changed):
            self._build_graphs_for_usege()
            self._add_dependent_verts_and_edges_for_application_graph()
            self._add_commands_to_command_sender()

        # create new sub-folder for reporting data if the graph has changed and
        # reset has been called.
        if (self._has_ran and application_graph_changed and
                self._has_reset_last):
            self._set_up_output_folders()

        # verify that the if graph has changed, and has ran, that a reset has
        # been called, otherwise system go boom boom
        if not self._has_ran or application_graph_changed:
            if (application_graph_changed and self._has_ran and
                    not self._has_reset_last):
                self.stop()
                raise NotImplementedError(
                    "The network cannot be changed between runs without"
                    " resetting")

            # Reset the machine graph if there is an application graph
            if self._application_graph.n_vertices > 0:
                self._machine_graph = MachineGraph(self._graph_label)
                self._graph_mapper = None

            # Reset the machine if the graph has changed
            if (self._has_ran and application_graph_changed and
                    not self._use_virtual_board):

                # wipe out stuff associated with a given machine, as these need
                # to be rebuilt.
                self._machine = None
                self._buffer_manager = None
                if self._txrx is not None:
                    self._txrx.close()
                    self._app_id = None
                if self._machine_allocation_controller is not None:
                    self._machine_allocation_controller.close()

            if self._machine is None:
                self._get_machine(total_run_time, n_machine_time_steps)
            self._do_mapping(run_time, n_machine_time_steps, total_run_time)

        # Check if anything is recording and buffered
        is_buffered_recording = self._is_buffered_recording()

        # Disable auto pause and resume if the binary can't do it
        for executable_type in self._executable_types:
            if not executable_type.supports_auto_pause_and_resume:
                self._config.set("Buffers",
                                 "use_auto_pause_and_resume", "False")

        # Work out an array of timesteps to perform
        if (not self._config.getboolean("Buffers", "use_auto_pause_and_resume")
                or not is_buffered_recording):

            # Not currently possible to run the second time for more than the
            # first time without auto pause and resume
            if (is_buffered_recording and
                    self._minimum_step_generated is not None and
                    (self._minimum_step_generated < n_machine_time_steps or
                        n_machine_time_steps is None)):
                self._state = Simulator_State.FINISHED
                raise ConfigurationException(
                    "Second and subsequent run time must be less than or equal"
                    " to the first run time")

            steps = [n_machine_time_steps]
            self._minimum_step_generated = steps[0]
        else:

            if run_time is None:
                self._state = Simulator_State.FINISHED
                raise Exception(
                    "Cannot use automatic pause and resume with an infinite "
                    "run time")

            # With auto pause and resume, any time step is possible but run
            # time more than the first will guarantee that run will be called
            # more than once
            if self._minimum_step_generated is not None:
                steps = self._generate_steps(
                    n_machine_time_steps, self._minimum_step_generated)
            else:
                steps = self._deduce_number_of_iterations(n_machine_time_steps)
                self._minimum_step_generated = steps[0]

        # Keep track of if loading was done; if loading is done before run,
        # run doesn't need to rewrite data again
        loading_done = False

        # If we have never run before, or the graph has changed, or a reset
        # has been requested, load the data
        if (not self._has_ran or application_graph_changed or
                self._has_reset_last):

            # Data generation needs to be done if not already done
            if not self._has_ran or application_graph_changed:
                self._do_data_generation(steps[0])

            # If we are using a virtual board, don't load
            if not self._use_virtual_board:
                self._do_load(application_graph_changed)
                loading_done = True

        # Run for each of the given steps
        logger.info("Running for {} steps for a total of {}ms",
                    len(steps), run_time)
        for i, step in enumerate(steps):
            logger.info("Run {} of {}", i + 1, len(steps))
            self._do_run(step, loading_done, run_until_complete)

        # Indicate that the signal handler needs to act
        self._raise_keyboard_interrupt = False
        sys.excepthook = self.exception_handler

        # update counter for runs (used by reports and app data)
        self._n_calls_to_run += 1
        if run_time is not None:
            self._state = Simulator_State.FINISHED
        else:
            self._state = Simulator_State.RUN_FOREVER

    def _is_buffered_recording(self):
        for placement in self._placements.placements:
            vertex = placement.vertex
            if (isinstance(vertex, AbstractReceiveBuffersToHost) and
                    isinstance(vertex, AbstractRecordable) and
                    vertex.is_recording()):
                return True
        return False

    def _add_commands_to_command_sender(self):
        for vertex in self._application_graph.vertices:
            if isinstance(vertex, AbstractSendMeMulticastCommandsVertex):
                # if there's no command sender yet, build one
                if self._command_sender is None:
                    self._command_sender = CommandSender(
                        "auto_added_command_sender", None)
                    self._application_graph.add_vertex(self._command_sender)

                # allow the command sender to create key to partition map
                self._command_sender.add_commands(
                    vertex.start_resume_commands,
                    vertex.pause_stop_commands,
                    vertex.timed_commands, vertex)

        # add the edges from the command sender to the dependent vertices
        if self._command_sender is not None:
            edges, partition_ids = \
                self._command_sender.edges_and_partitions()
            for edge, partition_id in zip(edges, partition_ids):
                self._application_graph.add_edge(edge, partition_id)

    def _add_dependent_verts_and_edges_for_application_graph(self):
        for vertex in self._application_graph.vertices:
            # add any dependent edges and vertices if needed
            if isinstance(vertex, AbstractVertexWithEdgeToDependentVertices):
                for dependant_vertex in vertex.dependent_vertices():
                    self._application_graph.add_vertex(dependant_vertex)
                    edge_partition_identifiers = vertex.\
                        edge_partition_identifiers_for_dependent_vertex(
                            dependant_vertex)
                    for edge_identifier in edge_partition_identifiers:
                        dependant_edge = ApplicationEdge(
                            pre_vertex=vertex,
                            post_vertex=dependant_vertex)
                        self._application_graph.add_edge(
                            dependant_edge, edge_identifier)

    def _deduce_number_of_iterations(self, n_machine_time_steps):
        """ operates the auto pause and resume functionality by figuring out\
            how many timer ticks a simulation can run before sdram runs out,\
            and breaks simulation into chunks of that long.

        :param n_machine_time_steps: the total timer ticks to be ran
        :return: list of timer steps.
        """
        # Go through the placements and find how much SDRAM is available
        # on each chip
        sdram_tracker = dict()
        vertex_by_chip = defaultdict(list)

        # horrible hack. This needs to be fixed somehow
        provide_injectables(
            {"MachineTimeStep": self._machine_time_step,
             "TotalMachineTimeSteps": n_machine_time_steps,
             "TimeScaleFactor": self._time_scale_factor})

        for placement in self._placements.placements:
            vertex = placement.vertex
            if isinstance(vertex, AbstractReceiveBuffersToHost):

                resources = vertex.resources_required
                if (placement.x, placement.y) not in sdram_tracker:
                    sdram_tracker[placement.x, placement.y] = \
                        self._machine.get_chip_at(
                            placement.x, placement.y).sdram.size
                sdram = (
                    resources.sdram.get_value() -
                    vertex.get_minimum_buffer_sdram_usage())
                sdram_tracker[placement.x, placement.y] -= sdram
                vertex_by_chip[placement.x, placement.y].append(vertex)

        # Go through the chips and divide up the remaining SDRAM, finding
        # the minimum number of machine timesteps to assign
        min_time_steps = None
        for x, y in vertex_by_chip:
            vertices_on_chip = vertex_by_chip[x, y]
            sdram = sdram_tracker[x, y]
            sdram_per_vertex = int(sdram / len(vertices_on_chip))
            for vertex in vertices_on_chip:
                n_time_steps = vertex.get_n_timesteps_in_buffer_space(
                    sdram_per_vertex, self._machine_time_step)
                if min_time_steps is None or n_time_steps < min_time_steps:
                    min_time_steps = n_time_steps

        # clear injectable
        clear_injectables()

        if min_time_steps is None:
            return [n_machine_time_steps]
        return self._generate_steps(n_machine_time_steps, min_time_steps)

    @staticmethod
    def _generate_steps(n_machine_time_steps, min_machine_time_steps):
        """ generates the list of timer runs

        :param n_machine_time_steps: the total runtime in machine time steps
        :param min_machine_time_steps: the min allowed per chunk
        :return: list of time steps
        """
        number_of_full_iterations = int(math.floor(
            n_machine_time_steps / min_machine_time_steps))
        left_over_time_steps = int(
            n_machine_time_steps -
            (number_of_full_iterations * min_machine_time_steps))

        steps = [int(min_machine_time_steps)] * number_of_full_iterations
        if left_over_time_steps != 0:
            steps.append(int(left_over_time_steps))
        return steps

    def _calculate_number_of_machine_time_steps(self, next_run_timesteps):
        if next_run_timesteps is not None:
            total_timesteps = next_run_timesteps + self._current_run_timesteps
            self._no_machine_time_steps = total_timesteps
            return total_timesteps

        self._no_machine_time_steps = None
        for vtx in self._application_graph.vertices:
            if isinstance(vtx, AbstractRecordable) and vtx.is_recording():
                raise ConfigurationException(
                    "recording a vertex when set to infinite runtime "
                    "is not currently supported")
        for vtx in self._machine_graph.vertices:
            if isinstance(vtx, AbstractRecordable) and vtx.is_recording():
                raise ConfigurationException(
                    "recording a vertex when set to infinite runtime "
                    "is not currently supported")
        return None

    def _run_algorithms(
            self, inputs, algorithms, outputs, tokens, required_tokens,
            provenance_name, optional_algorithms=None):
        """ runs getting a spinnaker machine logic

        :param inputs: the inputs
        :param algorithms: algorithms to call
        :param outputs: outputs to get
        :param tokens: The tokens to start with
        :param required_tokens: The tokens that must be generated
        :param optional_algorithms: optional algorithms to use
        :param provenance_name: the name for provenance
        :return:  None
        """
        # pylint: disable=too-many-arguments
        optional = optional_algorithms
        if optional is None:
            optional = []

        # Execute the algorithms
        executor = PACMANAlgorithmExecutor(
            algorithms=algorithms, optional_algorithms=optional,
            inputs=inputs, tokens=tokens,
            required_output_tokens=required_tokens, xml_paths=self._xml_paths,
            required_outputs=outputs, do_timings=self._do_timings,
            print_timings=self._print_timings,
            provenance_name=provenance_name,
            provenance_path=self._pacman_executor_provenance_path)

        try:
            executor.execute_mapping()
            self._pacman_provenance.extract_provenance(executor)
            return executor
        except Exception:
            self._txrx = executor.get_item("MemoryTransceiver")
            self._machine_allocation_controller = executor.get_item(
                "MachineAllocationController")
            ex_type, ex_value, ex_traceback = sys.exc_info()
            try:
                self._shutdown()
                helpful_functions.write_finished_file(
                    self._app_data_top_simulation_folder,
                    self._report_simulation_top_directory)
            except Exception:
                logger.warn("problem when shutting down", exc_info=True)
            raise ex_type, ex_value, ex_traceback

    def _get_machine(self, total_run_time=0.0, n_machine_time_steps=None):
        if self._machine is not None:
            return self._machine

        inputs = dict(self._extra_inputs)
        algorithms = list()
        outputs = list()

        # Add the version information to the provenance data at the start
        version_provenance = list()
        version_provenance.append(ProvenanceDataItem(
            ["version_data", "spinn_utilities_version"], spinn_utils_version))
        version_provenance.append(ProvenanceDataItem(
            ["version_data", "spinn_machine_version"], spinn_machine_version))
        version_provenance.append(ProvenanceDataItem(
            ["version_data", "spinn_storage_handlers_version"],
            spinn_storage_version))
        version_provenance.append(ProvenanceDataItem(
            ["version_data", "spalloc_version"], spalloc_version))
        version_provenance.append(ProvenanceDataItem(
            ["version_data", "spinnman_version"], spinnman_version))
        version_provenance.append(ProvenanceDataItem(
            ["version_data", "pacman_version"], pacman_version))
        version_provenance.append(ProvenanceDataItem(
            ["version_data", "data_specification_version"], data_spec_version))
        version_provenance.append(ProvenanceDataItem(
            ["version_data", "front_end_common_version"], fec_version))
        version_provenance.append(ProvenanceDataItem(
            ["version_data", "numpy_version"], numpy_version))
        version_provenance.append(ProvenanceDataItem(
            ["version_data", "scipy_version"], scipy_version))
        if self._front_end_versions is not None:
            for name, value in self._front_end_versions:
                version_provenance.append(ProvenanceDataItem(
                    names=["version_data", name], value=value))
        inputs["ProvenanceItems"] = version_provenance
        inputs["UsingAdvancedMonitorSupport"] = self._config.getboolean(
            "Machine", "enable_advanced_monitor_support")

        # add algorithms for handling LPG placement and edge insertion
        if self._live_packet_recorder_params:
            algorithms.append("PreAllocateResourcesForLivePacketGatherers")
            inputs['LivePacketRecorderParameters'] = \
                self._live_packet_recorder_params

        if self._config.getboolean("Reports", "write_energy_report"):
            algorithms.append("PreAllocateResourcesForChipPowerMonitor")
            inputs['MemorySamplingFrequency'] = self._config.getfloat(
                "EnergyMonitor", "sampling_frequency")
            inputs['MemoryNumberSamplesPerRecordingEntry'] = \
                self._config.getfloat(
                    "EnergyMonitor", "n_samples_per_recording_entry")

        # add algorithms for handling extra monitor code
        if (self._config.getboolean("Machine",
                                    "enable_advanced_monitor_support") or
                self._config.getboolean("Machine", "enable_reinjection")):
            algorithms.append("PreAllocateResourcesForExtraMonitorSupport")

        # add the application and machine graphs as needed
        if (self._application_graph is not None and
                self._application_graph.n_vertices > 0):
            inputs["MemoryApplicationGraph"] = self._application_graph
        elif (self._machine_graph is not None and
                self._machine_graph.n_vertices > 0):
            inputs["MemoryMachineGraph"] = self._machine_graph

        # add max sdram size which we're going to allow (debug purposes)
        inputs["MaxSDRAMSize"] = self._read_config_int(
            "Machine", "max_sdram_allowed_per_chip")

        # Set the total run time
        inputs["TotalRunTime"] = total_run_time
        inputs["TotalMachineTimeSteps"] = n_machine_time_steps
        inputs["MachineTimeStep"] = self._machine_time_step
        inputs["TimeScaleFactor"] = self._time_scale_factor

        # If we are using a directly connected machine, add the details to get
        # the machine and transceiver
        if self._hostname is not None:
            self._handle_machine_common_config(inputs)
            inputs["IPAddress"] = self._hostname
            inputs["BMPDetails"] = self._read_config("Machine", "bmp_names")
            inputs["AutoDetectBMPFlag"] = self._config.getboolean(
                "Machine", "auto_detect_bmp")
            inputs["ScampConnectionData"] = self._read_config(
                "Machine", "scamp_connections_data")
            inputs["MaxCoreId"] = self._read_config_int(
                "Machine", "core_limit")

            algorithms.append("MachineGenerator")
            algorithms.append("MallocBasedChipIDAllocator")

            outputs.append("MemoryExtendedMachine")
            outputs.append("MemoryTransceiver")

            executor = self._run_algorithms(
                inputs, algorithms, outputs, [], [], "machine_generation")
            self._machine = executor.get_item("MemoryExtendedMachine")
            self._txrx = executor.get_item("MemoryTransceiver")
            self._machine_outputs = executor.get_items()
            self._machine_tokens = executor.get_completed_tokens()

        if self._use_virtual_board:
            self._handle_machine_common_config(inputs)
            inputs["IPAddress"] = "virtual"
            inputs["NumberOfBoards"] = self._read_config_int(
                "Machine", "number_of_boards")
            inputs["MachineWidth"] = self._read_config_int(
                "Machine", "width")
            inputs["MachineHeight"] = self._read_config_int(
                "Machine", "height")
            inputs["MachineHasWrapAroundsFlag"] = self._read_config_boolean(
                "Machine", "requires_wrap_arounds")
            inputs["BMPDetails"] = None
            inputs["AutoDetectBMPFlag"] = False
            inputs["ScampConnectionData"] = None
            inputs["CPUsPerVirtualChip"] = 16

            algorithms.append("VirtualMachineGenerator")
            algorithms.append("MallocBasedChipIDAllocator")

            outputs.append("MemoryExtendedMachine")

            executor = self._run_algorithms(
                inputs, algorithms, outputs, [], [], "machine_generation")
            self._machine_outputs = executor.get_items()
            self._machine_tokens = executor.get_completed_tokens()
            self._machine = executor.get_item("MemoryExtendedMachine")

        if (self._spalloc_server is not None or
                self._remote_spinnaker_url is not None):

            need_virtual_board = False

            # if using spalloc system
            if self._spalloc_server is not None:
                inputs["SpallocServer"] = self._spalloc_server
                inputs["SpallocPort"] = self._read_config_int(
                    "Machine", "spalloc_port")
                inputs["SpallocUser"] = self._read_config(
                    "Machine", "spalloc_user")
                inputs["SpallocMachine"] = self._read_config(
                    "Machine", "spalloc_machine")
                if self._n_chips_required is None:
                    algorithms.append("SpallocMaxMachineGenerator")
                    need_virtual_board = True

            # if using HBP server system
            if self._remote_spinnaker_url is not None:
                inputs["RemoteSpinnakerUrl"] = self._remote_spinnaker_url
                if self._n_chips_required is None:
                    algorithms.append("HBPMaxMachineGenerator")
                    need_virtual_board = True

            if (self._application_graph is not None and
                    self._application_graph.n_vertices == 0 and
                    self._machine_graph is not None and
                    self._machine_graph.n_vertices == 0 and
                    need_virtual_board):
                if self._config.getboolean(
                        "Mode", "violate_no_vertex_in_graphs_restriction"):
                    logger.warn(
                        "you graph has no vertices in it, but you have "
                        "requested that we still execute.")
                else:
                    raise ConfigurationException(
                        "A allocated machine has been requested but there are "
                        "no vertices to work out the size of the machine "
                        "required and n_chips_required has not been set")

            inputs["CPUsPerVirtualChip"] = 16

            do_partitioning = False
            if need_virtual_board:
                algorithms.append("VirtualMallocBasedChipIDAllocator")

                # If we are using an allocation server, and we need a virtual
                # board, we need to use the virtual board to get the number of
                # chips to be allocated either by partitioning, or by measuring
                # the graph

                # if the end user has requested violating the no vertex check,
                # add the app graph and let the rest work out.
                if (self._application_graph.n_vertices != 0 or (
                        self._config.getboolean(
                            "Mode",
                            "violate_no_vertex_in_graphs_restriction") and
                        self._machine_graph.n_vertices == 0)):
                    inputs["MemoryApplicationGraph"] = self._application_graph
                    algorithms.extend(self._config.get(
                        "Mapping",
                        "application_to_machine_graph_algorithms").split(","))
                    outputs.append("MemoryMachineGraph")
                    outputs.append("MemoryGraphMapper")
                    do_partitioning = True

                # only add machine graph is it has vertices. as the check for
                # no vertices in both graphs is checked above.
                elif self._machine_graph.n_vertices != 0:
                    inputs["MemoryMachineGraph"] = self._machine_graph
                    algorithms.append("GraphMeasurer")
            else:

                # If we are using an allocation server but have been told how
                # many chips to use, just use that as an input
                inputs["NChipsRequired"] = self._n_chips_required

            if self._spalloc_server is not None:
                algorithms.append("SpallocAllocator")
            elif self._remote_spinnaker_url is not None:
                algorithms.append("HBPAllocator")

            algorithms.append("MachineGenerator")
            algorithms.append("MallocBasedChipIDAllocator")

            outputs.append("MemoryExtendedMachine")
            outputs.append("IPAddress")
            outputs.append("MemoryTransceiver")
            outputs.append("MachineAllocationController")

            executor = self._run_algorithms(
                inputs, algorithms, outputs, [], [], "machine_generation")

            self._machine_outputs = executor.get_items()
            self._machine_tokens = executor.get_completed_tokens()
            self._machine = executor.get_item("MemoryExtendedMachine")
            self._ip_address = executor.get_item("IPAddress")
            self._txrx = executor.get_item("MemoryTransceiver")
            self._machine_allocation_controller = executor.get_item(
                "MachineAllocationController")

            if do_partitioning:
                self._machine_graph = executor.get_item(
                    "MemoryMachineGraph")
                self._graph_mapper = executor.get_item(
                    "MemoryGraphMapper")

        if self._txrx is not None and self._app_id is None:
            self._app_id = self._txrx.app_id_tracker.get_new_id()

        self._turn_off_on_board_to_save_power("turn_off_board_after_discovery")

        return self._machine

    def _handle_machine_common_config(self, inputs):
        """ adds common parts of the machine configuration

        :param inputs: the input dict
        :rtype: None
        """
        down_chips, down_cores, down_links = \
            helpful_functions.sort_out_downed_chips_cores_links(
                self._config.get("Machine", "down_chips"),
                self._config.get("Machine", "down_cores"),
                self._config.get("Machine", "down_links"))
        inputs["DownedChipsDetails"] = down_chips
        inputs["DownedCoresDetails"] = down_cores
        inputs["DownedLinksDetails"] = down_links
        inputs["BoardVersion"] = self._read_config_int(
            "Machine", "version")
        inputs["ResetMachineOnStartupFlag"] = self._config.getboolean(
            "Machine", "reset_machine_on_startup")
        inputs["BootPortNum"] = self._read_config_int(
            "Machine", "boot_connection_port_num")

    def generate_file_machine(self):
        inputs = {
            "MemoryExtendedMachine": self.machine,
            "FileMachineFilePath": os.path.join(
                self._json_folder, "machine.json")
        }
        outputs = ["FileMachine"]
        executor = PACMANAlgorithmExecutor(
            algorithms=[], optional_algorithms=[], inputs=inputs, tokens=[],
            xml_paths=self._xml_paths,
            required_outputs=outputs, required_output_tokens=[],
            do_timings=self._do_timings, print_timings=self._print_timings,
            provenance_path=self._pacman_executor_provenance_path)
        executor.execute_mapping()

    def _do_mapping(self, run_time, n_machine_time_steps, total_run_time):

        # time the time it takes to do all pacman stuff
        mapping_total_timer = Timer()
        mapping_total_timer.start_timing()

        # update inputs with extra mapping inputs if required
        inputs = dict(self._machine_outputs)
        tokens = list(self._machine_tokens)
        if self._extra_mapping_inputs is not None:
            inputs.update(self._extra_mapping_inputs)

        inputs["RunTime"] = run_time
        inputs["TotalRunTime"] = total_run_time
        inputs["TotalMachineTimeSteps"] = n_machine_time_steps
        inputs["PostSimulationOverrunBeforeError"] = self._config.getint(
            "Machine", "post_simulation_overrun_before_error")

        # handle graph additions
        if (self._application_graph.n_vertices > 0 and
                self._graph_mapper is None):
            inputs["MemoryApplicationGraph"] = self._application_graph
        elif self._machine_graph.n_vertices > 0:
            inputs['MemoryMachineGraph'] = self._machine_graph
            if self._graph_mapper is not None:
                inputs["MemoryGraphMapper"] = self._graph_mapper
        elif self._config.getboolean(
                "Mode", "violate_no_vertex_in_graphs_restriction"):
            logger.warn(
                "you graph has no vertices in it, but you have requested that"
                " we still execute.")
            inputs["MemoryApplicationGraph"] = self._application_graph
            inputs["MemoryGraphMapper"] = GraphMapper()
            inputs['MemoryMachineGraph'] = self._machine_graph
        else:
            raise ConfigurationException(
                "There needs to be a graph which contains at least one vertex"
                " for the tool chain to map anything.")

        inputs['ReportFolder'] = self._report_default_directory
        inputs["ApplicationDataFolder"] = self._app_data_runtime_folder
        inputs["ProvenanceFilePath"] = self._provenance_file_path
        inputs["APPID"] = self._app_id
        inputs["ExecDSEOnHostFlag"] = self._exec_dse_on_host
        inputs["TimeScaleFactor"] = self._time_scale_factor
        inputs["MachineTimeStep"] = self._machine_time_step
        inputs["DatabaseSocketAddresses"] = self._database_socket_addresses
        inputs["DatabaseWaitOnConfirmationFlag"] = self._config.getboolean(
            "Database", "wait_on_confirmation")
        inputs["WriteCheckerFlag"] = self._config.getboolean(
            "Mode", "verify_writes")
        inputs["WriteTextSpecsFlag"] = self._config.getboolean(
            "Reports", "write_text_specs")
        inputs["ExecutableFinder"] = self._executable_finder
        inputs["UserCreateDatabaseFlag"] = self._config.get(
            "Database", "create_database")
        inputs["SendStartNotifications"] = self._config.getboolean(
            "Database", "send_start_notification")
        inputs["SendStopNotifications"] = self._config.getboolean(
            "Database", "send_stop_notification")

        # add paths for each file based version
        inputs["FileCoreAllocationsFilePath"] = os.path.join(
            self._json_folder, "core_allocations.json")
        inputs["FileSDRAMAllocationsFilePath"] = os.path.join(
            self._json_folder, "sdram_allocations.json")
        inputs["FileMachineFilePath"] = os.path.join(
            self._json_folder, "machine.json")
        inputs["FileMachineGraphFilePath"] = os.path.join(
            self._json_folder, "machine_graph.json")
        inputs["FilePlacementFilePath"] = os.path.join(
            self._json_folder, "placements.json")
        inputs["FileRoutingPathsFilePath"] = os.path.join(
            self._json_folder, "routing_paths.json")
        inputs["FileConstraintsFilePath"] = os.path.join(
            self._json_folder, "constraints.json")

        algorithms = list()

        if self._live_packet_recorder_params:
            algorithms.append(
                "InsertLivePacketGatherersToGraphs")
            algorithms.append("InsertEdgesToLivePacketGatherers")
            inputs['LivePacketRecorderParameters'] = \
                self._live_packet_recorder_params

        if self._config.getboolean("Reports", "write_energy_report"):
            algorithms.append(
                "InsertChipPowerMonitorsToGraphs")
            inputs['MemorySamplingFrequency'] = self._config.getfloat(
                "EnergyMonitor", "sampling_frequency")
            inputs['MemoryNumberSamplesPerRecordingEntry'] = \
                self._config.getfloat(
                    "EnergyMonitor", "n_samples_per_recording_entry")

        # handle extra monitor functionality
        if (self._config.getboolean("Machine",
                                    "enable_advanced_monitor_support") or
                self._config.getboolean("Machine", "enable_reinjection")):
            algorithms.append("InsertEdgesToExtraMonitorFunctionality")
            algorithms.append("InsertExtraMonitorVerticesToGraphs")
            algorithms.append("FixedRouteRouter")
            inputs['FixedRouteDestinationClass'] = \
                DataSpeedUpPacketGatherMachineVertex

        # handle extra mapping algorithms if required
        if self._extra_mapping_algorithms is not None:
            algorithms.extend(self._extra_mapping_algorithms)

        optional_algorithms = list()

        # Add reports
        if self._config.getboolean("Reports", "reports_enabled"):
            if self._config.getboolean("Reports",
                                       "write_tag_allocation_reports"):
                algorithms.append("TagReport")
            if self._config.getboolean("Reports", "write_router_info_report"):
                algorithms.append("routingInfoReports")
            if self._config.getboolean("Reports", "write_router_reports"):
                algorithms.append("RouterReports")
            if self._config.getboolean("Reports",
                                       "write_routing_table_reports"):
                optional_algorithms.append("unCompressedRoutingTableReports")
                optional_algorithms.append("compressedRoutingTableReports")
                optional_algorithms.append("comparisonOfRoutingTablesReport")
            if self._config.getboolean(
                    "Reports", "write_routing_tables_from_machine_report"):
                optional_algorithms.append(
                    "RoutingTableFromMachineReport")

            # only add partitioner report if using an application graph
            if (self._config.getboolean(
                    "Reports", "write_partitioner_reports") and
                    self._application_graph.n_vertices != 0):
                algorithms.append("PartitionerReport")

            # only add write placer report with application graph when
            # there's application vertices
            if (self._config.getboolean(
                    "Reports", "write_application_graph_placer_report") and
                    self._application_graph.n_vertices != 0):
                algorithms.append("PlacerReportWithApplicationGraph")

            if self._config.getboolean(
                    "Reports", "write_machine_graph_placer_report"):
                algorithms.append("PlacerReportWithoutApplicationGraph")

            # only add network specification report if there's
            # application vertices.
            if (self._config.getboolean(
                    "Reports", "write_network_specification_report")):
                algorithms.append("NetworkSpecificationReport")

        # only add the partitioner if there isn't already a machine graph
        if (self._application_graph.n_vertices > 0 and
                self._machine_graph.n_vertices == 0):
            full = self._config.get(
                "Mapping", "application_to_machine_graph_algorithms")
            algorithms.extend(full.replace(" ", "").split(","))
            inputs['MemoryPreviousAllocatedResources'] = \
                PreAllocatedResourceContainer()

        if self._use_virtual_board:
            full = self._config.get(
                "Mapping", "machine_graph_to_virtual_machine_algorithms")
        else:
            full = self._config.get(
                "Mapping", "machine_graph_to_machine_algorithms")
        algorithms.extend(full.replace(" ", "").split(","))

        # add check for algorithm start type
        algorithms.append("LocateExecutableStartType")

        # handle outputs
        outputs = [
            "MemoryPlacements", "MemoryRoutingTables",
            "MemoryTags", "MemoryRoutingInfos",
            "MemoryMachineGraph", "ExecutableTypes"
        ]

        if self._application_graph.n_vertices > 0:
            outputs.append("MemoryGraphMapper")

        # Create a buffer manager if there isn't one already
        if not self._use_virtual_board:
            if self._buffer_manager is None:
                inputs["StoreBufferDataInFile"] = self._config.getboolean(
                    "Buffers", "store_buffer_data_in_file")
                algorithms.append("BufferManagerCreator")
                outputs.append("BufferManager")
            else:
                inputs["BufferManager"] = self._buffer_manager

        # Execute the mapping algorithms
        executor = self._run_algorithms(
            inputs, algorithms, outputs, tokens, [], "mapping",
            optional_algorithms)

        # get result objects from the pacman executor
        self._mapping_outputs = executor.get_items()
        self._mapping_tokens = executor.get_completed_tokens()

        # Get the outputs needed
        self._placements = executor.get_item("MemoryPlacements")
        self._router_tables = executor.get_item("MemoryRoutingTables")
        self._tags = executor.get_item("MemoryTags")
        self._routing_infos = executor.get_item("MemoryRoutingInfos")
        self._graph_mapper = executor.get_item("MemoryGraphMapper")
        self._machine_graph = executor.get_item("MemoryMachineGraph")
        self._executable_types = executor.get_item("ExecutableTypes")

        if not self._use_virtual_board:
            self._buffer_manager = executor.get_item("BufferManager")

        self._mapping_time += \
            helpful_functions.convert_time_diff_to_total_milliseconds(
                mapping_total_timer.take_sample())

    def _do_data_generation(self, n_machine_time_steps):

        # set up timing
        data_gen_timer = Timer()
        data_gen_timer.start_timing()

        # The initial inputs are the mapping outputs
        inputs = dict(self._mapping_outputs)
        tokens = list(self._mapping_tokens)
        inputs["TotalMachineTimeSteps"] = n_machine_time_steps
        inputs["FirstMachineTimeStep"] = self._current_run_timesteps
        inputs["RunTimeMachineTimeSteps"] = n_machine_time_steps

        # Run the data generation algorithms
        outputs = []
        algorithms = [self._dsg_algorithm]

        executor = self._run_algorithms(
            inputs, algorithms, outputs, tokens, [], "data_generation")
        self._mapping_outputs = executor.get_items()
        self._mapping_tokens = executor.get_completed_tokens()

        self._dsg_time += \
            helpful_functions.convert_time_diff_to_total_milliseconds(
                data_gen_timer.take_sample())

    def _do_load(self, application_graph_changed):
        # set up timing
        load_timer = Timer()
        load_timer.start_timing()

        self._turn_on_board_if_saving_power()

        # The initial inputs are the mapping outputs
        inputs = dict(self._mapping_outputs)
        tokens = list(self._mapping_tokens)
        inputs["WriteMemoryMapReportFlag"] = (
            self._config.getboolean("Reports", "write_memory_map_report") and
            application_graph_changed
        )

        if not application_graph_changed and self._has_ran:
            inputs["ExecutableTargets"] = self._last_run_outputs[
                "ExecutableTargets"]

        algorithms = list()

        # add report for extracting routing table from machine report if needed
        # Add algorithm to clear routing tables and set up routing
        if not self._use_virtual_board and application_graph_changed:
            algorithms.append("RoutingSetup")
            # Get the executable targets
            algorithms.append("GraphBinaryGatherer")

        loading_algorithm = helpful_functions.read_config(
            self._config, "Mapping", "loading_algorithms")
        if loading_algorithm is not None and application_graph_changed:
            algorithms.extend(loading_algorithm.split(","))
        algorithms.extend(self._extra_load_algorithms)

        write_memory_report = self._config.getboolean(
            "Reports", "write_memory_map_report")
        if write_memory_report and application_graph_changed:
            if self._exec_dse_on_host:
                algorithms.append("MemoryMapOnHostReport")
                algorithms.append("MemoryMapOnHostChipReport")
            else:
                algorithms.append("MemoryMapOnChipReport")

        # Add reports that depend on compression
        routing_tables_needed = False
        if application_graph_changed:
            if self._config.getboolean("Reports",
                                       "write_routing_table_reports"):
                routing_tables_needed = True
                algorithms.append("unCompressedRoutingTableReports")
                algorithms.append("compressedRoutingTableReports")
                algorithms.append("comparisonOfRoutingTablesReport")
            if self._config.getboolean(
                    "Reports", "write_routing_compression_checker_report"):
                routing_tables_needed = True
                algorithms.append("routingCompressionCheckerReport")

        # handle extra monitor functionality
        enable_advanched_monitor = (
            self._config.getboolean(
                "Machine", "enable_advanced_monitor_support") or
            self._config.getboolean("Machine", "enable_reinjection"))
        if (enable_advanched_monitor and
                (application_graph_changed or not self._has_ran)):
            algorithms.append("LoadFixedRoutes")
            algorithms.append("FixedRouteFromMachineReport")

        # add optional algorithms
        optional_algorithms = list()
        optional_algorithms.append("RoutingTableLoader")
        optional_algorithms.append("TagsLoader")
        optional_algorithms.append("WriteMemoryIOData")

        if self._exec_dse_on_host:
            optional_algorithms.append("HostExecuteDataSpecification")
        else:
            optional_algorithms.append("MachineExecuteDataSpecification")

        # Reload any parameters over the loaded data if we have already
        # run and not using a virtual board
        if self._has_ran and not self._use_virtual_board:
            optional_algorithms.append("DSGRegionReloader")

        # Get the executable targets
        optional_algorithms.append("GraphBinaryGatherer")

        # algorithms needed for loading the binaries to the SpiNNaker machine
        optional_algorithms.append("LoadExecutableImages")

        # Something probably a report needs the routing tables
        # This report is one way to get them if done on machine
        if routing_tables_needed:
            optional_algorithms.append("RoutingTableFromMachineReport")

        # Decide what needs to be done
        required_tokens = ["DataLoaded", "BinariesLoaded"]

        executor = self._run_algorithms(
            inputs, algorithms, [], tokens, required_tokens, "loading",
            optional_algorithms)
        self._load_outputs = executor.get_items()
        self._load_tokens = executor.get_completed_tokens()

        self._load_time += \
            helpful_functions.convert_time_diff_to_total_milliseconds(
                load_timer.take_sample())

    def _do_run(self, n_machine_time_steps, loading_done, run_until_complete):
        # start timer
        run_timer = Timer()
        run_timer.start_timing()

        run_complete = False
        executor, total_run_timesteps = self._create_execute_workflow(
            n_machine_time_steps, loading_done, run_until_complete)
        try:
            executor.execute_mapping()
            self._pacman_provenance.extract_provenance(executor)
            run_complete = True

            # write provenance to file if necessary
            if (self._config.getboolean(
                    "Reports", "write_provenance_data") and
                    not self._use_virtual_board and
                    n_machine_time_steps is not None):
                prov_items = executor.get_item("ProvenanceItems")
                prov_items.extend(self._pacman_provenance.data_items)
                self._pacman_provenance.clear()
                self._write_provenance(prov_items)
                self._all_provenance_items.append(prov_items)

            # move data around
            self._last_run_outputs = executor.get_items()
            self._last_run_tokens = executor.get_completed_tokens()
            self._current_run_timesteps = total_run_timesteps
            self._no_sync_changes = executor.get_item("NoSyncChanges")
            self._has_reset_last = False
            self._has_ran = True

            self._execute_time += \
                helpful_functions.convert_time_diff_to_total_milliseconds(
                    run_timer.take_sample())

        except KeyboardInterrupt:
            logger.error("User has aborted the simulation")
            self._shutdown()
            sys.exit(1)
        except Exception as e:
            e_inf = sys.exc_info()

            # If an exception occurs during a run, attempt to get
            # information out of the simulation before shutting down
            try:
                if executor is not None:
                    # Only do this if the error occurred in the run
                    if not run_complete and not self._use_virtual_board:
                        self._last_run_outputs = executor.get_items()
                        self._last_run_tokens = executor.get_completed_tokens()
                        self._recover_from_error(
                            e, e_inf, executor.get_item("ExecutableTargets"))
                else:
                    logger.error(
                        "The PACMAN executor crashing during initialisation,"
                        " please read previous error message to locate its"
                        " error")
            except Exception:
                logger.error("Error when attempting to recover from error",
                             exc_info=True)

            # if in debug mode, do not shut down machine
            if self._config.get("Mode", "mode") != "Debug":
                try:
                    self.stop(
                        turn_off_machine=False, clear_routing_tables=False,
                        clear_tags=False)
                except Exception:
                    logger.error("Error when attempting to stop",
                                 exc_info=True)

            # reraise exception
            ex_type, ex_value, ex_traceback = e_inf
            raise ex_type, ex_value, ex_traceback

    def _create_execute_workflow(
            self, n_machine_time_steps, loading_done, run_until_complete):
        # calculate number of machine time steps
        total_run_timesteps = self._calculate_number_of_machine_time_steps(
            n_machine_time_steps)
        run_time = None
        if n_machine_time_steps is not None:
            run_time = n_machine_time_steps * self._machine_time_step / 1000.0

        # if running again, load the outputs from last load or last mapping
        if self._load_outputs is not None:
            inputs = dict(self._load_outputs)
            tokens = list(self._load_tokens)
        else:
            inputs = dict(self._mapping_outputs)
            tokens = list(self._mapping_tokens)

        inputs["RanToken"] = self._has_ran
        inputs["NoSyncChanges"] = self._no_sync_changes
        inputs["RunTimeMachineTimeSteps"] = n_machine_time_steps
        inputs["TotalMachineTimeSteps"] = total_run_timesteps
        inputs["RunTime"] = run_time
        inputs["FirstMachineTimeStep"] = self._current_run_timesteps
        if run_until_complete:
            inputs["RunUntilCompleteFlag"] = True

        if not self._use_virtual_board:
            inputs["CoresToExtractIOBufFrom"] = \
                helpful_functions.translate_iobuf_extraction_elements(
                    self._config.get("Reports", "extract_iobuf_from_cores"),
                    self._config.get(
                        "Reports", "extract_iobuf_from_binary_types"),
                    self._load_outputs["ExecutableTargets"],
                    self._executable_finder)

        # update algorithm list with extra pre algorithms if needed
        if self._extra_pre_run_algorithms is not None:
            algorithms = list(self._extra_pre_run_algorithms)
        else:
            algorithms = list()

        # clear iobuf if were in multirun mode
        if (self._has_ran and not self._has_reset_last and
                not self._use_virtual_board and
                self._config.getboolean("Reports", "clear_iobuf_during_run")):
            algorithms.append("ChipIOBufClearer")

        # Reload any parameters over the loaded data if we have already
        # run and not using a virtual board and the data hasn't already
        # been regenerated during a load
        if (self._has_ran and not self._use_virtual_board and
                not loading_done):
            algorithms.append("DSGRegionReloader")

        # Update the run time if not using a virtual board
        if (not self._use_virtual_board and
                ExecutableType.USES_SIMULATION_INTERFACE in
                self._executable_types):
            algorithms.append("ChipRuntimeUpdater")

        # Add the database writer in case it is needed
        algorithms.append("DatabaseInterface")
        if not self._use_virtual_board:
            algorithms.append("NotificationProtocol")

        # Sort out reload if needed
        if self._config.getboolean("Reports", "write_reload_steps"):
            logger.warn("Reload script is not supported in this version")

        outputs = [
            "NoSyncChanges"
        ]

        if self._use_virtual_board:
            logger.warn(
                "Application will not actually be run as on a virtual board")
        elif (len(self._executable_types) == 1 and
                ExecutableType.NO_APPLICATION in self._executable_types):
            logger.warn(
                "Application will not actually be run as there is nothing to "
                "actually run")
        else:
            algorithms.append("ApplicationRunner")

        # ensure we exploit the parallel of data extraction by running it at\
        # end regardless of multirun, but only run if using a real machine
        if not self._use_virtual_board:
            algorithms.append("BufferExtractor")

        if self._config.getboolean("Reports", "write_provenance_data"):
            algorithms.append("GraphProvenanceGatherer")

        # add any extra post algorithms as needed
        if self._extra_post_run_algorithms is not None:
            algorithms += self._extra_post_run_algorithms

        # add extractor of iobuf if needed
        if (self._config.getboolean("Reports", "extract_iobuf") and
                self._config.getboolean(
                    "Reports", "extract_iobuf_during_run") and
                not self._use_virtual_board and
                n_machine_time_steps is not None):
            algorithms.append("ChipIOBufExtractor")

        # add extractor of provenance if needed
        if (self._config.getboolean("Reports", "write_provenance_data") and
                not self._use_virtual_board and
                n_machine_time_steps is not None):
            algorithms.append("PlacementsProvenanceGatherer")
            algorithms.append("RouterProvenanceGatherer")
            algorithms.append("ProfileDataGatherer")
            outputs.append("ProvenanceItems")

        # Decide what needs done
        required_tokens = []
        if not self._use_virtual_board:
            required_tokens = ["ApplicationRun"]

        return PACMANAlgorithmExecutor(
            algorithms=algorithms, optional_algorithms=[], inputs=inputs,
            tokens=tokens, required_output_tokens=required_tokens,
            xml_paths=self._xml_paths, required_outputs=outputs,
            do_timings=self._do_timings, print_timings=self._print_timings,
            provenance_path=self._pacman_executor_provenance_path,
            provenance_name="Execution"), total_run_timesteps

    def _write_provenance(self, provenance_data_items):
        """ Write provenance to disk
        """
        writer = None
        if self._provenance_format == "xml":
            writer = ProvenanceXMLWriter()
        elif self._provenance_format == "json":
            writer = ProvenanceJSONWriter()
        writer(provenance_data_items, self._provenance_file_path)

    def _recover_from_error(self, exception, exc_info, executable_targets):
        # if exception has an exception, print to system
        logger.error("An error has occurred during simulation")
        # Print the detail including the traceback
        if isinstance(exception, PacmanAlgorithmFailedToCompleteException):
            logger.error(exception.exception, exc_info=exc_info)
        else:
            logger.error(exception, exc_info=exc_info)

        logger.info("\n\nAttempting to extract data\n\n")

        # Extract router provenance
        extra_monitor_vertices = None
        if (self._config.getboolean("Machine",
                                    "enable_advanced_monitor_support") or
                self._config.getboolean("Machine", "enable_reinjection")):
            extra_monitor_vertices = self._last_run_outputs[
                "MemoryExtraMonitorVertices"]
        router_provenance = RouterProvenanceGatherer()
        prov_items = router_provenance(
            transceiver=self._txrx, machine=self._machine,
            router_tables=self._router_tables,
            extra_monitor_vertices=extra_monitor_vertices,
            placements=self._placements)

        # Find the cores that are not in an expected state
        unsuccessful_cores = self._txrx.get_cores_not_in_state(
            executable_targets.all_core_subsets,
            {CPUState.RUNNING, CPUState.PAUSED, CPUState.FINISHED})

        # If there are no cores in a bad state, find those not yet in
        # their finished state
        unsuccessful_core_subset = CoreSubsets()
        if not unsuccessful_cores:
            for executable_type in self._executable_types:
                unsuccessful_cores = self._txrx.get_cores_not_in_state(
                    self._executable_types[executable_type],
                    executable_type.end_state)
                for (x, y, p), _ in unsuccessful_cores.iteritems():
                    unsuccessful_core_subset.add_processor(x, y, p)

        # Find the cores that are not in RTE i.e. that can still be read
        non_rte_cores = [
            (x, y, p)
            for (x, y, p), core_info in unsuccessful_cores.iteritems()
            if (core_info.state != CPUState.RUN_TIME_EXCEPTION and
                core_info.state != CPUState.WATCHDOG)]

        # If there are any cores that are not in RTE, extract data from them
        if (non_rte_cores and
                ExecutableType.USES_SIMULATION_INTERFACE in
                self._executable_types):
            placements = Placements()
            non_rte_core_subsets = CoreSubsets()
            for (x, y, p) in non_rte_cores:
                vertex = self._placements.get_vertex_on_processor(x, y, p)
                placements.add_placement(
                    self._placements.get_placement_of_vertex(vertex))
                non_rte_core_subsets.add_processor(x, y, p)

            # Attempt to force the cores to write provenance and exit
            updater = ChipProvenanceUpdater()
            updater(self._txrx, self._app_id, non_rte_core_subsets)

            # Extract any written provenance data
            extracter = PlacementsProvenanceGatherer()
            extracter(self._txrx, placements, True, prov_items)

        # Finish getting the provenance
        prov_items.extend(self._pacman_provenance.data_items)
        self._pacman_provenance.clear()
        self._write_provenance(prov_items)
        self._all_provenance_items.append(prov_items)

        # Read IOBUF where possible (that should be everywhere)
        iobuf_cores = CoreSubsets()
        for placement in self._placements:
            iobuf_cores.add_processor(placement.x, placement.y, placement.p)

        iobuf = ChipIOBufExtractor()
        errors, warnings = iobuf(
            self._txrx, iobuf_cores,
            self._provenance_file_path)

        # Print the details of error cores
        for (x, y, p), core_info in unsuccessful_cores.iteritems():
            state = core_info.state
            if state == CPUState.RUN_TIME_EXCEPTION:
                state = core_info.run_time_error
            logger.error("{}, {}, {}: {} {}",
                         x, y, p, state.name, core_info.application_name)
            if core_info.state == CPUState.RUN_TIME_EXCEPTION:
                logger.error(
                    "r0=0x{:08X} r1=0x{:08X} r2=0x{:08X} r3=0x{:08X}".format(
                        core_info.registers[0], core_info.registers[1],
                        core_info.registers[2], core_info.registers[3]))
                logger.error(
                    "r4=0x{:08X} r5=0x{:08X} r6=0x{:08X} r7=0x{:08X}".format(
                        core_info.registers[4], core_info.registers[5],
                        core_info.registers[6], core_info.registers[7]))
                logger.error("PSR=0x{:08X} SR=0x{:08X} LR=0x{:08X}".format(
                    core_info.processor_state_register,
                    core_info.stack_pointer, core_info.link_register))

        # Print the IOBUFs
        self._print_iobuf(errors, warnings)

    @staticmethod
    def _print_iobuf(errors, warnings):
        for warning in warnings:
            logger.warn(warning)
        for error in errors:
            logger.error(error)

    def reset(self):
        """ Code that puts the simulation back at time zero
        """

        logger.info("Resetting")
        if self._txrx is not None:

            # Stop the application
            self._txrx.stop_application(self._app_id)

        # rewind the buffers from the buffer manager, to start at the beginning
        # of the simulation again and clear buffered out
        if self._buffer_manager is not None:
            self._buffer_manager.reset()

        # reset the current count of how many milliseconds the application
        # has ran for over multiple calls to run
        self._current_run_timesteps = 0

        # change number of resets as loading the binary again resets the sync\
        # to 0
        self._no_sync_changes = 0

        # sets the reset last flag to true, so that when run occurs, the tools
        # know to update the vertices which need to know a reset has occurred
        self._has_reset_last = True

    def _create_xml_paths(self, extra_algorithm_xml_paths):

        # add the extra xml files from the config file
        xml_paths = self._config.get("Mapping", "extra_xmls_paths")
        if xml_paths == "None":
            xml_paths = list()
        else:
            xml_paths = xml_paths.split(",")

        xml_paths.extend(
            function_list.get_front_end_common_pacman_xml_paths())

        if extra_algorithm_xml_paths is not None:
            xml_paths.extend(extra_algorithm_xml_paths)

        return xml_paths

    def _detect_if_graph_has_changed(self, reset_flags=True):
        """ Iterates though the original graphs and look for changes
        """
        changed = False

        # if application graph is filled, check their changes
        if self._original_application_graph.n_vertices != 0:
            for vertex in self._original_application_graph.vertices:
                if isinstance(vertex, AbstractChangableAfterRun):
                    if vertex.requires_mapping:
                        changed = True
                    if reset_flags:
                        vertex.mark_no_changes()
            for partition in \
                    self._original_application_graph.outgoing_edge_partitions:
                for edge in partition.edges:
                    if isinstance(edge, AbstractChangableAfterRun):
                        if edge.requires_mapping:
                            changed = True
                        if reset_flags:
                            edge.mark_no_changes()

        # if no application, but a machine graph, check for changes there
        elif self._original_machine_graph.n_vertices != 0:
            for machine_vertex in self._original_machine_graph.vertices:
                if isinstance(machine_vertex, AbstractChangableAfterRun):
                    if machine_vertex.requires_mapping:
                        changed = True
                    if reset_flags:
                        machine_vertex.mark_no_changes()
            for partition in \
                    self._original_machine_graph.outgoing_edge_partitions:
                for machine_edge in partition.edges:
                    if isinstance(machine_edge, AbstractChangableAfterRun):
                        if machine_edge.requires_mapping:
                            changed = True
                        if reset_flags:
                            machine_edge.mark_no_changes()
        return changed

    @property
    def has_ran(self):
        return self._has_ran

    @property
    def machine_time_step(self):
        return self._machine_time_step

    @property
    def machine(self):
        """ The python machine object

        :rtype: :py:class:`spinn_machine.Machine`
        """
        return self._get_machine()

    @property
    def no_machine_time_steps(self):
        return self._no_machine_time_steps

    @property
    def timescale_factor(self):
        return self._time_scale_factor

    @property
    def machine_graph(self):
        return self._machine_graph

    @property
    def original_machine_graph(self):
        return self._original_machine_graph

    @property
    def original_application_graph(self):
        return self._original_application_graph

    @property
    def application_graph(self):
        return self._application_graph

    @property
    def routing_infos(self):
        return self._routing_infos

    @property
    def placements(self):
        return self._placements

    @property
    def transceiver(self):
        return self._txrx

    @property
    def graph_mapper(self):
        return self._graph_mapper

    @property
    def tags(self):
        return self._tags

    @property
    def buffer_manager(self):
        """ The buffer manager being used for loading/extracting buffers

        """
        return self._buffer_manager

    @property
    def dsg_algorithm(self):
        """ The dsg algorithm used by the tools

        """
        return self._dsg_algorithm

    @dsg_algorithm.setter
    def dsg_algorithm(self, new_dsg_algorithm):
        """ Set the dsg algorithm to be used by the tools

        :param new_dsg_algorithm: the new dsg algorithm name
        :rtype: None
        """
        self._dsg_algorithm = new_dsg_algorithm

    @property
    def none_labelled_vertex_count(self):
        """ The number of times vertices have not been labelled.
        """
        return self._none_labelled_vertex_count

    def increment_none_labelled_vertex_count(self):
        """ Increment the number of new vertices which have not been labelled.
        """
        self._none_labelled_vertex_count += 1

    @property
    def none_labelled_edge_count(self):
        """ The number of times edges have not been labelled.
        """
        return self._none_labelled_edge_count

    def increment_none_labelled_edge_count(self):
        """ Increment the number of new edges which have not been labelled.
        """
        self._none_labelled_edge_count += 1

    @property
    def use_virtual_board(self):
        """ True if this run is using a virtual machine
        """
        return self._use_virtual_board

    def get_current_time(self):
        if self._has_ran:
            return (
                float(self._current_run_timesteps) *
                (self._machine_time_step / 1000.0))
        return 0.0

    def get_generated_output(self, name_of_variable):
        if name_of_variable in self._last_run_outputs:
            return self._last_run_outputs[name_of_variable]
        return None

    def __repr__(self):
        return "general front end instance for machine {}"\
            .format(self._hostname)

    def add_application_vertex(self, vertex_to_add):
        """

        :param vertex_to_add: the vertex to add to the graph
        :rtype: None
        :raises: ConfigurationException when both graphs contain vertices
        """
        if (self._original_machine_graph.n_vertices > 0 and
                self._graph_mapper is None):
            raise ConfigurationException(
                "Cannot add vertices to both the machine and application"
                " graphs")
        if (isinstance(vertex_to_add, AbstractVirtualVertex) and
                self._machine is not None):
            raise ConfigurationException(
                "A Virtual Vertex cannot be added after the machine has been"
                " created")
        self._original_application_graph.add_vertex(vertex_to_add)

    def add_machine_vertex(self, vertex):
        """

        :param vertex: the vertex to add to the graph
        :rtype: None
        :raises: ConfigurationException when both graphs contain vertices
        """
        # check that there's no application vertices added so far
        if self._original_application_graph.n_vertices > 0:
            raise ConfigurationException(
                "Cannot add vertices to both the machine and application"
                " graphs")
        if (isinstance(vertex, AbstractVirtualVertex) and
                self._machine is not None):
            raise ConfigurationException(
                "A Virtual Vertex cannot be added after the machine has been"
                " created")
        self._original_machine_graph.add_vertex(vertex)

    def add_application_edge(self, edge_to_add, partition_identifier):
        """

        :param edge_to_add:
        :param partition_identifier: the partition identifier for the outgoing
                    edge partition
        :rtype: None
        """

        self._original_application_graph.add_edge(
            edge_to_add, partition_identifier)

    def add_machine_edge(self, edge, partition_id):
        """

        :param edge: the edge to add to the graph
        :param partition_id: the partition identifier for the outgoing
                    edge partition
        :rtype: None
        """
        self._original_machine_graph.add_edge(edge, partition_id)

    def _shutdown(
            self, turn_off_machine=None, clear_routing_tables=None,
            clear_tags=None):

        self._state = Simulator_State.SHUTDOWN

        # if on a virtual machine then shut down not needed
        if self._use_virtual_board:
            return

        if self._machine_is_turned_off:
            logger.info("Shutdown skipped as board is off for power save")
            return

        if turn_off_machine is None:
            turn_off_machine = self._config.getboolean(
                "Machine", "turn_off_machine")

        if clear_routing_tables is None:
            clear_routing_tables = self._config.getboolean(
                "Machine", "clear_routing_tables")

        if clear_tags is None:
            clear_tags = self._config.getboolean("Machine", "clear_tags")

        if self._txrx is not None:
            # if stopping on machine, clear iptags and
            if clear_tags:
                for ip_tag in self._tags.ip_tags:
                    self._txrx.clear_ip_tag(
                        ip_tag.tag, board_address=ip_tag.board_address)
                for reverse_ip_tag in self._tags.reverse_ip_tags:
                    self._txrx.clear_ip_tag(
                        reverse_ip_tag.tag,
                        board_address=reverse_ip_tag.board_address)

            # if clearing routing table entries, clear
            if clear_routing_tables:
                for router_table in self._router_tables.routing_tables:
                    if not self._machine.get_chip_at(
                            router_table.x, router_table.y).virtual:
                        self._txrx.clear_multicast_routes(
                            router_table.x, router_table.y)

            # clear values
            self._no_sync_changes = 0

            # app stop command
            if self._txrx is not None and self._app_id is not None:
                self._txrx.stop_application(self._app_id)

        # stop the transceiver
        if self._txrx is not None:
            if turn_off_machine:
                logger.info("Turning off machine")

            self._txrx.close(power_off_machine=turn_off_machine)
            self._txrx = None

        if self._machine_allocation_controller is not None:
            self._machine_allocation_controller.close()
            self._machine_allocation_controller = None
        self._state = Simulator_State.SHUTDOWN

    def stop(self, turn_off_machine=None, clear_routing_tables=None,
             clear_tags=None):
        """
        :param turn_off_machine: decides if the machine should be powered down\
            after running the execution. Note that this powers down all boards\
            connected to the BMP connections given to the transceiver
        :type turn_off_machine: bool
        :param clear_routing_tables: informs the tool chain if it\
            should turn off the clearing of the routing tables
        :type clear_routing_tables: bool
        :param clear_tags: informs the tool chain if it should clear the tags\
            off the machine at stop
        :type clear_tags: boolean
        :rtype: None
        """
        if self._state in [Simulator_State.SHUTDOWN]:
            msg = "Simulator has already been shutdown"
            raise ConfigurationException(msg)
        self._state = Simulator_State.SHUTDOWN

        # Keep track of any exception to be re-raised
        exc_info = None

        # If we have run forever, stop the binaries
        if (self._has_ran and self._current_run_timesteps is None and
                not self._use_virtual_board):
            executor = self._create_stop_workflow()
            run_complete = False
            try:
                executor.execute_mapping()
                self._pacman_provenance.extract_provenance(executor)
                run_complete = True

                # write provenance to file if necessary
                if self._config.getboolean("Reports", "writeProvenanceData"):
                    prov_items = executor.get_item("ProvenanceItems")
                    prov_items.extend(self._pacman_provenance.data_items)
                    self._pacman_provenance.clear()
                    self._write_provenance(prov_items)
                    self._all_provenance_items.append(prov_items)
            except Exception as e:
                exc_info = sys.exc_info()

                # If an exception occurs during a run, attempt to get
                # information out of the simulation before shutting down
                try:
                    # Only do this if the error occurred in the run
                    if not run_complete and not self._use_virtual_board:
                        self._recover_from_error(
                            e, exc_info[2], executor.get_item(
                                "ExecutableTargets"))
                except Exception:
                    logger.error("Error when attempting to recover from error",
                                 exc_info=True)

        if self._config.getboolean("Reports", "write_energy_report"):
            self._do_energy_report()

        # handle iobuf extraction if never extracted it yet but requested to
        if self._config.getboolean("Reports", "extract_iobuf"):
            self._extract_iobufs()

        # shut down the machine properly
        self._shutdown(turn_off_machine, clear_routing_tables, clear_tags)

        # display any provenance data gathered
        for i, provenance_items in enumerate(self._all_provenance_items):
            message = None
            if len(self._all_provenance_items) > 1:
                message = "Provenance from run {}".format(i)
            self._check_provenance(provenance_items, message)

        helpful_functions.write_finished_file(
            self._app_data_top_simulation_folder,
            self._report_simulation_top_directory)

        if exc_info is not None:
            ex_type, ex_value, ex_traceback = exc_info
            raise ex_type, ex_value, ex_traceback

    def _create_stop_workflow(self):
        inputs = self._last_run_outputs
        tokens = self._last_run_tokens
        algorithms = []
        outputs = []

        # stop any binaries that need to be notified of the simulation
        # stopping if in infinite run
        if ExecutableType.USES_SIMULATION_INTERFACE in self._executable_types:
            algorithms.append("ApplicationFinisher")

        # add extractor of iobuf if needed
        if self._config.getboolean("Reports", "extract_iobuf") and \
                self._config.getboolean("Reports", "extract_iobuf_during_run"):
            algorithms.append("ChipIOBufExtractor")

        # add extractor of provenance if needed
        if self._config.getboolean("Reports", "writeProvenanceData"):
            algorithms.append("PlacementsProvenanceGatherer")
            algorithms.append("RouterProvenanceGatherer")
            algorithms.append("ProfileDataGatherer")
            outputs.append("ProvenanceItems")

        # Assemble how to run the algorithms
        return PACMANAlgorithmExecutor(
            algorithms=algorithms, optional_algorithms=[], inputs=inputs,
            tokens=tokens, required_output_tokens=[],
            xml_paths=self._xml_paths,
            required_outputs=outputs, do_timings=self._do_timings,
            print_timings=self._print_timings,
            provenance_path=self._pacman_executor_provenance_path,
            provenance_name="stopping")

    def _do_energy_report(self):
        if self._buffer_manager is None:
            return
        # create energy report
        energy_report = EnergyReport()

        # acquire provenance items
        if self._last_run_outputs is not None:
            prov_items = self._last_run_outputs["ProvenanceItems"]
            pacman_provenance = list()
            router_provenance = list()

            # group them by name type
            grouped_items = sorted(
                prov_items, key=lambda item: item.names[0])
            for element in grouped_items:
                if element.names[0] == 'pacman':
                    pacman_provenance.append(element)
                if element.names[0] == 'router_provenance':
                    router_provenance.append(element)

            # run energy report
            energy_report(
                self._placements, self._machine,
                self._report_default_directory,
                self._read_config_int("Machine", "version"),
                self._spalloc_server, self._remote_spinnaker_url,
                self._time_scale_factor, self._machine_time_step,
                pacman_provenance, router_provenance, self._machine_graph,
                self._current_run_timesteps, self._buffer_manager,
                self._mapping_time, self._load_time, self._execute_time,
                self._dsg_time, self._extraction_time,
                self._machine_allocation_controller)

    def _extract_iobufs(self):
        if self._config.getboolean("Reports", "extract_iobuf_during_run"):
            return
        if self._config.getboolean("Reports", "clear_iobuf_during_run"):
            return
        extractor = ChipIOBufExtractor()
        extractor(
            transceiver=self._txrx,
            core_subsets=self._last_run_outputs["CoresToExtractIOBufFrom"],
            provenance_file_path=self._provenance_file_path)

    def add_socket_address(self, socket_address):
        """
        :param socket_address:
        :rtype: None
        """
        self._database_socket_addresses.add(socket_address)

    @staticmethod
    def _check_provenance(items, initial_message=None):
        """ Display any errors from provenance data
        """
        initial_message_printed = False
        for item in items:
            if item.report:
                if not initial_message_printed and initial_message is not None:
                    print initial_message
                    initial_message_printed = True
                logger.warn(item.message)

    def _read_config(self, section, item):
        return helpful_functions.read_config(self._config, section, item)

    def _read_config_int(self, section, item):
        return helpful_functions.read_config_int(self._config, section, item)

    def _read_config_boolean(self, section, item):
        return helpful_functions.read_config_boolean(
            self._config, section, item)

    def _turn_off_on_board_to_save_power(self, config_flag):
        """ executes the power saving mode of either on or off of the/
            spinnaker machine.

        :param config_flag: Flag read from the configuration file
        :type config_flag: str
        :rtype: None
        """
        # check if machine should be turned off
        turn_off = helpful_functions.read_config_boolean(
            self._config, "EnergySavings", config_flag)
        if turn_off is None:
            return

        # if a mode is set, execute
        if turn_off:
            if self._turn_off_board_to_save_power():
                logger.info("Board turned off based on: {}", config_flag)
        else:
            if self._turn_on_board_if_saving_power():
                logger.info("Board turned on based on: {}", config_flag)

    def _turn_off_board_to_save_power(self):
        """ executes the power saving mode of turning off the spinnaker \
            machine.

        :return: bool when successful, flase otherwise
        :rtype: bool
        """
        # already off or no machine to turn off
        if self._machine_is_turned_off or self._use_virtual_board:
            return False

        if self._machine_allocation_controller is not None:
            # switch power state if needed
            if self._machine_allocation_controller.power:
                self._machine_allocation_controller.set_power(False)

        self._txrx.power_off_machine()

        self._machine_is_turned_off = True
        return True

    def _turn_on_board_if_saving_power(self):
        # Only required if previously turned off which never happens
        # on virtual machine
        if not self._machine_is_turned_off:
            return False

        if self._machine_allocation_controller is not None:
            # switch power state if needed
            if not self._machine_allocation_controller.power:
                self._machine_allocation_controller.set_power(True)
        else:
            self._txrx.power_on_machine()

        self._txrx.ensure_board_is_ready()
        self._machine_is_turned_off = False
        return True

    @property
    def has_reset_last(self):
        return self._has_reset_last

    @property
    def config(self):
        """ helper method for the front end implementations until we remove\
            config
        """
        return self._config

    @property
    def get_number_of_available_cores_on_machine(self):
        """ returns the number of available cores on the machine after taking
        into account pre allocated resources

        :return: number of available cores
        :rtype: int
        """

        # get machine if not got already
        if self._machine is None:
            self._get_machine()

        # get cores of machine
        cores = self._machine.total_available_user_cores
        take_into_account_chip_power_monitor = self._read_config_boolean(
            "Reports", "write_energy_report")
        if take_into_account_chip_power_monitor:
            cores -= self._machine.n_chips
        take_into_account_extra_monitor_cores = (self._config.getboolean(
            "Machine", "enable_advanced_monitor_support") or
                self._config.getboolean("Machine", "enable_reinjection"))
        if take_into_account_extra_monitor_cores:
            cores -= self._machine.n_chips
            cores -= len(self._machine.ethernet_connected_chips)
        return cores<|MERGE_RESOLUTION|>--- conflicted
+++ resolved
@@ -819,9 +819,6 @@
         """
         self._run_wait(run_time)
 
-<<<<<<< HEAD
-    def _run_wait(self, run_time, run_until_complete=False):
-=======
     def _build_graphs_for_usege(self):
         # sort out app graph
         self._application_graph = ApplicationGraph(
@@ -844,8 +841,7 @@
                 self._machine_graph.add_edge(
                     edge, outgoing_partition.identifier)
 
-    def _run(self, run_time, run_until_complete=False):
->>>>>>> de3b231a
+    def _run_wait(self, run_time, run_until_complete=False):
         """ The main internal run function
 
         :param run_time: the run duration in milliseconds.
