# Copyright (c) 2017-2019 The University of Manchester
#
# This program is free software: you can redistribute it and/or modify
# it under the terms of the GNU General Public License as published by
# the Free Software Foundation, either version 3 of the License, or
# (at your option) any later version.
#
# This program is distributed in the hope that it will be useful,
# but WITHOUT ANY WARRANTY; without even the implied warranty of
# MERCHANTABILITY or FITNESS FOR A PARTICULAR PURPOSE.  See the
# GNU General Public License for more details.
#
# You should have received a copy of the GNU General Public License
# along with this program.  If not, see <http://www.gnu.org/licenses/>.

"""
main interface for the SpiNNaker tools
"""
from collections import defaultdict
import logging
import math
import signal
import sys
import threading
from threading import Condition
from numpy import __version__ as numpy_version

from spinn_utilities import __version__ as spinn_utils_version
from spinn_utilities.config_holder import (
    get_config_bool, get_config_int, get_config_str, set_config)
from spinn_utilities.log import FormatAdapter
from spinn_utilities.timer import Timer

from spinn_machine import __version__ as spinn_machine_version
from spinn_machine import CoreSubsets

from spinnman import __version__ as spinnman_version
from spinnman.exceptions import SpiNNManCoresNotInStateException
from spinnman.messages.scp.enums.signal import Signal
from spinnman.model.cpu_infos import CPUInfos
from spinnman.model.enums.cpu_state import CPUState

from data_specification import __version__ as data_spec_version

from spalloc import __version__ as spalloc_version

from pacman import __version__ as pacman_version
from pacman.executor.injection_decorator import (
    clear_injectables, provide_injectables)
from pacman.model.graphs.application import (
    ApplicationEdge, ApplicationVertex)
from pacman.model.graphs.machine import MachineVertex
from pacman.model.partitioner_splitters.splitter_reset import splitter_reset
from pacman.model.placements import Placements
from pacman.model.resources import (
    ConstantSDRAM, PreAllocatedResourceContainer)
from pacman.operations.chip_id_allocator_algorithms import (
    malloc_based_chip_id_allocator)
from pacman.operations.fixed_route_router import fixed_route_router
from pacman.operations.partition_algorithms import splitter_partitioner
from pacman.operations.placer_algorithms import (
    connective_based_placer, one_to_one_placer, radial_placer, spreader_placer)
from pacman.operations.router_algorithms import (
    basic_dijkstra_routing, ner_route, ner_route_traffic_aware)
from pacman.operations.router_compressors import pair_compressor
from pacman.operations.router_compressors.ordered_covering_router_compressor \
    import ordered_covering_compressor
from pacman.operations.routing_info_allocator_algorithms.\
    malloc_based_routing_allocator import malloc_based_routing_info_allocator
from pacman.operations.routing_info_allocator_algorithms.\
    zoned_routing_info_allocator import (flexible_allocate, global_allocate)
from pacman.operations.routing_table_generators import (
    basic_routing_table_generator)
from pacman.operations.tag_allocator_algorithms import basic_tag_allocator

from spinn_front_end_common import __version__ as fec_version
from spinn_front_end_common.abstract_models import (
    AbstractSendMeMulticastCommandsVertex,
    AbstractVertexWithEdgeToDependentVertices, AbstractChangableAfterRun,
    AbstractCanReset)
from spinn_front_end_common.data import FecTimer
from spinn_front_end_common.interface.config_handler import ConfigHandler
from spinn_front_end_common.interface.interface_functions import (
    application_finisher, application_runner, buffer_extractor,
    buffer_manager_creator, chip_io_buf_clearer, chip_io_buf_extractor,
    chip_provenance_updater, chip_runtime_updater, compute_energy_used,
    create_notification_protocol, database_interface,
    dsg_region_reloader, edge_to_n_keys_mapper, energy_provenance_reporter,
    execute_application_data_specs, execute_system_data_specs,
    graph_binary_gatherer, graph_data_specification_writer,
    graph_measurer, graph_provenance_gatherer,
    host_based_bit_field_router_compressor,
    hbp_allocator, hbp_max_machine_generator,
    insert_chip_power_monitors_to_graphs,
    insert_edges_to_extra_monitor_functionality,
    insert_edges_to_live_packet_gatherers,
    insert_extra_monitor_vertices_to_graphs,
    insert_live_packet_gatherers_to_graphs,
    load_app_images, load_fixed_routes, load_sys_images,
    local_tdma_builder, locate_executable_start_type, machine_generator,
    preallocate_resources_for_chip_power_monitor,
    preallocate_resources_for_live_packet_gatherers,
    pre_allocate_resources_for_extra_monitor_support,
    placements_provenance_gatherer,
    profile_data_gatherer, process_partition_constraints,
    read_routing_tables_from_machine,
    router_provenance_gatherer, routing_setup, routing_table_loader,
    sdram_outgoing_partition_allocator, spalloc_allocator,
    spalloc_max_machine_generator,
    system_multicast_routing_generator,
    tags_loader, virtual_machine_generator)
from spinn_front_end_common.interface.interface_functions.\
    machine_bit_field_router_compressor import (
        machine_bit_field_ordered_covering_compressor,
        machine_bit_field_pair_router_compressor)
from spinn_front_end_common.interface.interface_functions.\
    host_no_bitfield_router_compression import (
        ordered_covering_compression, pair_compression)
from spinn_front_end_common.interface.splitter_selectors import (
    splitter_selector)
from spinn_front_end_common.interface.java_caller import JavaCaller
from spinn_front_end_common.interface.provenance import (
    APPLICATION_RUNNER, DATA_GENERATION, GET_MACHINE, LOADING,
    ProvenanceWriter, MAPPING, RUN_LOOP)
from spinn_front_end_common.interface.simulator_status import (
    RUNNING_STATUS, SHUTDOWN_STATUS, Simulator_Status)
from spinn_front_end_common.utilities import globals_variables
from spinn_front_end_common.utilities.constants import (
    SARK_PER_MALLOC_SDRAM_USAGE)
from spinn_front_end_common.utilities.exceptions import ConfigurationException
from spinn_front_end_common.utilities.helpful_functions import (
    convert_time_diff_to_total_milliseconds)
from spinn_front_end_common.utilities.report_functions import (
    bitfield_compressor_report, board_chip_report, EnergyReport,
    fixed_route_from_machine_report, memory_map_on_host_report,
    memory_map_on_host_chip_report, network_specification,
    router_collision_potential_report,
    routing_table_from_machine_report, tags_from_machine_report,
    write_json_machine, write_json_partition_n_keys_map, write_json_placements,
    write_json_routing_tables)
from spinn_front_end_common.utilities.iobuf_extractor import IOBufExtractor
from spinn_front_end_common.utilities.utility_objs import (
    ExecutableType)
from spinn_front_end_common.utility_models import (
    CommandSender, CommandSenderMachineVertex,
    DataSpeedUpPacketGatherMachineVertex)
from spinn_front_end_common.utilities.report_functions.reports import (
    generate_comparison_router_report, partitioner_report,
    placer_reports_with_application_graph,
    placer_reports_without_application_graph,
    router_compressed_summary_report, routing_info_report,
    router_report_from_compressed_router_tables,
    router_report_from_paths,
    router_report_from_router_tables, router_summary_report,
    sdram_usage_report_per_chip,
    tag_allocator_report)

try:
    from scipy import __version__ as scipy_version
except ImportError:
    scipy_version = "scipy not installed"

logger = FormatAdapter(logging.getLogger(__name__))

# 0-15 are reserved for system use (per lplana)
ALANS_DEFAULT_RANDOM_APP_ID = 16


class AbstractSpinnakerBase(ConfigHandler):
    """ Main interface into the tools logic flow.
    """
    # pylint: disable=broad-except

    __slots__ = [
        # the object that contains a set of file paths, which should encompass
        # all locations where binaries are for this simulation.
        # init param and never changed
        "_executable_finder",

        # the number of boards requested by the user during setup
        # init param and never changed
        "_n_boards_required",

        # the number of chips requested by the user during setup.
        # init param and never changed
        "_n_chips_required",

        # The IP-address of the SpiNNaker machine
        # provided during init and never changed
        # init or cfg param and never changed
        "_hostname",

        # The IP-address of the SpiNNaker machine
        # Either hostname or the ipaddress form the allocator
        "_ipaddress",

        # the ip_address of the spalloc server
        # provided during init and never changed
        # cfg param and never changed
        "_spalloc_server",

        # the URL for the HBP platform interface
        # cfg param and never changed
        "_remote_spinnaker_url",

        # the connection to allocted spalloc and HBP machines
        "_machine_allocation_controller",

        # The holder for where machine graph vertices are placed.
        "_placements",

        # The holder for the routing table entries for all used routers in this
        # simulation
        "_router_tables",

        # the holder for the keys used by the machine vertices for
        # communication
        "_routing_infos",

        # the holder for the fixed routes generated, if there are any
        "_fixed_routes",

        # The holder for the IP tags and reverse IP tags used by the simulation
        "_tags",

        # The python representation of the SpiNNaker machine that this
        # simulation is going to run on
        "_machine",

        # The SpiNNMan interface instance.
        "_txrx",

        # The manager of streaming buffered data in and out of the SpiNNaker
        # machine
        "_buffer_manager",

        # Handler for keep all the calls to Java in a single space.
        # May be null is configs request not to use Java
        "_java_caller",

        # vertex label count used to ensure unique names of edges
        "_none_labelled_edge_count",

        # Set of addresses.
        # Set created at init. Added to but never new object
        "_database_socket_addresses",

        # status flag
        "_has_ran",

        # Status enum
        "_status",

        # Condition object used for waiting for stop
        # Set during init and the used but never new object
        "_state_condition",

        # status flag
        "_has_reset_last",

<<<<<<< HEAD
=======
        # flag to say user has been give machine info
        "_user_accessed_machine",

        # count of time from previous runs since setup/reset
        # During do_run points to the end timestep of that cycle
        "_current_run_timesteps",

>>>>>>> 947240a3
        # change number of resets as loading the binary again resets the
        # sync to 0
        "_no_sync_changes",

        # Set when run_until_complete is specified by the user
        "_run_until_complete",

        #
        "_do_timings",

        #
        "_print_timings",

        #
        "_raise_keyboard_interrupt",

        # The run number for the this/next end_user call to run
        "_n_calls_to_run",

        # The loop number for the this/next loop in the end_user run
        "_n_loops",

        # dict of exucutable types to cores
        "_executable_types",

        # mapping between parameters and the vertices which need to talk to
        # them
        # Created during init. Added to but never new object
        "_live_packet_recorder_params",

        # place holder for checking the vertices being added to the recorders
        # tracker are all of the same vertex type.
        "_live_packet_recorders_associated_vertex_type",

        # mapping of live packet recorder parameters to vertex
        "_live_packet_recorder_parameters_mapping",

        # the time the process takes to do mapping
        # TODO energy report cleanup
        "_mapping_time",

        # the time the process takes to do load
        # TODO energy report cleanup
        "_load_time",

        # the time takes to execute the simulation
        # TODO energy report cleanup
        "_execute_time",

        # the timer used to log the execute time
        # TODO energy report cleanup
        "_run_timer",

        # time takes to do data generation
        # TODO energy report cleanup
        "_dsg_time",

        # time taken by the front end extracting things
        # TODO energy report cleanup
        "_extraction_time",

        # Version information from the front end
        # TODO provenance cleanup
        "_front_end_versions",

        # Used in exception handling and control c
        "_last_except_hook",

        # status flag
        "_vertices_or_edges_added",

        # Version provenance
        # TODO provenance cleanup
        "_version_provenance",

        # All beyond this point new for no extractor
        # The data is not new but now it is held direct and not via inputs

        # Path of the notification interface database
        "_database_file_path",

        # Binaries to run
        "_executable_targets",

        # version of the board to requested or discovered
        "_board_version",

        # vertices added to support Buffer Extractor
        "_extra_monitor_vertices",

        # Mapping for partitions to how many keys they need
        "_machine_partition_n_keys_map",

        # system routing timout keys
        "_system_multicast_router_timeout_keys",

        # DSG to be written to the machine
        "_dsg_targets",

        # Sizes of dsg regions
        "_region_sizes",

        # Mapping for vertice to extra monitors
        "_vertex_to_ethernet_connected_chip_mapping",

        # Reinjection routing tables
        "_data_in_multicast_routing_tables",

        # Maps injector keys to chips
        "_data_in_multicast_key_to_chip_map",

        # Number of timesteps to consider when doing partitioning and placement
        "_plan_n_timesteps",

        # TODO provenance cleanup
        "_compressor_provenance",

        # Routing tables
        "_routing_table_by_partition",

        # Flag to say is compressed routing tables are on machine
        # TODO remove this when the data change only algorithms are done
        "_multicast_routes_loaded",

        # Extra monitors per chip
        "_extra_monitor_to_chip_mapping",

        # Flag to say if current machine is a temporary max machine
        # the temp /max machine is held in the "machine" slot
        "_max_machine",

        # Number of chips computed to be needed
        "_n_chips_needed",

        # Notification interface if needed
        "_notification_interface",
    ]

    def __init__(
            self, executable_finder, graph_label=None,
            database_socket_addresses=None, n_chips_required=None,
            n_boards_required=None, front_end_versions=[], data_writer=None):
        """
        :param executable_finder: How to find APLX files to deploy to SpiNNaker
        :type executable_finder:
            ~spinn_utilities.executable_finder.ExecutableFinder
        :param str graph_label: A label for the overall application graph
        :param database_socket_addresses: How to talk to notification databases
        :type database_socket_addresses:
            iterable(~spinn_utilities.socket_address.SocketAddress) or None
        :param int n_chips_required:
            Overrides the number of chips to allocate from spalloc
        :param int n_boards_required:
            Overrides the number of boards to allocate from spalloc
        :param list(tuple(str,str)) front_end_versions:
            Information about what software is in use
        :param FecDataWriter data_writer:
            The Global data writer object
        """
        # pylint: disable=too-many-arguments
        super().__init__(data_writer)

        # timings
        self._mapping_time = 0.0
        self._load_time = 0.0
        self._execute_time = 0.0
        self._dsg_time = 0.0
        self._extraction_time = 0.0

        self._executable_finder = executable_finder

        # output locations of binaries to be searched for end user info
        logger.info(
            "Will search these locations for binaries: {}",
            self._executable_finder.binary_paths)

        if n_chips_required is None or n_boards_required is None:
            self._n_chips_required = n_chips_required
            self._n_boards_required = n_boards_required
        else:
            raise ConfigurationException(
                "Please use at most one of n_chips_required or "
                "n_boards_required")
        self._spalloc_server = None
        self._remote_spinnaker_url = None

        # store for Live Packet Gatherers
        self._live_packet_recorder_params = defaultdict(list)
        self._live_packet_recorders_associated_vertex_type = None

        self._data_writer.create_graphs(graph_label)
        self._machine_allocation_controller = None
        self._txrx = None
        self._new_run_clear()
        self._machine_clear()

        # pacman executor objects

        self._none_labelled_edge_count = 0

        # database objects
        self._database_socket_addresses = set()
        if database_socket_addresses is not None:
            self._database_socket_addresses.update(database_socket_addresses)

        # holder for timing and running related values
        self._run_until_complete = False
        self._has_ran = False
        self._status = Simulator_Status.INIT
        self._state_condition = Condition()
        self._has_reset_last = False
        self._user_accessed_machine = False
        self._n_calls_to_run = 1
        self._n_loops = None
        self._no_sync_changes = 0

        # folders
        self._set_up_report_specifics()

        # Setup for signal handling
        self._raise_keyboard_interrupt = False

        globals_variables.set_simulator(self)

        self._create_version_provenance(front_end_versions)

        self._last_except_hook = sys.excepthook
        self._vertices_or_edges_added = False
        self._compressor_provenance = None
        self._hostname = None

        FecTimer.setup(self)

        # Safety in case a previous run left a bad state
        clear_injectables()

    def _new_run_clear(self):
        """
        This clears all data that if no longer valid after a hard reset

        """
<<<<<<< HEAD
        self._data_writer.hard_reset()
        self.__close_allocation_controller()
        self._board_version = None
=======
        self._application_graph = None
>>>>>>> 947240a3
        self._buffer_manager = None
        self._database_file_path = None
        self._notification_interface = None
        self._data_in_multicast_key_to_chip_map = None
        self._data_in_multicast_routing_tables = None
        self._dsg_targets = None
        self._executable_targets = None
        self._executable_types = []
        self._extra_monitor_to_chip_mapping = None
        self._extra_monitor_vertices = None
        self._fixed_routes = None
        self._java_caller = None
        self._live_packet_recorder_parameters_mapping = None
<<<<<<< HEAD
        self._machine = None
=======
        self._machine_graph = None
>>>>>>> 947240a3
        self._machine_partition_n_keys_map = None
        self._max_machine = False
        self._multicast_routes_loaded = False
        self._n_chips_needed = None
        self._placements = None
        self._plan_n_timesteps = None
        self._region_sizes = None
        self._router_tables = None
        self._routing_table_by_partition = None
        self._routing_infos = None
        self._system_multicast_router_timeout_keys = None
        self._tags = None
        self._vertex_to_ethernet_connected_chip_mapping = None

    def _machine_clear(self):
        self._ipaddress = None
        self._board_version = None
        if self._txrx is not None:
            if self._has_ran:
                self._txrx.stop_application(self._app_id)
            self._txrx.close()
<<<<<<< HEAD
=======
            self._app_id = None
        self.__close_allocation_controller()
        self._machine = None
>>>>>>> 947240a3
        self._txrx = None

    def __getitem__(self, item):
        """
        Provides dict style access to the key data.

        Allow ASB to be passed into the do_injection method

        Values exposed this way are limited to the ones needed for injection

        :param str item: key to object wanted
        :return: Object asked for
        :rtype: Object
        :raise KeyError: the error message will say if the item is not known
            now or not provided
        """
        value = self._unchecked_gettiem(item)
        if value or value == 0:
            return value
        if value is None:
            raise KeyError(f"Item {item} is currently not set")

    def __contains__(self, item):
        """
        Provides dict style in checks to the key data.

        Keys check this way are limited to the ones needed for injection

        :param str item:
        :return: True if the items is currently know
        :rtype: bool
        """
        if self._unchecked_gettiem(item) is not None:
            return True
        return False

    def items(self):
        """
        Lists the keys of the data currently available.

        Keys exposed this way are limited to the ones needed for injection

        :return: List of the keys for which there is data
        :rtype: list(str)
        :raise KeyError:  Amethod this call depends on could raise this
            exception, but that indicates a programming mismatch
        """
        results = []
        for key in ["DataInMulticastKeyToChipMap",
                    "DataInMulticastRoutingTables",
                    "ExtendedMachine",
                    "MachinePartitionNKeysMap", "Placements", "RoutingInfos",
                    "SystemMulticastRouterTimeoutKeys", "Tags"]:
            item = self._unchecked_gettiem(key)
            if item is not None:
                results.append((key, item))
        return results

    def _unchecked_gettiem(self, item):
        """
        Returns the data for this item or None if currently unknown.

        Values exposed this way are limited to the ones needed for injection

        :param str item:
        :return: The value for this item or None is currently unkwon
        :rtype: Object or None
        :raise KeyError: It the item is one that is never provided
        """
        if item == "DataInMulticastKeyToChipMap":
            return self._data_in_multicast_key_to_chip_map
        if item == "DataInMulticastRoutingTables":
            return self._data_in_multicast_routing_tables
        if item == "ExtendedMachine":
            return self._machine
        if item == "MachinePartitionNKeysMap":
            return self._machine_partition_n_keys_map
        if item == "Placements":
            return self._placements
        if item == "RoutingInfos":
            return self._routing_infos
        if item == "SystemMulticastRouterTimeoutKeys":
            return self._system_multicast_router_timeout_keys
        if item == "Tags":
            return self._tags
        raise KeyError(f"Unexpected Item {item}")

    def set_n_boards_required(self, n_boards_required):
        """ Sets the machine requirements.

        .. warning::

            This method should not be called after the machine
            requirements have be computed based on the graph.

        :param int n_boards_required: The number of boards required
        :raises: ConfigurationException
            If any machine requirements have already been set
        """
        # Catch the unchanged case including leaving it None
        if n_boards_required == self._n_boards_required:
            return
        if self._n_boards_required is not None:
            raise ConfigurationException(
                "Illegal attempt to change previously set value.")
        if self._n_chips_required is not None:
            raise ConfigurationException(
                "Clash with n_chips_required.")
        self._n_boards_required = n_boards_required

    def add_extraction_timing(self, timing):
        """ Record the time taken for doing data extraction.

        :param ~datetime.timedelta timing:
        """
        ms = convert_time_diff_to_total_milliseconds(timing)
        self._extraction_time += ms

    def add_live_packet_gatherer_parameters(
            self, live_packet_gatherer_params, vertex_to_record_from,
            partition_ids):
        """ Adds parameters for a new LPG if needed, or adds to the tracker \
            for parameters. Note that LPGs can be inserted to track behaviour \
            either at the application graph level or at the machine graph \
            level, but not both at the same time.

        :param LivePacketGatherParameters live_packet_gatherer_params:
            params to look for a LPG
        :param ~pacman.model.graphs.AbstractVertex vertex_to_record_from:
            the vertex that needs to send to a given LPG
        :param list(str) partition_ids:
            the IDs of the partitions to connect from the vertex
        """
        self._live_packet_recorder_params[live_packet_gatherer_params].append(
            (vertex_to_record_from, partition_ids))

        # verify that the vertices being added are of one vertex type.
        if self._live_packet_recorders_associated_vertex_type is None:
            if isinstance(vertex_to_record_from, ApplicationVertex):
                self._live_packet_recorders_associated_vertex_type = \
                    ApplicationVertex
            else:
                self._live_packet_recorders_associated_vertex_type = \
                    MachineVertex
        elif not isinstance(
                vertex_to_record_from,
                self._live_packet_recorders_associated_vertex_type):
            raise ConfigurationException(
                "Only one type of graph can be used during live output. "
                "Please fix and try again")

    def set_up_machine_specifics(self, hostname):
        """ Adds machine specifics for the different modes of execution.

        :param str hostname: machine name
        """
        if hostname is not None:
            self._hostname = hostname
            logger.warning("The machine name from setup call is overriding "
                           "the machine name defined in the config file")
        else:
            self._hostname = get_config_str("Machine", "machine_name")
            self._spalloc_server = get_config_str(
                "Machine", "spalloc_server")
            self._remote_spinnaker_url = get_config_str(
                "Machine", "remote_spinnaker_url")

        if (self._hostname is None and self._spalloc_server is None and
                self._remote_spinnaker_url is None and
                not self._use_virtual_board):
            raise ConfigurationException(
                "See http://spinnakermanchester.github.io/spynnaker/"
                "PyNNOnSpinnakerInstall.html Configuration Section")

        n_items_specified = sum(
            item is not None
            for item in [
                self._hostname, self._spalloc_server,
                self._remote_spinnaker_url])

        if (n_items_specified > 1 or
                (n_items_specified == 1 and self._use_virtual_board)):
            raise Exception(
                "Only one of machineName, spalloc_server, "
                "remote_spinnaker_url and virtual_board should be specified "
                "in your configuration files")

        if self._spalloc_server is not None:
            if get_config_str("Machine", "spalloc_user") is None:
                raise Exception(
                    "A spalloc_user must be specified with a spalloc_server")

    def _setup_java_caller(self):
        if get_config_bool("Java", "use_java"):
            java_call = get_config_str("Java", "java_call")
            java_spinnaker_path = get_config_str(
                "Java", "java_spinnaker_path")
            java_jar_path = get_config_str(
                "Java", "java_jar_path")
            java_properties = get_config_str(
                "Java", "java_properties")
            self._java_caller = JavaCaller(
                java_call, java_spinnaker_path, java_properties, java_jar_path)

    def __signal_handler(self, _signal, _frame):
        """ Handles closing down of script via keyboard interrupt

        :param _signal: the signal received (ignored)
        :param _frame: frame executed in (ignored)
        :return: None
        """
        # If we are to raise the keyboard interrupt, do so
        if self._raise_keyboard_interrupt:
            raise KeyboardInterrupt

        logger.error("User has cancelled simulation")
        self._shutdown()

    def exception_handler(self, exctype, value, traceback_obj):
        """ Handler of exceptions

        :param type exctype: the type of exception received
        :param Exception value: the value of the exception
        :param traceback traceback_obj: the trace back stuff
        """
        logger.error("Shutdown on exception")
        self._shutdown()
        return self._last_except_hook(exctype, value, traceback_obj)

    def verify_not_running(self):
        """ Verify that the simulator is in a state where it can start running.
        """
        if self._status in RUNNING_STATUS:
            raise ConfigurationException(
                "Illegal call while a simulation is already running")
        if self._status in SHUTDOWN_STATUS:
            raise ConfigurationException(
                "Illegal call after simulation is shutdown")

    def _should_run(self):
        """
        Checks if the simulation should run.

        Will warn the user if there is no need to run

        :return: True if and only if one of the graphs has vertices in it
        :raises ConfigurationException: If the current state does not
            support a new run call
        """
        if self._data_writer.get_graph().n_vertices:
            return True
        if self._data_writer.get_machine_graph().n_vertices:
            return True
        logger.warning(
            "Your graph has no vertices in it. "
            "Therefor the run call will exit immediately.")
        return False

    def run_until_complete(self, n_steps=None):
        """ Run a simulation until it completes

        :param int n_steps:
            If not None, this specifies that the simulation should be
            requested to run for the given number of steps.  The host will
            still wait until the simulation itself says it has completed
        """
        self._run_until_complete = True
        self._run(n_steps, sync_time=0)

    def run(self, run_time, sync_time=0):
        """ Run a simulation for a fixed amount of time

        :param int run_time: the run duration in milliseconds.
        :param float sync_time:
            If not 0, this specifies that the simulation should pause after
            this duration.  The continue_simulation() method must then be
            called for the simulation to continue.
        """
        self._run(run_time, sync_time)

    def __timesteps(self, time_in_ms):
        """ Get a number of timesteps for a given time in milliseconds.

        :return: The number of timesteps
        :rtype: int
        """
        time_step_ms = self._data_writer.simulation_time_step_ms
        n_time_steps = int(math.ceil(time_in_ms / time_step_ms))
        calc_time = n_time_steps * time_step_ms

        # Allow for minor float errors
        if abs(time_in_ms - calc_time) > 0.00001:
            logger.warning(
                "Time of {}ms "
                "is not a multiple of the machine time step of {}ms "
                "and has therefore been rounded up to {}ms",
                time_in_ms, time_step_ms, calc_time)
        return n_time_steps

    def _calc_run_time(self, run_time):
        """
        Calculates n_machine_time_steps and total_run_time based on run_time\
        and machine_time_step

        This method rounds the run up to the next timestep as discussed in\
        https://github.com/SpiNNakerManchester/sPyNNaker/issues/149

        If run_time is None (run forever) both values will be None

        :param run_time: time user requested to run for in milliseconds
        :type run_time: float or None
        :return: n_machine_time_steps as a whole int and
            total_run_time in milliseconds
        :rtype: tuple(int,float) or tuple(None,None)
        """
        if run_time is None:
            return None, None
        n_machine_time_steps = self.__timesteps(run_time)
        total_run_timesteps = (
            self._data_writer.current_run_timesteps + n_machine_time_steps)
        total_run_time = (
            total_run_timesteps * self._data_writer.hardware_time_step_ms)

        logger.info(
            f"Simulating for {n_machine_time_steps} "
            f"{self._data_writer.simulation_time_step_ms}ms timesteps "
            f"using a hardware timestep of "
            f"{self._data_writer.hardware_time_step_us} us")
        return n_machine_time_steps, total_run_time

    def _run(self, run_time, sync_time):
        self.verify_not_running()

        self._status = Simulator_Status.IN_RUN
        self._data_writer.start_run()

        try:
            self.__run(run_time, sync_time)
        finally:
            self._status = Simulator_Status.FINISHED
            self._data_writer.finish_run()
            self._has_ran = True

    def __run(self, run_time, sync_time):
        """ The main internal run function.

        :param int run_time: the run duration in milliseconds.
        :param int sync_time:
            the time in ms between synchronisations, or 0 to disable.
        """
        if not self._should_run():
            return

        # verify that we can keep doing auto pause and resume
        if self._has_ran and not self._use_virtual_board:
            can_keep_running = all(
                executable_type.supports_auto_pause_and_resume
                for executable_type in self._executable_types)
            if not can_keep_running:
                raise NotImplementedError(
                    "Only binaries that use the simulation interface can be"
                    " run more than once")

        self._adjust_config(run_time)

        # Install the Control-C handler
        if isinstance(threading.current_thread(), threading._MainThread):
            signal.signal(signal.SIGINT, self.__signal_handler)
            self._raise_keyboard_interrupt = True
            sys.excepthook = self._last_except_hook

        logger.info("Starting execution process")

        n_machine_time_steps, total_run_time = self._calc_run_time(run_time)
        if self._machine_allocation_controller is not None:
            self._machine_allocation_controller.extend_allocation(
                total_run_time)

        n_sync_steps = self.__timesteps(sync_time)

        # If we have never run before, or the graph has changed,
        # start by performing mapping
        graph_changed, data_changed = self._detect_if_graph_has_changed()
        if graph_changed and self._has_ran:
            if not self._has_reset_last:
                self.stop()
                raise NotImplementedError(
                    "The network cannot be changed between runs without"
                    " resetting")
            self._data_writer.hard_reset()
            FecTimer.setup(self)

        # If we have reset and the graph has changed, stop any running
        # application
        if (graph_changed or data_changed) and self._has_ran:
            if self._txrx is not None:
                self._txrx.stop_application(self._data_writer.app_id)

            self._no_sync_changes = 0

        # build the graphs to modify with system requirements
        if not self._has_ran or graph_changed:
            # Reset the machine if the graph has changed
            if not self._use_virtual_board and self._n_calls_to_run > 1:

                # wipe out stuff associated with a given machine, as these need
                # to be rebuilt.
                self._new_run_clear()
                if not self._user_accessed_machine:
                    self._machine_clear()

            self._data_writer.clone_graphs()
            self._add_dependent_verts_and_edges_for_application_graph()
            self._add_commands_to_command_sender()

            if get_config_bool("Buffers", "use_auto_pause_and_resume"):
                self._plan_n_timesteps = get_config_int(
                    "Buffers", "minimum_auto_time_steps")
            else:
                self._plan_n_timesteps = n_machine_time_steps

            if self._machine is None:
                self._get_known_machine(total_run_time)
            if self._machine is None:
                self._execute_get_max_machine(total_run_time)
            self._do_mapping(total_run_time)

        # Check if anything has per-timestep SDRAM usage
        provide_injectables(self)
        is_per_timestep_sdram = self._is_per_timestep_sdram()

        # Disable auto pause and resume if the binary can't do it
        if not self._use_virtual_board:
            for executable_type in self._executable_types:
                if not executable_type.supports_auto_pause_and_resume:
                    set_config(
                        "Buffers", "use_auto_pause_and_resume", "False")

        # Work out the maximum run duration given all recordings
        if not self._data_writer.has_max_run_time_steps():
            self._data_writer.set_max_run_time_steps(
                self._deduce_data_n_timesteps())
        clear_injectables()

        # Work out an array of timesteps to perform
        steps = None
        if (not get_config_bool("Buffers", "use_auto_pause_and_resume")
                or not is_per_timestep_sdram):

            # Runs should only be in units of max_run_time_steps at most
            if (is_per_timestep_sdram and
                    (self._data_writer.get_max_run_time_steps()
                        < n_machine_time_steps or
                        n_machine_time_steps is None)):
                self._status = Simulator_Status.FINISHED
                raise ConfigurationException(
                    "The SDRAM required by one or more vertices is based on "
                    "the run time, so the run time is limited to "
                    f"{self._data_writer.get_max_run_time_steps()} time steps")

            steps = [n_machine_time_steps]
        elif run_time is not None:

            # With auto pause and resume, any time step is possible but run
            # time more than the first will guarantee that run will be called
            # more than once
            steps = self._generate_steps(n_machine_time_steps)

        # If we have never run before, or the graph has changed, or data has
        # been changed, generate and load the data
        if not self._has_ran or graph_changed or data_changed:
            self._do_data_generation()

            self._do_load(graph_changed)

        # Run for each of the given steps
        if run_time is not None:
            logger.info("Running for {} steps for a total of {}ms",
                        len(steps), run_time)
            for self._n_loops, step in enumerate(steps):
                logger.info("Run {} of {}", self._n_loops + 1, len(steps))
                self._do_run(step, graph_changed, n_sync_steps)
            self._n_loops = None
        elif run_time is None and self._run_until_complete:
            logger.info("Running until complete")
            self._do_run(None, graph_changed, n_sync_steps)
        elif (not get_config_bool(
                "Buffers", "use_auto_pause_and_resume") or
                not is_per_timestep_sdram):
            logger.info("Running forever")
            self._do_run(None, graph_changed, n_sync_steps)
            logger.info("Waiting for stop request")
            with self._state_condition:
                while self._status != Simulator_Status.STOP_REQUESTED:
                    self._state_condition.wait()
        else:
            logger.info("Running forever in steps of {}ms".format(
                self._data_writer.get_max_run_time_steps()))
            self._n_loops = 1
            while self._status != Simulator_Status.STOP_REQUESTED:
                logger.info("Run {}".format(self._n_loops))
                self._do_run(
                    self._data_writer.get_max_run_time_steps(), graph_changed,
                    n_sync_steps)
                self._n_loops += 1

        # Indicate that the signal handler needs to act
        if isinstance(threading.current_thread(), threading._MainThread):
            self._raise_keyboard_interrupt = False
            self._last_except_hook = sys.excepthook
            sys.excepthook = self.exception_handler

        # update counter for runs (used by reports and app data)
        self._n_calls_to_run += 1
        self._n_loops = None

    def _is_per_timestep_sdram(self):
        for placement in self._placements.placements:
            if placement.vertex.resources_required.sdram.per_timestep:
                return True
        return False

    def _add_commands_to_command_sender(self):
        command_sender = None
        graph = self._data_writer.runtime_graph
        vertices = graph.vertices
        command_sender_vertex = CommandSender
        if len(vertices) > 0:
            graph = self._data_writer.runtime_machine_graph
            vertices = graph.vertices
            command_sender_vertex = CommandSenderMachineVertex
        for vertex in vertices:
            if isinstance(vertex, AbstractSendMeMulticastCommandsVertex):
                # if there's no command sender yet, build one
                if command_sender is None:
                    command_sender = command_sender_vertex(
                        "auto_added_command_sender", None)
                    graph.add_vertex(command_sender)

                # allow the command sender to create key to partition map
                command_sender.add_commands(
                    vertex.start_resume_commands,
                    vertex.pause_stop_commands,
                    vertex.timed_commands, vertex)

        # add the edges from the command sender to the dependent vertices
        if command_sender is not None:
            edges, partition_ids = command_sender.edges_and_partitions()
            for edge, partition_id in zip(edges, partition_ids):
                graph.add_edge(edge, partition_id)

    def _add_dependent_verts_and_edges_for_application_graph(self):
        graph = self._data_writer.runtime_graph
        for vertex in graph.vertices:
            # add any dependent edges and vertices if needed
            if isinstance(vertex, AbstractVertexWithEdgeToDependentVertices):
                for dependant_vertex in vertex.dependent_vertices():
                    graph.add_vertex(dependant_vertex)
                    edge_partition_ids = vertex.\
                        edge_partition_identifiers_for_dependent_vertex(
                            dependant_vertex)
                    for edge_identifier in edge_partition_ids:
                        dependant_edge = ApplicationEdge(
                            pre_vertex=vertex, post_vertex=dependant_vertex)
                        graph.add_edge(dependant_edge, edge_identifier)

    def _deduce_data_n_timesteps(self):
        """ Operates the auto pause and resume functionality by figuring out\
            how many timer ticks a simulation can run before SDRAM runs out,\
            and breaks simulation into chunks of that long.

        :return: max time a simulation can run.
        """
        # Go through the placements and find how much SDRAM is used
        # on each chip
        usage_by_chip = dict()
        seen_partitions = set()

        for placement in self._placements.placements:
            sdram_required = placement.vertex.resources_required.sdram
            if (placement.x, placement.y) in usage_by_chip:
                usage_by_chip[placement.x, placement.y] += sdram_required
            else:
                usage_by_chip[placement.x, placement.y] = sdram_required

            # add sdram partitions
            machine_graph = self._data_writer.runtime_machine_graph
            sdram_partitions = (
                machine_graph.get_sdram_edge_partitions_starting_at_vertex(
                    placement.vertex))
            for partition in sdram_partitions:
                if partition not in seen_partitions:
                    usage_by_chip[placement.x, placement.y] += (
                        ConstantSDRAM(
                            partition.total_sdram_requirements() +
                            SARK_PER_MALLOC_SDRAM_USAGE))
                    seen_partitions.add(partition)

        # Go through the chips and divide up the remaining SDRAM, finding
        # the minimum number of machine timesteps to assign
        max_time_steps = sys.maxsize
        for (x, y), sdram in usage_by_chip.items():
            size = self._machine.get_chip_at(x, y).sdram.size
            if sdram.per_timestep:
                max_this_chip = int((size - sdram.fixed) // sdram.per_timestep)
                max_time_steps = min(max_time_steps, max_this_chip)

        return max_time_steps

    def _generate_steps(self, n_steps):
        """ Generates the list of "timer" runs. These are usually in terms of\
            time steps, but need not be.

        :param int n_steps: the total runtime in machine time steps
        :return: list of time step lengths
        :rtype: list(int)
        """
        if n_steps == 0:
            return [0]
        n_steps_per_segment = self._data_writer.get_max_run_time_steps()
        n_full_iterations = int(math.floor(n_steps / n_steps_per_segment))
        left_over_steps = n_steps - n_full_iterations * n_steps_per_segment
        steps = [int(n_steps_per_segment)] * n_full_iterations
        if left_over_steps:
            steps.append(int(left_over_steps))
        return steps

    def _execute_get_virtual_machine(self):
        """
        Runs, times and logs the VirtualMachineGenerator if required

        May set then "machine" value
        """
        with FecTimer(GET_MACHINE, "Virtual machine generator"):
            self._machine = virtual_machine_generator()

    def _execute_allocator(self, category, total_run_time):
        """
        Runs, times and logs the SpallocAllocator or HBPAllocator if required

        :param str category: Algorithm category for provenance
        :param total_run_time: The total run time to request
        type total_run_time: int or None
        :return: machine name, machine version, BMP details (if any),
            reset on startup flag, auto-detect BMP, SCAMP connection details,
            boot port, allocation controller
        :rtype: tuple(str, int, object, bool, bool, object, object,
            MachineAllocationController)
        """
        if self._machine:
            return None
        if self._hostname:
            return None
        if self._n_chips_needed:
            n_chips_required = self._n_chips_needed
        else:
            n_chips_required = self._n_chips_required
        if n_chips_required is None and self._n_boards_required is None:
            return None
        if self._spalloc_server is not None:
            with FecTimer(category, "SpallocAllocator"):
                return spalloc_allocator(
                    self._spalloc_server, n_chips_required,
                    self._n_boards_required)
        else:
            with FecTimer(category, "HBPAllocator"):
                return hbp_allocator(
                    self._remote_spinnaker_url, total_run_time,
                    n_chips_required, self._n_boards_required)

    def _execute_machine_generator(self, category, allocator_data):
        """
        Runs, times and logs the MachineGenerator if required

        May set the "machine" value if not already set

        :param str category: Algorithm category for provenance
        :allocator_data: None or
            (machine name, machine version, BMP details (if any),
            reset on startup flag, auto-detect BMP, SCAMP connection details,
            boot port, allocation controller)
        :type allocator_data: None or
            tuple(str, int, object, bool, bool, object, object,
            MachineAllocationController)
        """
        if self._machine:
            return
        if self._hostname:
            self._ipaddress = self._hostname
            bmp_details = get_config_str("Machine", "bmp_names")
            auto_detect_bmp = get_config_bool(
                "Machine", "auto_detect_bmp")
            scamp_connection_data = get_config_str(
                "Machine", "scamp_connections_data")
            boot_port_num = get_config_int(
                "Machine", "boot_connection_port_num")
            reset_machine = get_config_bool(
                "Machine", "reset_machine_on_startup")
            self._board_version = get_config_int(
                "Machine", "version")

        elif allocator_data:
            (self._ipaddress, self._board_version, bmp_details,
             reset_machine, auto_detect_bmp, scamp_connection_data,
             boot_port_num, self._machine_allocation_controller
             ) = allocator_data
        else:
            return

        with FecTimer(category, "Machine generator"):
            self._machine, self._txrx = machine_generator(
                self._ipaddress, bmp_details, self._board_version,
                auto_detect_bmp, scamp_connection_data, boot_port_num,
                reset_machine)

    def _execute_get_max_machine(self, total_run_time):
        """
        Runs, times and logs the a MaxMachineGenerator if required

        Will set the "machine" value if not already set

        Sets the _max_machine to True if the "machine" value is a temporary
        max machine.

        :param total_run_time: The total run time to request
        :type total_run_time: int or None
        """
        if self._machine:
            # Leave _max_machine as is a may be true from an earlier call
            return self._machine

        self._max_machine = True
        if self._spalloc_server:
            with FecTimer(GET_MACHINE, "Spalloc max machine generator"):
                self._machine = spalloc_max_machine_generator(
                    self._spalloc_server)

        elif self._remote_spinnaker_url:
            with FecTimer(GET_MACHINE, "HBPMaxMachineGenerator"):
                self._machine = hbp_max_machine_generator(
                    self._remote_spinnaker_url, total_run_time,
                    )

        else:
            raise NotImplementedError("No machine generataion possible")

    def _get_known_machine(self, total_run_time=0.0):
        """ The python machine description object.

        :param float total_run_time: The total run time to request
        :rtype: ~spinn_machine.Machine
        """
        if not self._data_writer.has_app_id():
            if self._txrx is None:
                self._data_writer.set_app_id(ALANS_DEFAULT_RANDOM_APP_ID)
            else:
                self._data_writer.set_app_id(
                    self._txrx.app_id_tracker.get_new_id())

        if not self._machine:
            if self._use_virtual_board:
                self._execute_get_virtual_machine()
            else:
                allocator_data = self._execute_allocator(
                    GET_MACHINE, total_run_time)
                self._execute_machine_generator(GET_MACHINE, allocator_data)

    def _get_machine(self, total_run_time=0.0):
        """ The python machine description object.

        :param bool max: If True will produce a max machine if required
        :param float total_run_time: The total run time to request
        :rtype: ~spinn_machine.Machine
        :raise Exception: No known size machine possible
        """
        if self._has_reset_last and not self._user_accessed_machine:
            self._machine_clear()
        self._get_known_machine(total_run_time)
        self._user_accessed_machine = True
        if not self._machine:
            raise ConfigurationException(
                "Not enough information provided to supply a machine")

    def _create_version_provenance(self, front_end_versions):
        """ Add the version information to the provenance data at the start.
        """
        with ProvenanceWriter() as db:
            db.insert_version("spinn_utilities_version", spinn_utils_version)
            db.insert_version("spinn_machine_version", spinn_machine_version)
            db.insert_version("spalloc_version", spalloc_version)
            db.insert_version("spinnman_version", spinnman_version)
            db.insert_version("pacman_version", pacman_version)
            db.insert_version("data_specification_version", data_spec_version)
            db.insert_version("front_end_common_version", fec_version)
            db.insert_version("numpy_version", numpy_version)
            db.insert_version("scipy_version", scipy_version)
            for description, the_value in front_end_versions:
                db.insert_version(description, the_value)

    def _do_extra_mapping_algorithms(self):
        """
        Allows overriding classes to add algorithms
        """

    def _json_machine(self):
        """
        Runs, times and logs WriteJsonMachine if required

        """
        with FecTimer(MAPPING, "Json machine") as timer:
            if timer.skip_if_cfg_false("Reports", "write_json_machine"):
                return
            write_json_machine(self._machine)

    def _report_network_specification(self):
        """
        Runs, times and logs the Network Specification report is requested

        """
        with FecTimer(MAPPING, "Network Specification report") as timer:
            if timer.skip_if_cfg_false(
                    "Reports", "write_network_specification_report"):
                return
            network_specification()

    def _execute_chip_id_allocator(self):
        """
        Runs, times and logs the ChipIdAllocator

        """
        with FecTimer(MAPPING, "Chip ID allocator"):
            malloc_based_chip_id_allocator(self._machine)
            # return ignored as changes done inside original machine object

    def _execute_insert_live_packet_gatherers_to_graphs(self):
        """
        Runs, times and logs the InsertLivePacketGatherersToGraphs if required
        """
        with FecTimer(
                MAPPING, "Insert live packet gatherers to graphs") as timer:
            if timer.skip_if_empty(self._live_packet_recorder_params,
                                   "live_packet_recorder_params"):
                return
            self._live_packet_recorder_parameters_mapping = \
                insert_live_packet_gatherers_to_graphs(
                    self._live_packet_recorder_params, self._machine)

    def _report_board_chip(self):
        """
        Runs, times and logs the BoardChipReport is requested

        """
        with FecTimer(MAPPING, "Board chip report") as timer:
            if timer.skip_if_cfg_false(
                    "Reports", "write_board_chip_report"):
                return
            board_chip_report(self._machine)

    def _execute_splitter_reset(self):
        """
        Runs, times and logs the splitter_reset

        """
        with FecTimer(MAPPING, "Splitter reset"):
            splitter_reset()

    # Overriden by spynaker to choose an extended algorithm
    def _execute_splitter_selector(self):
        """
        Runs, times and logs the SplitterSelector
        """
        with FecTimer(MAPPING, "Splitter selector"):
            splitter_selector()

    def _execute_delay_support_adder(self):
        """
        Stub to allow spynakker to add delay supports
        """

    def _execute_preallocate_for_live_packet_gatherer(
            self, pre_allocated_resources):
        """
        Runs, times and logs the PreAllocateResourcesForLivePacketGatherers if\
        required

        :param pre_allocated_resources: other preallocated resources
        :type pre_allocated_resources:
            ~pacman.model.resources.PreAllocatedResourceContainer
        """
        with FecTimer(
                MAPPING, "Preallocate for live packet gatherer") as timer:
            if timer.skip_if_empty(self._live_packet_recorder_params,
                                   "live_packet_recorder_params"):
                return
            preallocate_resources_for_live_packet_gatherers(
                self._live_packet_recorder_params,
                self._machine, pre_allocated_resources)

    def _execute_preallocate_for_chip_power_monitor(
            self, pre_allocated_resources):
        """
        Runs, times and logs the PreAllocateResourcesForChipPowerMonitor if\
        required

        :param pre_allocated_resources: other preallocated resources
        :type pre_allocated_resources:
            ~pacman.model.resources.PreAllocatedResourceContainer
        """
        with FecTimer(MAPPING, "Preallocate for chip power monitor") as timer:
            if timer.skip_if_cfg_false("Reports", "write_energy_report"):
                return
            preallocate_resources_for_chip_power_monitor(
                pre_allocated_resources)

    def _execute_preallocate_for_extra_monitor_support(
            self, pre_allocated_resources):
        """
        Runs, times and logs the PreAllocateResourcesForExtraMonitorSupport if\
        required

        :param pre_allocated_resources: other preallocated resources
        :type pre_allocated_resources:
            ~pacman.model.resources.PreAllocatedResourceContainer
        """
        with FecTimer(MAPPING, "Preallocate for extra monitor support") \
                as timer:
            if timer.skip_if_cfgs_false(
                    "Machine", "enable_advanced_monitor_support",
                    "enable_reinjection"):
                return
            pre_allocate_resources_for_extra_monitor_support(
                pre_allocated_resources)

    # Overriden by spynaker to choose a different algorithm
    def _execute_splitter_partitioner(self, pre_allocated_resources):
        """
        Runs, times and logs the SplitterPartitioner if\
        required

        :param pre_allocated_resources: other preallocated resources
        :type pre_allocated_resources:
            ~pacman.model.resources.PreAllocatedResourceContainer
        """
        if not self._data_writer.runtime_graph.n_vertices:
            return
        with FecTimer(MAPPING, "Splitter partitioner"):
            machine_graph, self._n_chips_needed = splitter_partitioner(
                self._machine, self._plan_n_timesteps, pre_allocated_resources)
            self._data_writer.set_runtime_machine_graph(machine_graph)

    def _execute_graph_measurer(self):
        """
        Runs, times and logs GraphMeasurer is required

        Sets self._n_chips_needed if no machine exists

        Warning if the users has specified a machine size he gets what he
        asks for and if it is too small the placer will tell him.

        :return:
        """
        if not self._max_machine:
            if self._machine:
                return
        with FecTimer(MAPPING, "Graph measurer"):
            self._n_chips_needed = graph_measurer(
                self._machine, self._plan_n_timesteps)

    def _execute_insert_chip_power_monitors(self):
        """
        Run, time and log the InsertChipPowerMonitorsToGraphs if required

        """
        with FecTimer(MAPPING, "Insert chip power monitors") as timer:
            if timer.skip_if_cfg_false("Reports", "write_energy_report"):
                return
            insert_chip_power_monitors_to_graphs(self._machine)

    def _execute_insert_extra_monitor_vertices(self):
        """
        Run, time and log the InsertExtraMonitorVerticesToGraphs if required

        """
        with FecTimer(MAPPING, "Insert extra monitor vertices") as timer:
            if timer.skip_if_cfgs_false(
                    "Machine", "enable_advanced_monitor_support",
                    "enable_reinjection"):
                return
            # inserter checks for None app graph not an empty one
        (self._vertex_to_ethernet_connected_chip_mapping,
         self._extra_monitor_vertices,
         self._extra_monitor_to_chip_mapping) = \
            insert_extra_monitor_vertices_to_graphs(self._machine)

    def _execute_partitioner_report(self):
        """
        Write, times and logs the partitioner_report if needed

        """
        with FecTimer(MAPPING, "Partitioner report") as timer:
            if timer.skip_if_cfg_false(
                    "Reports", "write_partitioner_reports"):
                return
            partitioner_report(self._ipaddress)

    def _execute_edge_to_n_keys_mapper(self):
        """
        Runs, times and logs the EdgeToNKeysMapper

        Sets the "machine_partition_n_keys_map" data
        """
        with FecTimer(MAPPING, "Edge to n keys mapper"):
            self._machine_partition_n_keys_map = edge_to_n_keys_mapper()

    def _execute_local_tdma_builder(self):
        """
        Runs times and logs the LocalTDMABuilder
        """
        with FecTimer(MAPPING, "Local TDMA builder"):
            local_tdma_builder(self._machine_partition_n_keys_map)

    def _json_partition_n_keys_map(self):
        """
        Writes, times and logs the machine_partition_n_keys_map if required
        """
        with FecTimer(MAPPING, "Json partition n keys map") as timer:
            if timer.skip_if_cfg_false(
                    "Reports", "write_json_partition_n_keys_map"):
                return
            write_json_partition_n_keys_map(
                self._machine_partition_n_keys_map)
            # Output ignored as never used

    def _execute_connective_based_placer(self):
        """
        Runs, times and logs the ConnectiveBasedPlacer

        Sets the "placements" data

        .. note::
            Calling of this method is based on the cfg placer value

        """
        with FecTimer(MAPPING, "Connective based placer"):
            self._placements = connective_based_placer(
                self._machine, self._plan_n_timesteps)

    def _execute_one_to_one_placer(self):
        """
        Runs, times and logs the OneToOnePlacer

        Sets the "placements" data

        .. note::
            Calling of this method is based on the cfg placer value

        """
        with FecTimer(MAPPING, "One to one placer"):
            self._placements = one_to_one_placer(
                self._machine, self._plan_n_timesteps)

    def _execute_radial_placer(self):
        """
        Runs, times and logs the RadialPlacer

        Sets the "placements" data

        .. note::
            Calling of this method is based on the cfg placer value

        """
        with FecTimer(MAPPING, "Radial placer"):
            self._placements = radial_placer(
                self._machine, self._plan_n_timesteps)

    def _execute_speader_placer(self):
        """
        Runs, times and logs the SpreaderPlacer

        Sets the "placements" data

        .. note::
            Calling of this method is based on the cfg placer value

        """
        with FecTimer(MAPPING, "Spreader placer"):
            self._placements = spreader_placer(
                self._machine,
                self._machine_partition_n_keys_map, self._plan_n_timesteps)

    def _do_placer(self):
        """
        Runs, times and logs one of the placers

        Sets the "placements" data

        Which placer is run depends on the cfg placer value

        This method is the entry point for adding a new Placer

        :raise ConfigurationException: if the cfg place value is unexpected
        """
        name = get_config_str("Mapping", "placer")
        if name == "ConnectiveBasedPlacer":
            return self._execute_connective_based_placer()
        if name == "OneToOnePlacer":
            return self._execute_one_to_one_placer()
        if name == "RadialPlacer":
            return self._execute_radial_placer()
        if name == "SpreaderPlacer":
            return self._execute_speader_placer()
        if "," in name:
            raise ConfigurationException(
                "Only a single algorithm is supported for placer")
        raise ConfigurationException(
            f"Unexpected cfg setting placer: {name}")

    def _execute_insert_edges_to_live_packet_gatherers(self):
        """
        Runs, times and logs the InsertEdgesToLivePacketGatherers if required
        """
        with FecTimer(
                MAPPING, "Insert edges to live packet gatherers") as timer:
            if timer.skip_if_empty(self._live_packet_recorder_params,
                                   "live_packet_recorder_params"):
                return
            insert_edges_to_live_packet_gatherers(
                self._live_packet_recorder_params, self._placements,
                self._live_packet_recorder_parameters_mapping, self._machine,
                self._machine_partition_n_keys_map)

    def _execute_insert_edges_to_extra_monitor(self):
        """
        Runs times and logs the InsertEdgesToExtraMonitor is required
        """
        with FecTimer(MAPPING, "Insert Edges To Extra Monitor") as timer:
            if timer.skip_if_cfgs_false(
                    "Machine", "enable_advanced_monitor_support",
                    "enable_reinjection"):
                return
            insert_edges_to_extra_monitor_functionality(
                self._placements, self._machine,
                self._vertex_to_ethernet_connected_chip_mapping)

    def _execute_system_multicast_routing_generator(self):
        """
        Runs, times and logs the SystemMulticastRoutingGenerator is required

        May sets the data "data_in_multicast_routing_tables",
        "data_in_multicast_key_to_chip_map" and
        "system_multicast_router_timeout_keys"
        """
        with FecTimer(MAPPING, "System multicast routing generator") as timer:
            if timer.skip_if_cfgs_false(
                    "Machine", "enable_advanced_monitor_support",
                    "enable_reinjection"):
                return
            (self._data_in_multicast_routing_tables,
             self._data_in_multicast_key_to_chip_map,
             self._system_multicast_router_timeout_keys) = (
                system_multicast_routing_generator(
                    self._machine, self._extra_monitor_to_chip_mapping,
                    self._placements))

    def _execute_fixed_route_router(self):
        """
        Runs, times and logs the FixedRouteRouter if required

        May set the "fixed_routes" data.
        """
        with FecTimer(MAPPING, "Fixed route router") as timer:
            if timer.skip_if_cfg_false(
                    "Machine", "enable_advanced_monitor_support"):
                return
            self._fixed_routes = fixed_route_router(
                self._machine, self._placements,
                DataSpeedUpPacketGatherMachineVertex)

    def _report_placements_with_application_graph(self):
        """
        Writes, times and logs the application graph placer report if
        requested
        """
        if not self._data_writer.runtime_graph.n_vertices:
            return
        with FecTimer(
                MAPPING, "Placements wth application graph report") as timer:
            if timer.skip_if_cfg_false(
                    "Reports", "write_application_graph_placer_report"):
                return
            placer_reports_with_application_graph(
                self._ipaddress, self._placements, self._machine)

    def _report_placements_with_machine_graph(self):
        """
        Writes, times and logs the machine graph placer report if
        requested
        """
        with FecTimer(MAPPING, "Placements wthout machine graaph") as timer:
            if timer.skip_if_cfg_false(
                    "Reports", "write_machine_graph_placer_report"):
                return
            # TODO dont pass down machine_graph is they are kept long term
            placer_reports_without_application_graph(
                self._ipaddress, self._placements, self._machine)

    def _json_placements(self):
        """
        Does, times and logs the writing of placements as json if requested
        :return:
        """
        with FecTimer(MAPPING, "Json placements") as timer:
            if timer.skip_if_cfg_false(
                    "Reports", "write_json_placements"):
                return
            write_json_placements(self._placements)
            # Output ignored as never used

    def _execute_ner_route_traffic_aware(self):
        """
        Runs, times and logs the NerRouteTrafficAware

        Sets the "routing_table_by_partition" data if called

        .. note::
            Calling of this method is based on the cfg router value
        """
        with FecTimer(MAPPING, "Ner route traffic aware"):
            self._routing_table_by_partition = ner_route_traffic_aware(
                self._machine, self._placements)

    def _execute_ner_route(self):
        """
        Runs, times and logs the NerRoute

        Sets the "routing_table_by_partition" data

        .. note::
            Calling of this method is based on the cfg router value
        """
        with FecTimer(MAPPING, "Ner route"):
            self._routing_table_by_partition = ner_route(
                self._machine, self._placements)

    def _execute_basic_dijkstra_routing(self):
        """
        Runs, times and logs the BasicDijkstraRouting

        Sets the "routing_table_by_partition" data if called

        .. note::
            Calling of this method is based on the cfg router value
        """
        with FecTimer(MAPPING, "Basic dijkstra routing"):
            self._routing_table_by_partition = basic_dijkstra_routing(
                self._machine, self._placements)

    def _do_routing(self):
        """
        Runs, times and logs one of the routers

        Sets the "routing_table_by_partition" data

        Which router is run depends on the cfg router value

        This method is the entry point for adding a new Router

        :raise ConfigurationException: if the cfg router value is unexpected
        """
        name = get_config_str("Mapping", "router")
        if name == "BasicDijkstraRouting":
            return self._execute_basic_dijkstra_routing()
        if name == "NerRoute":
            return self._execute_ner_route()
        if name == "NerRouteTrafficAware":
            return self._execute_ner_route_traffic_aware()
        if "," in name:
            raise ConfigurationException(
                "Only a single algorithm is supported for router")
        raise ConfigurationException(
            f"Unexpected cfg setting router: {name}")

    def _execute_basic_tag_allocator(self):
        """
        Runs, times and logs the Tag Allocator

        Sets the "tag" data
        """
        with FecTimer(MAPPING, "Basic tag allocator"):
            self._tags = basic_tag_allocator(
                self._machine, self._plan_n_timesteps, self._placements)

    def _report_tag_allocations(self):
        """
        Write, times and logs the tag allocator report if requested
        """
        with FecTimer(MAPPING, "Tag allocator report") as timer:
            if timer.skip_if_cfg_false(
                    "Reports", "write_tag_allocation_reports"):
                return
            tag_allocator_report(self._tags)

    def _execute_process_partition_constraints(self):
        """
        Runs, times and logs the ProcessPartitionConstraints
        """
        with FecTimer(MAPPING, "Process partition constraints"):
            process_partition_constraints()

    def _execute_global_allocate(self):
        """
        Runs, times and logs the Global Zoned Routing Info Allocator

        Sets "routing_info" is called

        .. note::
            Calling of this method is based on the cfg info_allocator value

        :return:
        """
        with FecTimer(MAPPING, "Global allocate"):
            self._routing_infos = global_allocate(
                self._machine_partition_n_keys_map)

    def _execute_flexible_allocate(self):
        """
        Runs, times and logs the Zoned Routing Info Allocator

        Sets "routing_info" is called

        .. note::
            Calling of this method is based on the cfg info_allocator value

        :return:
        """
        with FecTimer(MAPPING, "Zoned routing info allocator"):
            self._routing_infos = flexible_allocate(
                self._machine_partition_n_keys_map)

    def _execute_malloc_based_routing_info_allocator(self):
        """
        Runs, times and logs the Malloc Based Routing Info Allocator

        Sets "routing_info" is called

        .. note::
            Calling of this method is based on the cfg info_allocator value

        :return:
        """
        with FecTimer(MAPPING, "Malloc based routing info allocator"):
            self._routing_infos = malloc_based_routing_info_allocator(
                self._machine_partition_n_keys_map)

    def do_info_allocator(self):
        """
        Runs, times and logs one of the info allocaters

        Sets the "routing_info" data

        Which alloactor is run depends on the cfg info_allocator value

        This method is the entry point for adding a new Info Allocator

        :raise ConfigurationException: if the cfg info_allocator value is
            unexpected
        """
        name = get_config_str("Mapping", "info_allocator")
        if name == "GlobalZonedRoutingInfoAllocator ":
            return self._execute_global_allocate()
        if name == "MallocBasedRoutingInfoAllocator":
            return self._execute_malloc_based_routing_info_allocator()
        if name == "ZonedRoutingInfoAllocator":
            return self._execute_flexible_allocate()
        if "," in name:
            raise ConfigurationException(
                "Only a single algorithm is supported for info_allocator")
        raise ConfigurationException(
            f"Unexpected cfg setting info_allocator: {name}")

    def _report_router_info(self):
        """
        Writes, times and logs the router iinfo report if requested
        """
        with FecTimer(MAPPING, "Router info report") as timer:
            if timer.skip_if_cfg_false(
                    "Reports", "write_router_info_report"):
                return
            routing_info_report(self._routing_infos)

    def _execute_basic_routing_table_generator(self):
        """
        Runs, times and logs the Routing Table Generator

        .. note::
            Currently no other Routing Table Generator supported.
            To add an additional Generator copy the pattern of do_placer
        """
        with FecTimer(MAPPING, "Basic routing table generator"):
            self._router_tables = basic_routing_table_generator(
                self._routing_infos, self._routing_table_by_partition,
                self._machine)
        # TODO Nuke ZonedRoutingTableGenerator

    def _report_routers(self):
        """
        Write, times and logs the router report if requested
        """
        with FecTimer(MAPPING, "Router report") as timer:
            if timer.skip_if_cfg_false(
                    "Reports", "write_router_reports"):
                return
        router_report_from_paths(
            self._router_tables, self._routing_infos, self._ipaddress,
            self._placements, self._machine)

    def _report_router_summary(self):
        """
        Write, times and logs the router summary report if requested
        """
        with FecTimer(MAPPING, "Router summary report") as timer:
            if timer.skip_if_cfg_false(
                    "Reports", "write_router_summary_report"):
                return
            router_summary_report(
                self._router_tables,  self._ipaddress, self._machine)

    def _json_routing_tables(self):
        """
        Write, time and log the routing tables as json if requested
        """
        with FecTimer(MAPPING, "Json routing tables") as timer:
            if timer.skip_if_cfg_false(
                    "Reports", "write_json_routing_tables"):
                return
            write_json_routing_tables(self._router_tables)
            # Output ignored as never used

    def _report_router_collision_potential(self):
        """
        Write, time and log the router collision report
        """
        with FecTimer(MAPPING, "Router collision potential report"):
            # TODO cfg flag!
            router_collision_potential_report(
                self._routing_table_by_partition,
                self._machine_partition_n_keys_map, self._machine)

    def _execute_locate_executable_start_type(self):
        """
        Runs, times and logs LocateExecutableStartType if required

        May set the executable_types data.
        """
        with FecTimer(MAPPING, "Locate executable start type") as timer:
            # TODO why skip if virtual ?
            if timer.skip_if_virtual_board():
                return
            self._executable_types = locate_executable_start_type(
                self._placements)

    def _execute_buffer_manager_creator(self):
        """
        Run, times and logs the buffer manager creator if required

        May set the buffer_manager data
        """
        if self._buffer_manager:
            return
        with FecTimer(MAPPING, "Buffer manager creator") as timer:
            if timer.skip_if_virtual_board():
                return

            self._buffer_manager = buffer_manager_creator(
                self._placements, self._tags, self._txrx,
                self._extra_monitor_vertices,
                self._extra_monitor_to_chip_mapping,
                self._vertex_to_ethernet_connected_chip_mapping,
                self._machine, self._fixed_routes, self._java_caller)

    def _execute_sdram_outgoing_partition_allocator(self):
        """
        Runs, times and logs the SDRAMOutgoingPartitionAllocator
        """
        with FecTimer(MAPPING, "SDRAM outgoing partition allocator"):
            # Ok if transceiver = None
            sdram_outgoing_partition_allocator(self._placements, self._txrx)

    def _do_mapping(self, total_run_time):
        """
        Runs, times and logs all the algorithms in the mapping stage

        :param float total_run_time:
        """
        # time the time it takes to do all pacman stuff
        mapping_total_timer = Timer()
        mapping_total_timer.start_timing()
        provide_injectables(self)

        self._setup_java_caller()
        self._do_extra_mapping_algorithms()
        self._report_network_specification()
        self._execute_splitter_reset()
        self._execute_splitter_selector()
        self._execute_delay_support_adder()
        pre_allocated_resources = PreAllocatedResourceContainer()
        self._execute_preallocate_for_live_packet_gatherer(
            pre_allocated_resources)
        self._execute_preallocate_for_chip_power_monitor(
            pre_allocated_resources)
        self._execute_preallocate_for_extra_monitor_support(
            pre_allocated_resources)
        self._execute_splitter_partitioner(pre_allocated_resources)
        self._execute_graph_measurer()
        if self._max_machine:
            self._max_machine = False
            self._machine = None
        allocator_data = self._execute_allocator(MAPPING, total_run_time)
        self._execute_machine_generator(MAPPING, allocator_data)
        assert(self._machine)
        self._json_machine()
        self._execute_chip_id_allocator()
        self._execute_insert_live_packet_gatherers_to_graphs()
        self._report_board_chip()
        self._execute_insert_chip_power_monitors()
        self._execute_insert_extra_monitor_vertices()
        self._execute_partitioner_report()
        self._execute_edge_to_n_keys_mapper()
        self._execute_local_tdma_builder()
        self._json_partition_n_keys_map()
        self._do_placer()
        self._execute_insert_edges_to_live_packet_gatherers()
        self._execute_insert_edges_to_extra_monitor()
        self._execute_system_multicast_routing_generator()
        self._execute_fixed_route_router()
        self._report_placements_with_application_graph()
        self._report_placements_with_machine_graph()
        self._json_placements()
        self._do_routing()
        self._execute_basic_tag_allocator()
        self._report_tag_allocations()
        self._execute_process_partition_constraints()
        self.do_info_allocator()
        self._report_router_info()
        self._execute_basic_routing_table_generator()
        self._report_routers()
        self._report_router_summary()
        self._json_routing_tables()
        self._report_router_collision_potential()
        self._execute_locate_executable_start_type()
        self._execute_buffer_manager_creator()
        self._execute_sdram_outgoing_partition_allocator()

        clear_injectables()
        self._mapping_time += convert_time_diff_to_total_milliseconds(
            mapping_total_timer.take_sample())

    # Overridden by spy which adds placement_order
    def _execute_graph_data_specification_writer(self):
        """
        Runs, times, and logs the GraphDataSpecificationWriter

        Sets the dsg_targets data
        """
        with FecTimer(
                DATA_GENERATION, "Graph data specification writer"):
            self._dsg_targets, self._region_sizes = \
                graph_data_specification_writer(
                    self._placements, self._ipaddress, self._machine)

    def _do_data_generation(self):
        """
        Runs, Times and logs the data generation
        """
        # set up timing
        data_gen_timer = Timer()
        data_gen_timer.start_timing()

        provide_injectables(self)
        self._execute_graph_data_specification_writer()
        clear_injectables()

        self._dsg_time += convert_time_diff_to_total_milliseconds(
            data_gen_timer.take_sample())

    def _execute_routing_setup(self,):
        """
        Runs, times and logs the RoutingSetup if required.

        """
        if self._multicast_routes_loaded:
            return
        with FecTimer(LOADING, "Routing setup") as timer:
            if timer.skip_if_virtual_board():
                return
            # Only needs the x and y of chips with routing tables
            routing_setup(
                self._router_tables, self._txrx, self._machine)

    def _execute_graph_binary_gatherer(self):
        """
        Runs, times and logs the GraphBinaryGatherer if required.

        """
        with FecTimer(LOADING, "Graph binary gatherer") as timer:
            try:
                self._executable_targets = graph_binary_gatherer(
                    self._placements, self._executable_finder)
            except KeyError:
                if self.use_virtual_board:
                    logger.warning(
                        "Ignoring exectable not found as using virtual")
                    timer.error("exectable not found and virtual board")
                    return
                raise

    def _execute_host_bitfield_compressor(self):
        """
        Runs, times and logs the HostBasedBitFieldRouterCompressor

        .. note::
            Calling of this method is based on the cfg compressor or
            virtual_compressor value

        :return: CompressedRoutingTables
        :rtype: MulticastRoutingTables
        """
        with FecTimer(
                LOADING, "Host based bitfield router compressor") as timer:
            if timer.skip_if_virtual_board():
                return None, []
            self._multicast_routes_loaded = False
            compressed = host_based_bit_field_router_compressor(
                self._router_tables, self._machine, self._placements,
                self._txrx, self._routing_infos)
            return compressed

    def _execute_machine_bitfield_ordered_covering_compressor(self):
        """
        Runs, times and logs the MachineBitFieldOrderedCoveringCompressor

        .. note::
            Calling of this method is based on the cfg compressor or
            virtual_compressor value

        :return: None
        :rtype: None
        """
        with FecTimer(
                LOADING,
                "Machine bitfield ordered covering compressor") as timer:
            if timer.skip_if_virtual_board():
                return None, []
            machine_bit_field_ordered_covering_compressor(
                self._router_tables, self._txrx, self._machine,
                self._placements, self._executable_finder,
                self._routing_infos, self._executable_targets)
            self._multicast_routes_loaded = True
            return None

    def _execute_machine_bitfield_pair_compressor(self):
        """
        Runs, times and logs the MachineBitFieldPairRouterCompressor

        .. note::
            Calling of this method is based on the cfg compressor or
            virtual_compressor value

        :return: None
        :rtype: None
         """
        with FecTimer(
                LOADING, "Machine bitfield pair router compressor") as timer:
            if timer.skip_if_virtual_board():
                return None, []
            self._multicast_routes_loaded = True
            machine_bit_field_pair_router_compressor(
                self._router_tables, self._txrx, self._machine,
                self._placements, self._executable_finder,
                self._routing_infos, self._executable_targets)
            return None

    def _execute_ordered_covering_compressor(self):
        """
        Runs, times and logs the OrderedCoveringCompressor

        .. note::
            Calling of this method is based on the cfg compressor or
            virtual_compressor value

        :return: CompressedRoutingTables
        :rtype: MulticastRoutingTables
        """
        with FecTimer(LOADING, "Ordered covering compressor"):
            self._multicast_routes_loaded = False
            compressed = ordered_covering_compressor(self._router_tables)
            return compressed

    def _execute_ordered_covering_compression(self):
        """
        Runs, times and logs the ordered covering compressor on machine

        .. note::
            Calling of this method is based on the cfg compressor or
            virtual_compressor value

        :return: None
        :rtype: None
        """
        with FecTimer(LOADING, "Ordered covering compressor") as timer:
            if timer.skip_if_virtual_board():
                return None, []
            ordered_covering_compression(
                self._router_tables, self._txrx, self._executable_finder,
                self._machine)
            self._multicast_routes_loaded = True
            return None

    def _execute_pair_compressor(self):
        """
        Runs, times and logs the PairCompressor

        .. note::
            Calling of this method is based on the cfg compressor or
            virtual_compressor value

        :return: CompressedRoutingTable
        :rtype: MulticastRoutingTables
        """
        with FecTimer(LOADING, "Pair compressor"):
            compressed = pair_compressor(self._router_tables)
            self._multicast_routes_loaded = False
            return compressed

    def _execute_pair_compression(self):
        """
        Runs, times and logs the pair compressor on machine

        .. note::
            Calling of this method is based on the cfg compressor or
            virtual_compressor value

        :return: None
        :rtype: None
        """
        with FecTimer(LOADING, "Pair on chip router compression") as timer:
            if timer.skip_if_virtual_board():
                return None, []
            pair_compression(
                self._router_tables, self._txrx, self._executable_finder,
                self._machine)
            self._multicast_routes_loaded = True
            return None

    def _execute_pair_unordered_compressor(self):
        """
        Runs, times and logs the CheckedUnorderedPairCompressor

        .. note::
            Calling of this method is based on the cfg compressor or
            virtual_compressor value

        :return: CompressedRoutingTables
        :rtype: MulticastRoutingTables
        """
        with FecTimer(LOADING, "Pair unordered compressor"):
            compressed = pair_compressor(self._router_tables, ordered=False)
            self._multicast_routes_loaded = False
            return compressed

    def _compressor_name(self):
        if self.use_virtual_board:
            name = get_config_str("Mapping", "virtual_compressor")
            if name is None:
                logger.info("As no virtual_compressor specified "
                            "using compressor setting")
                name = get_config_str("Mapping", "compressor")
        else:
            name = get_config_str("Mapping", "compressor")
        return name

    def _do_early_compression(self, name):
        """
        Calls a compressor based on the name provided

        .. note::
            This method is the entry point for adding a new compressor that
             can or must run early.

        :param str name: Name of a compressor
        :raise ConfigurationException: if the name is not expected
        :return: CompressedRoutingTables (likely to be None),
            RouterCompressorProvenanceItems (may be an empty list)
        :rtype: tuple(MulticastRoutingTables or None, list(ProvenanceDataItem))
        """
        if name == "MachineBitFieldOrderedCoveringCompressor":
            return \
                self._execute_machine_bitfield_ordered_covering_compressor()
        if name == "MachineBitFieldPairRouterCompressor":
            return self._execute_machine_bitfield_pair_compressor()
        if name == "OrderedCoveringCompressor":
            return self._execute_ordered_covering_compressor()
        if name == "OrderedCoveringOnChipRouterCompression":
            return self._execute_ordered_covering_compression()
        if name == "PairCompressor":
            return self._execute_pair_compressor()
        if name == "PairOnChipRouterCompression":
            return self._execute_pair_compression()
        if name == "PairUnorderedCompressor":
            return self._execute_pair_unordered_compressor()

        # delay compression until later
        return None

    def _do_delayed_compression(self, name, compressed):
        """
        run compression that must be delayed until later

        .. note::
            This method is the entry point for adding a new compressor that
            can not run at the normal place

        :param str name: Name of a compressor
        :raise ConfigurationException: if the name is not expected
        :return: CompressedRoutingTables (likely to be None),
            RouterCompressorProvenanceItems (may be an empty list)
        :rtype: tuple(MulticastRoutingTables or None, list(ProvenanceDataItem))
        """
        if self._multicast_routes_loaded or compressed:
            # Already compressed
            return compressed
        # overridden in spy to handle:
        # SpynnakerMachineBitFieldOrderedCoveringCompressor
        # SpynnakerMachineBitFieldPairRouterCompressor

        if name == "HostBasedBitFieldRouterCompressor":
            return self._execute_host_bitfield_compressor()
        if "," in name:
            raise ConfigurationException(
                "Only a single algorithm is supported for compressor")

        raise ConfigurationException(
            f"Unexpected cfg setting compressor: {name}")

    def _execute_load_routing_tables(self, compressed):
        """
        Runs, times and logs the RoutingTableLoader if required

        :param compressed:
        :type compressed: MulticastRoutingTables or None
        """
        if not compressed:
            return
        with FecTimer(LOADING, "Routing table loader") as timer:
            self._multicast_routes_loaded = True
            if timer.skip_if_virtual_board():
                return
            routing_table_loader(
                compressed, self._txrx, self._machine)

    def _report_uncompressed_routing_table(self):
        """
        Runs, times and logs the router report from router tables if requested
        """
        # TODO why not during mapping?
        with FecTimer(LOADING, "Uncompressed routing table report") as timer:
            if timer.skip_if_cfg_false(
                    "Reports", "write_routing_table_reports"):
                return
            router_report_from_router_tables(self._router_tables)

    def _report_bit_field_compressor(self):
        """
        Runs, times and logs the BitFieldCompressorReport if requested
        """
        with FecTimer(LOADING, "Bitfield compressor report") as timer:
            if timer.skip_if_cfg_false(
                    "Reports",  "write_bit_field_compressor_report"):
                return
            # BitFieldSummary output ignored as never used
            bitfield_compressor_report(self._placements)

    def _execute_load_fixed_routes(self):
        """
        Runs, times and logs Load Fixed Routes is required
        """
        with FecTimer(LOADING, "Load fixed routes") as timer:
            if timer.skip_if_cfg_false(
                    "Machine", "enable_advanced_monitor_support"):
                return
            if timer.skip_if_virtual_board():
                return
            load_fixed_routes(self._fixed_routes, self._txrx)

    def _execute_system_data_specification(self):
        """
        Runs, times and logs the execute_system_data_specs if required

        :return: map of placement and DSG data, and loaded data flag.
        :rtype: dict(tuple(int,int,int),DataWritten) or DsWriteInfo
        """
        with FecTimer(LOADING, "Execute system data specification") \
                as timer:
            if timer.skip_if_virtual_board():
                return None
            return execute_system_data_specs(
                self._txrx, self._machine, self._dsg_targets,
                self._region_sizes, self._executable_targets,
                self._java_caller)

    def _execute_load_system_executable_images(self):
        """
        Runs, times and logs the loading of exectuable images
        """
        with FecTimer(LOADING, "Load executable system Images") as timer:
            if timer.skip_if_virtual_board():
                return
            load_sys_images(
                self._executable_targets, self._txrx)

    def _execute_application_data_specification(
            self, processor_to_app_data_base_address):
        """
        Runs, times and logs the execute_application_data_specs if required

        :return: map of placement and DSG data, and loaded data flag.
        :rtype: dict(tuple(int,int,int),DataWritten) or DsWriteInfo
        """
        with FecTimer(LOADING, "Host data specification") as timer:
            if timer.skip_if_virtual_board():
                return processor_to_app_data_base_address
            return execute_application_data_specs(
                self._txrx, self._machine, self._dsg_targets,
                self._executable_targets, self._region_sizes, self._placements,
                self._extra_monitor_vertices,
                self._vertex_to_ethernet_connected_chip_mapping,
                self._java_caller, processor_to_app_data_base_address)

    def _execute_tags_from_machine_report(self):
        """
        Run, times and logs the TagsFromMachineReport if requested
        :return:
        """
        with FecTimer(LOADING, "Tags from machine report") as timer:
            if timer.skip_if_virtual_board():
                return
            if timer.skip_if_cfg_false(
                    "Reports", "write_tag_allocation_reports"):
                return
            tags_from_machine_report(self._txrx)

    def _execute_load_tags(self):
        """
        Runs, times and logs the Tags Loader if required
        """
        # TODO why: if graph_changed or data_changed:
        with FecTimer(LOADING, "Tags Loader") as timer:
            if timer.skip_if_virtual_board():
                return
            tags_loader(self._txrx, self._tags)

    def _do_extra_load_algorithms(self):
        """
        Runs, times and logs any extra load algorithms

        """
        pass

    def _report_memory_on_host(self, processor_to_app_data_base_address):
        """
        Runs, times and logs MemoryMapOnHostReport is requested

        """
        with FecTimer(LOADING, "Memory report") as timer:
            if timer.skip_if_virtual_board():
                return
            if timer.skip_if_cfg_false(
                    "Reports", "write_memory_map_report"):
                return
            memory_map_on_host_report(processor_to_app_data_base_address)

    def _report_memory_on_chip(self):
        """
        Runs, times and logs MemoryMapOnHostChipReport is requested

        """
        with FecTimer(LOADING, "Memory report") as timer:
            if timer.skip_if_virtual_board():
                return
            if timer.skip_if_cfg_false(
                    "Reports", "write_memory_map_report"):
                return

            memory_map_on_host_chip_report(self._dsg_targets, self._txrx)

    # TODO consider different cfg flags
    def _report_compressed(self, compressed):
        """
        Runs, times and logs the compressor reports if requested

        :param compressed:
        :type compressed: MulticastRoutingTables or None
        """
        with FecTimer(LOADING, "Compressor report") as timer:
            if timer.skip_if_cfg_false(
                    "Reports", "write_routing_table_reports"):
                return
            if timer.skip_if_cfg_false(
                    "Reports", "write_routing_tables_from_machine_reports"):
                return

            if compressed is None:
                if timer.skip_if_virtual_board():
                    return
                compressed = read_routing_tables_from_machine(
                    self._txrx, self._router_tables)

            router_report_from_compressed_router_tables(compressed)

            generate_comparison_router_report(self._router_tables, compressed)

            router_compressed_summary_report(
                self._router_tables, self._ipaddress, self._machine)

            routing_table_from_machine_report(compressed)

    def _report_fixed_routes(self):
        """
        Runs, times and logs the FixedRouteFromMachineReport is requested
        """
        with FecTimer(LOADING, "Fixed route report") as timer:
            if timer.skip_if_virtual_board():
                return
            if timer.skip_if_cfg_false(
                    "Machine", "enable_advanced_monitor_support"):
                return
            # TODO at the same time as LoadFixedRoutes?
            fixed_route_from_machine_report(self._txrx, self._machine)

    def _execute_application_load_executables(self):
        """ algorithms needed for loading the binaries to the SpiNNaker machine

        :return:
        """
        with FecTimer(LOADING, "Load executable app images") as timer:
            if timer.skip_if_virtual_board():
                return
            load_app_images(self._executable_targets, self._txrx)

    def _do_load(self, graph_changed):
        """
        Runs, times and logs the load algotithms

        :param bool graph_changed: Flag to say the graph changed,
        """
        # set up timing
        load_timer = Timer()
        load_timer.start_timing()

        if graph_changed:
            self._execute_routing_setup()
            self._execute_graph_binary_gatherer()
        # loading_algorithms
        self._report_uncompressed_routing_table()
        compressor = self._compressor_name()
        compressed = self._do_early_compression(compressor)
        if graph_changed or not self._has_ran:
            self._execute_load_fixed_routes()
        processor_to_app_data_base_address = \
            self._execute_system_data_specification()
        self._execute_load_system_executable_images()
        self._execute_load_tags()
        processor_to_app_data_base_address = \
            self._execute_application_data_specification(
                processor_to_app_data_base_address)

        self._do_extra_load_algorithms()
        compressed = self._do_delayed_compression(compressor, compressed)
        self._execute_load_routing_tables(compressed)
        self._report_bit_field_compressor()

        # TODO Was master correct to run the report first?
        self._execute_tags_from_machine_report()
        if graph_changed:
            self._report_memory_on_host(processor_to_app_data_base_address)
            self._report_memory_on_chip()
            self._report_compressed(compressed)
            self._report_fixed_routes()
        self._execute_application_load_executables()

        self._load_time += convert_time_diff_to_total_milliseconds(
            load_timer.take_sample())

    def _execute_sdram_usage_report_per_chip(self):
        # TODO why in do run
        with FecTimer(RUN_LOOP, "Sdram usage per chip report") as timer:
            if timer.skip_if_cfg_false(
                    "Reports", "write_sdram_usage_report_per_chip"):
                return
            sdram_usage_report_per_chip(
                self._ipaddress, self._placements, self._machine,
                self._plan_n_timesteps)

    def _execute_dsg_region_reloader(self):
        """
            Runs, times and logs the DSGRegionReloader if required

            Reload any parameters over the loaded data if we have already
            run and not using a virtual board and the data hasn't already
            been regenerated

        """
        if not self.has_ran:
            return
        with FecTimer(RUN_LOOP, "DSG region reloader") as timer:
            if timer.skip_if_virtual_board():
                return
            dsg_region_reloader(self._txrx, self._placements, self._ipaddress)

    def _execute_graph_provenance_gatherer(self):
        """
        Runs, times and log the GraphProvenanceGatherer if requested

        """
        with FecTimer(RUN_LOOP, "Graph provenance gatherer") as timer:
            if timer.skip_if_cfg_false("Reports", "read_provenance_data"):
                return []
            graph_provenance_gatherer()

    def _execute_placements_provenance_gatherer(self):
        """
        Runs, times and log the PlacementsProvenanceGatherer if requested
        """
        with FecTimer(RUN_LOOP, "Placements provenance gatherer") as timer:
            if timer.skip_if_cfg_false("Reports", "read_provenance_data"):
                return []
            if timer.skip_if_virtual_board():
                return []
            placements_provenance_gatherer(self._txrx, self._placements)

    def _execute_router_provenance_gatherer(self):
        """
        Runs, times and log the RouterProvenanceGatherer if requested
        """
        with FecTimer(RUN_LOOP, "Router provenance gatherer") as timer:
            if timer.skip_if_cfg_false("Reports", "read_provenance_data"):
                return []
            if timer.skip_if_virtual_board():
                return []
            router_provenance_gatherer(
                self._txrx, self._machine, self._router_tables,
                self._extra_monitor_vertices, self._placements)

    def _execute_profile_data_gatherer(self):
        """
        Runs, times and logs the ProfileDataGatherer if requested
        """
        with FecTimer(RUN_LOOP, "Profile data gatherer") as timer:
            if timer.skip_if_cfg_false("Reports", "read_provenance_data"):
                return
            if timer.skip_if_virtual_board():
                return
            profile_data_gatherer(self._txrx, self._placements)

    def _do_read_provenance(self):
        """
        Runs, times and log the methods that gather provenance

        :rtype: list(ProvenanceDataItem)
        """
        self._execute_graph_provenance_gatherer()
        self._execute_placements_provenance_gatherer()
        self._execute_router_provenance_gatherer()
        self._execute_profile_data_gatherer()

    def _report_energy(self):
        """
        Runs, times and logs the energy report if requested

        """
        with FecTimer(RUN_LOOP, "Energy report") as timer:
            if timer.skip_if_cfg_false("Reports", "write_energy_report"):
                return []

            # TODO runtime is None
            power_used = compute_energy_used(
                self._placements, self._machine, self._board_version,
                self._buffer_manager, self._mapping_time,
                self._load_time, self._execute_time, self._dsg_time,
                self._extraction_time,
                self._spalloc_server, self._remote_spinnaker_url,
                self._machine_allocation_controller)

            energy_provenance_reporter(power_used, self._placements)

            # create energy reporter
            energy_reporter = EnergyReport(
                get_config_int("Machine", "version"), self._spalloc_server,
                self._remote_spinnaker_url)

            # run energy report
            energy_reporter.write_energy_report(
                self._placements, self._machine, self._buffer_manager,
                power_used)

    def _do_provenance_reports(self):
        """
        Runs any reports based on provenance

        """
        pass

    def _execute_clear_io_buf(self):
        """
        Runs, times and logs the ChipIOBufClearer if required

        """
        if self._data_writer.current_run_timesteps is None:
            return
        with FecTimer(RUN_LOOP, "Clear IO buffer") as timer:
            if timer.skip_if_virtual_board():
                return
            # TODO Why check empty_graph is always false??
            if timer.skip_if_cfg_false("Reports", "clear_iobuf_during_run"):
                return
            chip_io_buf_clearer(self._txrx, self._executable_types)

    def _execute_runtime_update(self, n_sync_steps):
        """
        Runs, times and logs the runtime updater if required

        :param int n_sync_steps:
            The number of timesteps between synchronisations
        """
        with FecTimer(RUN_LOOP, "Runtime Update") as timer:
            if timer.skip_if_virtual_board():
                return
            if (ExecutableType.USES_SIMULATION_INTERFACE in
                    self._executable_types):
                chip_runtime_updater(
                    self._txrx, self._executable_types, n_sync_steps)
            else:
                timer.skip("No Simulation Interface used")

    def _execute_create_database_interface(self, run_time):
        """
        Runs, times and logs Database Interface Creater

        Sets the _database_file_path data object

        :param int run_time: the run duration in milliseconds.
        """
        with FecTimer(RUN_LOOP, "Create database interface"):
            # Used to used compressed routing tables if available on host
            # TODO consider not saving router tabes.
            self._database_file_path = database_interface(
                self._tags, run_time, self._machine,
                self._placements, self._routing_infos, self._router_tables)

    def _execute_create_notifiaction_protocol(self):
        """
        Runs, times and logs the creation of the Notification Protocol

        Sets the notification_interface data object
        """
        with FecTimer(RUN_LOOP, "Create notification protocol"):
            self._notification_interface = create_notification_protocol(
                self._database_socket_addresses, self._database_file_path)

    def _execute_runner(self, n_sync_steps, run_time):
        """
        Runs, times and logs the ApplicationRunner

        :param int n_sync_steps:
            The number of timesteps between synchronisations
        :param int run_time: the run duration in milliseconds.
        :return:
        """
        with FecTimer(RUN_LOOP, APPLICATION_RUNNER) as timer:
            if timer.skip_if_virtual_board():
                return
            # Don't timeout if a stepped mode is in operation
            if n_sync_steps:
                time_threshold = None
            else:
                time_threshold = get_config_int(
                    "Machine", "post_simulation_overrun_before_error")
            self._no_sync_changes = application_runner(
                self._buffer_manager, self._notification_interface,
                self._executable_types, self._txrx, run_time,
                self._no_sync_changes, time_threshold, self._machine,
                self._run_until_complete)

    def _execute_extract_iobuff(self):
        """
        Runs, times and logs the ChipIOBufExtractor if required
        """
        with FecTimer(RUN_LOOP, "Extract IO buff") as timer:
            if timer.skip_if_virtual_board():
                return
            if timer.skip_if_cfg_false(
                    "Reports", "extract_iobuf"):
                return
            # ErrorMessages, WarnMessages output ignored as never used!
            chip_io_buf_extractor(
                self._txrx, self._executable_targets, self._executable_finder)

    def _execute_buffer_extractor(self):
        """
        Runs, times and logs the BufferExtractor if required
        """
        with FecTimer(RUN_LOOP, "Buffer extractor") as timer:
            if timer.skip_if_virtual_board():
                return
            buffer_extractor(
                self._placements, self._buffer_manager)

    def _do_extract_from_machine(self):
        """
        Runs, times and logs the steps to extract data from the machine

        :param run_time: the run duration in milliseconds.
        :type run_time: int or None
        """
        self._execute_extract_iobuff()
        self._execute_buffer_extractor()
        self._execute_clear_io_buf()

        # FinaliseTimingData never needed as just pushed self._ to inputs
        self._do_read_provenance()
        self._execute_time += convert_time_diff_to_total_milliseconds(
            self._run_timer.take_sample())
        self._report_energy()
        self._do_provenance_reports()

    def __do_run(self, n_machine_time_steps, graph_changed, n_sync_steps):
        """
        Runs, times and logs the do run steps.

        :param n_machine_time_steps: Number of timesteps run
        :type n_machine_time_steps: int or None
        :param int n_sync_steps:
            The number of timesteps between synchronisations
        :param bool graph_changed: Flag to say the graph changed,
        """
        # TODO virtual board
        self._run_timer = Timer()
        self._run_timer.start_timing()
        run_time = None
        if n_machine_time_steps is not None:
            run_time = (n_machine_time_steps *
                        self._data_writer.simulation_time_step_ms)
        self._data_writer.increment_current_run_timesteps(
            n_machine_time_steps)

        provide_injectables(self)

        self._execute_sdram_usage_report_per_chip()
        if not self._has_ran or graph_changed:
            self._execute_create_database_interface(run_time)
        self._execute_create_notifiaction_protocol()
        if self._has_ran and not graph_changed:
            self._execute_dsg_region_reloader()
        self._execute_runtime_update(n_sync_steps)
        self._execute_runner(n_sync_steps, run_time)
        if n_machine_time_steps is not None or self._run_until_complete:
            self._do_extract_from_machine()
        self._has_reset_last = False
        self._has_ran = True
        # reset at the end of each do_run cycle
        clear_injectables()

    def _do_run(self, n_machine_time_steps, graph_changed, n_sync_steps):
        """
        Runs, times and logs the do run steps.

        :param n_machine_time_steps: Number of timesteps run
        :type n_machine_time_steps: int or None
        :param int n_sync_steps:
            The number of timesteps between synchronisations
        :param bool graph_changed: Flag to say the graph changed,
        """
        try:
            self.__do_run(
                n_machine_time_steps, graph_changed, n_sync_steps)
        except KeyboardInterrupt:
            logger.error("User has aborted the simulation")
            self._shutdown()
            sys.exit(1)
        except Exception as run_e:
            self._recover_from_error(run_e)

            # if in debug mode, do not shut down machine
            if get_config_str("Mode", "mode") != "Debug":
                try:
                    self.stop(
                        turn_off_machine=False, clear_routing_tables=False,
                        clear_tags=False)
                except Exception as stop_e:
                    logger.exception(f"Error {stop_e} when attempting to stop")

            # reraise exception
            raise run_e

    def _recover_from_error(self, exception):
        """
        :param Exception exception:
        """
        try:
            self.__recover_from_error(exception)
        except Exception as rec_e:
            logger.exception(
                f"Error {rec_e} when attempting to recover from error")

    def __recover_from_error(self, exception):
        """
        :param Exception exception:
        """
        # if exception has an exception, print to system
        logger.error("An error has occurred during simulation")
        # Print the detail including the traceback
        logger.error(exception)

        logger.info("\n\nAttempting to extract data\n\n")

        # Extract router provenance
        try:
            router_provenance_gatherer(
                transceiver=self._txrx, machine=self._machine,
                router_tables=self._router_tables,
                extra_monitor_vertices=self._extra_monitor_vertices,
                placements=self._placements)
        except Exception:
            logger.exception("Error reading router provenance")

        # Find the cores that are not in an expected state
        unsuccessful_cores = CPUInfos()
        if isinstance(exception, SpiNNManCoresNotInStateException):
            unsuccessful_cores = exception.failed_core_states()

        # If there are no cores in a bad state, find those not yet in
        # their finished state
        if not unsuccessful_cores:
            for executable_type in self._executable_types:
                failed_cores = self._txrx.get_cores_not_in_state(
                    self._executable_types[executable_type],
                    executable_type.end_state)
                for (x, y, p) in failed_cores:
                    unsuccessful_cores.add_processor(
                        x, y, p, failed_cores.get_cpu_info(x, y, p))

        # Print the details of error cores
        for (x, y, p), core_info in unsuccessful_cores.items():
            state = core_info.state
            rte_state = ""
            if state == CPUState.RUN_TIME_EXCEPTION:
                rte_state = " ({})".format(core_info.run_time_error.name)
            logger.error("{}, {}, {}: {}{} {}".format(
                x, y, p, state.name, rte_state, core_info.application_name))
            if core_info.state == CPUState.RUN_TIME_EXCEPTION:
                logger.error(
                    "r0=0x{:08X} r1=0x{:08X} r2=0x{:08X} r3=0x{:08X}".format(
                        core_info.registers[0], core_info.registers[1],
                        core_info.registers[2], core_info.registers[3]))
                logger.error(
                    "r4=0x{:08X} r5=0x{:08X} r6=0x{:08X} r7=0x{:08X}".format(
                        core_info.registers[4], core_info.registers[5],
                        core_info.registers[6], core_info.registers[7]))
                logger.error("PSR=0x{:08X} SR=0x{:08X} LR=0x{:08X}".format(
                    core_info.processor_state_register,
                    core_info.stack_pointer, core_info.link_register))

        # Find the cores that are not in RTE i.e. that can still be read
        non_rte_cores = [
            (x, y, p)
            for (x, y, p), core_info in unsuccessful_cores.items()
            if (core_info.state != CPUState.RUN_TIME_EXCEPTION and
                core_info.state != CPUState.WATCHDOG)]

        # If there are any cores that are not in RTE, extract data from them
        if (non_rte_cores and
                ExecutableType.USES_SIMULATION_INTERFACE in
                self._executable_types):
            non_rte_core_subsets = CoreSubsets()
            for (x, y, p) in non_rte_cores:
                non_rte_core_subsets.add_processor(x, y, p)

            # Attempt to force the cores to write provenance and exit
            try:
                chip_provenance_updater(
                    self._txrx, non_rte_core_subsets)
            except Exception:
                logger.exception("Could not update provenance on chip")

            # Extract any written provenance data
            try:
                finished_cores = self._txrx.get_cores_in_state(
                    non_rte_core_subsets, CPUState.FINISHED)
                finished_placements = Placements()
                for (x, y, p) in finished_cores:
                    finished_placements.add_placement(
                        self._placements.get_placement_on_processor(x, y, p))
                placements_provenance_gatherer(self._txrx, finished_placements)
            except Exception as pro_e:
                logger.exception(f"Could not read provenance due to {pro_e}")

        # Read IOBUF where possible (that should be everywhere)
        iobuf = IOBufExtractor(
            self._txrx, self._executable_targets, self._executable_finder)
        try:
            errors, warnings = iobuf.extract_iobuf()
        except Exception:
            logger.exception("Could not get iobuf")
            errors, warnings = [], []

        # Print the IOBUFs
        self._print_iobuf(errors, warnings)

    @staticmethod
    def _print_iobuf(errors, warnings):
        """
        :param list(str) errors:
        :param list(str) warnings:
        """
        for warning in warnings:
            logger.warning(warning)
        for error in errors:
            logger.error(error)

    def reset(self):
        """ Code that puts the simulation back at time zero
        """

        logger.info("Resetting")

        # rewind the buffers from the buffer manager, to start at the beginning
        # of the simulation again and clear buffered out
        if self._buffer_manager is not None:
            self._buffer_manager.reset()

        # sets the reset last flag to true, so that when run occurs, the tools
        # know to update the vertices which need to know a reset has occurred
        self._has_reset_last = True

<<<<<<< HEAD
        self._data_writer.soft_reset()
=======
        # User must assume on reset any previous machine (info) is dead
        self._user_accessed_machine = False
        assert (not self._user_accessed_machine)
>>>>>>> 947240a3

        # Reset the graph off the machine, to set things to time 0
        self.__reset_graph_elements()

    def _detect_if_graph_has_changed(self):
        """ Iterates though the original graphs looking for changes.

        :param bool reset_flags:
        :return: mapping_changed, data_changed
        :rtype: tuple(bool, bool)
        """
        changed = False
        data_changed = False
        if self._vertices_or_edges_added:
            self._vertices_or_edges_added = False
            # Set changed - note that we can't return yet as we still have to
            # mark vertices as not changed, otherwise they will keep reporting
            # that they have changed when they haven't
            changed = True

        if self._has_reset_last and self._user_accessed_machine:
            changed = True

        # if application graph is filled, check their changes
        if self._data_writer.get_graph().n_vertices:
            for vertex in self._data_writer.get_graph().vertices:
                if isinstance(vertex, AbstractChangableAfterRun):
                    if vertex.requires_mapping:
                        changed = True
                    if vertex.requires_data_generation:
                        data_changed = True
                    vertex.mark_no_changes()
            for partition in \
                    self._data_writer.get_graph().outgoing_edge_partitions:
                for edge in partition.edges:
                    if isinstance(edge, AbstractChangableAfterRun):
                        if edge.requires_mapping:
                            changed = True
                        if edge.requires_data_generation:
                            data_changed = True
                        edge.mark_no_changes()

        # if no application, but a machine graph, check for changes there
        elif self._data_writer.get_machine_graph().n_vertices:
            machine_graph = self._data_writer.get_machine_graph()
            for machine_vertex in machine_graph.vertices:
                if isinstance(machine_vertex, AbstractChangableAfterRun):
                    if machine_vertex.requires_mapping:
                        changed = True
                    if machine_vertex.requires_data_generation:
                        data_changed = True
                    machine_vertex.mark_no_changes()
            for partition in machine_graph.outgoing_edge_partitions:
                for machine_edge in partition.edges:
                    if isinstance(machine_edge, AbstractChangableAfterRun):
                        if machine_edge.requires_mapping:
                            changed = True
                        if machine_edge.requires_data_generation:
                            data_changed = True
                        machine_edge.mark_no_changes()
        return changed, data_changed

    @property
    def has_ran(self):
        """ Whether the simulation has executed anything at all.

        :rtype: bool
        """
        return self._has_ran

    @property
    def machine(self):
        """ The python machine description object.

         :rtype: ~spinn_machine.Machine
         """
        self._get_machine()
        return self._machine

    @property
    def routing_infos(self):
        """
        :rtype: ~pacman.model.routing_info.RoutingInfo
        """
        return self._routing_infos

    @property
    def fixed_routes(self):
        """
        :rtype: dict(tuple(int,int),~spinn_machine.FixedRouteEntry)
        """
        return self._fixed_routes

    @property
    def placements(self):
        """ Where machine vertices are placed on the machine.

        :rtype: ~pacman.model.placements.Placements
        """
        return self._placements

    @property
    def transceiver(self):
        """ How to talk to the machine.

        :rtype: ~spinnman.transceiver.Transceiver
        """
        return self._txrx

    @property
    def tags(self):
        """
        :rtype: ~pacman.model.tags.Tags
        """
        return self._tags

    @property
    def buffer_manager(self):
        """ The buffer manager being used for loading/extracting buffers

        :rtype:
            ~spinn_front_end_common.interface.buffer_management.BufferManager
        """
        return self._buffer_manager

    @property
    def none_labelled_edge_count(self):
        """ The number of times edges have not been labelled.

        :rtype: int
        """
        return self._none_labelled_edge_count

    def increment_none_labelled_edge_count(self):
        """ Increment the number of new edges which have not been labelled.
        """
        self._none_labelled_edge_count += 1

    @property
    def use_virtual_board(self):
        """ True if this run is using a virtual machine

        :rtype: bool
        """
        return self._use_virtual_board

    @property
    def n_calls_to_run(self):
        """
        The number for this or the next end_user call to run

        :rtype: int
        """
        return self._n_calls_to_run

    @property
    def n_loops(self):
        """
        The number for this or the net loop within an end_user run

        :rtype: int or None
        """
        return self._n_loops

    def __repr__(self):
        if self._ipaddress:
            return f"general front end instance for machine {self._ipaddress}"
        else:
            return f"general front end instance for machine {self._hostname}"

    def add_application_vertex(self, vertex):
        """
        :param ~pacman.model.graphs.application.ApplicationVertex vertex:
            the vertex to add to the graph
        :raises ConfigurationException: when both graphs contain vertices
        :raises PacmanConfigurationException:
            If there is an attempt to add the same vertex more than once
        """
        if self._data_writer.get_machine_graph().n_vertices:
            raise ConfigurationException(
                "Cannot add vertices to both the machine and application"
                " graphs")
        self._data_writer.get_graph().add_vertex(vertex)
        self._vertices_or_edges_added = True

    def add_machine_vertex(self, vertex):
        """
        :param ~pacman.model.graphs.machine.MachineVertex vertex:
            the vertex to add to the graph
        :raises ConfigurationException: when both graphs contain vertices
        :raises PacmanConfigurationException:
            If there is an attempt to add the same vertex more than once
        """
        # check that there's no application vertices added so far
        if self._data_writer.get_graph().n_vertices:
            raise ConfigurationException(
                "Cannot add vertices to both the machine and application"
                " graphs")
        self._data_writer.get_machine_graph().add_vertex(vertex)
        self._vertices_or_edges_added = True

    def add_application_edge(self, edge_to_add, partition_identifier):
        """
        :param ~pacman.model.graphs.application.ApplicationEdge edge_to_add:
            the edge to add to the graph
        :param str partition_identifier:
            the partition identifier for the outgoing edge partition
        """
        self._data_writer.get_graph().add_edge(
            edge_to_add, partition_identifier)
        self._vertices_or_edges_added = True

    def add_machine_edge(self, edge, partition_id):
        """
        :param ~pacman.model.graphs.machine.MachineEdge edge:
            the edge to add to the graph
        :param str partition_id:
            the partition identifier for the outgoing edge partition
        """
        self._data_writer.get_machine_graph().add_edge(edge, partition_id)
        self._vertices_or_edges_added = True

    def _shutdown(
            self, turn_off_machine=None, clear_routing_tables=None,
            clear_tags=None):
        """
        :param bool turn_off_machine:
        :param bool clear_routing_tables:
        :param bool clear_tags:
        """
        self._status = Simulator_Status.SHUTDOWN

        if turn_off_machine is None:
            turn_off_machine = get_config_bool(
                "Machine", "turn_off_machine")

        if clear_routing_tables is None:
            clear_routing_tables = get_config_bool(
                "Machine", "clear_routing_tables")

        if clear_tags is None:
            clear_tags = get_config_bool("Machine", "clear_tags")

        if self._txrx is not None:
            # if stopping on machine, clear IP tags and routing table
            self.__clear(clear_tags, clear_routing_tables)

        # Fully stop the application
        self.__stop_app()

        # stop the transceiver and allocation controller
        self.__close_transceiver(turn_off_machine)
        self.__close_allocation_controller()

        try:
            if self._notification_interface:
                self._notification_interface.close()
                self._notification_interface = None
        except Exception:
            logger.exception(
                "Error when closing Notifications")

    def __clear(self, clear_tags, clear_routing_tables):
        """
        :param bool clear_tags:
        :param bool clear_routing_tables:
        """
        # if stopping on machine, clear IP tags and
        if clear_tags:
            for ip_tag in self._tags.ip_tags:
                self._txrx.clear_ip_tag(
                    ip_tag.tag, board_address=ip_tag.board_address)
            for reverse_ip_tag in self._tags.reverse_ip_tags:
                self._txrx.clear_ip_tag(
                    reverse_ip_tag.tag,
                    board_address=reverse_ip_tag.board_address)

        # if clearing routing table entries, clear
        if clear_routing_tables:
            for router_table in self._router_tables.routing_tables:
                if not self._machine.get_chip_at(
                        router_table.x, router_table.y).virtual:
                    self._txrx.clear_multicast_routes(
                        router_table.x, router_table.y)

        # clear values
        self._no_sync_changes = 0

    def __stop_app(self):
        if self._txrx is not None and self._data_writer.has_app_id():
            self._txrx.stop_application(self._data_writer.app_id)
            self._data_writer.clear_app_id()

    def __close_transceiver(self, turn_off_machine):
        """
        :param bool turn_off_machine:
        """
        if self._txrx is not None:
            if turn_off_machine:
                logger.info("Turning off machine")

            self._txrx.close(power_off_machine=turn_off_machine)
            self._txrx = None

    def __close_allocation_controller(self):
        if self._machine_allocation_controller is not None:
            self._machine_allocation_controller.close()
            self._machine_allocation_controller = None

    def stop(self, turn_off_machine=None,  # pylint: disable=arguments-differ
             clear_routing_tables=None, clear_tags=None):
        """
        End running of the simulation.

        :param bool turn_off_machine:
            decides if the machine should be powered down after running the
            execution. Note that this powers down all boards connected to the
            BMP connections given to the transceiver
        :param bool clear_routing_tables: informs the tool chain if it
            should turn off the clearing of the routing tables
        :param bool clear_tags: informs the tool chain if it should clear the
            tags off the machine at stop
        """
        self._data_writer.stopping()
        try:
            self._stop(clear_routing_tables, clear_tags)
        finally:
            self._data_writer.shut_down()

    def _stop(self, turn_off_machine=None,  # pylint: disable=arguments-differ
              clear_routing_tables=None, clear_tags=None):
        """
        End running of the simulation.

        :param bool turn_off_machine:
            decides if the machine should be powered down after running the
            execution. Note that this powers down all boards connected to the
            BMP connections given to the transceiver
        :param bool clear_routing_tables: informs the tool chain if it
            should turn off the clearing of the routing tables
        :param bool clear_tags: informs the tool chain if it should clear the
            tags off the machine at stop
        """
        if self._status in [Simulator_Status.SHUTDOWN]:
            raise ConfigurationException("Simulator has already been shutdown")
        self._status = Simulator_Status.SHUTDOWN

        # Keep track of any exception to be re-raised
        exn = None

        # If we have run forever, stop the binaries

        if (self._has_ran and self._data_writer.current_run_timesteps is None
                and not self._use_virtual_board
                and not self._run_until_complete):
            try:
                self._do_stop_workflow()
            except Exception as e:
                exn = e
                self._recover_from_error(e)

        # shut down the machine properly
        self._shutdown(turn_off_machine, clear_routing_tables, clear_tags)

        if exn is not None:
            self.write_errored_file()
            raise exn  # pylint: disable=raising-bad-type
        self.write_finished_file()

    def _execute_application_finisher(self):
        with FecTimer(RUN_LOOP, "Application finisher"):
            application_finisher(self._txrx, self._executable_types)

    def _do_stop_workflow(self):
        """
        :rtype: ~.PACMANAlgorithmExecutor
        """
        self._execute_application_finisher()
        self._do_extract_from_machine()

    def add_socket_address(self, socket_address):
        """ Add the address of a socket used in the run notification protocol.

        :param ~spinn_utilities.socket_address.SocketAddress socket_address:
            The address of the database socket
        """
        self._database_socket_addresses.add(socket_address)

    @property
    def has_reset_last(self):
        return self._has_reset_last

    @property
    def get_number_of_available_cores_on_machine(self):
        """ The number of available cores on the machine after taking\
            into account preallocated resources.

        :return: number of available cores
        :rtype: int
        """
        self._get_machine()

        # get cores of machine
        cores = self._machine.total_available_user_cores
        take_into_account_chip_power_monitor = get_config_bool(
            "Reports", "write_energy_report")
        if take_into_account_chip_power_monitor:
            cores -= self._machine.n_chips
        take_into_account_extra_monitor_cores = (get_config_bool(
            "Machine", "enable_advanced_monitor_support") or
                get_config_bool("Machine", "enable_reinjection"))
        if take_into_account_extra_monitor_cores:
            cores -= self._machine.n_chips
            cores -= len(self._machine.ethernet_connected_chips)
        return cores

    def stop_run(self):
        """ Request that the current infinite run stop.

        .. note::
            This will need to be called from another thread as the infinite \
            run call is blocking.
        """
        if self._status is not Simulator_Status.IN_RUN:
            return
        with self._state_condition:
            self._status = Simulator_Status.STOP_REQUESTED
            self._state_condition.notify_all()

    def continue_simulation(self):
        """ Continue a simulation that has been started in stepped mode
        """
        if self._no_sync_changes % 2 == 0:
            sync_signal = Signal.SYNC0
        else:
            sync_signal = Signal.SYNC1
        self._txrx.send_signal(self._data_writer.app_id, sync_signal)
        self._no_sync_changes += 1

    @staticmethod
    def __reset_object(obj):
        # Reset an object if appropriate
        if isinstance(obj, AbstractCanReset):
            obj.reset_to_first_timestep()

    def __reset_graph_elements(self):
        # Reset any object that can reset
        if self._data_writer.get_graph().n_vertices:
            for vertex in self._data_writer.get_graph().vertices:
                self.__reset_object(vertex)
            for p in self._data_writer.get_graph().outgoing_edge_partitions:
                for edge in p.edges:
                    self.__reset_object(edge)
        elif self._data_writer.get_machine_graph().n_vertices:
            for machine_vertex in \
                    self._data_writer.get_machine_graph().vertices:
                self.__reset_object(machine_vertex)
            for p in self._data_writer.get_machine_graph()\
                    .outgoing_edge_partitions:
                for machine_edge in p.edges:
                    self.__reset_object(machine_edge)<|MERGE_RESOLUTION|>--- conflicted
+++ resolved
@@ -258,16 +258,9 @@
         # status flag
         "_has_reset_last",
 
-<<<<<<< HEAD
-=======
         # flag to say user has been give machine info
         "_user_accessed_machine",
 
-        # count of time from previous runs since setup/reset
-        # During do_run points to the end timestep of that cycle
-        "_current_run_timesteps",
-
->>>>>>> 947240a3
         # change number of resets as loading the binary again resets the
         # sync to 0
         "_no_sync_changes",
@@ -509,13 +502,7 @@
         This clears all data that if no longer valid after a hard reset
 
         """
-<<<<<<< HEAD
         self._data_writer.hard_reset()
-        self.__close_allocation_controller()
-        self._board_version = None
-=======
-        self._application_graph = None
->>>>>>> 947240a3
         self._buffer_manager = None
         self._database_file_path = None
         self._notification_interface = None
@@ -529,11 +516,6 @@
         self._fixed_routes = None
         self._java_caller = None
         self._live_packet_recorder_parameters_mapping = None
-<<<<<<< HEAD
-        self._machine = None
-=======
-        self._machine_graph = None
->>>>>>> 947240a3
         self._machine_partition_n_keys_map = None
         self._max_machine = False
         self._multicast_routes_loaded = False
@@ -549,18 +531,15 @@
         self._vertex_to_ethernet_connected_chip_mapping = None
 
     def _machine_clear(self):
+        if self._txrx is not None:
+            if self._has_ran:
+                self._txrx.stop_application(self._data_writer.app_id)
+            self._txrx.close()
+            self._data_writer.clear_app_id()
+        self.__close_allocation_controller()
         self._ipaddress = None
         self._board_version = None
-        if self._txrx is not None:
-            if self._has_ran:
-                self._txrx.stop_application(self._app_id)
-            self._txrx.close()
-<<<<<<< HEAD
-=======
-            self._app_id = None
-        self.__close_allocation_controller()
         self._machine = None
->>>>>>> 947240a3
         self._txrx = None
 
     def __getitem__(self, item):
@@ -950,13 +929,11 @@
                 raise NotImplementedError(
                     "The network cannot be changed between runs without"
                     " resetting")
-            self._data_writer.hard_reset()
-            FecTimer.setup(self)
 
         # If we have reset and the graph has changed, stop any running
         # application
         if (graph_changed or data_changed) and self._has_ran:
-            if self._txrx is not None:
+            if not self.has_reset_last or not self._user_accessed_machine:
                 self._txrx.stop_application(self._data_writer.app_id)
 
             self._no_sync_changes = 0
@@ -971,6 +948,7 @@
                 self._new_run_clear()
                 if not self._user_accessed_machine:
                     self._machine_clear()
+            FecTimer.setup(self)
 
             self._data_writer.clone_graphs()
             self._add_dependent_verts_and_edges_for_application_graph()
@@ -3105,13 +3083,11 @@
         # know to update the vertices which need to know a reset has occurred
         self._has_reset_last = True
 
-<<<<<<< HEAD
         self._data_writer.soft_reset()
-=======
+
         # User must assume on reset any previous machine (info) is dead
         self._user_accessed_machine = False
         assert (not self._user_accessed_machine)
->>>>>>> 947240a3
 
         # Reset the graph off the machine, to set things to time 0
         self.__reset_graph_elements()
