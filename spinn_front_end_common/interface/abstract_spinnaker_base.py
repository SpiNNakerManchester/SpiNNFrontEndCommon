--- conflicted
+++ resolved
@@ -783,13 +783,6 @@
         :param run_time: the run duration in milliseconds.
         """
         self.verify_not_running()
-<<<<<<< HEAD
-        if (self._has_ran and
-                ExecutableType.USES_SIMULATION_INTERFACE not in
-                self._executable_types and
-                ExecutableType.NO_APPLICATION not in
-                self._executable_types):
-=======
 
         # verify that we can keep doing auto pause and resume
         can_keep_running = True
@@ -799,7 +792,6 @@
                     can_keep_running = False
 
         if self._has_ran and not can_keep_running:
->>>>>>> 5bb5f1a8
             raise NotImplementedError(
                 "Only binaries that use the simulation interface can be run"
                 " more than once")
@@ -892,16 +884,10 @@
                     break
 
         # Disable auto pause and resume if the binary can't do it
-<<<<<<< HEAD
-        if (ExecutableType.USES_SIMULATION_INTERFACE not in
-                self._executable_types):
-            self._config.set("Buffers", "use_auto_pause_and_resume", "False")
-=======
         for executable_type in self._executable_types:
             if not executable_type.supports_auto_pause_and_resume:
                 self._config.set("Buffers",
                                  "use_auto_pause_and_resume", "False")
->>>>>>> 5bb5f1a8
 
         # Work out an array of timesteps to perform
         if (not self._config.getboolean(
@@ -1845,13 +1831,8 @@
         if self._use_virtual_board:
             logger.warn(
                 "Application will not actually be run as on a virtual board")
-<<<<<<< HEAD
-        elif (ExecutableType.NO_APPLICATION in
-                self._executable_types):
-=======
         elif (len(self._executable_types) == 1 and
                 ExecutableType.NO_APPLICATION in self._executable_types):
->>>>>>> 5bb5f1a8
             logger.warn(
                 "Application will not actually be run as there is nothing to "
                 "actually run")
@@ -1991,19 +1972,10 @@
         # their finished state
         unsuccessful_core_subset = CoreSubsets()
         if len(unsuccessful_cores) == 0:
-<<<<<<< HEAD
-            _, end_states = helpful_functions.determine_flow_states(
-                self._executable_types, self._no_sync_changes)
-            for executable_type in self._executable_types:
-                unsuccessful_cores = self._txrx.get_cores_not_in_state(
-                    self._executable_types[executable_type],
-                    end_states[executable_type])
-=======
             for executable_type in self._executable_types:
                 unsuccessful_cores = self._txrx.get_cores_not_in_state(
                     self._executable_types[executable_type],
                     executable_type.end_state)
->>>>>>> 5bb5f1a8
                 for (x, y, p), _ in unsuccessful_cores.iteritems():
                     unsuccessful_core_subset.add_processor(x, y, p)
 
