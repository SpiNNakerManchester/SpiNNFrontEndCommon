# Copyright (c) 2017-2022 The University of Manchester
#
# This program is free software: you can redistribute it and/or modify
# it under the terms of the GNU General Public License as published by
# the Free Software Foundation, either version 3 of the License, or
# (at your option) any later version.
#
# This program is distributed in the hope that it will be useful,
# but WITHOUT ANY WARRANTY; without even the implied warranty of
# MERCHANTABILITY or FITNESS FOR A PARTICULAR PURPOSE.  See the
# GNU General Public License for more details.
#
# You should have received a copy of the GNU General Public License
# along with this program.  If not, see <http://www.gnu.org/licenses/>.
"""
main interface for the SpiNNaker tools
"""
import logging
import math
import os
import signal
import sys
import threading
from threading import Condition
from numpy import __version__ as numpy_version

from spinn_utilities import __version__ as spinn_utils_version
from spinn_utilities.config_holder import (
    get_config_bool, get_config_int, get_config_str, set_config)
from spinn_utilities.log import FormatAdapter

from spinn_machine import __version__ as spinn_machine_version
from spinn_machine import CoreSubsets, Machine

from spinnman import __version__ as spinnman_version
from spinnman.exceptions import SpiNNManCoresNotInStateException
from spinnman.model.cpu_infos import CPUInfos
from spinnman.model.enums.cpu_state import CPUState

from data_specification import __version__ as data_spec_version

from spalloc import __version__ as spalloc_version

from pacman import __version__ as pacman_version
from pacman.model.graphs.application import ApplicationEdge
from pacman.model.graphs import AbstractVirtual
from pacman.model.partitioner_splitters.splitter_reset import splitter_reset
from pacman.model.placements import Placements
from pacman.operations.fixed_route_router import fixed_route_router
from pacman.operations.partition_algorithms import splitter_partitioner
from pacman.operations.placer_algorithms import place_application_graph
from pacman.operations.router_algorithms import (
    basic_dijkstra_routing, ner_route, ner_route_traffic_aware,
    route_application_graph)
from pacman.operations.router_compressors import (
    pair_compressor, range_compressor)
from pacman.operations.router_compressors.ordered_covering_router_compressor \
    import ordered_covering_compressor
from pacman.operations.routing_info_allocator_algorithms.\
    zoned_routing_info_allocator import (flexible_allocate, global_allocate)
from pacman.operations.routing_table_generators import (
    basic_routing_table_generator, merged_routing_table_generator)
from pacman.operations.tag_allocator_algorithms import basic_tag_allocator

from spinn_front_end_common import __version__ as fec_version
from spinn_front_end_common import common_model_binaries
from spinn_front_end_common.abstract_models import (
    AbstractVertexWithEdgeToDependentVertices,
    AbstractCanReset)
from spinn_front_end_common.interface.buffer_management import BufferManager
from spinn_front_end_common.interface.buffer_management.storage_objects \
    import BufferDatabase
from spinn_front_end_common.interface.config_handler import ConfigHandler
from spinn_front_end_common.interface.interface_functions import (
    application_finisher, application_runner,
    chip_io_buf_clearer, chip_io_buf_extractor,
    chip_provenance_updater, chip_runtime_updater, compute_energy_used,
    create_notification_protocol, database_interface,
    reload_dsg_regions, energy_provenance_reporter,
    execute_application_data_specs, execute_system_data_specs,
    graph_binary_gatherer, graph_data_specification_writer,
    graph_provenance_gatherer,
    host_based_bit_field_router_compressor, hbp_allocator,
    insert_chip_power_monitors_to_graphs,
    insert_extra_monitor_vertices_to_graphs, split_lpg_vertices,
    load_app_images, load_fixed_routes, load_sys_images,
    local_tdma_builder, locate_executable_start_type,
    machine_generator,
    placements_provenance_gatherer, profile_data_gatherer,
    read_routing_tables_from_machine, router_provenance_gatherer,
    routing_setup, routing_table_loader,
    sdram_outgoing_partition_allocator, spalloc_allocator,
    system_multicast_routing_generator,
    tags_loader, virtual_machine_generator, add_command_senders)
from spinn_front_end_common.interface.interface_functions.\
    machine_bit_field_router_compressor import (
        machine_bit_field_ordered_covering_compressor,
        machine_bit_field_pair_router_compressor)
from spinn_front_end_common.interface.interface_functions.\
    host_no_bitfield_router_compression import (
        ordered_covering_compression, pair_compression)
from spinn_front_end_common.interface.provenance import (
    FecTimer, GlobalProvenance, TimerCategory, TimerWork)
from spinn_front_end_common.interface.splitter_selectors import (
    splitter_selector)
from spinn_front_end_common.interface.java_caller import JavaCaller
from spinn_front_end_common.utilities.exceptions import ConfigurationException
from spinn_front_end_common.utilities.report_functions import (
    bitfield_compressor_report, board_chip_report, EnergyReport,
    fixed_route_from_machine_report, memory_map_on_host_report,
    memory_map_on_host_chip_report, network_specification,
    router_collision_potential_report,
    routing_table_from_machine_report, tags_from_machine_report,
    write_json_machine, write_json_placements,
    write_json_routing_tables, drift_report)
from spinn_front_end_common.utilities.iobuf_extractor import IOBufExtractor
from spinn_front_end_common.utilities.utility_objs import ExecutableType
from spinn_front_end_common.utility_models import (
    DataSpeedUpPacketGatherMachineVertex)
from spinn_front_end_common.utilities.report_functions.reports import (
    generate_comparison_router_report, partitioner_report,
    placer_reports_with_application_graph,
    router_compressed_summary_report, routing_info_report,
    router_report_from_compressed_router_tables,
    router_report_from_paths,
    router_report_from_router_tables, router_summary_report,
    sdram_usage_report_per_chip,
    tag_allocator_report)

try:
    from scipy import __version__ as scipy_version
except ImportError:
    scipy_version = "scipy not installed"

logger = FormatAdapter(logging.getLogger(__name__))


class AbstractSpinnakerBase(ConfigHandler):
    """ Main interface into the tools logic flow.
    """
    # pylint: disable=broad-except

    __slots__ = [
        # The IP-address of the SpiNNaker machine

        # the connection to allocted spalloc and HBP machines
        "_machine_allocation_controller",

        # Condition object used for waiting for stop
        # Set during init and the used but never new object
        "_state_condition",

        # Set when run_until_complete is specified by the user
        "_run_until_complete",

        #
        "_raise_keyboard_interrupt",

        # A dict of live packet gather params to Application LGP vertices
        "_lpg_vertices",

        # Used in exception handling and control c
        "_last_except_hook",

        # All beyond this point new for no extractor
        # The data is not new but now it is held direct and not via inputs

        # Flag to say is compressed routing tables are on machine
        # TODO remove this when the data change only algorithms are done
        "_multicast_routes_loaded"
    ]

    def __init__(self, data_writer_cls=None):
        """
        :param int n_chips_required:
            Overrides the number of chips to allocate from spalloc
        :param int n_boards_required:
            Overrides the number of boards to allocate from spalloc
        :param FecDataWriter data_writer_cls:
            The Global data writer class
        """
        # pylint: disable=too-many-arguments
        super().__init__(data_writer_cls)

        FecTimer.start_category(TimerCategory.WAITING)
        FecTimer.start_category(TimerCategory.SETTING_UP)

        # output locations of binaries to be searched for end user info
        logger.info(
            "Will search these locations for binaries: {}",
            self._data_writer.get_executable_finder().binary_paths)

        # store for Live Packet Gatherers
        self._lpg_vertices = dict()

        self._machine_allocation_controller = None
        self._hard_reset()

        # holder for timing and running related values
        self._run_until_complete = False
        self._state_condition = Condition()

        # folders
        self._set_up_report_specifics()

        # Setup for signal handling
        self._raise_keyboard_interrupt = False

        self._create_version_provenance()

        self._last_except_hook = sys.excepthook

        FecTimer.setup(self)

        self._data_writer.register_binary_search_path(
            os.path.dirname(common_model_binaries.__file__))

        self._data_writer.set_machine_generator(self._get_machine)
        FecTimer.end_category(TimerCategory.SETTING_UP)

    def _hard_reset(self):
        """
        This clears all data that if no longer valid after a hard reset

        """
        if self._data_writer.has_transceiver():
            self._data_writer.get_transceiver().stop_application(
                self._data_writer.get_app_id())
            self._data_writer.hard_reset()
        self._multicast_routes_loaded = False
        self.__close_allocation_controller()

    def _machine_clear(self):
        pass

    def _setup_java_caller(self):
        if get_config_bool("Java", "use_java"):
            self._data_writer.set_java_caller(JavaCaller())

    def __signal_handler(self, _signal, _frame):
        """ Handles closing down of script via keyboard interrupt

        :param _signal: the signal received (ignored)
        :param _frame: frame executed in (ignored)
        :return: None
        """
        # If we are to raise the keyboard interrupt, do so
        if self._raise_keyboard_interrupt:
            raise KeyboardInterrupt

        logger.error("User has cancelled simulation")
        self._shutdown()

    def exception_handler(self, exctype, value, traceback_obj):
        """ Handler of exceptions

        :param type exctype: the type of exception received
        :param Exception value: the value of the exception
        :param traceback traceback_obj: the trace back stuff
        """
        logger.error("Shutdown on exception")
        self._shutdown()
        return self._last_except_hook(exctype, value, traceback_obj)

    def _should_run(self):
        """
        Checks if the simulation should run.

        Will warn the user if there is no need to run

        :return: True if and only if one of the graphs has vertices in it
        :raises ConfigurationException: If the current state does not
            support a new run call
        """
        if self._data_writer.get_n_vertices() > 0:
            return True
        logger.warning(
            "Your graph has no vertices in it. "
            "Therefor the run call will exit immediately.")
        return False

    def run_until_complete(self, n_steps=None):
        """ Run a simulation until it completes

        :param int n_steps:
            If not None, this specifies that the simulation should be
            requested to run for the given number of steps.  The host will
            still wait until the simulation itself says it has completed
        """
        FecTimer.start_category(TimerCategory.RUN_OTHER)
        self._run_until_complete = True
        self._run(n_steps, sync_time=0)
        FecTimer.end_category(TimerCategory.RUN_OTHER)

    def run(self, run_time, sync_time=0):
        """ Run a simulation for a fixed amount of time

        :param int run_time: the run duration in milliseconds.
        :param float sync_time:
            If not 0, this specifies that the simulation should pause after
            this duration.  The continue_simulation() method must then be
            called for the simulation to continue.
        """
        FecTimer.start_category(TimerCategory.RUN_OTHER)
        if self._run_until_complete:
            raise NotImplementedError("run after run_until_complete")
        self._run(run_time, sync_time)
        FecTimer.end_category(TimerCategory.RUN_OTHER)

    def __timesteps(self, time_in_ms):
        """ Get a number of timesteps for a given time in milliseconds.

        :return: The number of timesteps
        :rtype: int
        """
        time_step_ms = self._data_writer.get_simulation_time_step_ms()
        n_time_steps = int(math.ceil(time_in_ms / time_step_ms))
        calc_time = n_time_steps * time_step_ms

        # Allow for minor float errors
        if abs(time_in_ms - calc_time) > 0.00001:
            logger.warning(
                "Time of {}ms "
                "is not a multiple of the machine time step of {}ms "
                "and has therefore been rounded up to {}ms",
                time_in_ms, time_step_ms, calc_time)
        return n_time_steps

    def _calc_run_time(self, run_time):
        """
        Calculates n_machine_time_steps and total_run_time based on run_time\
        and machine_time_step

        This method rounds the run up to the next timestep as discussed in\
        https://github.com/SpiNNakerManchester/sPyNNaker/issues/149

        If run_time is None (run forever) both values will be None

        :param run_time: time user requested to run for in milliseconds
        :type run_time: float or None
        :return: n_machine_time_steps as a whole int and
            total_run_time in milliseconds
        :rtype: tuple(int,float) or tuple(None,None)
        """
        if run_time is None:
            return None, None
        n_machine_time_steps = self.__timesteps(run_time)
        total_run_timesteps = (
            self._data_writer.get_current_run_timesteps() +
            n_machine_time_steps)
        total_run_time = (
            total_run_timesteps *
            self._data_writer.get_hardware_time_step_ms())

        logger.info(
            f"Simulating for {n_machine_time_steps} "
            f"{self._data_writer.get_simulation_time_step_ms()} ms timesteps "
            f"using a hardware timestep of "
            f"{self._data_writer.get_hardware_time_step_us()} us")
        return n_machine_time_steps, total_run_time

    def _run(self, run_time, sync_time):
        self._data_writer.start_run()

        try:
            self.__run(run_time, sync_time)
            self._data_writer.finish_run()
        except Exception:
            self._data_writer.shut_down()
            raise

    def __run(self, run_time, sync_time):
        """ The main internal run function.

        :param int run_time: the run duration in milliseconds.
        :param int sync_time:
            the time in ms between synchronisations, or 0 to disable.
        """
        if not self._should_run():
            return

        # verify that we can keep doing auto pause and resume
        if self._data_writer.is_ran_ever():
            can_keep_running = all(
                executable_type.supports_auto_pause_and_resume
                for executable_type in
                self._data_writer.get_executable_types())
            if not can_keep_running:
                raise NotImplementedError(
                    "Only binaries that use the simulation interface can be"
                    " run more than once")

        self._adjust_config(run_time)

        # Install the Control-C handler
        # pylint: disable=protected-access
        if isinstance(threading.current_thread(), threading._MainThread):
            signal.signal(signal.SIGINT, self.__signal_handler)
            self._raise_keyboard_interrupt = True
            sys.excepthook = self._last_except_hook

        logger.info("Starting execution process")

        n_machine_time_steps, total_run_time = self._calc_run_time(run_time)
        if self._machine_allocation_controller is not None:
            self._machine_allocation_controller.extend_allocation(
                total_run_time)

        n_sync_steps = self.__timesteps(sync_time)

        # If we have never run before, or the graph has changed,
        # start by performing mapping
        if (self._data_writer.get_requires_mapping() and
                self._data_writer.is_ran_last()):
            self.stop()
            raise NotImplementedError(
                "The network cannot be changed between runs without"
                " resetting")

        # If we have reset and the graph has changed, stop any running
        # application
        if (self._data_writer.get_requires_data_generation() and
                self._data_writer.has_transceiver()):
            self._data_writer.get_transceiver().stop_application(
                self._data_writer.get_app_id())
            self._data_writer.reset_sync_signal()
        # build the graphs to modify with system requirements
        if self._data_writer.get_requires_mapping():
            if self._data_writer.is_soft_reset():
                # wipe out stuff associated with past mapping
                self._hard_reset()
            FecTimer.setup(self)

            self._add_dependent_verts_and_edges_for_application_graph()

            if get_config_bool("Buffers", "use_auto_pause_and_resume"):
                self._data_writer.set_plan_n_timesteps(get_config_int(
                    "Buffers", "minimum_auto_time_steps"))
            else:
                self._data_writer.set_plan_n_timesteps(n_machine_time_steps)

            self._do_mapping(total_run_time)

        if not self._data_writer.is_ran_last():
<<<<<<< HEAD
            self._do_write_metadata()
=======
            self._execute_record_core_names()
>>>>>>> e4f37634

        # Check if anything has per-timestep SDRAM usage
        is_per_timestep_sdram = self._is_per_timestep_sdram()

        # Disable auto pause and resume if the binary can't do it
        if not get_config_bool("Machine", "virtual_board"):
            for executable_type in self._data_writer.get_executable_types():
                if not executable_type.supports_auto_pause_and_resume:
                    set_config(
                        "Buffers", "use_auto_pause_and_resume", "False")

        # Work out the maximum run duration given all recordings
        if not self._data_writer.has_max_run_time_steps():
            self._data_writer.set_max_run_time_steps(
                self._deduce_data_n_timesteps())

        # Work out an array of timesteps to perform
        steps = None
        if (not get_config_bool("Buffers", "use_auto_pause_and_resume")
                or not is_per_timestep_sdram):

            # Runs should only be in units of max_run_time_steps at most
            if (is_per_timestep_sdram and
                    (self._data_writer.get_max_run_time_steps()
                        < n_machine_time_steps or
                        n_machine_time_steps is None)):
                raise ConfigurationException(
                    "The SDRAM required by one or more vertices is based on "
                    "the run time, so the run time is limited to "
                    f"{self._data_writer.get_max_run_time_steps()} time steps")

            steps = [n_machine_time_steps]
        elif run_time is not None:

            # With auto pause and resume, any time step is possible but run
            # time more than the first will guarantee that run will be called
            # more than once
            steps = self._generate_steps(n_machine_time_steps)

        # requires data_generation includes never run and requires_mapping
        if self._data_writer.get_requires_data_generation():
            self._do_load()

        # Run for each of the given steps
        if run_time is not None:
            logger.info("Running for {} steps for a total of {}ms",
                        len(steps), run_time)
            for step in steps:
                run_step = self._data_writer.next_run_step()
                logger.info(f"Run {run_step} of {len(steps)}")
                self._do_run(step, n_sync_steps)
            self._data_writer.clear_run_steps()
        elif run_time is None and self._run_until_complete:
            logger.info("Running until complete")
            self._do_run(None, n_sync_steps)
        elif (not get_config_bool(
                "Buffers", "use_auto_pause_and_resume") or
                not is_per_timestep_sdram):
            logger.info("Running forever")
            self._do_run(None, n_sync_steps)
            logger.info("Waiting for stop request")
            with self._state_condition:
                while self._data_writer.is_no_stop_requested():
                    self._state_condition.wait()
        else:
            logger.info("Running forever in steps of {}ms".format(
                self._data_writer.get_max_run_time_steps()))
            while self._data_writer.is_no_stop_requested():
                logger.info(f"Run {self._data_writer.next_run_step()}")
                self._do_run(
                    self._data_writer.get_max_run_time_steps(), n_sync_steps)
            self._data_writer.clear_run_steps()

        # Indicate that the signal handler needs to act
        # pylint: disable=protected-access
        if isinstance(threading.current_thread(), threading._MainThread):
            self._raise_keyboard_interrupt = False
            self._last_except_hook = sys.excepthook
            sys.excepthook = self.exception_handler

    def _is_per_timestep_sdram(self):
        for placement in self._data_writer.iterate_placemements():
            if placement.vertex.sdram_required.per_timestep:
                return True
        return False

    def _add_commands_to_command_sender(self, system_placements):
        """
        Runs, times and logs the VirtualMachineGenerator if required

        May set then "machine" value
        """
        with FecTimer("Command Sender Adder", TimerWork.OTHER):
            all_command_senders = add_command_senders(system_placements)
            # add the edges from the command senders to the dependent vertices
            for command_sender in all_command_senders:
                self._data_writer.add_vertex(command_sender)
                edges, partition_ids = command_sender.edges_and_partitions()
                for edge, partition_id in zip(edges, partition_ids):
                    self._data_writer.add_edge(edge, partition_id)

    def _add_dependent_verts_and_edges_for_application_graph(self):
        # cache vertices to allow insertion during iteration
        vertices = list(self._data_writer.get_vertices_by_type(
                AbstractVertexWithEdgeToDependentVertices))
        for vertex in vertices:
            for dependant_vertex in vertex.dependent_vertices():
                if not vertex.addedToGraph():
                    self._data_writer.add_vertex(dependant_vertex)
                    edge_partition_ids = vertex.\
                        edge_partition_identifiers_for_dependent_vertex(
                            dependant_vertex)
                    for edge_identifier in edge_partition_ids:
                        dependant_edge = ApplicationEdge(
                            pre_vertex=vertex, post_vertex=dependant_vertex)
                        self._data_writer.add_edge(
                            dependant_edge, edge_identifier)

    def _deduce_data_n_timesteps(self):
        """ Operates the auto pause and resume functionality by figuring out\
            how many timer ticks a simulation can run before SDRAM runs out,\
            and breaks simulation into chunks of that long.

        :return: max time a simulation can run.
        """
        # Go through the placements and find how much SDRAM is used
        # on each chip
        usage_by_chip = dict()

        for place in self._data_writer.iterate_placemements():
            if isinstance(place.vertex, AbstractVirtual):
                continue

            sdram = place.vertex.sdram_required
            if (place.x, place.y) in usage_by_chip:
                usage_by_chip[place.x, place.y] += sdram
            else:
                usage_by_chip[place.x, place.y] = sdram

        # Go through the chips and divide up the remaining SDRAM, finding
        # the minimum number of machine timesteps to assign
        max_time_steps = sys.maxsize
        for (x, y), sdram in usage_by_chip.items():
            size = self._data_writer.get_chip_at(x, y).sdram.size
            if sdram.fixed > size:
                raise Exception(
                    f"Too much SDRAM has been allocated on chip {x}, {y}: "
                    f" {sdram.fixed} of {size}")
            if sdram.per_timestep:
                max_this_chip = int((size - sdram.fixed) // sdram.per_timestep)
                max_time_steps = min(max_time_steps, max_this_chip)

        return max_time_steps

    def _generate_steps(self, n_steps):
        """ Generates the list of "timer" runs. These are usually in terms of\
            time steps, but need not be.

        :param int n_steps: the total runtime in machine time steps
        :return: list of time step lengths
        :rtype: list(int)
        """
        if n_steps == 0:
            return [0]
        n_steps_per_segment = self._data_writer.get_max_run_time_steps()
        n_full_iterations = int(math.floor(n_steps / n_steps_per_segment))
        left_over_steps = n_steps - n_full_iterations * n_steps_per_segment
        steps = [int(n_steps_per_segment)] * n_full_iterations
        if left_over_steps:
            steps.append(int(left_over_steps))
        return steps

    def _execute_get_virtual_machine(self):
        """
        Runs, times and logs the VirtualMachineGenerator if required

        May set then "machine" value
        """
        with FecTimer("Virtual machine generator", TimerWork.OTHER):
            self._data_writer.set_machine(virtual_machine_generator())
            self._data_writer.set_ipaddress("virtual")

    def _execute_allocator(self, total_run_time):
        """
        Runs, times and logs the SpallocAllocator or HBPAllocator if required

        :param total_run_time: The total run time to request
        type total_run_time: int or None
        :return: machine name, machine version, BMP details (if any),
            reset on startup flag, auto-detect BMP, SCAMP connection details,
            boot port, allocation controller
        :rtype: tuple(str, int, object, bool, bool, object, object,
            MachineAllocationController)
        """
        if self._data_writer.has_machine():
            return None
        if get_config_str("Machine", "spalloc_server") is not None:
            with FecTimer("SpallocAllocator", TimerWork.OTHER):
                return spalloc_allocator()
        if get_config_str("Machine", "remote_spinnaker_url") is not None:
            with FecTimer("HBPAllocator", TimerWork.OTHER):
                return hbp_allocator(total_run_time)

    def _execute_machine_generator(self, allocator_data):
        """
        Runs, times and logs the MachineGenerator if required

        May set the "machine" value if not already set

        :param str category: Algorithm category for provenance
        :allocator_data: None or
            (machine name, machine version, BMP details (if any),
            reset on startup flag, auto-detect BMP, SCAMP connection details,
            boot port, allocation controller)
        :type allocator_data: None or
            tuple(str, int, object, bool, bool, object, object,
            MachineAllocationController)
        """
        if self._data_writer.has_machine():
            return
        machine_name = get_config_str("Machine", "machine_name")
        if machine_name is not None:
            self._data_writer.set_ipaddress(machine_name)
            bmp_details = get_config_str("Machine", "bmp_names")
            auto_detect_bmp = get_config_bool(
                "Machine", "auto_detect_bmp")
            scamp_connection_data = None
            reset_machine = get_config_bool(
                "Machine", "reset_machine_on_startup")
            board_version = get_config_int(
                "Machine", "version")

        elif allocator_data:
            (ipaddress, board_version, bmp_details,
             reset_machine, auto_detect_bmp, scamp_connection_data,
             self._machine_allocation_controller
             ) = allocator_data
            self._data_writer.set_ipaddress(ipaddress)
        else:
            return

        with FecTimer("Machine generator", TimerWork.GET_MACHINE):
            machine, transceiver = machine_generator(
                bmp_details, board_version,
                auto_detect_bmp, scamp_connection_data, reset_machine)
            self._data_writer.set_transceiver(transceiver)
            self._data_writer.set_machine(machine)

    def _get_known_machine(self, total_run_time=0.0):
        """ The python machine description object.

        :param float total_run_time: The total run time to request
        :rtype: ~spinn_machine.Machine
        """
        if not self._data_writer.has_machine():
            if get_config_bool("Machine", "virtual_board"):
                self._execute_get_virtual_machine()
            else:
                allocator_data = self._execute_allocator(total_run_time)
                self._execute_machine_generator(allocator_data)

    def _get_machine(self):
        """ The factory method to get a machine

        :rtype: ~spinn_machine.Machine
        """
        FecTimer.start_category(TimerCategory.GET_MACHINE, True)
        if self._data_writer.is_user_mode() and \
                self._data_writer.is_soft_reset():
            # Make the reset hard
            logger.warning(
                "Calling Get machine after a reset force a hard reset and "
                "therefore generate a new machine")
            self._hard_reset()
        self._get_known_machine()
        if not self._data_writer.has_machine():
            raise ConfigurationException(
                "Not enough information provided to supply a machine")
        FecTimer.end_category(TimerCategory.GET_MACHINE)

    def _create_version_provenance(self):
        """ Add the version information to the provenance data at the start.
        """
        with GlobalProvenance() as db:
            db.insert_version("spinn_utilities_version", spinn_utils_version)
            db.insert_version("spinn_machine_version", spinn_machine_version)
            db.insert_version("spalloc_version", spalloc_version)
            db.insert_version("spinnman_version", spinnman_version)
            db.insert_version("pacman_version", pacman_version)
            db.insert_version("data_specification_version", data_spec_version)
            db.insert_version("front_end_common_version", fec_version)
            db.insert_version("numpy_version", numpy_version)
            db.insert_version("scipy_version", scipy_version)

    def _do_extra_mapping_algorithms(self):
        """
        Allows overriding classes to add algorithms
        """

    def _json_machine(self):
        """
        Runs, times and logs WriteJsonMachine if required

        """
        with FecTimer("Json machine", TimerWork.REPORT) as timer:
            if timer.skip_if_cfg_false("Reports", "write_json_machine"):
                return
            write_json_machine()

    def _report_network_specification(self):
        """
        Runs, times and logs the Network Specification report is requested

        """
        with FecTimer(
                "Network Specification report", TimerWork.REPORT) as timer:
            if timer.skip_if_cfg_false(
                    "Reports", "write_network_specification_report"):
                return
            network_specification()

    def _execute_split_lpg_vertices(self, system_placements):
        """
        Runs, times and logs the SplitLPGVertices if required
        """
        with FecTimer("Split Live Gather Vertices", TimerWork.OTHER):
            split_lpg_vertices(system_placements)

    def _report_board_chip(self):
        """
        Runs, times and logs the BoardChipReport is requested

        """
        with FecTimer("Board chip report", TimerWork.REPORT) as timer:
            if timer.skip_if_cfg_false(
                    "Reports", "write_board_chip_report"):
                return
            board_chip_report()

    def _execute_splitter_reset(self):
        """
        Runs, times and logs the splitter_reset

        """
        with FecTimer("Splitter reset", TimerWork.OTHER):
            splitter_reset()

    # Overriden by spynaker to choose an extended algorithm
    def _execute_splitter_selector(self):
        """
        Runs, times and logs the SplitterSelector
        """
        with FecTimer("Splitter selector", TimerWork.OTHER):
            splitter_selector()

    def _execute_delay_support_adder(self):
        """
        Stub to allow spynakker to add delay supports
        """

    # Overriden by spynaker to choose a different algorithm
    def _execute_splitter_partitioner(self):
        """
        Runs, times and logs the SplitterPartitioner if required
        """
        if self._data_writer.get_n_vertices() == 0:
            return
        with FecTimer("Splitter partitioner", TimerWork.OTHER):
            self._data_writer.set_n_chips_in_graph(splitter_partitioner())

    def _execute_insert_chip_power_monitors(self, system_placements):
        """
        Run, time and log the InsertChipPowerMonitorsToGraphs if required

        """
        with FecTimer("Insert chip power monitors", TimerWork.OTHER) as timer:
            if timer.skip_if_cfg_false("Reports", "write_energy_report"):
                return
            insert_chip_power_monitors_to_graphs(system_placements)

    def _execute_insert_extra_monitor_vertices(self, system_placements):
        """
        Run, time and log the InsertExtraMonitorVerticesToGraphs if required

        """
        with FecTimer(
                "Insert extra monitor vertices", TimerWork.OTHER) as timer:
            if timer.skip_if_cfgs_false(
                    "Machine", "enable_advanced_monitor_support",
                    "enable_reinjection"):
                return
            # inserter checks for None app graph not an empty one
        gather_map, monitor_map = insert_extra_monitor_vertices_to_graphs(
            system_placements)
        self._data_writer.set_gatherer_map(gather_map)
        self._data_writer.set_monitor_map(monitor_map)

    def _report_partitioner(self):
        """
        Write, times and logs the partitioner_report if needed

        """
        with FecTimer("Partitioner report", TimerWork.REPORT) as timer:
            if timer.skip_if_cfg_false(
                    "Reports", "write_partitioner_reports"):
                return
            partitioner_report()

    def _execute_local_tdma_builder(self):
        """
        Runs times and logs the LocalTDMABuilder
        """
        with FecTimer("Local TDMA builder", TimerWork.OTHER):
            local_tdma_builder()

    def _execute_application_placer(self, system_placements):
        """
        Runs, times and logs the Application Placer

        Sets the "placements" data

        .. note::
            Calling of this method is based on the cfg placer value

        """
        with FecTimer("Application Placer", TimerWork.OTHER):
            self._data_writer.set_placements(place_application_graph(
                system_placements))

    def _do_placer(self, system_placements):
        """
        Runs, times and logs one of the placers

        Sets the "placements" data

        Which placer is run depends on the cfg placer value

        This method is the entry point for adding a new Placer

        :raise ConfigurationException: if the cfg place value is unexpected
        """
        name = get_config_str("Mapping", "placer")
        if name == "ApplicationPlacer":
            return self._execute_application_placer(system_placements)
        if "," in name:
            raise ConfigurationException(
                "Only a single algorithm is supported for placer")
        raise ConfigurationException(
            f"Unexpected cfg setting placer: {name}")

<<<<<<< HEAD
    def _do_write_metadata(self):
        """
        Do the various functions to write metadata to the sqlite files
        """
=======
    def _execute_record_core_names(self):
        with FecTimer(
                "Record core names to databse", TimerWork.REPORT):
            with BufferDatabase() as db:
                db.store_vertex_labels()
>>>>>>> e4f37634

    def _execute_system_multicast_routing_generator(self):
        """
        Runs, times and logs the SystemMulticastRoutingGenerator is required

        May sets the data "data_in_multicast_routing_tables",
        "data_in_multicast_key_to_chip_map" and
        "system_multicast_router_timeout_keys"
        """
        with FecTimer(
                "System multicast routing generator",
                TimerWork.OTHER) as timer:
            if timer.skip_if_cfgs_false(
                    "Machine", "enable_advanced_monitor_support",
                    "enable_reinjection"):
                return
            data = system_multicast_routing_generator()
            self._data_writer.set_system_multicast_routing_data(data)

    def _execute_fixed_route_router(self):
        """
        Runs, times and logs the FixedRouteRouter if required

        May set the "fixed_routes" data.
        """
        with FecTimer("Fixed route router", TimerWork.OTHER) as timer:
            if timer.skip_if_cfg_false(
                    "Machine", "enable_advanced_monitor_support"):
                return
            self._data_writer.set_fixed_routes(fixed_route_router(
                DataSpeedUpPacketGatherMachineVertex))

    def _report_placements_with_application_graph(self):
        """
        Writes, times and logs the application graph placer report if
        requested
        """
        if self._data_writer.get_n_vertices() == 0:
            return
        with FecTimer(
                "Placements wth application graph report",
                TimerWork.REPORT) as timer:
            if timer.skip_if_cfg_false(
                    "Reports", "write_application_graph_placer_report"):
                return
            placer_reports_with_application_graph()

    def _json_placements(self):
        """
        Does, times and logs the writing of placements as json if requested
        :return:
        """
        with FecTimer("Json placements", TimerWork.REPORT) as timer:
            if timer.skip_if_cfg_false(
                    "Reports", "write_json_placements"):
                return
            write_json_placements()
            # Output ignored as never used

    def _execute_ner_route_traffic_aware(self):
        """
        Runs, times and logs the NerRouteTrafficAware

        Sets the "routing_table_by_partition" data if called

        .. note::
            Calling of this method is based on the cfg router value
        """
        with FecTimer("Ner route traffic aware", TimerWork.OTHER):
            self._data_writer.set_routing_table_by_partition(
                ner_route_traffic_aware())

    def _execute_ner_route(self):
        """
        Runs, times and logs the NerRoute

        Sets the "routing_table_by_partition" data

        .. note::
            Calling of this method is based on the cfg router value
        """
        with FecTimer("Ner route", TimerWork.OTHER):
            self._data_writer.set_routing_table_by_partition(ner_route())

    def _execute_basic_dijkstra_routing(self):
        """
        Runs, times and logs the BasicDijkstraRouting

        Sets the "routing_table_by_partition" data if called

        .. note::
            Calling of this method is based on the cfg router value
        """
        with FecTimer("Basic dijkstra routing", TimerWork.OTHER):
            self._data_writer.set_routing_table_by_partition(
                basic_dijkstra_routing())

    def _execute_application_router(self):
        """
        Runs, times and logs the ApplicationRouter

        Sets the "routing_table_by_partition" data if called

        .. note::
            Calling of this method is based on the cfg router value
        """
        with FecTimer("Application Router", TimerWork.RUNNING):
            self._data_writer.set_routing_table_by_partition(
                route_application_graph())

    def _do_routing(self):
        """
        Runs, times and logs one of the routers

        Sets the "routing_table_by_partition" data

        Which router is run depends on the cfg router value

        This method is the entry point for adding a new Router

        :raise ConfigurationException: if the cfg router value is unexpected
        """
        name = get_config_str("Mapping", "router")
        if name == "BasicDijkstraRouting":
            return self._execute_basic_dijkstra_routing()
        if name == "NerRoute":
            return self._execute_ner_route()
        if name == "NerRouteTrafficAware":
            return self._execute_ner_route_traffic_aware()
        if name == "ApplicationRouter":
            return self._execute_application_router()
        if "," in name:
            raise ConfigurationException(
                "Only a single algorithm is supported for router")
        raise ConfigurationException(
            f"Unexpected cfg setting router: {name}")

    def _execute_basic_tag_allocator(self):
        """
        Runs, times and logs the Tag Allocator

        Sets the "tag" data
        """
        with FecTimer("Basic tag allocator", TimerWork.OTHER):
            self._data_writer.set_tags(
                basic_tag_allocator())

    def _report_tag_allocations(self):
        """
        Write, times and logs the tag allocator report if requested
        """
        with FecTimer("Tag allocator report", TimerWork.REPORT) as timer:
            if timer.skip_if_cfg_false(
                    "Reports", "write_tag_allocation_reports"):
                return
            tag_allocator_report()

    def _execute_global_allocate(self, extra_allocations):
        """
        Runs, times and logs the Global Zoned Routing Info Allocator

        Sets "routing_info" is called

        .. note::
            Calling of this method is based on the cfg info_allocator value

        :return:
        """
        with FecTimer("Global allocate", TimerWork.OTHER):
            self._data_writer.set_routing_infos(
                global_allocate(extra_allocations))

    def _execute_flexible_allocate(self, extra_allocations):
        """
        Runs, times and logs the Zoned Routing Info Allocator

        Sets "routing_info" is called

        .. note::
            Calling of this method is based on the cfg info_allocator value

        :return:
        """
        with FecTimer("Zoned routing info allocator", TimerWork.OTHER):
            self._data_writer.set_routing_infos(
                flexible_allocate(extra_allocations))

    def _do_info_allocator(self):
        """
        Runs, times and logs one of the info allocaters

        Sets the "routing_info" data

        Which alloactor is run depends on the cfg info_allocator value

        This method is the entry point for adding a new Info Allocator

        :raise ConfigurationException: if the cfg info_allocator value is
            unexpected
        """
        name = get_config_str("Mapping", "info_allocator")
        if name == "GlobalZonedRoutingInfoAllocator":
            return self._execute_global_allocate([])
        if name == "ZonedRoutingInfoAllocator":
            return self._execute_flexible_allocate([])
        if "," in name:
            raise ConfigurationException(
                "Only a single algorithm is supported for info_allocator")
        raise ConfigurationException(
            f"Unexpected cfg setting info_allocator: {name}")

    def _report_router_info(self):
        """
        Writes, times and logs the router info report if requested
        """
        with FecTimer("Router info report", TimerWork.REPORT) as timer:
            if timer.skip_if_cfg_false(
                    "Reports", "write_router_info_report"):
                return
            routing_info_report([])

    def _execute_basic_routing_table_generator(self):
        """
        Runs, times and logs the Routing Table Generator

        .. note::
            Currently no other Routing Table Generator supported.
            To add an additional Generator copy the pattern of do_placer
        """
        with FecTimer("Basic routing table generator", TimerWork.OTHER):
            self._data_writer.set_uncompressed(basic_routing_table_generator())

    def _execute_merged_routing_table_generator(self):
        """
        Runs, times and logs the Routing Table Generator

        .. note::
            Currently no other Routing Table Generator supported.
            To add an additional Generator copy the pattern of do_placer
        """
        with FecTimer("Merged routing table generator", TimerWork.OTHER):
            self._data_writer.set_uncompressed(
                merged_routing_table_generator())

        # TODO Nuke ZonedRoutingTableGenerator

    def _do_routing_table_generator(self):
        """
        Runs, times and logs one of the routing table generators

        Sets the "routing_info" data

        Which alloactor is run depends on the cfg info_allocator value

        This method is the entry point for adding a new Info Allocator

        :raise ConfigurationException: if the cfg info_allocator value is
            unexpected
        """
        name = get_config_str("Mapping", "routing_table_generator")
        if name == "BasicRoutingTableGenerator":
            return self._execute_basic_routing_table_generator()
        if name == "MergedRoutingTableGenerator":
            return self._execute_merged_routing_table_generator()
        if "," in name:
            raise ConfigurationException(
                "Only a single algorithm is supported for"
                " routing_table_generator")
        raise ConfigurationException(
            f"Unexpected cfg setting routing_table_generator: {name}")

    def _report_routers(self):
        """
        Write, times and logs the router report if requested
        """
        with FecTimer("Router report", TimerWork.REPORT) as timer:
            if timer.skip_if_cfg_false(
                    "Reports", "write_router_reports"):
                return
        router_report_from_paths()

    def _report_router_summary(self):
        """
        Write, times and logs the router summary report if requested
        """
        with FecTimer("Router summary report", TimerWork.REPORT) as timer:
            if timer.skip_if_cfg_false(
                    "Reports", "write_router_summary_report"):
                return
            router_summary_report()

    def _json_routing_tables(self):
        """
        Write, time and log the routing tables as json if requested
        """
        with FecTimer("Json routing tables", TimerWork.REPORT) as timer:
            if timer.skip_if_cfg_false(
                    "Reports", "write_json_routing_tables"):
                return
            write_json_routing_tables(self._data_writer.get_uncompressed())
            # Output ignored as never used

    def _report_router_collision_potential(self):
        """
        Write, time and log the router collision report
        """
        with FecTimer(
                "Router collision potential report",
                TimerWork.REPORT) as timer:
            if timer.skip_if_cfg_false(
                    "Reports", "write_router_collision_potential_report"):
                return
            router_collision_potential_report()

    def _report_drift(self, start):
        """ Write, time and log the drift

        :param bool start: Is this the start or the end
        """
        with FecTimer("Drift report", TimerWork.REPORT) as timer:
            if timer.skip_if_virtual_board():
                return
            if start and timer.skip_if_cfg_false(
                    "Reports", "write_drift_report_start"):
                return
            if not start and timer.skip_if_cfg_false(
                    "Reports", "write_drift_report_end"):
                return
            drift_report()

    def _execute_locate_executable_start_type(self):
        """
        Runs, times and logs LocateExecutableStartType if required

        May set the executable_types data.
        """
        with FecTimer("Locate executable start type", TimerWork.OTHER):
            self._data_writer.set_executable_types(
                locate_executable_start_type())

    def _execute_buffer_manager_creator(self):
        """
        Run, times and logs the buffer manager creator if required

        May set the buffer_manager data
        """
        if self._data_writer.has_buffer_manager():
            return
        with FecTimer("Buffer manager creator", TimerWork.OTHER) as timer:
            if timer.skip_if_virtual_board():
                return

            self._data_writer.set_buffer_manager(BufferManager())

    def _execute_sdram_outgoing_partition_allocator(self):
        """
        Runs, times and logs the SDRAMOutgoingPartitionAllocator
        """
        with FecTimer("SDRAM outgoing partition allocator", TimerWork.OTHER):
            sdram_outgoing_partition_allocator()

    def _execute_control_sync(self, do_sync):
        """ Control synchronization on board

        :param bool do_sync: Whether to enable synchronization
        """
        with FecTimer("Control Sync", TimerWork.CONTROL) as timer:
            if timer.skip_if_virtual_board():
                return
            self._data_writer.get_transceiver().control_sync(do_sync)

    def _do_mapping(self, total_run_time):
        """
        Runs, times and logs all the algorithms in the mapping stage

        :param float total_run_time:
        """
        FecTimer.start_category(TimerCategory.MAPPING)

        self._setup_java_caller()
        self._do_extra_mapping_algorithms()
        self._report_network_specification()

        self._execute_splitter_reset()
        self._execute_splitter_selector()
        self._execute_delay_support_adder()

        self._execute_splitter_partitioner()
        allocator_data = self._execute_allocator(total_run_time)
        self._execute_machine_generator(allocator_data)
        self._json_machine()
        self._report_board_chip()

        system_placements = Placements()
        self._add_commands_to_command_sender(system_placements)
        self._execute_split_lpg_vertices(system_placements)
        self._execute_insert_chip_power_monitors(system_placements)
        self._execute_insert_extra_monitor_vertices(system_placements)

        self._report_partitioner()
        self._execute_local_tdma_builder()
        self._do_placer(system_placements)
        self._report_placements_with_application_graph()
        self._json_placements()

        self._execute_system_multicast_routing_generator()
        self._execute_fixed_route_router()
        self._do_routing()

        self._execute_basic_tag_allocator()
        self._report_tag_allocations()

        self._do_info_allocator()
        self._report_router_info()
        self._do_routing_table_generator()
        self._report_uncompressed_routing_table()
        self._report_routers()
        self._report_router_summary()
        self._json_routing_tables()
        # self._report_router_collision_potential()
        self._execute_locate_executable_start_type()
        self._execute_buffer_manager_creator()
        self._execute_sdram_outgoing_partition_allocator()

        FecTimer.end_category(TimerCategory.MAPPING)

    # Overridden by spy which adds placement_order
    def _execute_graph_data_specification_writer(self):
        """
        Runs, times, and logs the GraphDataSpecificationWriter

        Sets the dsg_targets data
        """
        with FecTimer("Graph data specification writer", TimerWork.OTHER):
            self._data_writer.set_dsg_targets(
                graph_data_specification_writer())

    def _do_data_generation(self):
        """
        Runs, Times and logs the data generation
        """
        # set up timing
        self._execute_graph_data_specification_writer()

    def _execute_routing_setup(self,):
        """
        Runs, times and logs the RoutingSetup if required.

        """
        if self._multicast_routes_loaded:
            return
        with FecTimer("Routing setup", TimerWork.LOADING) as timer:
            if timer.skip_if_virtual_board():
                return
            # Only needs the x and y of chips with routing tables
            routing_setup()

    def _execute_graph_binary_gatherer(self):
        """
        Runs, times and logs the GraphBinaryGatherer if required.

        """
        with FecTimer("Graph binary gatherer", TimerWork.OTHER) as timer:
            try:
                self._data_writer.set_executable_targets(
                    graph_binary_gatherer())
            except KeyError:
                if get_config_bool("Machine", "virtual_board"):
                    logger.warning(
                        "Ignoring exectable not found as using virtual")
                    timer.error("exectable not found and virtual board")
                    return
                raise

    def _execute_host_bitfield_compressor(self):
        """
        Runs, times and logs the HostBasedBitFieldRouterCompressor

        .. note::
            Calling of this method is based on the cfg compressor or
            virtual_compressor value

        :return: CompressedRoutingTables
        :rtype: MulticastRoutingTables
        """
        with FecTimer(
                "Host based bitfield router compressor",
                TimerWork.OTHER) as timer:
            if timer.skip_if_virtual_board():
                return None
            self._multicast_routes_loaded = False
            compressed = host_based_bit_field_router_compressor()
            return compressed

    def _execute_machine_bitfield_ordered_covering_compressor(self):
        """
        Runs, times and logs the MachineBitFieldOrderedCoveringCompressor

        .. note::
            Calling of this method is based on the cfg compressor or
            virtual_compressor value

        :return: None
        :rtype: None
        """
        with FecTimer(
                "Machine bitfield ordered covering compressor",
                TimerWork.COMPRESSING) as timer:
            if timer.skip_if_virtual_board():
                return None
            machine_bit_field_ordered_covering_compressor()
            self._multicast_routes_loaded = True
            return None

    def _execute_machine_bitfield_pair_compressor(self):
        """
        Runs, times and logs the MachineBitFieldPairRouterCompressor

        .. note::
            Calling of this method is based on the cfg compressor or
            virtual_compressor value

        :return: None
        :rtype: None
         """
        with FecTimer(
               "Machine bitfield pair router compressor",
                TimerWork.COMPRESSING) as timer:
            if timer.skip_if_virtual_board():
                return None
            self._multicast_routes_loaded = True
            machine_bit_field_pair_router_compressor()
            return None

    def _execute_ordered_covering_compressor(self):
        """
        Runs, times and logs the OrderedCoveringCompressor

        .. note::
            Calling of this method is based on the cfg compressor or
            virtual_compressor value

        :return: CompressedRoutingTables
        :rtype: MulticastRoutingTables
        """
        with FecTimer("Ordered covering compressor", TimerWork.OTHER) as timer:
            self._multicast_routes_loaded = False
            precompressed = self._data_writer.get_precompressed()
            if self._compression_skipable(precompressed):
                timer.skip("Tables already small enough")
                return precompressed
            compressed = ordered_covering_compressor()
            return compressed

    def _execute_ordered_covering_compression(self):
        """
        Runs, times and logs the ordered covering compressor on machine

        .. note::
            Calling of this method is based on the cfg compressor or
            virtual_compressor value

        :return: None
        :rtype: None
        """
        with FecTimer(
                "Ordered covering compressor", TimerWork.COMPRESSING) as timer:
            if timer.skip_if_virtual_board():
                return None, []
            precompressed = self._data_writer.get_precompressed()
            if self._compression_skipable(precompressed):
                timer.skip("Tables already small enough")
                self._multicast_routes_loaded = False
                return precompressed
            ordered_covering_compression()
            self._multicast_routes_loaded = True
            return None

    def _execute_pair_compressor(self):
        """
        Runs, times and logs the PairCompressor

        .. note::
            Calling of this method is based on the cfg compressor or
            virtual_compressor value

        :return: CompressedRoutingTable
        :rtype: MulticastRoutingTables
        """
        with FecTimer("Pair compressor", TimerWork.OTHER) as timer:
            precompressed = self._data_writer.get_precompressed()
            self._multicast_routes_loaded = False
            if self._compression_skipable(precompressed):
                timer.skip("Tables already small enough")
                return precompressed
            compressed = pair_compressor()
            return compressed

    def _execute_pair_compression(self):
        """
        Runs, times and logs the pair compressor on machine

        .. note::
            Calling of this method is based on the cfg compressor or
            virtual_compressor value

        :return: None
        :rtype: None
        """
        with FecTimer("Pair on chip router compression",
                      TimerWork.COMPRESSING) as timer:
            if timer.skip_if_virtual_board():
                return None
            precompressed = self._data_writer.get_precompressed()
            if self._compression_skipable(precompressed):
                timer.skip("Tables already small enough")
                self._multicast_routes_loaded = False
                return precompressed
            pair_compression()
            self._multicast_routes_loaded = True
            return None

    def _execute_pair_unordered_compressor(self):
        """
        Runs, times and logs the CheckedUnorderedPairCompressor

        .. note::
            Calling of this method is based on the cfg compressor or
            virtual_compressor value

        :return: CompressedRoutingTables
        :rtype: MulticastRoutingTables
        """
        with FecTimer("Pair unordered compressor", TimerWork.OTHER) as timer:
            self._multicast_routes_loaded = False
            precompressed = self._data_writer.get_precompressed()
            if self._compression_skipable(precompressed):
                timer.skip("Tables already small enough")
                return precompressed
            compressed = pair_compressor(ordered=False)
            return compressed

    def _compressor_name(self):
        if get_config_bool("Machine", "virtual_board"):
            name = get_config_str("Mapping", "virtual_compressor")
            if name is None:
                logger.info("As no virtual_compressor specified "
                            "using compressor setting")
                name = get_config_str("Mapping", "compressor")
        else:
            name = get_config_str("Mapping", "compressor")
        pre_compress = "BitField" not in name
        return name, pre_compress

    def _compression_skipable(self, tables):
        if get_config_bool(
                "Mapping", "router_table_compress_as_far_as_possible"):
            return False
        return tables.max_number_of_entries <= Machine.ROUTER_ENTRIES

    def _execute_pre_compression(self, pre_compress):
        if pre_compress:
            name = get_config_str("Mapping", "precompressor")
            if name is None:
                self._data_writer.set_precompressed(
                    self._data_writer.get_uncompressed())
            elif name == "Ranged":
                with FecTimer("Ranged Compressor", TimerWork.OTHER) as timer:
                    if self._compression_skipable(
                            self._data_writer.get_uncompressed()):
                        timer.skip("Tables already small enough")
                        self._data_writer.set_precompressed(
                            self._data_writer.get_uncompressed())
                        return
                    self._data_writer.set_precompressed(
                        range_compressor())
            else:
                raise ConfigurationException(
                    f"Unexpected cfg setting precompressor: {name}")
        else:
            self._data_writer.set_precompressed(
                self._data_writer.get_uncompressed())

    def _do_early_compression(self, name):
        """
        Calls a compressor based on the name provided

        .. note::
            This method is the entry point for adding a new compressor that
             can or must run early.

        :param str name: Name of a compressor
        :raise ConfigurationException: if the name is not expected
        :return: CompressedRoutingTables (likely to be None),
            RouterCompressorProvenanceItems (may be an empty list)
        :rtype: tuple(MulticastRoutingTables or None, list(ProvenanceDataItem))
        """
        if name == "MachineBitFieldOrderedCoveringCompressor":
            return \
                self._execute_machine_bitfield_ordered_covering_compressor()
        if name == "MachineBitFieldPairRouterCompressor":
            return self._execute_machine_bitfield_pair_compressor()
        if name == "OrderedCoveringCompressor":
            return self._execute_ordered_covering_compressor()
        if name == "OrderedCoveringOnChipRouterCompression":
            return self._execute_ordered_covering_compression()
        if name == "PairCompressor":
            return self._execute_pair_compressor()
        if name == "PairOnChipRouterCompression":
            return self._execute_pair_compression()
        if name == "PairUnorderedCompressor":
            return self._execute_pair_unordered_compressor()

        # delay compression until later
        return None

    def _do_delayed_compression(self, name, compressed):
        """
        run compression that must be delayed until later

        .. note::
            This method is the entry point for adding a new compressor that
            can not run at the normal place

        :param str name: Name of a compressor
        :raise ConfigurationException: if the name is not expected
        :return: CompressedRoutingTables (likely to be None),
            RouterCompressorProvenanceItems (may be an empty list)
        :rtype: tuple(MulticastRoutingTables or None, list(ProvenanceDataItem))
        """
        if self._multicast_routes_loaded or compressed:
            # Already compressed
            return compressed
        # overridden in spy to handle:
        # SpynnakerMachineBitFieldOrderedCoveringCompressor
        # SpynnakerMachineBitFieldPairRouterCompressor

        if name == "HostBasedBitFieldRouterCompressor":
            return self._execute_host_bitfield_compressor()
        if "," in name:
            raise ConfigurationException(
                "Only a single algorithm is supported for compressor")

        raise ConfigurationException(
            f"Unexpected cfg setting compressor: {name}")

    def _execute_load_routing_tables(self, compressed):
        """
        Runs, times and logs the RoutingTableLoader if required

        :param compressed:
        :type compressed: MulticastRoutingTables or None
        """
        if not compressed:
            return
        with FecTimer("Routing table loader", TimerWork.LOADING) as timer:
            self._multicast_routes_loaded = True
            if timer.skip_if_virtual_board():
                return
            routing_table_loader(compressed)

    def _report_uncompressed_routing_table(self):
        """
        Runs, times and logs the router report from router tables if requested
        """
        with FecTimer(
                "Uncompressed routing table report",
                TimerWork.REPORT) as timer:
            if timer.skip_if_cfg_false(
                    "Reports", "write_routing_table_reports"):
                return
            router_report_from_router_tables()

    def _report_bit_field_compressor(self):
        """
        Runs, times and logs the BitFieldCompressorReport if requested
        """
        with FecTimer("Bitfield compressor report", TimerWork.REPORT) as timer:
            if timer.skip_if_cfg_false(
                    "Reports",  "write_bit_field_compressor_report"):
                return
            # BitFieldSummary output ignored as never used
            bitfield_compressor_report()

    def _execute_load_fixed_routes(self):
        """
        Runs, times and logs Load Fixed Routes is required
        """
        with FecTimer("Load fixed routes", TimerWork.LOADING) as timer:
            if timer.skip_if_cfg_false(
                    "Machine", "enable_advanced_monitor_support"):
                return
            if timer.skip_if_virtual_board():
                return
            load_fixed_routes()

    def _execute_system_data_specification(self):
        """
        Runs, times and logs the execute_system_data_specs if required

        """
        with FecTimer(
                "Execute system data specification", TimerWork.OTHER) as timer:
            if timer.skip_if_virtual_board():
                return None
            execute_system_data_specs()

    def _execute_load_system_executable_images(self):
        """
        Runs, times and logs the loading of exectuable images
        """
        with FecTimer(
                "Load executable system Images", TimerWork.LOADING) as timer:
            if timer.skip_if_virtual_board():
                return
            load_sys_images()

    def _execute_application_data_specification(self):
        """
        Runs, times and logs the execute_application_data_specs if required

        :return: map of placement and DSG data, and loaded data flag.
        :rtype: dict(tuple(int,int,int),DataWritten) or DsWriteInfo
        """
        with FecTimer("Host data specification", TimerWork.LOADING) as timer:
            if timer.skip_if_virtual_board():
                return
            return execute_application_data_specs()

    def _execute_tags_from_machine_report(self):
        """
        Run, times and logs the TagsFromMachineReport if requested
        :return:
        """
        with FecTimer(
                "Tags from machine report", TimerWork.EXTRACTING) as timer:
            if timer.skip_if_virtual_board():
                return
            if timer.skip_if_cfg_false(
                    "Reports", "write_tag_allocation_reports"):
                return
            tags_from_machine_report()

    def _execute_load_tags(self):
        """
        Runs, times and logs the Tags Loader if required
        """
        # TODO why: if graph_changed or data_changed:
        with FecTimer("Tags Loader", TimerWork.LOADING) as timer:
            if timer.skip_if_virtual_board():
                return
            tags_loader()

    def _do_extra_load_algorithms(self):
        """
        Runs, times and logs any extra load algorithms

        """

    def _report_memory_on_host(self):
        """
        Runs, times and logs MemoryMapOnHostReport is requested

        """
        with FecTimer("Memory report", TimerWork.REPORT) as timer:
            if timer.skip_if_virtual_board():
                return
            if timer.skip_if_cfg_false(
                    "Reports", "write_memory_map_report"):
                return
            memory_map_on_host_report()

    def _report_memory_on_chip(self):
        """
        Runs, times and logs MemoryMapOnHostChipReport is requested

        """
        with FecTimer("Memory report", TimerWork.REPORT) as timer:
            if timer.skip_if_virtual_board():
                return
            if timer.skip_if_cfg_false(
                    "Reports", "write_memory_map_report"):
                return

            memory_map_on_host_chip_report()

    # TODO consider different cfg flags
    def _report_compressed(self, compressed):
        """
        Runs, times and logs the compressor reports if requested

        :param compressed:
        :type compressed: MulticastRoutingTables or None
        """
        with FecTimer("Compressor report", TimerWork.REPORT) as timer:
            if timer.skip_if_cfg_false(
                    "Reports", "write_routing_table_reports"):
                return
            if timer.skip_if_cfg_false(
                    "Reports", "write_routing_tables_from_machine_reports"):
                return

            if compressed is None:
                if timer.skip_if_virtual_board():
                    return
                compressed = read_routing_tables_from_machine()

            router_report_from_compressed_router_tables(compressed)

            generate_comparison_router_report(compressed)

            router_compressed_summary_report(compressed)

            routing_table_from_machine_report(compressed)

    def _report_fixed_routes(self):
        """
        Runs, times and logs the FixedRouteFromMachineReport is requested
        """
        with FecTimer("Fixed route report", TimerWork.REPORT) as timer:
            if timer.skip_if_virtual_board():
                return
            if timer.skip_if_cfg_false(
                    "Machine", "enable_advanced_monitor_support"):
                return
            # TODO at the same time as LoadFixedRoutes?
            fixed_route_from_machine_report()

    def _execute_application_load_executables(self):
        """ algorithms needed for loading the binaries to the SpiNNaker machine

        :return:
        """
        with FecTimer("Load executable app images",
                      TimerWork.LOADING) as timer:
            if timer.skip_if_virtual_board():
                return
            load_app_images()

    def _do_load(self):
        """
        Runs, times and logs the load algotithms

        """
        FecTimer.start_category(TimerCategory.LOADING)

        if self._data_writer.get_requires_mapping():
            self._execute_routing_setup()
            self._execute_graph_binary_gatherer()
        # loading_algorithms
        compressor, pre_compress = self._compressor_name()
        self._execute_pre_compression(pre_compress)
        compressed = self._do_early_compression(compressor)

        self._do_data_generation()

        self._execute_control_sync(False)
        if self._data_writer.get_requires_mapping():
            self._execute_load_fixed_routes()
        self._execute_system_data_specification()
        self._execute_load_system_executable_images()
        self._execute_load_tags()
        self._execute_application_data_specification()

        self._do_extra_load_algorithms()
        compressed = self._do_delayed_compression(compressor, compressed)
        self._execute_load_routing_tables(compressed)
        self._report_bit_field_compressor()

        # TODO Was master correct to run the report first?
        self._execute_tags_from_machine_report()
        if self._data_writer.get_requires_mapping():
            self._report_memory_on_host()
            self._report_memory_on_chip()
            self._report_compressed(compressed)
            self._report_fixed_routes()
        self._execute_application_load_executables()

        FecTimer.end_category(TimerCategory.LOADING)

    def _report_sdram_usage_per_chip(self):
        # TODO why in do run
        with FecTimer("Sdram usage per chip report",
                      TimerWork.REPORT) as timer:
            if timer.skip_if_cfg_false(
                    "Reports", "write_sdram_usage_report_per_chip"):
                return
            sdram_usage_report_per_chip()

    def _execute_dsg_region_reloader(self):
        """
            Runs, times and logs the DSGRegionReloader if required

            Reload any parameters over the loaded data if we have already
            run and not using a virtual board and the data hasn't already
            been regenerated

        """
        if not self._data_writer.is_ran_ever():
            return
        if self._data_writer.is_hard_reset():
            return
        with FecTimer("DSG region reloader", TimerWork.LOADING) as timer:
            if timer.skip_if_virtual_board():
                return
            reload_dsg_regions()

    def _execute_graph_provenance_gatherer(self):
        """
        Runs, times and log the GraphProvenanceGatherer if requested

        """
        with FecTimer("Graph provenance gatherer", TimerWork.OTHER) as timer:
            if timer.skip_if_cfg_false("Reports", "read_provenance_data"):
                return []
            graph_provenance_gatherer()

    def _execute_placements_provenance_gatherer(self):
        """
        Runs, times and log the PlacementsProvenanceGatherer if requested
        """
        with FecTimer(
                "Placements provenance gatherer", TimerWork.OTHER) as timer:
            if timer.skip_if_cfg_false("Reports", "read_provenance_data"):
                return []
            if timer.skip_if_virtual_board():
                return []
            # Also used in recover from error where is is not all placements

            placements_provenance_gatherer(
                self._data_writer.get_n_placements(),
                self._data_writer.iterate_placemements())

    def _execute_router_provenance_gatherer(self):
        """
        Runs, times and log the RouterProvenanceGatherer if requested
        """
        with FecTimer(
                "Router provenance gatherer", TimerWork.EXTRACTING) as timer:
            if timer.skip_if_cfg_false("Reports", "read_provenance_data"):
                return []
            if timer.skip_if_virtual_board():
                return []
            router_provenance_gatherer()

    def _execute_profile_data_gatherer(self):
        """
        Runs, times and logs the ProfileDataGatherer if requested
        """
        with FecTimer("Profile data gatherer", TimerWork.EXTRACTING) as timer:
            if timer.skip_if_cfg_false("Reports", "read_provenance_data"):
                return
            if timer.skip_if_virtual_board():
                return
            profile_data_gatherer()

    def _do_read_provenance(self):
        """
        Runs, times and log the methods that gather provenance

        :rtype: list(ProvenanceDataItem)
        """
        self._execute_graph_provenance_gatherer()
        self._execute_placements_provenance_gatherer()
        self._execute_router_provenance_gatherer()
        self._execute_profile_data_gatherer()

    def _report_energy(self):
        """
        Runs, times and logs the energy report if requested

        """
        with FecTimer("Energy report", TimerWork.REPORT) as timer:
            if timer.skip_if_cfg_false("Reports", "write_energy_report"):
                return []
            if timer.skip_if_virtual_board():
                return []

            # TODO runtime is None
            power_used = compute_energy_used(
                self._machine_allocation_controller)

            energy_provenance_reporter(power_used)

            # create energy reporter
            energy_reporter = EnergyReport()

            # run energy report
            energy_reporter.write_energy_report(power_used)

    def _do_provenance_reports(self):
        """
        Runs any reports based on provenance

        """

    def _execute_clear_io_buf(self):
        """
        Runs, times and logs the ChipIOBufClearer if required

        """
        if self._data_writer.get_current_run_timesteps() is None:
            return
        with FecTimer("Clear IO buffer", TimerWork.CONTROL) as timer:
            if timer.skip_if_virtual_board():
                return
            # TODO Why check empty_graph is always false??
            if timer.skip_if_cfg_false("Reports", "clear_iobuf_during_run"):
                return
            chip_io_buf_clearer()

    def _execute_runtime_update(self, n_sync_steps):
        """
        Runs, times and logs the runtime updater if required

        :param int n_sync_steps:
            The number of timesteps between synchronisations
        """
        with FecTimer("Runtime Update", TimerWork.LOADING) as timer:
            if timer.skip_if_virtual_board():
                return
            if (ExecutableType.USES_SIMULATION_INTERFACE in
                    self._data_writer.get_executable_types()):
                chip_runtime_updater(n_sync_steps)
            else:
                timer.skip("No Simulation Interface used")

    def _execute_create_database_interface(self, run_time):
        """
        Runs, times and logs Database Interface Creater

        Sets the _database_file_path data object

        :param int run_time: the run duration in milliseconds.
        """
        with FecTimer("Create database interface", TimerWork.OTHER):
            # Used to used compressed routing tables if available on host
            # TODO consider not saving router tabes.
            self._data_writer.set_database_file_path(
                database_interface(run_time))

    def _execute_create_notifiaction_protocol(self):
        """
        Runs, times and logs the creation of the Notification Protocol

        Sets the notification_interface data object
        """
        with FecTimer("Create notification protocol", TimerWork.OTHER):
            self._data_writer.set_notification_protocol(
                create_notification_protocol())

    def _execute_runner(self, n_sync_steps, run_time):
        """
        Runs, times and logs the ApplicationRunner

        :param int n_sync_steps:
            The number of timesteps between synchronisations
        :param int run_time: the run duration in milliseconds.
        :return:
        """
        with FecTimer(FecTimer.APPLICATION_RUNNER, TimerWork.RUNNING) as timer:
            if timer.skip_if_virtual_board():
                return
            # Don't timeout if a stepped mode is in operation
            if n_sync_steps:
                time_threshold = None
            else:
                time_threshold = get_config_int(
                    "Machine", "post_simulation_overrun_before_error")
            application_runner(
                run_time, time_threshold, self._run_until_complete)

    def _execute_extract_iobuff(self):
        """
        Runs, times and logs the ChipIOBufExtractor if required
        """
        with FecTimer("Extract IO buff", TimerWork.EXTRACTING) as timer:
            if timer.skip_if_virtual_board():
                return
            if timer.skip_if_cfg_false(
                    "Reports", "extract_iobuf"):
                return
            # ErrorMessages, WarnMessages output ignored as never used!
            chip_io_buf_extractor()

    def _execute_buffer_extractor(self):
        """
        Runs, times and logs the BufferExtractor if required
        """
        with FecTimer("Buffer extractor", TimerWork.EXTRACT_DATA) as timer:
            if timer.skip_if_virtual_board():
                return
            bm = self._data_writer.get_buffer_manager()
            bm.get_placement_data()

    def _do_extract_from_machine(self):
        """
        Runs, times and logs the steps to extract data from the machine

        :param run_time: the run duration in milliseconds.
        :type run_time: int or None
        """
        self._execute_extract_iobuff()
        self._execute_buffer_extractor()
        self._execute_clear_io_buf()

        # FinaliseTimingData never needed as just pushed self._ to inputs
        self._do_read_provenance()
        self._report_energy()
        self._do_provenance_reports()

    def __do_run(self, n_machine_time_steps, n_sync_steps):
        """
        Runs, times and logs the do run steps.

        :param n_machine_time_steps: Number of timesteps run
        :type n_machine_time_steps: int or None
        :param int n_sync_steps:
            The number of timesteps between synchronisations
        """
        # TODO virtual board
        FecTimer.start_category(TimerCategory.RUN_LOOP)
        run_time = None
        if n_machine_time_steps is not None:
            run_time = (n_machine_time_steps *
                        self._data_writer.get_simulation_time_step_ms())
        self._data_writer.increment_current_run_timesteps(
            n_machine_time_steps)

        self._report_sdram_usage_per_chip()
        self._report_drift(start=True)
        if self._data_writer.get_requires_mapping():
            self._execute_create_database_interface(run_time)
        self._execute_create_notifiaction_protocol()
        if (self._data_writer.is_ran_ever() and
                not self._data_writer.get_requires_mapping() and
                not self._data_writer.get_requires_data_generation()):
            self._execute_dsg_region_reloader()
        self._execute_runtime_update(n_sync_steps)
        self._execute_runner(n_sync_steps, run_time)
        if n_machine_time_steps is not None or self._run_until_complete:
            self._do_extract_from_machine()
        # reset at the end of each do_run cycle
        self._report_drift(start=False)
        self._execute_control_sync(True)
        FecTimer.end_category(TimerCategory.RUN_LOOP)

    def _do_run(self, n_machine_time_steps, n_sync_steps):
        """
        Runs, times and logs the do run steps.

        :param n_machine_time_steps: Number of timesteps run
        :type n_machine_time_steps: int or None
        :param int n_sync_steps:
            The number of timesteps between synchronisations
        """
        try:
            self.__do_run(n_machine_time_steps, n_sync_steps)
        except KeyboardInterrupt:
            logger.error("User has aborted the simulation")
            self._shutdown()
            sys.exit(1)
        except Exception as run_e:
            self._recover_from_error(run_e)

            # if in debug mode, do not shut down machine
            if get_config_str("Mode", "mode") != "Debug":
                try:
                    self.stop()
                except Exception as stop_e:
                    logger.exception(f"Error {stop_e} when attempting to stop")

            # reraise exception
            raise run_e

    def _recover_from_error(self, exception):
        """
        :param Exception exception:
        """
        try:
            self.__recover_from_error(exception)
        except Exception as rec_e:
            logger.exception(
                f"Error {rec_e} when attempting to recover from error")

    def __recover_from_error(self, exception):
        """
        :param Exception exception:
        """
        # if exception has an exception, print to system
        logger.error("An error has occurred during simulation")
        # Print the detail including the traceback
        logger.error(exception)

        logger.info("\n\nAttempting to extract data\n\n")

        # Extract router provenance
        try:
            router_provenance_gatherer()
        except Exception:
            logger.exception("Error reading router provenance")

        # Find the cores that are not in an expected state
        unsuccessful_cores = CPUInfos()
        if isinstance(exception, SpiNNManCoresNotInStateException):
            unsuccessful_cores = exception.failed_core_states()

        # If there are no cores in a bad state, find those not yet in
        # their finished state
        transceiver = self._data_writer.get_transceiver()
        if not unsuccessful_cores:
            for executable_type, core_subsets in \
                    self._data_writer.get_executable_types().items():
                failed_cores = transceiver.get_cores_not_in_state(
                    core_subsets, executable_type.end_state)
                for (x, y, p) in failed_cores:
                    unsuccessful_cores.add_processor(
                        x, y, p, failed_cores.get_cpu_info(x, y, p))

        # Print the details of error cores
        logger.error(transceiver.get_core_status_string(unsuccessful_cores))

        # Find the cores that are not in RTE i.e. that can still be read
        non_rte_cores = [
            (x, y, p)
            for (x, y, p), core_info in unsuccessful_cores.items()
            if (core_info.state != CPUState.RUN_TIME_EXCEPTION and
                core_info.state != CPUState.WATCHDOG)]

        # If there are any cores that are not in RTE, extract data from them
        if (non_rte_cores and
                ExecutableType.USES_SIMULATION_INTERFACE in
                self._data_writer.get_executable_types()):
            non_rte_core_subsets = CoreSubsets()
            for (x, y, p) in non_rte_cores:
                non_rte_core_subsets.add_processor(x, y, p)

            # Attempt to force the cores to write provenance and exit
            try:
                chip_provenance_updater(non_rte_core_subsets)
            except Exception:
                logger.exception("Could not update provenance on chip")

            # Extract any written provenance data
            try:
                transceiver = self._data_writer.get_transceiver()
                finished_cores = transceiver.get_cores_in_state(
                    non_rte_core_subsets, CPUState.FINISHED)
                finished_placements = Placements()
                for (x, y, p) in finished_cores:
                    try:
                        placement = self._data_writer.\
                            get_placement_on_processor(x, y, p)
                        finished_placements.add_placement(placement)
                    except Exception:   # pylint: disable=broad-except
                        pass  # already recovering from error
                placements_provenance_gatherer(
                    finished_placements.n_placements,
                    finished_placements.placements)
            except Exception as pro_e:
                logger.exception(f"Could not read provenance due to {pro_e}")

        # Read IOBUF where possible (that should be everywhere)
        iobuf = IOBufExtractor()
        try:
            errors, warnings = iobuf.extract_iobuf()
        except Exception:
            logger.exception("Could not get iobuf")
            errors, warnings = [], []

        # Print the IOBUFs
        self._print_iobuf(errors, warnings)

    @staticmethod
    def _print_iobuf(errors, warnings):
        """
        :param list(str) errors:
        :param list(str) warnings:
        """
        for warning in warnings:
            logger.warning(warning)
        for error in errors:
            logger.error(error)

    def reset(self):
        """ Code that puts the simulation back at time zero
        """
        FecTimer.start_category(TimerCategory.RESETTING)
        if not self._data_writer.is_ran_last():
            if not self._data_writer.is_ran_ever():
                logger.error("Ignoring the reset before the run")
            else:
                logger.error("Ignoring the repeated reset call")
            return

        logger.info("Resetting")

        if self._data_writer.get_user_accessed_machine():
            logger.warning(
                "A reset after a get machine call is always hard and "
                "therefore the previous machine is no longer valid")
            self._hard_reset()
        else:
            self._data_writer.soft_reset()

        # rewind the buffers from the buffer manager, to start at the beginning
        # of the simulation again and clear buffered out
        if self._data_writer.has_buffer_manager():
            self._data_writer.get_buffer_manager().reset()

        # Reset the graph off the machine, to set things to time 0
        self.__reset_graph_elements()
        FecTimer.end_category(TimerCategory.RESETTING)

    def __repr__(self):
        if self._data_writer.has_ipaddress():
            return f"general front end instance for machine " \
                   f"{self._data_writer.get_ipaddress()}"
        else:
            return "general front end instance no machine set"

    def _shutdown(self):

        # if stopping on machine, clear IP tags and routing table
        self.__clear()

        # stop the transceiver and allocation controller
        if self._data_writer.has_transceiver():
            transceiver = self._data_writer.get_transceiver()
            transceiver.stop_application(self._data_writer.get_app_id())

        self.__close_allocation_controller()
        self._data_writer.clear_notification_protocol()
        FecTimer.stop_category_timing()
        self._data_writer.shut_down()

    def __clear(self):
        if not self._data_writer.has_transceiver():
            return
        transceiver = self._data_writer.get_transceiver()

        if get_config_bool("Machine", "clear_tags"):
            for ip_tag in self._data_writer.get_tags().ip_tags:
                transceiver.clear_ip_tag(
                    ip_tag.tag, board_address=ip_tag.board_address)
            for reverse_ip_tag in self._data_writer.get_tags().reverse_ip_tags:
                transceiver.clear_ip_tag(
                    reverse_ip_tag.tag,
                    board_address=reverse_ip_tag.board_address)

        # if clearing routing table entries, clear
        if get_config_bool("Machine", "clear_routing_tables"):
            for router_table in self._data_writer.get_uncompressed():
                transceiver.clear_multicast_routes(
                    router_table.x, router_table.y)

    def __close_allocation_controller(self):
        if self._machine_allocation_controller is not None:
            self._machine_allocation_controller.close()
            self._machine_allocation_controller = None

    def stop(self):
        """
        End running of the simulation.

        """
        self._data_writer.stopping()
        FecTimer.start_category(TimerCategory.SHUTTING_DOWN)
        # If we have run forever, stop the binaries

        try:
            if (self._data_writer.is_ran_ever()
                    and self._data_writer.get_current_run_timesteps() is None
                    and not get_config_bool("Machine", "virtual_board")
                    and not self._run_until_complete):
                self._do_stop_workflow()
            elif (get_config_bool("Reports", "read_provenance_data_on_end") and
                  not get_config_bool("Reports", "read_provenance_data")):
                set_config("Reports", "read_provenance_data", "True")
                self._do_read_provenance()

        except Exception as e:
            self._recover_from_error(e)
            self.write_errored_file()
            raise
        finally:
            # shut down the machine properly
            self._shutdown()

        self.write_finished_file()
        # No matching FecTimer.end_category as shutdown stops timer

    def _execute_application_finisher(self):
        with FecTimer("Application finisher", TimerWork.CONTROL):
            application_finisher()

    def _do_stop_workflow(self):
        """
        :rtype: ~.PACMANAlgorithmExecutor
        """
        self._execute_application_finisher()
        self._do_extract_from_machine()

    @property
    def get_number_of_available_cores_on_machine(self):
        """ The number of available cores on the machine after taking\
            into account preallocated resources.

        :return: number of available cores
        :rtype: int
        """
        machine = self._data_writer.get_machine()
        # get cores of machine
        cores = machine.total_available_user_cores
        take_into_account_chip_power_monitor = get_config_bool(
            "Reports", "write_energy_report")
        if take_into_account_chip_power_monitor:
            cores -= machine.n_chips
        take_into_account_extra_monitor_cores = (get_config_bool(
            "Machine", "enable_advanced_monitor_support") or
                get_config_bool("Machine", "enable_reinjection"))
        if take_into_account_extra_monitor_cores:
            cores -= machine.n_chips
            cores -= len(machine.ethernet_connected_chips)
        return cores

    def stop_run(self):
        """ Request that the current infinite run stop.

        .. note::
            This will need to be called from another thread as the infinite \
            run call is blocking.

        raises SpiNNUtilsException:
            If the stop_run was not expected in the current state.
        """
        # Do not do start category here
        # as called from a different thread while running
        if self._data_writer.is_stop_already_requested():
            logger.warning(
                "Second Request to stop_run ignored")
            return
        with self._state_condition:
            self._data_writer.request_stop()
            self._state_condition.notify_all()

    def continue_simulation(self):
        """ Continue a simulation that has been started in stepped mode
        """
        sync_signal = self._data_writer.get_next_sync_signal()
        transceiver = self._data_writer.get_transceiver()
        transceiver.send_signal(self._data_writer.get_app_id(), sync_signal)

    @staticmethod
    def __reset_object(obj):
        # Reset an object if appropriate
        if isinstance(obj, AbstractCanReset):
            obj.reset_to_first_timestep()

    def __reset_graph_elements(self):
        # Reset any object that can reset
        for vertex in self._data_writer.iterate_vertices():
            self.__reset_object(vertex)
        for p in self._data_writer.iterate_partitions():
            for edge in p.edges:
                self.__reset_object(edge)<|MERGE_RESOLUTION|>--- conflicted
+++ resolved
@@ -442,11 +442,8 @@
             self._do_mapping(total_run_time)
 
         if not self._data_writer.is_ran_last():
-<<<<<<< HEAD
             self._do_write_metadata()
-=======
             self._execute_record_core_names()
->>>>>>> e4f37634
 
         # Check if anything has per-timestep SDRAM usage
         is_per_timestep_sdram = self._is_per_timestep_sdram()
@@ -897,18 +894,16 @@
         raise ConfigurationException(
             f"Unexpected cfg setting placer: {name}")
 
-<<<<<<< HEAD
     def _do_write_metadata(self):
         """
         Do the various functions to write metadata to the sqlite files
         """
-=======
+
     def _execute_record_core_names(self):
         with FecTimer(
                 "Record core names to databse", TimerWork.REPORT):
             with BufferDatabase() as db:
                 db.store_vertex_labels()
->>>>>>> e4f37634
 
     def _execute_system_multicast_routing_generator(self):
         """
