# Copyright (c) 2017-2019 The University of Manchester
#
# This program is free software: you can redistribute it and/or modify
# it under the terms of the GNU General Public License as published by
# the Free Software Foundation, either version 3 of the License, or
# (at your option) any later version.
#
# This program is distributed in the hope that it will be useful,
# but WITHOUT ANY WARRANTY; without even the implied warranty of
# MERCHANTABILITY or FITNESS FOR A PARTICULAR PURPOSE.  See the
# GNU General Public License for more details.
#
# You should have received a copy of the GNU General Public License
# along with this program.  If not, see <http://www.gnu.org/licenses/>.

"""
main interface for the SpiNNaker tools
"""
try:
    from collections.abc import defaultdict
except ImportError:
    from collections import defaultdict
import logging
import math
import os
import signal
import sys
import time
import threading
from threading import Condition
from six import iteritems, reraise
from numpy import __version__ as numpy_version
from spinn_utilities.timer import Timer
from spinn_utilities.log import FormatAdapter
from spinn_utilities.overrides import overrides
from spinn_utilities import __version__ as spinn_utils_version
from spinn_machine import CoreSubsets
from spinn_machine import __version__ as spinn_machine_version
from spinnman.model.enums.cpu_state import CPUState
from spinnman import __version__ as spinnman_version
from spinnman.exceptions import SpiNNManCoresNotInStateException
from spinnman.model.cpu_infos import CPUInfos
from spinn_storage_handlers import __version__ as spinn_storage_version
from data_specification import __version__ as data_spec_version
from spalloc import __version__ as spalloc_version
from pacman.model.graphs.common import GraphMapper
from pacman.model.placements import Placements
from pacman.executor import PACMANAlgorithmExecutor
from pacman.exceptions import PacmanAlgorithmFailedToCompleteException
from pacman.model.graphs.application import (
    ApplicationGraph, ApplicationEdge, ApplicationVertex)
from pacman.model.graphs.machine import MachineGraph, MachineVertex
from pacman.model.resources import (PreAllocatedResourceContainer)
from pacman import __version__ as pacman_version
from spinn_front_end_common.abstract_models import (
    AbstractSendMeMulticastCommandsVertex,
    AbstractVertexWithEdgeToDependentVertices, AbstractChangableAfterRun,
    AbstractCanReset)
from spinn_front_end_common.utilities import (
    globals_variables, SimulatorInterface)
from spinn_front_end_common.utilities.exceptions import ConfigurationException
from spinn_front_end_common.utilities.function_list import (
    get_front_end_common_pacman_xml_paths)
from spinn_front_end_common.utilities.helpful_functions import (
    convert_time_diff_to_total_milliseconds,
    sort_out_downed_chips_cores_links)
from spinn_front_end_common.utilities.report_functions import EnergyReport
from spinn_front_end_common.utilities.utility_objs import (
    ExecutableType, ProvenanceDataItem)
from spinn_front_end_common.utility_models import (
    CommandSender, CommandSenderMachineVertex,
    DataSpeedUpPacketGatherMachineVertex)
from spinn_front_end_common.interface.java_caller import JavaCaller
from spinn_front_end_common.interface.config_handler import ConfigHandler
from spinn_front_end_common.interface.provenance import (
    PacmanProvenanceExtractor)
from spinn_front_end_common.interface.simulator_state import Simulator_State
from spinn_front_end_common.interface.interface_functions import (
    ProvenanceXMLWriter, ProvenanceJSONWriter, ChipProvenanceUpdater,
    PlacementsProvenanceGatherer, RouterProvenanceGatherer, ChipIOBufExtractor)
from spinn_front_end_common import __version__ as fec_version
try:
    from scipy import __version__ as scipy_version
except ImportError:
    scipy_version = "scipy not installed"

logger = FormatAdapter(logging.getLogger(__name__))

# Number of cores to be used when using a Virtual Machine and not specified
DEFAULT_N_VIRTUAL_CORES = 16

# The minimum time a board is kept in the off state in seconds
MINIMUM_OFF_STATE_TIME = 20

# 0-15 are reserved for system use (per lplana)
ALANS_DEFAULT_RANDOM_APP_ID = 16


class AbstractSpinnakerBase(ConfigHandler, SimulatorInterface):
    """ Main interface into the tools logic flow
    """
    # pylint: disable=broad-except

    __slots__ = [
        # the object that contains a set of file paths, which should encompass
        # all locations where binaries are for this simulation.
        "_executable_finder",

        # the number of chips required for this simulation to run, mainly tied
        # to the spalloc system
        "_n_chips_required",

        # the number of boards required for this simulation to run, mainly tied
        # to the spalloc system
        "_n_boards_required",

        # The IP-address of the SpiNNaker machine
        "_hostname",

        # the ip_address of the spalloc server
        "_spalloc_server",

        # the URL for the HBP platform interface
        "_remote_spinnaker_url",

        # the algorithm used for allocating machines from the HBP platform
        #  interface
        "_machine_allocation_controller",

        # the human readable label for the application graph.
        "_graph_label",

        # the pacman application graph, used to hold vertices which need to be
        # split to core sizes
        "_application_graph",

        # the end user application graph, used to hold vertices which need to
        # be split to core sizes
        "_original_application_graph",

        # the pacman machine graph, used to hold vertices which represent cores
        "_machine_graph",

        # the end user pacman machine graph, used to hold vertices which
        # represent cores.
        "_original_machine_graph",

        # the mapping interface between application and machine graphs.
        "_graph_mapper",

        # The holder for where machine graph vertices are placed.
        "_placements",

        # The holder for the routing table entries for all used routers in this
        # simulation
        "_router_tables",

        # the holder for the keys used by the machine vertices for
        # communication
        "_routing_infos",

        # the holder for the fixed routes generated, if there are any
        "_fixed_routes",

        # The holder for the IP tags and reverse IP tags used by the simulation
        "_tags",

        # The python representation of the SpiNNaker machine that this
        # simulation is going to run on
        "_machine",

        # The SpiNNMan interface instance.
        "_txrx",

        # The manager of streaming buffered data in and out of the SpiNNaker
        # machine
        "_buffer_manager",

        # Handler for keep all the calls to Java in a single space.
        # May be null is configs request not to use Java
        "_java_caller",

        #
        "_ip_address",

        #
        "_machine_outputs",

        #
        "_machine_tokens",

        #
        "_mapping_outputs",

        #
        "_mapping_tokens",

        #
        "_load_outputs",

        #
        "_load_tokens",

        #
        "_last_run_outputs",

        #
        "_last_run_tokens",

        #
        "_pacman_provenance",

        #
        "_xml_paths",

        #
        "_extra_mapping_algorithms",

        #
        "_extra_mapping_inputs",

        #
        "_extra_inputs",

        #
        "_extra_pre_run_algorithms",

        #
        "_extra_post_run_algorithms",

        #
        "_extra_load_algorithms",

        #
        "_dsg_algorithm",

        #
        "_none_labelled_vertex_count",

        #
        "_none_labelled_edge_count",

        #
        "_database_socket_addresses",

        #
        "_database_interface",

        #
        "_create_database",

        #
        "_has_ran",

        #
        "_state",

        #
        "_state_condition",

        #
        "_has_reset_last",

        #
        "_current_run_timesteps",

        #
        "_no_sync_changes",

        #
        "_max_run_time_steps",

        #
        "_no_machine_time_steps",

        #
        "_machine_time_step",

        # The lowest values auto pause resume may use as steps
        "_minimum_auto_time_steps",

        #
        "_time_scale_factor",

        #
        "_app_id",

        # If not None path to append pacman exutor provenance info to
        "_pacman_executor_provenance_path",

        #
        "_do_timings",

        #
        "_print_timings",

        #
        "_provenance_format",

        #
        "_raise_keyboard_interrupt",

        #
        "_n_calls_to_run",

        #
        "_command_sender",

        # iobuf cores
        "_cores_to_read_iobuf",

        #
        "_all_provenance_items",

        #
        "_executable_types",

        # mapping between parameters and the vertices which need to talk to
        # them
        "_live_packet_recorder_params",

        # place holder for checking the vertices being added to the recorders
        # tracker are all of the same vertex type.
        "_live_packet_recorders_associated_vertex_type",

        # the time the process takes to do mapping
        "_mapping_time",

        # the time the process takes to do load
        "_load_time",

        # the time takes to execute the simulation
        "_execute_time",

        # time takes to do data generation
        "_dsg_time",

        # time taken by the front end extracting things
        "_extraction_time",

        # power save mode. time board turned off or None if not turned off
        "_machine_is_turned_off",

        # Version information from the front end
        "_front_end_versions",

        "_last_except_hook",

        "_vertices_or_edges_added"
    ]

    def __init__(
            self, configfile, executable_finder, graph_label=None,
            database_socket_addresses=None, extra_algorithm_xml_paths=None,
            n_chips_required=None, n_boards_required=None,
            default_config_paths=None,
            validation_cfg=None, front_end_versions=None):
        # pylint: disable=too-many-arguments
        ConfigHandler.__init__(
            self, configfile, default_config_paths, validation_cfg)

        # timings
        self._mapping_time = 0.0
        self._load_time = 0.0
        self._execute_time = 0.0
        self._dsg_time = 0.0
        self._extraction_time = 0.0

        self._executable_finder = executable_finder

        # output locations of binaries to be searched for end user info
        logger.info(
            "Will search these locations for binaries: {}",
            self._executable_finder.binary_paths)

        if n_chips_required is None or n_boards_required is None:
            self._n_chips_required = n_chips_required
            self._n_boards_required = n_boards_required
        else:
            raise ConfigurationException(
                "Please use at most one of n_chips_required or "
                "n_boards_required")
        self._hostname = None
        self._spalloc_server = None
        self._remote_spinnaker_url = None
        self._machine_allocation_controller = None

        # command sender vertex
        self._command_sender = None

        # store for Live Packet Gatherers
        self._live_packet_recorder_params = defaultdict(list)
        self._live_packet_recorders_associated_vertex_type = None

        # update graph label if needed
        if graph_label is None:
            self._graph_label = "Application_graph"
        else:
            self._graph_label = graph_label

        # pacman objects
        self._original_application_graph = \
            ApplicationGraph(label=self._graph_label)
        self._original_machine_graph = MachineGraph(label=self._graph_label)

        self._graph_mapper = None
        self._placements = None
        self._router_tables = None
        self._routing_infos = None
        self._fixed_routes = None
        self._application_graph = None
        self._machine_graph = None
        self._tags = None
        self._machine = None
        self._txrx = None
        self._buffer_manager = None
        self._java_caller = None
        self._ip_address = None
        self._executable_types = None

        # pacman executor objects
        self._machine_outputs = None
        self._machine_tokens = None
        self._mapping_outputs = None
        self._mapping_tokens = None
        self._load_outputs = None
        self._load_tokens = None
        self._last_run_outputs = None
        self._last_run_tokens = None
        self._pacman_provenance = PacmanProvenanceExtractor()
        self._all_provenance_items = list()
        self._xml_paths = self._create_xml_paths(extra_algorithm_xml_paths)

        # extra algorithms and inputs for runs, should disappear in future
        #  releases
        self._extra_mapping_algorithms = list()
        self._extra_mapping_inputs = dict()
        self._extra_inputs = dict()
        self._extra_pre_run_algorithms = list()
        self._extra_post_run_algorithms = list()
        self._extra_load_algorithms = list()

        self._dsg_algorithm = "GraphDataSpecificationWriter"

        # vertex label safety (used by reports mainly)
        self._none_labelled_vertex_count = 0
        self._none_labelled_edge_count = 0

        # database objects
        self._database_socket_addresses = set()
        if database_socket_addresses is not None:
            self._database_socket_addresses.update(database_socket_addresses)
        self._database_interface = None
        self._create_database = None

        # holder for timing related values
        self._has_ran = False
        self._state = Simulator_State.INIT
        self._state_condition = Condition()
        self._has_reset_last = False
        self._n_calls_to_run = 1
        self._current_run_timesteps = 0
        self._no_sync_changes = 0
        self._max_run_time_steps = None
        self._no_machine_time_steps = None
        self._minimum_auto_time_steps = self._config.getint(
                "Buffers", "minimum_auto_time_steps")

        self._machine_time_step = None
        self._time_scale_factor = None

        self._app_id = self._read_config_int("Machine", "app_id")

        # folders
        self._pacman_executor_provenance_path = None
        self._set_up_output_folders(self._n_calls_to_run)

        # timing provenance elements
        self._do_timings = self._config.getboolean(
            "Reports", "write_algorithm_timings")
        self._print_timings = self._config.getboolean(
            "Reports", "display_algorithm_timings")
        self._provenance_format = self._config.get(
            "Reports", "provenance_format")
        if self._provenance_format not in ["xml", "json"]:
            raise Exception("Unknown provenance format: {}".format(
                self._provenance_format))

        # Setup for signal handling
        self._raise_keyboard_interrupt = False

        # By default board is kept on once started later
        self._machine_is_turned_off = None

        globals_variables.set_simulator(self)

        # Front End version information
        self._front_end_versions = front_end_versions

        self._last_except_hook = sys.excepthook
        self._vertices_or_edges_added = False

    def update_extra_mapping_inputs(self, extra_mapping_inputs):
        if self.has_ran:
            msg = "Changing mapping inputs is not supported after run"
            raise ConfigurationException(msg)
        if extra_mapping_inputs is not None:
            self._extra_mapping_inputs.update(extra_mapping_inputs)

    def update_extra_inputs(self, extra_inputs):
        if self.has_ran:
            msg = "Changing inputs is not supported after run"
            raise ConfigurationException(msg)
        if extra_inputs is not None:
            self._extra_inputs.update(extra_inputs)

    def extend_extra_mapping_algorithms(self, extra_mapping_algorithms):
        if self.has_ran:
            msg = "Changing algorithms is not supported after run"
            raise ConfigurationException(msg)
        if extra_mapping_algorithms is not None:
            self._extra_mapping_algorithms.extend(extra_mapping_algorithms)

    def prepend_extra_pre_run_algorithms(self, extra_pre_run_algorithms):
        if self.has_ran:
            msg = "Changing algorithms is not supported after run"
            raise ConfigurationException(msg)
        if extra_pre_run_algorithms is not None:
            self._extra_pre_run_algorithms[0:0] = extra_pre_run_algorithms

    def extend_extra_post_run_algorithms(self, extra_post_run_algorithms):
        if self.has_ran:
            msg = "Changing algorithms is not supported after run"
            raise ConfigurationException(msg)
        if extra_post_run_algorithms is not None:
            self._extra_post_run_algorithms.extend(extra_post_run_algorithms)

    def extend_extra_load_algorithms(self, extra_load_algorithms):
        if self.has_ran:
            msg = "Changing algorithms is not supported after run"
            raise ConfigurationException(msg)
        if extra_load_algorithms is not None:
            self._extra_load_algorithms.extend(extra_load_algorithms)

    def add_extraction_timing(self, timing):
        ms = convert_time_diff_to_total_milliseconds(timing)
        self._extraction_time += ms

    def add_live_packet_gatherer_parameters(
            self, live_packet_gatherer_params, vertex_to_record_from):
        """ Adds params for a new LPG if needed, or adds to the tracker for\
            same params.

        :param live_packet_gatherer_params: params to look for a LPG
        :param vertex_to_record_from: \
            the vertex that needs to send to a given LPG
        :rtype: None
        """
        self._live_packet_recorder_params[live_packet_gatherer_params].append(
            vertex_to_record_from)

        # verify that the vertices being added are of one vertex type.
        if self._live_packet_recorders_associated_vertex_type is None:
            if isinstance(vertex_to_record_from, ApplicationVertex):
                self._live_packet_recorders_associated_vertex_type = \
                    ApplicationVertex
            else:
                self._live_packet_recorders_associated_vertex_type = \
                    MachineVertex
        else:
            if not isinstance(
                    vertex_to_record_from,
                    self._live_packet_recorders_associated_vertex_type):
                raise ConfigurationException(
                    "Only one type of graph can be used during live output. "
                    "Please fix and try again")

    # options names are all lower without _ inside config
    DEBUG_ENABLE_OPTS = frozenset([
        "reportsenabled",
        "clear_iobuf_during_run", "extract_iobuf", "extract_iobuf_during_run"])
    REPORT_DISABLE_OPTS = frozenset([
        "clear_iobuf_during_run", "extract_iobuf", "extract_iobuf_during_run"])

    def set_up_timings(self, machine_time_step=None, time_scale_factor=None):
        """ Set up timings of the machine

        :param machine_time_step:\
            An explicitly specified time step for the machine.  If None,\
            the value is read from the config
        :param time_scale_factor:\
            An explicitly specified time scale factor for the simulation.\
            If None, the value is read from the config
        """

        # set up timings
        if machine_time_step is None:
            self._machine_time_step = \
                self._config.getint("Machine", "machine_time_step")
        else:
            self._machine_time_step = machine_time_step

        if self._machine_time_step <= 0:
            raise ConfigurationException(
                "invalid machine_time_step {}: must greater than zero".format(
                    self._machine_time_step))

        if time_scale_factor is None:
            self._time_scale_factor = self._read_config_int(
                "Machine", "time_scale_factor")
        else:
            self._time_scale_factor = time_scale_factor

    def set_up_machine_specifics(self, hostname):
        """ Adds machine specifics for the different modes of execution

        :param hostname: machine name
        :rtype: None
        """
        if hostname is not None:
            self._hostname = hostname
            logger.warning("The machine name from setup call is overriding "
                           "the machine name defined in the config file")
        else:
            self._hostname = self._read_config("Machine", "machine_name")
            self._spalloc_server = self._read_config(
                "Machine", "spalloc_server")
            self._remote_spinnaker_url = self._read_config(
                "Machine", "remote_spinnaker_url")
        if (self._hostname is None and self._spalloc_server is None and
                self._remote_spinnaker_url is None and
                not self._use_virtual_board):
            raise Exception(
                "A SpiNNaker machine must be specified your configuration"
                " file")

        n_items_specified = sum([
            1 if item is not None else 0
            for item in [
                self._hostname, self._spalloc_server,
                self._remote_spinnaker_url]])

        if (n_items_specified > 1 or
                (n_items_specified == 1 and self._use_virtual_board)):
            raise Exception(
                "Only one of machineName, spalloc_server, "
                "remote_spinnaker_url and virtual_board should be specified "
                "in your configuration files")

        if self._spalloc_server is not None:
            if self._read_config("Machine", "spalloc_user") is None:
                raise Exception(
                    "A spalloc_user must be specified with a spalloc_server")

    def signal_handler(self, _signal, _frame):
        """ Handles closing down of script via keyboard interrupt

        :param _signal: the signal received (ignored)
        :param _frame: frame executed in (ignored)
        :return: None
        """
        # If we are to raise the keyboard interrupt, do so
        if self._raise_keyboard_interrupt:
            raise KeyboardInterrupt

        logger.error("User has cancelled simulation")
        self._shutdown()

    def exception_handler(self, exctype, value, traceback_obj):
        """ Handler of exceptions

        :param exctype:  the type of execution received
        :param value: the value of the exception
        :param traceback_obj: the trace back stuff
        """
        logger.error("Shutdown on exception")
        self._shutdown()
        return self._last_except_hook(exctype, value, traceback_obj)

    @overrides(SimulatorInterface.verify_not_running)
    def verify_not_running(self):
        if self._state in [Simulator_State.IN_RUN,
                           Simulator_State.RUN_FOREVER]:
            msg = "Illegal call while a simulation is already running"
            raise ConfigurationException(msg)
        if self._state in [Simulator_State.SHUTDOWN]:
            msg = "Illegal call after simulation is shutdown"
            raise ConfigurationException(msg)

    def run_until_complete(self):
        """ Run a simulation until it completes
        """
        self._run(None, run_until_complete=True)

    def run(self, run_time):
        """ Run a simulation for a fixed amount of time

        :param run_time: the run duration in milliseconds.
        """
        self._run(run_time)

    def _build_graphs_for_usage(self):
        # sort out app graph
        self._application_graph = ApplicationGraph(
            label=self._original_application_graph.label)
        for vertex in self._original_application_graph.vertices:
            self._application_graph.add_vertex(vertex)
        for outgoing_partition in \
                self._original_application_graph.outgoing_edge_partitions:
            for edge in outgoing_partition.edges:
                self._application_graph.add_edge(
                    edge, outgoing_partition.identifier)

        # sort out machine graph
        self._machine_graph = MachineGraph(
            label=self._original_machine_graph.label)
        for vertex in self._original_machine_graph.vertices:
            self._machine_graph.add_vertex(vertex)
        for outgoing_partition in \
                self._original_machine_graph.outgoing_edge_partitions:
            self._machine_graph.add_outgoing_edge_partition(outgoing_partition)
            for edge in outgoing_partition.edges:
                self._machine_graph.add_edge(
                    edge, outgoing_partition.identifier)

    def _run(self, run_time, run_until_complete=False):
        """ The main internal run function

        :param run_time: the run duration in milliseconds.
        """
        self.verify_not_running()

        # verify that we can keep doing auto pause and resume
        if self._has_ran:
            can_keep_running = all(
                executable_type.supports_auto_pause_and_resume
                for executable_type in self._executable_types)
            if not can_keep_running:
                raise NotImplementedError(
                    "Only binaries that use the simulation interface can be"
                    " run more than once")

        self._state = Simulator_State.IN_RUN

        self._adjust_config(run_time)

        # Install the Control-C handler
        if isinstance(threading.current_thread(), threading._MainThread):
            signal.signal(signal.SIGINT, self.signal_handler)
            self._raise_keyboard_interrupt = True
            sys.excepthook = self._last_except_hook

        logger.info("Starting execution process")

        n_machine_time_steps = None
        total_run_time = None
        if run_time is not None:
            n_machine_time_steps = int(
                (run_time * 1000.0) / self._machine_time_step)
            total_run_timesteps = (
                self._current_run_timesteps + n_machine_time_steps)
            total_run_time = (
                total_run_timesteps *
                (float(self._machine_time_step) / 1000.0) *
                self._time_scale_factor)
        if self._machine_allocation_controller is not None:
            self._machine_allocation_controller.extend_allocation(
                total_run_time)

        # If we have never run before, or the graph has changed,
        # start by performing mapping
        graph_changed, data_changed = self._detect_if_graph_has_changed(True)
        if graph_changed and self._has_ran and not self._has_reset_last:
            self.stop()
            raise NotImplementedError(
                "The network cannot be changed between runs without"
                " resetting")

        # If we have reset and the graph has changed, stop any running
        # application
        if (graph_changed or data_changed) and self._has_ran:
            if self._txrx is not None:
                self._txrx.stop_application(self._app_id)

            # change number of resets as loading the binary again resets the
            # sync to 0
            self._no_sync_changes = 0

            # create new sub-folder for reporting data
            self._set_up_output_folders(self._n_calls_to_run)

        # build the graphs to modify with system requirements
        if not self._has_ran or graph_changed:
            self._build_graphs_for_usage()
            self._add_dependent_verts_and_edges_for_application_graph()
            self._add_commands_to_command_sender()

            # Reset the machine graph if there is an application graph
            if self._application_graph.n_vertices:
                self._machine_graph = MachineGraph(self._graph_label)
                self._graph_mapper = None

            # Reset the machine if the graph has changed
            if not self._use_virtual_board and self._n_calls_to_run > 1:

                # wipe out stuff associated with a given machine, as these need
                # to be rebuilt.
                self._machine = None
                self._buffer_manager = None
                self._java_caller = None
                if self._txrx is not None:
                    self._txrx.close()
                    self._app_id = None
                if self._machine_allocation_controller is not None:
                    self._machine_allocation_controller.close()
                self._max_run_time_steps = None

            if self._machine is None:
                self._get_machine(total_run_time, n_machine_time_steps)
            self._do_mapping(run_time, n_machine_time_steps, total_run_time)

        # Check if anything has per-timestep SDRAM usage
        is_per_timestep_sdram = self._is_per_timestep_sdram()

        # Disable auto pause and resume if the binary can't do it
        for executable_type in self._executable_types:
            if not executable_type.supports_auto_pause_and_resume:
                self._config.set("Buffers",
                                 "use_auto_pause_and_resume", "False")

        # Work out the maximum run duration given all recordings
        if self._max_run_time_steps is None:
            self._max_run_time_steps = self._deduce_data_n_timesteps()

        # Work out an array of timesteps to perform
        steps = None
        if (not self._config.getboolean("Buffers", "use_auto_pause_and_resume")
                or not is_per_timestep_sdram):

            # Runs should only be in units of max_run_time_steps at most
            if (is_per_timestep_sdram and
                    (self._max_run_time_steps < n_machine_time_steps or
                        n_machine_time_steps is None)):
                self._state = Simulator_State.FINISHED
                raise ConfigurationException(
                    "The SDRAM required by one or more vertices is based on"
                    " the run time, so the run time is limited to"
                    " {} time steps".format(self._max_run_time_steps))

            steps = [n_machine_time_steps]
        elif run_time is not None:

            # With auto pause and resume, any time step is possible but run
            # time more than the first will guarantee that run will be called
            # more than once
            steps = self._generate_steps(
                n_machine_time_steps, self._max_run_time_steps)

        # If we have never run before, or the graph has changed, or data has
        # been changed, generate and load the data
        if not self._has_ran or graph_changed or data_changed:
            self._do_data_generation(self._max_run_time_steps)

            # If we are using a virtual board, don't load
            if not self._use_virtual_board:
                self._do_load(graph_changed)

        # Run for each of the given steps
        if run_time is not None:
            logger.info("Running for {} steps for a total of {}ms",
                        len(steps), run_time)
            for i, step in enumerate(steps):
                logger.info("Run {} of {}", i + 1, len(steps))
                self._do_run(step, graph_changed, run_until_complete)
        elif run_time is None and run_until_complete:
            logger.info("Running until complete")
            self._do_run(None, graph_changed, True)
        elif (not self._config.getboolean(
                "Buffers", "use_auto_pause_and_resume") or
                not is_per_timestep_sdram):
            logger.info("Running forever")
            self._do_run(None, graph_changed, run_until_complete)
            logger.info("Waiting for stop request")
            with self._state_condition:
                while self._state != Simulator_State.STOP_REQUESTED:
                    self._state_condition.wait()
        else:
            logger.info("Running forever in steps of {}ms".format(
                self._max_run_time_steps))
            i = 0
            while self._state != Simulator_State.STOP_REQUESTED:
                logger.info("Run {}".format(i + 1))
                self._do_run(
                    self._max_run_time_steps, graph_changed,
                    run_until_complete)
                i += 1

        # Indicate that the signal handler needs to act
        if isinstance(threading.current_thread(), threading._MainThread):
            self._raise_keyboard_interrupt = False
            self._last_except_hook = sys.excepthook
            sys.excepthook = self.exception_handler

        # update counter for runs (used by reports and app data)
        self._n_calls_to_run += 1
        if run_time is not None:
            self._state = Simulator_State.FINISHED
        else:
            self._state = Simulator_State.RUN_FOREVER

    def _is_per_timestep_sdram(self):
        for placement in self._placements.placements:
            if placement.vertex.resources_required.sdram.per_timestep:
                return True
        return False

    def _add_commands_to_command_sender(self):
        vertices = self._application_graph.vertices
        graph = self._application_graph
        command_sender_vertex = CommandSender
        if len(vertices) == 0:
            vertices = self._machine_graph.vertices
            graph = self._machine_graph
            command_sender_vertex = CommandSenderMachineVertex
        for vertex in vertices:
            if isinstance(vertex, AbstractSendMeMulticastCommandsVertex):
                # if there's no command sender yet, build one
                if self._command_sender is None:
                    self._command_sender = command_sender_vertex(
                        "auto_added_command_sender", None)
                    graph.add_vertex(self._command_sender)

                # allow the command sender to create key to partition map
                self._command_sender.add_commands(
                    vertex.start_resume_commands,
                    vertex.pause_stop_commands,
                    vertex.timed_commands, vertex)

        # add the edges from the command sender to the dependent vertices
        if self._command_sender is not None:
            edges, partition_ids = self._command_sender.edges_and_partitions()
            for edge, partition_id in zip(edges, partition_ids):
                graph.add_edge(edge, partition_id)

    def _add_dependent_verts_and_edges_for_application_graph(self):
        for vertex in self._application_graph.vertices:
            # add any dependent edges and vertices if needed
            if isinstance(vertex, AbstractVertexWithEdgeToDependentVertices):
                for dependant_vertex in vertex.dependent_vertices():
                    self._application_graph.add_vertex(dependant_vertex)
                    edge_partition_ids = vertex.\
                        edge_partition_identifiers_for_dependent_vertex(
                            dependant_vertex)
                    for edge_identifier in edge_partition_ids:
                        dependant_edge = ApplicationEdge(
                            pre_vertex=vertex,
                            post_vertex=dependant_vertex)
                        self._application_graph.add_edge(
                            dependant_edge, edge_identifier)

    def _deduce_data_n_timesteps(self):
        """ Operates the auto pause and resume functionality by figuring out\
            how many timer ticks a simulation can run before SDRAM runs out,\
            and breaks simulation into chunks of that long.

        :return: max time a simulation can run.
        """
        # Go through the placements and find how much SDRAM is used
        # on each chip
        usage_by_chip = dict()

        for placement in self._placements.placements:
            sdram_required = placement.vertex.resources_required.sdram
            if (placement.x, placement.y) in usage_by_chip:
                usage_by_chip[placement.x, placement.y] += sdram_required
            else:
                usage_by_chip[placement.x, placement.y] = sdram_required

        # Go through the chips and divide up the remaining SDRAM, finding
        # the minimum number of machine timesteps to assign
        max_time_steps = sys.maxsize
        for (x, y), sdram in usage_by_chip.items():
            size = self._machine.get_chip_at(x, y).sdram.size
            if sdram.per_timestep:
                max_this_chip = int((size - sdram.fixed) // sdram.per_timestep)
                max_time_steps = min(max_time_steps, max_this_chip)

        return max_time_steps

    @staticmethod
    def _generate_steps(n_steps, n_steps_per_segment):
        """ Generates the list of "timer" runs. These are usually in terms of\
            time steps, but need not be.

        :param n_steps: the total runtime in machine time steps
        :type n_steps: int
        :param n_steps_per_segment: the minimum allowed per chunk
        :type n_steps_per_segment: int
        :return: list of time steps
        """
        if (n_steps == 0):
            return [0]
        n_full_iterations = int(math.floor(n_steps / n_steps_per_segment))
        left_over_steps = n_steps - n_full_iterations * n_steps_per_segment
        steps = [int(n_steps_per_segment)] * n_full_iterations
        if left_over_steps:
            steps.append(int(left_over_steps))
        return steps

    def _calculate_number_of_machine_time_steps(self, next_run_timesteps):
        if next_run_timesteps is not None:
            total_timesteps = next_run_timesteps + self._current_run_timesteps
            self._no_machine_time_steps = total_timesteps
            return total_timesteps

        self._no_machine_time_steps = None
        return None

    def _run_algorithms(
            self, inputs, algorithms, outputs, tokens, required_tokens,
            provenance_name, optional_algorithms=None):
        """ Runs getting a SpiNNaker machine logic

        :param inputs: the inputs
        :param algorithms: algorithms to call
        :param outputs: outputs to get
        :param tokens: The tokens to start with
        :param required_tokens: The tokens that must be generated
        :param optional_algorithms: optional algorithms to use
        :param provenance_name: the name for provenance
        :return: None
        """
        # pylint: disable=too-many-arguments
        optional = optional_algorithms
        if optional is None:
            optional = []

        # Execute the algorithms
        executor = PACMANAlgorithmExecutor(
            algorithms=algorithms, optional_algorithms=optional,
            inputs=inputs, tokens=tokens,
            required_output_tokens=required_tokens, xml_paths=self._xml_paths,
            required_outputs=outputs, do_timings=self._do_timings,
            print_timings=self._print_timings,
            provenance_name=provenance_name,
            provenance_path=self._pacman_executor_provenance_path)

        try:
            executor.execute_mapping()
            self._pacman_provenance.extract_provenance(executor)
            return executor
        except Exception:
            self._txrx = executor.get_item("MemoryTransceiver")
            self._machine_allocation_controller = executor.get_item(
                "MachineAllocationController")
            exc_info = sys.exc_info()
            try:
                self._shutdown()
                self.write_finished_file()
            except Exception:
                logger.warning("problem when shutting down", exc_info=True)
            reraise(*exc_info)

    def _get_machine(self, total_run_time=0.0, n_machine_time_steps=None):
        if self._machine is not None:
            return self._machine

        inputs = dict(self._extra_inputs)
        algorithms = list()
        outputs = list()

        # Add the version information to the provenance data at the start
        version_provenance = list()
        version_provenance.append(ProvenanceDataItem(
            ["version_data", "spinn_utilities_version"], spinn_utils_version))
        version_provenance.append(ProvenanceDataItem(
            ["version_data", "spinn_machine_version"], spinn_machine_version))
        version_provenance.append(ProvenanceDataItem(
            ["version_data", "spinn_storage_handlers_version"],
            spinn_storage_version))
        version_provenance.append(ProvenanceDataItem(
            ["version_data", "spalloc_version"], spalloc_version))
        version_provenance.append(ProvenanceDataItem(
            ["version_data", "spinnman_version"], spinnman_version))
        version_provenance.append(ProvenanceDataItem(
            ["version_data", "pacman_version"], pacman_version))
        version_provenance.append(ProvenanceDataItem(
            ["version_data", "data_specification_version"], data_spec_version))
        version_provenance.append(ProvenanceDataItem(
            ["version_data", "front_end_common_version"], fec_version))
        version_provenance.append(ProvenanceDataItem(
            ["version_data", "numpy_version"], numpy_version))
        version_provenance.append(ProvenanceDataItem(
            ["version_data", "scipy_version"], scipy_version))
        if self._front_end_versions is not None:
            for name, value in self._front_end_versions:
                version_provenance.append(ProvenanceDataItem(
                    names=["version_data", name], value=value))
        inputs["ProvenanceItems"] = version_provenance
        inputs["UsingAdvancedMonitorSupport"] = self._config.getboolean(
            "Machine", "enable_advanced_monitor_support")
        inputs["DisableAdvancedMonitorUsageForDataIn"] = \
            self._config.getboolean(
                "Machine", "disable_advanced_monitor_usage_for_data_in")

        if (self._config.getboolean("Buffers", "use_auto_pause_and_resume")):
            inputs["PlanNTimeSteps"] = self._minimum_auto_time_steps
        else:
            inputs["PlanNTimeSteps"] = n_machine_time_steps

        # add algorithms for handling LPG placement and edge insertion
        if self._live_packet_recorder_params:
            algorithms.append("PreAllocateResourcesForLivePacketGatherers")
            inputs['LivePacketRecorderParameters'] = \
                self._live_packet_recorder_params

        if self._config.getboolean("Reports", "write_energy_report"):
            algorithms.append("PreAllocateResourcesForChipPowerMonitor")
            inputs['MemorySamplingFrequency'] = self._config.getint(
                "EnergyMonitor", "sampling_frequency")
            inputs['MemoryNumberSamplesPerRecordingEntry'] = \
                self._config.getint(
                    "EnergyMonitor", "n_samples_per_recording_entry")

        # add algorithms for handling extra monitor code
        if (self._config.getboolean("Machine",
                                    "enable_advanced_monitor_support") or
                self._config.getboolean("Machine", "enable_reinjection")):
            algorithms.append("PreAllocateResourcesForExtraMonitorSupport")

        # add the application and machine graphs as needed
        if (self._application_graph is not None and
                self._application_graph.n_vertices > 0):
            inputs["MemoryApplicationGraph"] = self._application_graph
        elif (self._machine_graph is not None and
                self._machine_graph.n_vertices > 0):
            inputs["MemoryMachineGraph"] = self._machine_graph

        # add max SDRAM size and n_cores which we're going to allow
        # (debug purposes)
        inputs["MaxSDRAMSize"] = self._read_config_int(
            "Machine", "max_sdram_allowed_per_chip")
        inputs["MaxCoreID"] = self._read_config_int(
            "Machine", "core_limit")

        # Set the total run time
        inputs["TotalRunTime"] = total_run_time
        inputs["MachineTimeStep"] = self._machine_time_step
        inputs["TimeScaleFactor"] = self._time_scale_factor

        # Set up common machine details
        self._handle_machine_common_config(inputs)

        # If we are using a directly connected machine, add the details to get
        # the machine and transceiver
        if self._hostname is not None:
            inputs["IPAddress"] = self._hostname
            inputs["BMPDetails"] = self._read_config("Machine", "bmp_names")
            inputs["AutoDetectBMPFlag"] = self._config.getboolean(
                "Machine", "auto_detect_bmp")
            inputs["ScampConnectionData"] = self._read_config(
                "Machine", "scamp_connections_data")

            algorithms.append("MachineGenerator")

            outputs.append("MemoryMachine")
            outputs.append("MemoryTransceiver")

            executor = self._run_algorithms(
                inputs, algorithms, outputs, [], [], "machine_generation")
            self._machine = executor.get_item("MemoryMachine")
            self._txrx = executor.get_item("MemoryTransceiver")
            self._machine_outputs = executor.get_items()
            self._machine_tokens = executor.get_completed_tokens()

        if self._use_virtual_board:
            inputs["IPAddress"] = "virtual"
            inputs["NumberOfBoards"] = self._read_config_int(
                "Machine", "number_of_boards")
            inputs["MachineWidth"] = self._read_config_int(
                "Machine", "width")
            inputs["MachineHeight"] = self._read_config_int(
                "Machine", "height")
            inputs["MachineHasWrapAroundsFlag"] = self._read_config_boolean(
                "Machine", "requires_wrap_arounds")
            inputs["MachineJsonPath"] = self._read_config(
                "Machine", "json_path")
            inputs["BMPDetails"] = None
            inputs["AutoDetectBMPFlag"] = False
            inputs["ScampConnectionData"] = None
            inputs["RouterTableEntriesPerRouter"] = \
                self._read_config_int("Machine", "RouterTableEntriesPerRouter")
            if inputs["MaxCoreID"] is None:
                inputs["MaxCoreID"] = DEFAULT_N_VIRTUAL_CORES

            algorithms.append("VirtualMachineGenerator")

            outputs.append("MemoryMachine")

            executor = self._run_algorithms(
                inputs, algorithms, outputs, [], [], "machine_generation")
            self._machine_outputs = executor.get_items()
            self._machine_tokens = executor.get_completed_tokens()
            self._machine = executor.get_item("MemoryMachine")

        if (self._spalloc_server is not None or
                self._remote_spinnaker_url is not None):

            need_virtual_board = False

            # if using spalloc system
            if self._spalloc_server is not None:
                inputs["SpallocServer"] = self._spalloc_server
                inputs["SpallocPort"] = self._read_config_int(
                    "Machine", "spalloc_port")
                inputs["SpallocUser"] = self._read_config(
                    "Machine", "spalloc_user")
                inputs["SpallocMachine"] = self._read_config(
                    "Machine", "spalloc_machine")
                if self._n_chips_required is None and \
                        self._n_boards_required is None:
                    algorithms.append("SpallocMaxMachineGenerator")
                    need_virtual_board = True

            # if using HBP server system
            if self._remote_spinnaker_url is not None:
                inputs["RemoteSpinnakerUrl"] = self._remote_spinnaker_url
                if self._n_chips_required is None and \
                        self._n_boards_required is None:
                    algorithms.append("HBPMaxMachineGenerator")
                    need_virtual_board = True

            if (self._application_graph is not None and
                    self._application_graph.n_vertices == 0 and
                    self._machine_graph is not None and
                    self._machine_graph.n_vertices == 0 and
                    need_virtual_board):
                if self._config.getboolean(
                        "Mode", "violate_no_vertex_in_graphs_restriction"):
                    logger.warning(
                        "you graph has no vertices in it, but you have "
                        "requested that we still execute.")
                else:
                    raise ConfigurationException(
                        "A allocated machine has been requested but there are "
                        "no vertices to work out the size of the machine "
                        "required and n_chips_required has not been set")

            inputs["MaxCoreID"] = DEFAULT_N_VIRTUAL_CORES

            do_partitioning = False
            if need_virtual_board:

                # If we are using an allocation server, and we need a virtual
                # board, we need to use the virtual board to get the number of
                # chips to be allocated either by partitioning, or by measuring
                # the graph

                # if the end user has requested violating the no vertex check,
                # add the app graph and let the rest work out.
                if (self._application_graph.n_vertices != 0 or (
                        self._config.getboolean(
                            "Mode",
                            "violate_no_vertex_in_graphs_restriction") and
                        self._machine_graph.n_vertices == 0)):
                    inputs["MemoryApplicationGraph"] = self._application_graph
                    algorithms.extend(self._config.get(
                        "Mapping",
                        "application_to_machine_graph_algorithms").split(","))
                    outputs.append("MemoryMachineGraph")
                    outputs.append("MemoryGraphMapper")
                    do_partitioning = True

                # only add machine graph is it has vertices. as the check for
                # no vertices in both graphs is checked above.
                elif self._machine_graph.n_vertices != 0:
                    inputs["MemoryMachineGraph"] = self._machine_graph
                    algorithms.append("GraphMeasurer")
            else:

                # If we are using an allocation server but have been told how
                # many chips to use, just use that as an input
                if self._n_chips_required:
                    inputs["NChipsRequired"] = self._n_chips_required
                if self._n_boards_required:
                    inputs["NBoardsRequired"] = self._n_boards_required

            if self._spalloc_server is not None:
                algorithms.append("SpallocAllocator")
            elif self._remote_spinnaker_url is not None:
                algorithms.append("HBPAllocator")

            algorithms.append("MachineGenerator")

            outputs.append("MemoryMachine")
            outputs.append("IPAddress")
            outputs.append("MemoryTransceiver")
            outputs.append("MachineAllocationController")

            executor = self._run_algorithms(
                inputs, algorithms, outputs, [], [], "machine_generation")

            self._machine_outputs = executor.get_items()
            self._machine_tokens = executor.get_completed_tokens()
            self._machine = executor.get_item("MemoryMachine")
            self._ip_address = executor.get_item("IPAddress")
            self._txrx = executor.get_item("MemoryTransceiver")
            self._machine_allocation_controller = executor.get_item(
                "MachineAllocationController")

            if do_partitioning:
                self._machine_graph = executor.get_item(
                    "MemoryMachineGraph")
                self._graph_mapper = executor.get_item(
                    "MemoryGraphMapper")

        if self._app_id is None:
            if self._txrx is None:
                self._app_id = ALANS_DEFAULT_RANDOM_APP_ID
            else:
                self._app_id = self._txrx.app_id_tracker.get_new_id()

        self._turn_off_on_board_to_save_power("turn_off_board_after_discovery")

        if self._n_chips_required:
            if self._machine.n_chips < self._n_chips_required:
                raise ConfigurationException(
                    "Failure to detect machine with {} chips as requested. "
                    "Only found {}".format(self._n_chips_required,
                                           self._machine))
        if self._n_boards_required:
            if len(self._machine.ethernet_connected_chips) \
                    < self._n_boards_required:
                raise ConfigurationException(
<<<<<<< HEAD
                    "Failure to detect machine of with {} boards "
                    "as requested. Only found {}".format(
                        self._n_boards_required, self._machine))
=======
                    "Failure to detect machine with {} boards as requested. "
                    "Only found {}".format(self._n_boards_required,
                                           self._machine))

>>>>>>> d54ace47
        return self._machine

    def _handle_machine_common_config(self, inputs):
        """ Adds common parts of the machine configuration

        :param inputs: the input dict
        :rtype: None
        """
        down_chips, down_cores, down_links = sort_out_downed_chips_cores_links(
            self._config.get("Machine", "down_chips"),
            self._config.get("Machine", "down_cores"),
            self._config.get("Machine", "down_links"))
        inputs["DownedChipsDetails"] = down_chips
        inputs["DownedCoresDetails"] = down_cores
        inputs["DownedLinksDetails"] = down_links
        inputs["BoardVersion"] = self._read_config_int(
            "Machine", "version")
        inputs["ResetMachineOnStartupFlag"] = self._config.getboolean(
            "Machine", "reset_machine_on_startup")
        inputs["BootPortNum"] = self._read_config_int(
            "Machine", "boot_connection_port_num")
        inputs["RepairMachine"] = self._config.getboolean(
            "Machine", "repair_machine")
        inputs["IgnoreBadEthernets"] = self._config.getboolean(
            "Machine", "ignore_bad_ethernets")

    def generate_file_machine(self):
        inputs = {
            "MemoryMachine": self.machine,
            "FileMachineFilePath": os.path.join(
                self._json_folder, "machine.json")
        }
        outputs = ["FileMachine"]
        executor = PACMANAlgorithmExecutor(
            algorithms=[], optional_algorithms=[], inputs=inputs, tokens=[],
            xml_paths=self._xml_paths,
            required_outputs=outputs, required_output_tokens=[],
            do_timings=self._do_timings, print_timings=self._print_timings,
            provenance_path=self._pacman_executor_provenance_path)
        executor.execute_mapping()

    def _do_mapping(self, run_time, n_machine_time_steps, total_run_time):

        # time the time it takes to do all pacman stuff
        mapping_total_timer = Timer()
        mapping_total_timer.start_timing()

        # update inputs with extra mapping inputs if required
        inputs = dict(self._machine_outputs)
        tokens = list(self._machine_tokens)
        if self._extra_mapping_inputs is not None:
            inputs.update(self._extra_mapping_inputs)

        inputs["RunTime"] = run_time
        inputs["TotalRunTime"] = total_run_time

        inputs["PostSimulationOverrunBeforeError"] = self._config.getint(
            "Machine", "post_simulation_overrun_before_error")

        # handle graph additions
        if (self._application_graph.n_vertices > 0 and
                self._graph_mapper is None):
            inputs["MemoryApplicationGraph"] = self._application_graph
        elif self._machine_graph.n_vertices > 0:
            inputs['MemoryMachineGraph'] = self._machine_graph
            if self._graph_mapper is not None:
                inputs["MemoryGraphMapper"] = self._graph_mapper
        elif self._config.getboolean(
                "Mode", "violate_no_vertex_in_graphs_restriction"):
            logger.warning(
                "you graph has no vertices in it, but you have requested that"
                " we still execute.")
            inputs["MemoryApplicationGraph"] = self._application_graph
            inputs["MemoryGraphMapper"] = GraphMapper()
            inputs['MemoryMachineGraph'] = self._machine_graph
        else:
            raise ConfigurationException(
                "There needs to be a graph which contains at least one vertex"
                " for the tool chain to map anything.")

        inputs['ReportFolder'] = self._report_default_directory
        inputs["ApplicationDataFolder"] = self._app_data_runtime_folder
        inputs["ProvenanceFilePath"] = self._provenance_file_path
        inputs["APPID"] = self._app_id
        inputs["TimeScaleFactor"] = self._time_scale_factor
        inputs["MachineTimeStep"] = self._machine_time_step
        inputs["DatabaseSocketAddresses"] = self._database_socket_addresses
        inputs["DatabaseWaitOnConfirmationFlag"] = self._config.getboolean(
            "Database", "wait_on_confirmation")
        inputs["WriteCheckerFlag"] = self._config.getboolean(
            "Mode", "verify_writes")
        inputs["WriteTextSpecsFlag"] = self._config.getboolean(
            "Reports", "write_text_specs")
        inputs["ExecutableFinder"] = self._executable_finder
        inputs["UserCreateDatabaseFlag"] = self._config.get(
            "Database", "create_database")
        inputs["SendStartNotifications"] = self._config.getboolean(
            "Database", "send_start_notification")
        inputs["SendStopNotifications"] = self._config.getboolean(
            "Database", "send_stop_notification")
        inputs["WriteDataSpeedUpReportsFlag"] = self._config.getboolean(
            "Reports", "write_data_speed_up_reports")

        algorithms = list()

        if self._live_packet_recorder_params:
            algorithms.append(
                "InsertLivePacketGatherersToGraphs")
            algorithms.append("InsertEdgesToLivePacketGatherers")
            inputs['LivePacketRecorderParameters'] = \
                self._live_packet_recorder_params

        if self._config.getboolean("Reports", "write_energy_report"):
            algorithms.append(
                "InsertChipPowerMonitorsToGraphs")
            inputs['MemorySamplingFrequency'] = self._config.getint(
                "EnergyMonitor", "sampling_frequency")
            inputs['MemoryNumberSamplesPerRecordingEntry'] = \
                self._config.getint(
                    "EnergyMonitor", "n_samples_per_recording_entry")

        # handle extra monitor functionality
        add_data_speed_up = (self._config.getboolean(
            "Machine", "enable_advanced_monitor_support") or
            self._config.getboolean("Machine", "enable_reinjection"))
        if add_data_speed_up:
            algorithms.append("InsertExtraMonitorVerticesToGraphs")
            algorithms.append("InsertEdgesToExtraMonitorFunctionality")
            algorithms.append("DataInMulticastRoutingGenerator")
            algorithms.append("FixedRouteRouter")
            inputs['FixedRouteDestinationClass'] = \
                DataSpeedUpPacketGatherMachineVertex

        # handle extra mapping algorithms if required
        if self._extra_mapping_algorithms is not None:
            algorithms.extend(self._extra_mapping_algorithms)

        optional_algorithms = list()

        # Add reports
        if self._config.getboolean("Reports", "reports_enabled"):
            if self._config.getboolean("Reports",
                                       "write_tag_allocation_reports"):
                algorithms.append("TagReport")
            if self._config.getboolean("Reports", "write_router_info_report"):
                algorithms.append("routingInfoReports")
            if self._config.getboolean("Reports", "write_router_reports"):
                algorithms.append("RouterReports")
            if self._config.getboolean(
                    "Reports", "write_router_summary_report"):
                algorithms.append("RouterSummaryReport")
            if self._config.getboolean(
                   "Reports", "write_compressed_router_summary_report") and \
                    self.use_virtual_board:
                algorithms.append("CompressedRouterSummaryReport")
            if self._config.getboolean("Reports",
                                       "write_routing_table_reports"):
                optional_algorithms.append("unCompressedRoutingTableReports")
                optional_algorithms.append("compressedRoutingTableReports")
                optional_algorithms.append("comparisonOfRoutingTablesReport")
            if self._config.getboolean(
                    "Reports", "write_routing_tables_from_machine_report"):
                optional_algorithms.append(
                    "RoutingTableFromMachineReport")

            # only add board chip report if requested
            if self._config.getboolean("Reports", "write_board_chip_report"):
                algorithms.append("BoardChipReport")

            # only add partitioner report if using an application graph
            if (self._config.getboolean(
                    "Reports", "write_partitioner_reports") and
                    self._application_graph.n_vertices != 0):
                algorithms.append("PartitionerReport")

            # only add write placer report with application graph when
            # there's application vertices
            if (self._config.getboolean(
                    "Reports", "write_application_graph_placer_report") and
                    self._application_graph.n_vertices != 0):
                algorithms.append("PlacerReportWithApplicationGraph")

            if self._config.getboolean(
                    "Reports", "write_machine_graph_placer_report"):
                algorithms.append("PlacerReportWithoutApplicationGraph")

            # only add network specification report if there's
            # application vertices.
            if (self._config.getboolean(
                    "Reports", "write_network_specification_report")):
                algorithms.append("NetworkSpecificationReport")

        # only add the partitioner if there isn't already a machine graph
        algorithms.append("MallocBasedChipIDAllocator")
        if (self._application_graph.n_vertices and
                not self._machine_graph.n_vertices):
            full = self._config.get(
                "Mapping", "application_to_machine_graph_algorithms")
            algorithms.extend(full.replace(" ", "").split(","))
            inputs['MemoryPreviousAllocatedResources'] = \
                PreAllocatedResourceContainer()

        if self._use_virtual_board:
            full = self._config.get(
                "Mapping", "machine_graph_to_virtual_machine_algorithms")
        else:
            full = self._config.get(
                "Mapping", "machine_graph_to_machine_algorithms")
        algorithms.extend(full.replace(" ", "").split(","))

        # add check for algorithm start type
        algorithms.append("LocateExecutableStartType")

        # handle outputs
        outputs = [
            "MemoryPlacements", "MemoryRoutingTables",
            "MemoryTags", "MemoryRoutingInfos",
            "MemoryMachineGraph", "ExecutableTypes"
        ]

        if add_data_speed_up:
            outputs.append("MemoryFixedRoutes")

        if self._application_graph.n_vertices > 0:
            outputs.append("MemoryGraphMapper")

        # Create a buffer manager if there isn't one already
        if not self._use_virtual_board:
            if self._buffer_manager is None:
                algorithms.append("BufferManagerCreator")
                outputs.append("BufferManager")
            else:
                inputs["BufferManager"] = self._buffer_manager
            if self._java_caller is None:
                if self._config.getboolean("Java", "use_java"):
                    java_call = self._config.get("Java", "java_call")
                    java_spinnaker_path = self._config.get_str(
                        "Java", "java_spinnaker_path")
                    java_properties = self._config.get_str(
                        "Java", "java_properties")
                    self._java_caller = JavaCaller(
                        self._json_folder, java_call, java_spinnaker_path,
                        java_properties)
            inputs["JavaCaller"] = self._java_caller

        # Execute the mapping algorithms
        executor = self._run_algorithms(
            inputs, algorithms, outputs, tokens, [], "mapping",
            optional_algorithms)

        # get result objects from the pacman executor
        self._mapping_outputs = executor.get_items()
        self._mapping_tokens = executor.get_completed_tokens()

        # Get the outputs needed
        self._placements = executor.get_item("MemoryPlacements")
        self._router_tables = executor.get_item("MemoryRoutingTables")
        self._tags = executor.get_item("MemoryTags")
        self._routing_infos = executor.get_item("MemoryRoutingInfos")
        self._graph_mapper = executor.get_item("MemoryGraphMapper")
        self._machine_graph = executor.get_item("MemoryMachineGraph")
        self._executable_types = executor.get_item("ExecutableTypes")

        if add_data_speed_up:
            self._fixed_routes = executor.get_item("MemoryFixedRoutes")

        if not self._use_virtual_board:
            self._buffer_manager = executor.get_item("BufferManager")

        self._mapping_time += convert_time_diff_to_total_milliseconds(
            mapping_total_timer.take_sample())

    def _do_data_generation(self, n_machine_time_steps):

        # set up timing
        data_gen_timer = Timer()
        data_gen_timer.start_timing()

        # The initial inputs are the mapping outputs
        inputs = dict(self._mapping_outputs)
        tokens = list(self._mapping_tokens)
        inputs["RunUntilTimeSteps"] = n_machine_time_steps

        inputs["FirstMachineTimeStep"] = self._current_run_timesteps
        inputs["RunTimeMachineTimeSteps"] = n_machine_time_steps
        inputs["DataNTimeSteps"] = self._max_run_time_steps

        # Run the data generation algorithms
        outputs = []
        algorithms = [self._dsg_algorithm]

        executor = self._run_algorithms(
            inputs, algorithms, outputs, tokens, [], "data_generation")
        self._mapping_outputs = executor.get_items()
        self._mapping_tokens = executor.get_completed_tokens()

        self._dsg_time += convert_time_diff_to_total_milliseconds(
            data_gen_timer.take_sample())

    def _do_load(self, graph_changed):
        # set up timing
        load_timer = Timer()
        load_timer.start_timing()

        self._turn_on_board_if_saving_power()

        # The initial inputs are the mapping outputs
        inputs = dict(self._mapping_outputs)
        tokens = list(self._mapping_tokens)
        inputs["WriteMemoryMapReportFlag"] = (
            self._config.getboolean("Reports", "write_memory_map_report") and
            graph_changed
        )

        if not graph_changed and self._has_ran:
            inputs["ExecutableTargets"] = self._last_run_outputs[
                "ExecutableTargets"]

        algorithms = list()

        # add report for extracting routing table from machine report if needed
        # Add algorithm to clear routing tables and set up routing
        if not self._use_virtual_board and graph_changed:
            algorithms.append("RoutingSetup")
            # Get the executable targets
            algorithms.append("GraphBinaryGatherer")

        loading_algorithm = self._read_config("Mapping", "loading_algorithms")
        if loading_algorithm is not None and graph_changed:
            algorithms.extend(loading_algorithm.split(","))
        algorithms.extend(self._extra_load_algorithms)

        write_memory_report = self._config.getboolean(
            "Reports", "write_memory_map_report")
        if write_memory_report and graph_changed:
            algorithms.append("MemoryMapOnHostReport")
            algorithms.append("MemoryMapOnHostChipReport")

        # Add reports that depend on compression
        routing_tables_needed = False
        if graph_changed:
            if self._config.getboolean("Reports",
                                       "write_routing_table_reports"):
                routing_tables_needed = True
                algorithms.append("unCompressedRoutingTableReports")
                algorithms.append("compressedRoutingTableReports")
                algorithms.append("comparisonOfRoutingTablesReport")
            if self._config.getboolean(
                    "Reports", "write_routing_compression_checker_report"):
                routing_tables_needed = True
                algorithms.append("routingCompressionCheckerReport")

        # handle extra monitor functionality
        enable_advanced_monitor = self._config.getboolean(
            "Machine", "enable_advanced_monitor_support")
        if enable_advanced_monitor and (graph_changed or not self._has_ran):
            algorithms.append("LoadFixedRoutes")
            algorithms.append("FixedRouteFromMachineReport")

        # add optional algorithms
        optional_algorithms = list()
        optional_algorithms.append("RoutingTableLoader")
        optional_algorithms.append("TagsLoader")
        optional_algorithms.append("WriteMemoryIOData")
        optional_algorithms.append("HostExecuteApplicationDataSpecification")

        # Get the executable targets
        optional_algorithms.append("GraphBinaryGatherer")

        # algorithms needed for loading the binaries to the SpiNNaker machine
        optional_algorithms.append("LoadApplicationExecutableImages")
        algorithms.append("HostExecuteSystemDataSpecification")
        algorithms.append("LoadSystemExecutableImages")

        # Something probably a report needs the routing tables
        # This report is one way to get them if done on machine
        if routing_tables_needed:
            optional_algorithms.append("RoutingTableFromMachineReport")

        # Decide what needs to be done
        required_tokens = ["DataLoaded", "BinariesLoaded"]

        executor = self._run_algorithms(
            inputs, algorithms, [], tokens, required_tokens, "loading",
            optional_algorithms)
        self._load_outputs = executor.get_items()
        self._load_tokens = executor.get_completed_tokens()

        self._load_time += convert_time_diff_to_total_milliseconds(
            load_timer.take_sample())

    def _do_run(self, n_machine_time_steps, graph_changed, run_until_complete):
        # start timer
        run_timer = Timer()
        run_timer.start_timing()

        run_complete = False
        executor, self._current_run_timesteps = self._create_execute_workflow(
            n_machine_time_steps, graph_changed, run_until_complete)
        try:
            executor.execute_mapping()
            self._pacman_provenance.extract_provenance(executor)
            run_complete = True

            # write provenance to file if necessary
            if (self._config.getboolean(
                    "Reports", "write_provenance_data") and
                    n_machine_time_steps is not None):
                prov_items = executor.get_item("ProvenanceItems")
                prov_items.extend(self._pacman_provenance.data_items)
                self._pacman_provenance.clear()
                self._write_provenance(prov_items)
                self._all_provenance_items.append(prov_items)

            # move data around
            self._last_run_outputs = executor.get_items()
            self._last_run_tokens = executor.get_completed_tokens()
            self._no_sync_changes = executor.get_item("NoSyncChanges")
            self._has_reset_last = False
            self._has_ran = True

            self._execute_time += convert_time_diff_to_total_milliseconds(
                run_timer.take_sample())

        except KeyboardInterrupt:
            logger.error("User has aborted the simulation")
            self._shutdown()
            sys.exit(1)
        except Exception as e:
            e_inf = sys.exc_info()

            # If an exception occurs during a run, attempt to get
            # information out of the simulation before shutting down
            try:
                if executor is not None:
                    # Only do this if the error occurred in the run
                    if not run_complete and not self._use_virtual_board:
                        self._last_run_outputs = executor.get_items()
                        self._last_run_tokens = executor.get_completed_tokens()
                        self._recover_from_error(
                            e, e_inf, executor.get_item("ExecutableTargets"))
                else:
                    logger.error(
                        "The PACMAN executor crashing during initialisation,"
                        " please read previous error message to locate its"
                        " error")
            except Exception:
                logger.exception("Error when attempting to recover from error")

            # if in debug mode, do not shut down machine
            if self._config.get("Mode", "mode") != "Debug":
                try:
                    self.stop(
                        turn_off_machine=False, clear_routing_tables=False,
                        clear_tags=False)
                except Exception:
                    logger.exception("Error when attempting to stop")

            # reraise exception
            reraise(*e_inf)

    def _create_execute_workflow(
            self, n_machine_time_steps, graph_changed, run_until_complete):
        # calculate number of machine time steps
        run_until_timesteps = self._calculate_number_of_machine_time_steps(
            n_machine_time_steps)
        run_time = None
        if n_machine_time_steps is not None:
            run_time = n_machine_time_steps * self._machine_time_step / 1000.0

        # if running again, load the outputs from last load or last mapping
        if self._load_outputs is not None:
            inputs = dict(self._load_outputs)
            tokens = list(self._load_tokens)
        else:
            inputs = dict(self._mapping_outputs)
            tokens = list(self._mapping_tokens)

        inputs["RanToken"] = self._has_ran
        inputs["NoSyncChanges"] = self._no_sync_changes
        inputs["RunTimeMachineTimeSteps"] = n_machine_time_steps
        inputs["RunUntilTimeSteps"] = run_until_timesteps
        inputs["RunTime"] = run_time
        inputs["FirstMachineTimeStep"] = self._current_run_timesteps
        if run_until_complete:
            inputs["RunUntilCompleteFlag"] = True

        inputs["ExtractIobufFromCores"] = self._config.get(
            "Reports", "extract_iobuf_from_cores")
        inputs["ExtractIobufFromBinaryTypes"] = self._config.get(
            "Reports", "extract_iobuf_from_binary_types")

        # update algorithm list with extra pre algorithms if needed
        if self._extra_pre_run_algorithms is not None:
            algorithms = list(self._extra_pre_run_algorithms)
        else:
            algorithms = list()

        if self._config.getboolean(
                "Reports", "write_sdram_usage_report_per_chip"):
            algorithms.append("SdramUsageReportPerChip")

        # clear iobuf if were in multirun mode
        if (self._has_ran and not graph_changed and
                not self._use_virtual_board and
                self._config.getboolean("Reports", "clear_iobuf_during_run")):
            algorithms.append("ChipIOBufClearer")

        # Reload any parameters over the loaded data if we have already
        # run and not using a virtual board and the data hasn't already
        # been regenerated
        if self._has_ran and not self._use_virtual_board and not graph_changed:
            algorithms.append("DSGRegionReloader")

        # Update the run time if not using a virtual board
        if (not self._use_virtual_board and
                ExecutableType.USES_SIMULATION_INTERFACE in
                self._executable_types):
            algorithms.append("ChipRuntimeUpdater")

        # Add the database writer in case it is needed
        if not self._has_ran or graph_changed:
            algorithms.append("DatabaseInterface")
        else:
            inputs["DatabaseFilePath"] = self._last_run_outputs[
                "DatabaseFilePath"]
        if not self._use_virtual_board:
            algorithms.append("NotificationProtocol")

        outputs = [
            "NoSyncChanges"
        ]

        if self._use_virtual_board:
            logger.warning(
                "Application will not actually be run as on a virtual board")
        elif (len(self._executable_types) == 1 and
                ExecutableType.NO_APPLICATION in self._executable_types):
            logger.warning(
                "Application will not actually be run as there is nothing to "
                "actually run")
        else:
            algorithms.append("ApplicationRunner")

        # ensure we exploit the parallel of data extraction by running it at\
        # end regardless of multirun, but only run if using a real machine
        if (not self._use_virtual_board and
                (run_until_complete or n_machine_time_steps is not None)):
            algorithms.append("BufferExtractor")

        if self._config.getboolean("Reports", "write_provenance_data"):
            algorithms.append("GraphProvenanceGatherer")

        # add any extra post algorithms as needed
        if self._extra_post_run_algorithms is not None:
            algorithms += self._extra_post_run_algorithms

        # add extractor of iobuf if needed
        if (self._config.getboolean("Reports", "extract_iobuf") and
                self._config.getboolean(
                    "Reports", "extract_iobuf_during_run") and
                not self._use_virtual_board and
                n_machine_time_steps is not None):
            algorithms.append("ChipIOBufExtractor")

        # add extractor of provenance if needed
        if (self._config.getboolean("Reports", "write_provenance_data") and
                not self._use_virtual_board and
                n_machine_time_steps is not None):
            algorithms.append("PlacementsProvenanceGatherer")
            algorithms.append("RouterProvenanceGatherer")
            algorithms.append("ProfileDataGatherer")
            outputs.append("ProvenanceItems")

        # Decide what needs done
        required_tokens = []
        if not self._use_virtual_board:
            required_tokens = ["ApplicationRun"]

        return PACMANAlgorithmExecutor(
            algorithms=algorithms, optional_algorithms=[], inputs=inputs,
            tokens=tokens, required_output_tokens=required_tokens,
            xml_paths=self._xml_paths, required_outputs=outputs,
            do_timings=self._do_timings, print_timings=self._print_timings,
            provenance_path=self._pacman_executor_provenance_path,
            provenance_name="Execution"), run_until_timesteps

    def _write_provenance(self, provenance_data_items):
        """ Write provenance to disk
        """
        writer = None
        if self._provenance_format == "xml":
            writer = ProvenanceXMLWriter()
        elif self._provenance_format == "json":
            writer = ProvenanceJSONWriter()
        writer(provenance_data_items, self._provenance_file_path)

    def _recover_from_error(self, exception, exc_info, executable_targets):
        # if exception has an exception, print to system
        logger.error("An error has occurred during simulation")
        # Print the detail including the traceback
        real_exception = exception
        if isinstance(exception, PacmanAlgorithmFailedToCompleteException):
            logger.error(exception.exception, exc_info=exc_info)
            real_exception = exception.exception
        else:
            logger.error(exception, exc_info=exc_info)

        logger.info("\n\nAttempting to extract data\n\n")

        # Extract router provenance
        extra_monitor_vertices = None
        prov_items = list()
        try:
            if (self._config.getboolean("Machine",
                                        "enable_advanced_monitor_support") or
                    self._config.getboolean("Machine", "enable_reinjection")):
                extra_monitor_vertices = self._last_run_outputs[
                    "MemoryExtraMonitorVertices"]
            router_provenance = RouterProvenanceGatherer()
            prov_items = router_provenance(
                transceiver=self._txrx, machine=self._machine,
                router_tables=self._router_tables,
                extra_monitor_vertices=extra_monitor_vertices,
                placements=self._placements)
        except Exception:
            logger.exception("Error reading router provenance")

        # Find the cores that are not in an expected state
        unsuccessful_cores = CPUInfos()
        if isinstance(real_exception, SpiNNManCoresNotInStateException):
            unsuccessful_cores = real_exception.failed_core_states()

        # If there are no cores in a bad state, find those not yet in
        # their finished state
        if not unsuccessful_cores:
            for executable_type in self._executable_types:
                failed_cores = self._txrx.get_cores_not_in_state(
                    self._executable_types[executable_type],
                    executable_type.end_state)
                for (x, y, p), core_info in failed_cores:
                    unsuccessful_cores.add_processor(x, y, p, core_info)

        # Print the details of error cores
        for (x, y, p), core_info in iteritems(unsuccessful_cores):
            state = core_info.state
            rte_state = ""
            if state == CPUState.RUN_TIME_EXCEPTION:
                rte_state = " ({})".format(core_info.run_time_error.name)
            logger.error("{}, {}, {}: {}{} {}".format(
                x, y, p, state.name, rte_state, core_info.application_name))
            if core_info.state == CPUState.RUN_TIME_EXCEPTION:
                logger.error(
                    "r0=0x{:08X} r1=0x{:08X} r2=0x{:08X} r3=0x{:08X}".format(
                        core_info.registers[0], core_info.registers[1],
                        core_info.registers[2], core_info.registers[3]))
                logger.error(
                    "r4=0x{:08X} r5=0x{:08X} r6=0x{:08X} r7=0x{:08X}".format(
                        core_info.registers[4], core_info.registers[5],
                        core_info.registers[6], core_info.registers[7]))
                logger.error("PSR=0x{:08X} SR=0x{:08X} LR=0x{:08X}".format(
                    core_info.processor_state_register,
                    core_info.stack_pointer, core_info.link_register))

        # Find the cores that are not in RTE i.e. that can still be read
        non_rte_cores = [
            (x, y, p)
            for (x, y, p), core_info in iteritems(unsuccessful_cores)
            if (core_info.state != CPUState.RUN_TIME_EXCEPTION and
                core_info.state != CPUState.WATCHDOG)]

        # If there are any cores that are not in RTE, extract data from them
        if (non_rte_cores and
                ExecutableType.USES_SIMULATION_INTERFACE in
                self._executable_types):
            placements = Placements()
            non_rte_core_subsets = CoreSubsets()
            for (x, y, p) in non_rte_cores:
                vertex = self._placements.get_vertex_on_processor(x, y, p)
                placements.add_placement(
                    self._placements.get_placement_of_vertex(vertex))
                non_rte_core_subsets.add_processor(x, y, p)

            # Attempt to force the cores to write provenance and exit
            try:
                updater = ChipProvenanceUpdater()
                updater(self._txrx, self._app_id, non_rte_core_subsets)
            except Exception:
                logger.exception("Could not update provenance on chip")

            # Extract any written provenance data
            try:
                extracter = PlacementsProvenanceGatherer()
                extracter(self._txrx, placements, prov_items)
            except Exception:
                logger.exception("Could not read provenance")

        # Finish getting the provenance
        prov_items.extend(self._pacman_provenance.data_items)
        self._pacman_provenance.clear()
        self._write_provenance(prov_items)
        self._all_provenance_items.append(prov_items)

        # Read IOBUF where possible (that should be everywhere)
        iobuf = ChipIOBufExtractor()
        try:
            errors, warnings = iobuf(
                self._txrx, executable_targets, self._executable_finder,
                self._provenance_file_path,
                self._config.get("Reports", "extract_iobuf_from_cores"),
                self._config.get("Reports", "extract_iobuf_from_binary_types")
            )
        except Exception:
            logger.exception("Could not get iobuf")
            errors, warnings = [], []

        # Print the IOBUFs
        self._print_iobuf(errors, warnings)

    @staticmethod
    def _print_iobuf(errors, warnings):
        for warning in warnings:
            logger.warning(warning)
        for error in errors:
            logger.error(error)

    def reset(self):
        """ Code that puts the simulation back at time zero
        """

        logger.info("Resetting")

        # rewind the buffers from the buffer manager, to start at the beginning
        # of the simulation again and clear buffered out
        if self._buffer_manager is not None:
            self._buffer_manager.reset()

        # reset the current count of how many milliseconds the application
        # has ran for over multiple calls to run
        self._current_run_timesteps = 0

        # sets the reset last flag to true, so that when run occurs, the tools
        # know to update the vertices which need to know a reset has occurred
        self._has_reset_last = True

        # Reset the graph off the machine, to set things to time 0
        self.__reset_graph_elements()

    def _create_xml_paths(self, extra_algorithm_xml_paths):
        # add the extra xml files from the config file
        xml_paths = self._config.get("Mapping", "extra_xmls_paths")
        if xml_paths == "None":
            xml_paths = list()
        else:
            xml_paths = xml_paths.split(",")

        xml_paths.extend(get_front_end_common_pacman_xml_paths())

        if extra_algorithm_xml_paths is not None:
            xml_paths.extend(extra_algorithm_xml_paths)

        return xml_paths

    def _detect_if_graph_has_changed(self, reset_flags=True):
        """ Iterates though the original graphs and look for changes
        """
        changed = False
        data_changed = False
        if self._vertices_or_edges_added:
            self._vertices_or_edges_added = False
            # Set changed - note that we can't return yet as we still have to
            # mark vertices as not changed, otherwise they will keep reporting
            # that they have changed when they haven't
            changed = True

        # if application graph is filled, check their changes
        if self._original_application_graph.n_vertices:
            for vertex in self._original_application_graph.vertices:
                if isinstance(vertex, AbstractChangableAfterRun):
                    if vertex.requires_mapping:
                        changed = True
                    if vertex.requires_data_generation:
                        data_changed = True
                    if reset_flags:
                        vertex.mark_no_changes()
            for partition in \
                    self._original_application_graph.outgoing_edge_partitions:
                for edge in partition.edges:
                    if isinstance(edge, AbstractChangableAfterRun):
                        if edge.requires_mapping:
                            changed = True
                        if edge.requires_data_generation:
                            data_changed = True
                        if reset_flags:
                            edge.mark_no_changes()

        # if no application, but a machine graph, check for changes there
        elif self._original_machine_graph.n_vertices:
            for machine_vertex in self._original_machine_graph.vertices:
                if isinstance(machine_vertex, AbstractChangableAfterRun):
                    if machine_vertex.requires_mapping:
                        changed = True
                    if machine_vertex.requires_data_generation:
                        data_changed = True
                    if reset_flags:
                        machine_vertex.mark_no_changes()
            for partition in \
                    self._original_machine_graph.outgoing_edge_partitions:
                for machine_edge in partition.edges:
                    if isinstance(machine_edge, AbstractChangableAfterRun):
                        if machine_edge.requires_mapping:
                            changed = True
                        if machine_edge.requires_data_generation:
                            data_changed = True
                        if reset_flags:
                            machine_edge.mark_no_changes()
        return changed, data_changed

    @property
    def has_ran(self):
        return self._has_ran

    @property
    def machine_time_step(self):
        return self._machine_time_step

    @property
    def time_scale_factor(self):
        return self._time_scale_factor

    @property
    def machine(self):
        """ The python machine object

        :rtype: :py:class:`spinn_machine.Machine`
        """
        return self._get_machine()

    @property
    def no_machine_time_steps(self):
        return self._no_machine_time_steps

    @property
    def timescale_factor(self):
        return self._time_scale_factor

    @property
    def machine_graph(self):
        return self._machine_graph

    @property
    def original_machine_graph(self):
        return self._original_machine_graph

    @property
    def original_application_graph(self):
        return self._original_application_graph

    @property
    def application_graph(self):
        return self._application_graph

    @property
    def routing_infos(self):
        return self._routing_infos

    @property
    def fixed_routes(self):
        return self._fixed_routes

    @property
    def placements(self):
        return self._placements

    @property
    def transceiver(self):
        return self._txrx

    @property
    def graph_mapper(self):
        return self._graph_mapper

    @property
    def tags(self):
        return self._tags

    @property
    def buffer_manager(self):
        """ The buffer manager being used for loading/extracting buffers

        """
        return self._buffer_manager

    @property
    def dsg_algorithm(self):
        """ The DSG algorithm used by the tools

        """
        return self._dsg_algorithm

    @dsg_algorithm.setter
    def dsg_algorithm(self, new_dsg_algorithm):
        """ Set the DSG algorithm to be used by the tools

        :param new_dsg_algorithm: the new DSG algorithm name
        :rtype: None
        """
        self._dsg_algorithm = new_dsg_algorithm

    @property
    def none_labelled_vertex_count(self):
        """ The number of times vertices have not been labelled.
        """
        return self._none_labelled_vertex_count

    def increment_none_labelled_vertex_count(self):
        """ Increment the number of new vertices which have not been labelled.
        """
        self._none_labelled_vertex_count += 1

    @property
    def none_labelled_edge_count(self):
        """ The number of times edges have not been labelled.
        """
        return self._none_labelled_edge_count

    def increment_none_labelled_edge_count(self):
        """ Increment the number of new edges which have not been labelled.
        """
        self._none_labelled_edge_count += 1

    @property
    def use_virtual_board(self):
        """ True if this run is using a virtual machine
        """
        return self._use_virtual_board

    def get_current_time(self):
        if self._has_ran:
            return (
                float(self._current_run_timesteps) *
                (self._machine_time_step / 1000.0))
        return 0.0

    def get_generated_output(self, name_of_variable):
        if name_of_variable in self._last_run_outputs:
            return self._last_run_outputs[name_of_variable]
        return None

    def __repr__(self):
        return "general front end instance for machine {}"\
            .format(self._hostname)

    def add_application_vertex(self, vertex_to_add):
        """
        :param vertex_to_add: the vertex to add to the graph
        :rtype: None
        :raises: ConfigurationException when both graphs contain vertices
        """
        if (self._original_machine_graph.n_vertices > 0 and
                self._graph_mapper is None):
            raise ConfigurationException(
                "Cannot add vertices to both the machine and application"
                " graphs")
        self._original_application_graph.add_vertex(vertex_to_add)
        self._vertices_or_edges_added = True

    def add_machine_vertex(self, vertex):
        """
        :param vertex: the vertex to add to the graph
        :rtype: None
        :raises: ConfigurationException when both graphs contain vertices
        """
        # check that there's no application vertices added so far
        if self._original_application_graph.n_vertices > 0:
            raise ConfigurationException(
                "Cannot add vertices to both the machine and application"
                " graphs")
        self._original_machine_graph.add_vertex(vertex)
        self._vertices_or_edges_added = True

    def add_application_edge(self, edge_to_add, partition_identifier):
        """
        :param edge_to_add:
        :param partition_identifier: \
            the partition identifier for the outgoing edge partition
        :rtype: None
        """

        self._original_application_graph.add_edge(
            edge_to_add, partition_identifier)
        self._vertices_or_edges_added = True

    def add_machine_edge(self, edge, partition_id):
        """
        :param edge: the edge to add to the graph
        :param partition_id: \
            the partition identifier for the outgoing edge partition
        :rtype: None
        """
        self._original_machine_graph.add_edge(edge, partition_id)
        self._vertices_or_edges_added = True

    def _shutdown(
            self, turn_off_machine=None, clear_routing_tables=None,
            clear_tags=None):
        self._state = Simulator_State.SHUTDOWN

        # if on a virtual machine then shut down not needed
        if self._use_virtual_board:
            return

        if self._machine_is_turned_off is not None:
            logger.info("Shutdown skipped as board is off for power save")
            return

        if turn_off_machine is None:
            turn_off_machine = self._config.getboolean(
                "Machine", "turn_off_machine")

        if clear_routing_tables is None:
            clear_routing_tables = self._config.getboolean(
                "Machine", "clear_routing_tables")

        if clear_tags is None:
            clear_tags = self._config.getboolean("Machine", "clear_tags")

        if self._txrx is not None:
            # if stopping on machine, clear IP tags and routing table
            self.__clear(clear_tags, clear_routing_tables)

        # Fully stop the application
        self.__stop_app()

        # stop the transceiver and allocation controller
        self.__close_transceiver(turn_off_machine)
        self.__close_allocation_controller()
        self._state = Simulator_State.SHUTDOWN

    def __clear(self, clear_tags, clear_routing_tables):
        # if stopping on machine, clear IP tags and
        if clear_tags:
            for ip_tag in self._tags.ip_tags:
                self._txrx.clear_ip_tag(
                    ip_tag.tag, board_address=ip_tag.board_address)
            for reverse_ip_tag in self._tags.reverse_ip_tags:
                self._txrx.clear_ip_tag(
                    reverse_ip_tag.tag,
                    board_address=reverse_ip_tag.board_address)

        # if clearing routing table entries, clear
        if clear_routing_tables:
            for router_table in self._router_tables.routing_tables:
                if not self._machine.get_chip_at(
                        router_table.x, router_table.y).virtual:
                    self._txrx.clear_multicast_routes(
                        router_table.x, router_table.y)

        # clear values
        self._no_sync_changes = 0

    def __stop_app(self):
        if self._txrx is not None and self._app_id is not None:
            self._txrx.stop_application(self._app_id)

    def __close_transceiver(self, turn_off_machine):
        if self._txrx is not None:
            if turn_off_machine:
                logger.info("Turning off machine")

            self._txrx.close(power_off_machine=turn_off_machine)
            self._txrx = None

    def __close_allocation_controller(self):
        if self._machine_allocation_controller is not None:
            self._machine_allocation_controller.close()
            self._machine_allocation_controller = None

    @overrides(SimulatorInterface.stop,
               extend_defaults=True, additional_arguments=(
                   "turn_off_machine", "clear_routing_tables", "clear_tags"))
    def stop(self, turn_off_machine=None,  # pylint: disable=arguments-differ
             clear_routing_tables=None, clear_tags=None):
        """
        :param turn_off_machine: decides if the machine should be powered down\
            after running the execution. Note that this powers down all boards\
            connected to the BMP connections given to the transceiver
        :type turn_off_machine: bool
        :param clear_routing_tables: informs the tool chain if it\
            should turn off the clearing of the routing tables
        :type clear_routing_tables: bool
        :param clear_tags: informs the tool chain if it should clear the tags\
            off the machine at stop
        :type clear_tags: boolean
        :rtype: None
        """
        if self._state in [Simulator_State.SHUTDOWN]:
            raise ConfigurationException("Simulator has already been shutdown")
        self._state = Simulator_State.SHUTDOWN

        # Keep track of any exception to be re-raised
        exc_info = None

        # If we have run forever, stop the binaries
        if (self._has_ran and self._current_run_timesteps is None and
                not self._use_virtual_board):
            executor = self._create_stop_workflow()
            run_complete = False
            try:
                executor.execute_mapping()
                self._pacman_provenance.extract_provenance(executor)
                run_complete = True

                # write provenance to file if necessary
                if self._config.getboolean("Reports", "writeProvenanceData"):
                    prov_items = executor.get_item("ProvenanceItems")
                    prov_items.extend(self._pacman_provenance.data_items)
                    self._pacman_provenance.clear()
                    self._write_provenance(prov_items)
                    self._all_provenance_items.append(prov_items)
            except Exception as e:
                exc_info = sys.exc_info()

                # If an exception occurs during a run, attempt to get
                # information out of the simulation before shutting down
                try:
                    # Only do this if the error occurred in the run
                    if not run_complete and not self._use_virtual_board:
                        self._recover_from_error(
                            e, exc_info[2], executor.get_item(
                                "ExecutableTargets"))
                except Exception:
                    logger.exception(
                        "Error when attempting to recover from error")

        if self._config.getboolean("Reports", "write_energy_report"):
            self._do_energy_report()

        # handle iobuf extraction if never extracted it yet but requested to
        if self._config.getboolean("Reports", "extract_iobuf"):
            self._extract_iobufs()

        # shut down the machine properly
        self._shutdown(turn_off_machine, clear_routing_tables, clear_tags)

        # display any provenance data gathered
        for i, provenance_items in enumerate(self._all_provenance_items):
            message = None
            if len(self._all_provenance_items) > 1:
                message = "Provenance from run {}".format(i)
            self._check_provenance(provenance_items, message)

        self.write_finished_file()

        if exc_info is not None:
            reraise(*exc_info)

    def _create_stop_workflow(self):
        inputs = self._last_run_outputs
        tokens = self._last_run_tokens
        algorithms = []
        outputs = []

        # stop any binaries that need to be notified of the simulation
        # stopping if in infinite run
        if ExecutableType.USES_SIMULATION_INTERFACE in self._executable_types:
            algorithms.append("ApplicationFinisher")

        # Add the buffer extractor just in case
        algorithms.append("BufferExtractor")

        # add extractor of iobuf if needed
        if self._config.getboolean("Reports", "extract_iobuf") and \
                self._config.getboolean("Reports", "extract_iobuf_during_run"):
            algorithms.append("ChipIOBufExtractor")

        # add extractor of provenance if needed
        if self._config.getboolean("Reports", "writeProvenanceData"):
            algorithms.append("PlacementsProvenanceGatherer")
            algorithms.append("RouterProvenanceGatherer")
            algorithms.append("ProfileDataGatherer")
            outputs.append("ProvenanceItems")

        # Assemble how to run the algorithms
        return PACMANAlgorithmExecutor(
            algorithms=algorithms, optional_algorithms=[], inputs=inputs,
            tokens=tokens, required_output_tokens=[],
            xml_paths=self._xml_paths,
            required_outputs=outputs, do_timings=self._do_timings,
            print_timings=self._print_timings,
            provenance_path=self._pacman_executor_provenance_path,
            provenance_name="stopping")

    def _do_energy_report(self):
        if self._buffer_manager is None:
            return
        # create energy report
        energy_report = EnergyReport()

        # acquire provenance items
        if self._last_run_outputs is not None:
            prov_items = self._last_run_outputs["ProvenanceItems"]
            pacman_provenance = list()
            router_provenance = list()

            # group them by name type
            grouped_items = sorted(
                prov_items, key=lambda item: item.names[0])
            for element in grouped_items:
                if element.names[0] == 'pacman':
                    pacman_provenance.append(element)
                if element.names[0] == 'router_provenance':
                    router_provenance.append(element)

            # run energy report
            energy_report(
                self._placements, self._machine,
                self._report_default_directory,
                self._read_config_int("Machine", "version"),
                self._spalloc_server, self._remote_spinnaker_url,
                self._time_scale_factor, self._machine_time_step,
                pacman_provenance, router_provenance, self._machine_graph,
                self._current_run_timesteps, self._buffer_manager,
                self._mapping_time, self._load_time, self._execute_time,
                self._dsg_time, self._extraction_time,
                self._machine_allocation_controller)

    def _extract_iobufs(self):
        if self._config.getboolean("Reports", "extract_iobuf_during_run"):
            return
        if self._config.getboolean("Reports", "clear_iobuf_during_run"):
            return
        extractor = ChipIOBufExtractor()
        extractor(
            transceiver=self._txrx,
            executable_targets=self._last_run_outputs["ExecutableTargets"],
            executable_finder=self._executable_finder,
            provenance_file_path=self._provenance_file_path)

    @overrides(SimulatorInterface.add_socket_address)
    def add_socket_address(self, socket_address):
        """
        :param socket_address:
        :rtype: None
        """
        self._database_socket_addresses.add(socket_address)

    @staticmethod
    def _check_provenance(items, initial_message=None):
        """ Display any errors from provenance data.
        """
        initial_message_printed = False
        for item in items:
            if item.report:
                if not initial_message_printed and initial_message is not None:
                    print(initial_message)
                    initial_message_printed = True
                logger.warning(item.message)

    def _turn_off_on_board_to_save_power(self, config_flag):
        """ Executes the power saving mode of either on or off of the\
            SpiNNaker machine.

        :param config_flag: Flag read from the configuration file
        :type config_flag: str
        :rtype: None
        """
        # check if machine should be turned off
        turn_off = self._read_config_boolean("EnergySavings", config_flag)
        if turn_off is None:
            return

        # if a mode is set, execute
        if turn_off:
            if self._turn_off_board_to_save_power():
                logger.info("Board turned off based on: {}", config_flag)
        else:
            if self._turn_on_board_if_saving_power():
                logger.info("Board turned on based on: {}", config_flag)

    def _turn_off_board_to_save_power(self):
        """ Executes the power saving mode of turning off the SpiNNaker\
            machine.

        :return: true when successful, false otherwise
        :rtype: bool
        """
        # already off or no machine to turn off
        if self._machine_is_turned_off is not None or self._use_virtual_board:
            return False

        if self._machine_allocation_controller is not None:
            # switch power state if needed
            if self._machine_allocation_controller.power:
                self._machine_allocation_controller.set_power(False)
        else:
            self._txrx.power_off_machine()

        self._machine_is_turned_off = time.time()
        return True

    def _turn_on_board_if_saving_power(self):
        # Only required if previously turned off which never happens
        # on virtual machine
        if self._machine_is_turned_off is None:
            return False

        # Ensure the machine is completely powered down and
        # all residual electrons have gone
        already_off = time.time() - self._machine_is_turned_off
        if already_off < MINIMUM_OFF_STATE_TIME:
            delay = MINIMUM_OFF_STATE_TIME - already_off
            logger.warning(
                "Delaying turning machine back on for {} seconds. Consider "
                "disabling turn_off_board_after_discovery for scripts that "
                "have short preparation time.".format(delay))
            time.sleep(delay)

        if self._machine_allocation_controller is not None:
            # switch power state if needed
            if not self._machine_allocation_controller.power:
                self._machine_allocation_controller.set_power(True)
        else:
            self._txrx.power_on_machine()

        self._txrx.ensure_board_is_ready()
        self._machine_is_turned_off = None
        return True

    @property
    def has_reset_last(self):
        return self._has_reset_last

    @property
    def config(self):
        """ Provides access to the configuration for front end interfaces.
        """
        return self._config

    @property
    def get_number_of_available_cores_on_machine(self):
        """ The number of available cores on the machine after taking\
            into account preallocated resources.

        :return: number of available cores
        :rtype: int
        """

        # get machine if not got already
        if self._machine is None:
            self._get_machine()

        # get cores of machine
        cores = self._machine.total_available_user_cores
        take_into_account_chip_power_monitor = self._read_config_boolean(
            "Reports", "write_energy_report")
        if take_into_account_chip_power_monitor:
            cores -= self._machine.n_chips
        take_into_account_extra_monitor_cores = (self._config.getboolean(
            "Machine", "enable_advanced_monitor_support") or
                self._config.getboolean("Machine", "enable_reinjection"))
        if take_into_account_extra_monitor_cores:
            cores -= self._machine.n_chips
            cores -= len(self._machine.ethernet_connected_chips)
        return cores

    def stop_run(self):
        if self._state is not Simulator_State.IN_RUN:
            return
        with self._state_condition:
            self._state = Simulator_State.STOP_REQUESTED
            self._state_condition.notify_all()

    @staticmethod
    def __reset_object(obj):
        # Reset an object if appropriate
        if isinstance(obj, AbstractCanReset):
            obj.reset_to_first_timestep()

    def __reset_graph_elements(self):
        # Reset any object that can reset
        if self._original_application_graph.n_vertices:
            for vertex in self._original_application_graph.vertices:
                self.__reset_object(vertex)
            for p in self._original_application_graph.outgoing_edge_partitions:
                for edge in p.edges:
                    self.__reset_object(edge)
        elif self._original_machine_graph.n_vertices:
            for machine_vertex in self._original_machine_graph.vertices:
                self.__reset_object(machine_vertex)
            for p in self._original_machine_graph.outgoing_edge_partitions:
                for machine_edge in p.edges:
                    self.__reset_object(machine_edge)<|MERGE_RESOLUTION|>--- conflicted
+++ resolved
@@ -1325,23 +1325,17 @@
         if self._n_chips_required:
             if self._machine.n_chips < self._n_chips_required:
                 raise ConfigurationException(
-                    "Failure to detect machine with {} chips as requested. "
+                    "Failure to detect machine of with {} chips as requested. "
                     "Only found {}".format(self._n_chips_required,
                                            self._machine))
         if self._n_boards_required:
             if len(self._machine.ethernet_connected_chips) \
                     < self._n_boards_required:
                 raise ConfigurationException(
-<<<<<<< HEAD
-                    "Failure to detect machine of with {} boards "
-                    "as requested. Only found {}".format(
-                        self._n_boards_required, self._machine))
-=======
                     "Failure to detect machine with {} boards as requested. "
                     "Only found {}".format(self._n_boards_required,
                                            self._machine))
 
->>>>>>> d54ace47
         return self._machine
 
     def _handle_machine_common_config(self, inputs):
