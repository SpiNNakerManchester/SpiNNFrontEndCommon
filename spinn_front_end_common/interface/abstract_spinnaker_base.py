--- conflicted
+++ resolved
@@ -1233,12 +1233,6 @@
             "Machine", "auto_detect_bmp")
         inputs["ScampConnectionData"] = get_config_str(
             "Machine", "scamp_connections_data")
-<<<<<<< HEAD
-        inputs['ReportWaitingLogsFlag'] = get_config_bool(
-            "Machine", "report_waiting_logs")
-=======
-        inputs['ReportFolder'] = self._report_default_directory
->>>>>>> 7b8914bd
         inputs[_PREALLOC_NAME] = PreAllocatedResourceContainer()
         algorithms.append("MachineGenerator")
 
@@ -1293,12 +1287,6 @@
         outputs = list()
 
         do_partitioning = self._machine_by_size(inputs, algorithms, outputs)
-<<<<<<< HEAD
-        inputs['ReportWaitingLogsFlag'] = get_config_bool(
-            "Machine", "report_waiting_logs")
-=======
-        inputs['ReportFolder'] = self._report_default_directory
->>>>>>> 7b8914bd
         inputs[_PREALLOC_NAME] = PreAllocatedResourceContainer()
 
         # if using spalloc system
@@ -2210,13 +2198,7 @@
 
         # Read IOBUF where possible (that should be everywhere)
         iobuf = IOBufExtractor(
-            self._txrx, executable_targets, self._executable_finder,
-<<<<<<< HEAD
-            get_config_str("Reports", "extract_iobuf_from_cores"),
-            get_config_str("Reports", "extract_iobuf_from_binary_types"))
-=======
-            self._app_provenance_file_path, self._system_provenance_file_path)
->>>>>>> 7b8914bd
+            self._txrx, executable_targets, self._executable_finder)
         try:
             errors, warnings = iobuf.extract_iobuf()
         except Exception:
