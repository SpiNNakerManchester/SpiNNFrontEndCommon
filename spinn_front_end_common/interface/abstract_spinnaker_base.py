--- conflicted
+++ resolved
@@ -859,22 +859,7 @@
 
         logger.info("Starting execution process")
 
-<<<<<<< HEAD
-        n_machine_time_steps = None
-        total_run_time = None
-        if run_time is not None:
-            n_machine_time_steps = int(
-                (run_time * MICRO_TO_MILLISECOND_CONVERSION) /
-                self.machine_time_step)
-            total_run_timesteps = (
-                self._current_run_timesteps + n_machine_time_steps)
-            total_run_time = (
-                total_run_timesteps *
-                (float(self.machine_time_step) /
-                 MICRO_TO_MILLISECOND_CONVERSION) * self.time_scale_factor)
-=======
         n_machine_time_steps, total_run_time = self._calc_run_time(run_time)
->>>>>>> 57d3ebb9
         if self._machine_allocation_controller is not None:
             self._machine_allocation_controller.extend_allocation(
                 total_run_time)
