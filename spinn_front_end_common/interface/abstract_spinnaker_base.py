--- conflicted
+++ resolved
@@ -2098,18 +2098,11 @@
             else:
                 time_threshold = get_config_int(
                     "Machine", "post_simulation_overrun_before_error")
-<<<<<<< HEAD
-            self._data_writer.increment_measured_run_time_ms(
-                application_runner(
-                    run_time, time_threshold, self._run_until_complete,
-                    self._state_condition))
-=======
             latest_runtime = application_runner(
                 run_time, time_threshold, self._run_until_complete,
                 self._state_condition)
             if latest_runtime is not None:
                 self._data_writer.set_current_run_timesteps(latest_runtime)
->>>>>>> cb7ab94c
 
     def _execute_extract_iobuff(self) -> None:
         """
