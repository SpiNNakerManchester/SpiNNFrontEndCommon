--- conflicted
+++ resolved
@@ -771,22 +771,12 @@
         machine_name = get_config_str_or_none("Machine", "machine_name")
         if machine_name is not None:
             self._data_writer.set_ipaddress(machine_name)
-<<<<<<< HEAD
-            bmp_details = get_config_str("Machine", "bmp_names")
+            bmp_details = get_config_str_or_none("Machine", "bmp_names")
             auto_detect_bmp = get_config_bool("Machine", "auto_detect_bmp")
             scamp_connection_data = None
             reset_machine = get_config_bool(
                 "Machine", "reset_machine_on_startup")
-            board_version = get_config_int("Machine", "version")
-=======
-            bmp_details = get_config_str_or_none("Machine", "bmp_names")
-            auto_detect_bmp = get_config_bool(
-                "Machine", "auto_detect_bmp")
-            scamp_connection_data = None
-            reset_machine = get_config_bool(
-                "Machine", "reset_machine_on_startup")
             board_version = FecDataView.get_machine_version().number
->>>>>>> 09c0ff91
 
         elif allocator_data:
             (ipaddress, board_version, bmp_details,
@@ -1692,33 +1682,10 @@
         machine = self._data_writer.get_machine()
         return tables.max_number_of_entries <= machine.min_n_router_enteries
 
-<<<<<<< HEAD
     def _execute_pre_compression(self, pre_compress: bool):
-        name = get_config_str("Mapping", "precompressor")
+        name = get_config_str_or_none("Mapping", "precompressor")
         if not pre_compress or name is None:
             # Declare the precompressed data to be the uncompressed data
-=======
-    def _execute_pre_compression(self, pre_compress):
-        if pre_compress:
-            name = get_config_str_or_none("Mapping", "precompressor")
-            if name is None:
-                self._data_writer.set_precompressed(
-                    self._data_writer.get_uncompressed())
-            elif name == "Ranged":
-                with FecTimer("Ranged Compressor", TimerWork.OTHER) as timer:
-                    if self._compression_skipable(
-                            self._data_writer.get_uncompressed()):
-                        timer.skip("Tables already small enough")
-                        self._data_writer.set_precompressed(
-                            self._data_writer.get_uncompressed())
-                        return
-                    self._data_writer.set_precompressed(
-                        range_compressor())
-            else:
-                raise ConfigurationException(
-                    f"Unexpected cfg setting precompressor: {name}")
-        else:
->>>>>>> 09c0ff91
             self._data_writer.set_precompressed(
                 self._data_writer.get_uncompressed())
             return
