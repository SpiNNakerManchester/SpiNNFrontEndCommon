--- conflicted
+++ resolved
@@ -1718,12 +1718,8 @@
             if timer.skip_if_virtual_board():
                 FecTimer.end_category(TimerCategory.DATA_GENERATION)
                 return None
-<<<<<<< HEAD
-            execute_system_data_specs()
+            load_system_data_specs()
         FecTimer.end_category(TimerCategory.DATA_GENERATION)
-=======
-            load_system_data_specs()
->>>>>>> 527619ef
 
     def _execute_load_system_executable_images(self):
         """
