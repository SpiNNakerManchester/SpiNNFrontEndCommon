# Copyright (c) 2017-2022 The University of Manchester
#
# This program is free software: you can redistribute it and/or modify
# it under the terms of the GNU General Public License as published by
# the Free Software Foundation, either version 3 of the License, or
# (at your option) any later version.
#
# This program is distributed in the hope that it will be useful,
# but WITHOUT ANY WARRANTY; without even the implied warranty of
# MERCHANTABILITY or FITNESS FOR A PARTICULAR PURPOSE.  See the
# GNU General Public License for more details.
#
# You should have received a copy of the GNU General Public License
# along with this program.  If not, see <http://www.gnu.org/licenses/>.
"""
main interface for the SpiNNaker tools
"""
import logging
import math
import os
import signal
import sys
import threading
import requests
from threading import Condition
from numpy import __version__ as numpy_version

from spinn_utilities import __version__ as spinn_utils_version
from spinn_utilities.config_holder import (
    get_config_bool, get_config_int, get_config_str, set_config)
from spinn_utilities.log import FormatAdapter

from spinn_machine import __version__ as spinn_machine_version
from spinn_machine import CoreSubsets, Machine

from spinnman import __version__ as spinnman_version
from spinnman.exceptions import SpiNNManCoresNotInStateException
from spinnman.model.cpu_infos import CPUInfos
from spinnman.model.enums.cpu_state import CPUState

from data_specification import __version__ as data_spec_version

from spalloc import __version__ as spalloc_version

from pacman import __version__ as pacman_version
from pacman.model.graphs.application import ApplicationEdge
from pacman.model.graphs import AbstractVirtual
from pacman.model.partitioner_splitters.splitter_reset import splitter_reset
from pacman.model.placements import Placements
from pacman.operations.fixed_route_router import fixed_route_router
from pacman.operations.partition_algorithms import splitter_partitioner
from pacman.operations.placer_algorithms import place_application_graph
from pacman.operations.router_algorithms import (
    basic_dijkstra_routing, ner_route, ner_route_traffic_aware,
    route_application_graph)
from pacman.operations.router_compressors import (
    pair_compressor, range_compressor)
from pacman.operations.router_compressors.ordered_covering_router_compressor \
    import ordered_covering_compressor
from pacman.operations.routing_info_allocator_algorithms.\
    zoned_routing_info_allocator import (flexible_allocate, global_allocate)
from pacman.operations.routing_table_generators import (
    basic_routing_table_generator, merged_routing_table_generator)
from pacman.operations.tag_allocator_algorithms import basic_tag_allocator

from spinn_front_end_common import __version__ as fec_version
from spinn_front_end_common import common_model_binaries
from spinn_front_end_common.abstract_models import (
    AbstractVertexWithEdgeToDependentVertices,
    AbstractCanReset)
from spinn_front_end_common.data.fec_data_view import FecDataView
from spinn_front_end_common.interface.buffer_management import BufferManager
from spinn_front_end_common.interface.buffer_management.storage_objects \
    import BufferDatabase
from spinn_front_end_common.interface.config_handler import ConfigHandler
from spinn_front_end_common.interface.interface_functions import (
    application_finisher, application_runner,
    chip_io_buf_clearer, chip_io_buf_extractor,
    chip_provenance_updater, chip_runtime_updater, compute_energy_used,
    create_notification_protocol, database_interface,
    reload_dsg_regions, energy_provenance_reporter,
    execute_application_data_specs, execute_system_data_specs,
    graph_binary_gatherer, graph_data_specification_writer,
    graph_provenance_gatherer,
    host_based_bit_field_router_compressor, hbp_allocator,
    insert_chip_power_monitors_to_graphs,
    insert_extra_monitor_vertices_to_graphs, split_lpg_vertices,
    load_app_images, load_fixed_routes, load_sys_images,
    local_tdma_builder, locate_executable_start_type,
    machine_generator,
    placements_provenance_gatherer, profile_data_gatherer,
    read_routing_tables_from_machine, router_provenance_gatherer,
    routing_setup, routing_table_loader,
    sdram_outgoing_partition_allocator, spalloc_allocator,
    system_multicast_routing_generator,
    tags_loader, virtual_machine_generator, add_command_senders)
from spinn_front_end_common.interface.interface_functions.\
    machine_bit_field_router_compressor import (
        machine_bit_field_ordered_covering_compressor,
        machine_bit_field_pair_router_compressor)
from spinn_front_end_common.interface.interface_functions.\
    host_no_bitfield_router_compression import (
        ordered_covering_compression, pair_compression)
from spinn_front_end_common.interface.provenance import (
    FecTimer, GlobalProvenance, TimerCategory, TimerWork)
from spinn_front_end_common.interface.splitter_selectors import (
    splitter_selector)
from spinn_front_end_common.interface.java_caller import JavaCaller
from spinn_front_end_common.utilities.exceptions import ConfigurationException
from spinn_front_end_common.utilities.report_functions import (
    bitfield_compressor_report, board_chip_report, EnergyReport,
    fixed_route_from_machine_report, memory_map_on_host_report,
    memory_map_on_host_chip_report, network_specification,
    router_collision_potential_report,
    routing_table_from_machine_report, tags_from_machine_report,
    write_json_machine, write_json_placements,
    write_json_routing_tables, write_timer_report, drift_report)
from spinn_front_end_common.utilities.iobuf_extractor import IOBufExtractor
from spinn_front_end_common.utilities.utility_objs import ExecutableType
from spinn_front_end_common.utility_models import (
    DataSpeedUpPacketGatherMachineVertex)
from spinn_front_end_common.utilities.report_functions.reports import (
    generate_comparison_router_report, partitioner_report,
    placer_reports_with_application_graph,
    router_compressed_summary_report, routing_info_report,
    router_report_from_compressed_router_tables,
    router_report_from_paths,
    router_report_from_router_tables, router_summary_report,
    sdram_usage_report_per_chip,
    tag_allocator_report)

try:
    from scipy import __version__ as scipy_version
except ImportError:
    scipy_version = "scipy not installed"

logger = FormatAdapter(logging.getLogger(__name__))


class AbstractSpinnakerBase(ConfigHandler):
    """ Main interface into the tools logic flow.
    """
    # pylint: disable=broad-except

    __slots__ = [
        # The IP-address of the SpiNNaker machine

        # Condition object used for waiting for stop
        # Set during init and the used but never new object
        "_state_condition",

        # Set when run_until_complete is specified by the user
        "_run_until_complete",

        #
        "_raise_keyboard_interrupt",

        # A dict of live packet gather params to Application LGP vertices
        "_lpg_vertices",

        # Used in exception handling and control c
        "_last_except_hook",

        # All beyond this point new for no extractor
        # The data is not new but now it is held direct and not via inputs

        # Flag to say is compressed routing tables are on machine
        # TODO remove this when the data change only algorithms are done
        "_multicast_routes_loaded"
    ]

    def __init__(self, data_writer_cls=None):
        """
        :param int n_chips_required:
            Overrides the number of chips to allocate from spalloc
        :param int n_boards_required:
            Overrides the number of boards to allocate from spalloc
        :param FecDataWriter data_writer_cls:
            The Global data writer class
        """
        # pylint: disable=too-many-arguments
        super().__init__(data_writer_cls)

        FecTimer.start_category(TimerCategory.WAITING)
        FecTimer.start_category(TimerCategory.SETTING_UP)

        # output locations of binaries to be searched for end user info
        logger.info(
            "Will search these locations for binaries: {}",
            self._data_writer.get_executable_finder().binary_paths)

        # store for Live Packet Gatherers
        self._lpg_vertices = dict()

        self._hard_reset()

        # holder for timing and running related values
        self._run_until_complete = False
        self._state_condition = Condition()

        # folders
        self._set_up_report_specifics()

        # Setup for signal handling
        self._raise_keyboard_interrupt = False

        self._create_version_provenance()

        self._last_except_hook = sys.excepthook

        FecTimer.setup(self)

        self._data_writer.register_binary_search_path(
            os.path.dirname(common_model_binaries.__file__))

        self._data_writer.set_machine_generator(self._get_machine)
        FecTimer.end_category(TimerCategory.SETTING_UP)

    def _hard_reset(self):
        """
        This clears all data that if no longer valid after a hard reset

        """
        if self._data_writer.has_transceiver():
            self._data_writer.get_transceiver().stop_application(
                self._data_writer.get_app_id())
            self._data_writer.hard_reset()
        self._multicast_routes_loaded = False
        self.__close_allocation_controller()

    def _machine_clear(self):
        pass

    def _setup_java_caller(self):
        if get_config_bool("Java", "use_java"):
            self._data_writer.set_java_caller(JavaCaller())

    def __signal_handler(self, _signal, _frame):
        """ Handles closing down of script via keyboard interrupt

        :param _signal: the signal received (ignored)
        :param _frame: frame executed in (ignored)
        :return: None
        """
        # If we are to raise the keyboard interrupt, do so
        if self._raise_keyboard_interrupt:
            raise KeyboardInterrupt

        logger.error("User has cancelled simulation")
        self._shutdown()

    @property
    def __bearer_token(self):
        """
        :return: The OIDC bearer token
        :rtype: str or None
        """
        # Try using Jupyter if we have the right variables
        jupyter_token = os.getenv("JUPYTERHUB_API_TOKEN")
        jupyter_ip = os.getenv("JUPYTERHUB_SERVICE_HOST")
        jupyter_port = os.getenv("JUPYTERHUB_SERVICE_PORT")
        if (jupyter_token is not None and jupyter_ip is not None and
                jupyter_port is not None):
            jupyter_url = (f"http://{jupyter_ip}:{jupyter_port}/services/"
                           "access-token-service/access-token")
            headers = {"Authorization": f"Token {jupyter_token}"}
            response = requests.get(jupyter_url, headers=headers)
            return response.json().get('access_token')

        # Try a simple environment variable, or None if that doesn't exist
        return os.getenv("OIDC_BEARER_TOKEN")

    def exception_handler(self, exctype, value, traceback_obj):
        """ Handler of exceptions

        :param type exctype: the type of exception received
        :param Exception value: the value of the exception
        :param traceback traceback_obj: the trace back stuff
        """
        logger.error("Shutdown on exception")
        self._shutdown()
        return self._last_except_hook(exctype, value, traceback_obj)

    def _should_run(self):
        """
        Checks if the simulation should run.

        Will warn the user if there is no need to run

        :return: True if and only if one of the graphs has vertices in it
        :raises ConfigurationException: If the current state does not
            support a new run call
        """
        if self._data_writer.get_n_vertices() > 0:
            return True
        logger.warning(
            "Your graph has no vertices in it. "
            "Therefor the run call will exit immediately.")
        return False

    def run_until_complete(self, n_steps=None):
        """ Run a simulation until it completes

        :param int n_steps:
            If not None, this specifies that the simulation should be
            requested to run for the given number of steps.  The host will
            still wait until the simulation itself says it has completed
        """
        FecTimer.start_category(TimerCategory.RUN_OTHER)
        self._run_until_complete = True
        self._run(n_steps, sync_time=0)
        FecTimer.end_category(TimerCategory.RUN_OTHER)

    def run(self, run_time, sync_time=0):
        """ Run a simulation for a fixed amount of time

        :param int run_time: the run duration in milliseconds.
        :param float sync_time:
            If not 0, this specifies that the simulation should pause after
            this duration.  The continue_simulation() method must then be
            called for the simulation to continue.
        """
        FecTimer.start_category(TimerCategory.RUN_OTHER)
        if self._run_until_complete:
            raise NotImplementedError("run after run_until_complete")
        self._run(run_time, sync_time)
        FecTimer.end_category(TimerCategory.RUN_OTHER)

    def __timesteps(self, time_in_ms):
        """ Get a number of timesteps for a given time in milliseconds.

        :return: The number of timesteps
        :rtype: int
        """
        time_step_ms = self._data_writer.get_simulation_time_step_ms()
        n_time_steps = int(math.ceil(time_in_ms / time_step_ms))
        calc_time = n_time_steps * time_step_ms

        # Allow for minor float errors
        if abs(time_in_ms - calc_time) > 0.00001:
            logger.warning(
                "Time of {}ms "
                "is not a multiple of the machine time step of {}ms "
                "and has therefore been rounded up to {}ms",
                time_in_ms, time_step_ms, calc_time)
        return n_time_steps

    def _calc_run_time(self, run_time):
        """
        Calculates n_machine_time_steps and total_run_time based on run_time\
        and machine_time_step

        This method rounds the run up to the next timestep as discussed in\
        https://github.com/SpiNNakerManchester/sPyNNaker/issues/149

        If run_time is None (run forever) both values will be None

        :param run_time: time user requested to run for in milliseconds
        :type run_time: float or None
        :return: n_machine_time_steps as a whole int and
            total_run_time in milliseconds
        :rtype: tuple(int,float) or tuple(None,None)
        """
        if run_time is None:
            return None, None
        n_machine_time_steps = self.__timesteps(run_time)
        total_run_timesteps = (
            self._data_writer.get_current_run_timesteps() +
            n_machine_time_steps)
        total_run_time = (
            total_run_timesteps *
            self._data_writer.get_hardware_time_step_ms())

        logger.info(
            f"Simulating for {n_machine_time_steps} "
            f"{self._data_writer.get_simulation_time_step_ms()} ms timesteps "
            f"using a hardware timestep of "
            f"{self._data_writer.get_hardware_time_step_us()} us")
        return n_machine_time_steps, total_run_time

    def _run(self, run_time, sync_time):
        self._data_writer.start_run()

        try:
            self.__run(run_time, sync_time)
            self._data_writer.finish_run()
        except Exception:
            self._data_writer.shut_down()
            raise

    def __run(self, run_time, sync_time):
        """ The main internal run function.

        :param int run_time: the run duration in milliseconds.
        :param int sync_time:
            the time in ms between synchronisations, or 0 to disable.
        """
        if not self._should_run():
            return

        # verify that we can keep doing auto pause and resume
        if self._data_writer.is_ran_ever():
            can_keep_running = all(
                executable_type.supports_auto_pause_and_resume
                for executable_type in
                self._data_writer.get_executable_types())
            if not can_keep_running:
                raise NotImplementedError(
                    "Only binaries that use the simulation interface can be"
                    " run more than once")

        self._adjust_config(run_time)

        # Install the Control-C handler
        # pylint: disable=protected-access
        if isinstance(threading.current_thread(), threading._MainThread):
            signal.signal(signal.SIGINT, self.__signal_handler)
            self._raise_keyboard_interrupt = True
            sys.excepthook = self._last_except_hook

        logger.info("Starting execution process")

        n_machine_time_steps, total_run_time = self._calc_run_time(run_time)
        if FecDataView.has_allocation_controller():
            FecDataView.get_allocation_controller().extend_allocation(
                total_run_time)

        n_sync_steps = self.__timesteps(sync_time)

        # If we have never run before, or the graph has changed,
        # start by performing mapping
        if (self._data_writer.get_requires_mapping() and
                self._data_writer.is_ran_last()):
            self.stop()
            raise NotImplementedError(
                "The network cannot be changed between runs without"
                " resetting")

        # If we have reset and the graph has changed, stop any running
        # application
        if (self._data_writer.get_requires_data_generation() and
                self._data_writer.has_transceiver()):
            self._data_writer.get_transceiver().stop_application(
                self._data_writer.get_app_id())
            self._data_writer.reset_sync_signal()
        # build the graphs to modify with system requirements
        if self._data_writer.get_requires_mapping():
            if self._data_writer.is_soft_reset():
                # wipe out stuff associated with past mapping
                self._hard_reset()
            FecTimer.setup(self)

            self._add_dependent_verts_and_edges_for_application_graph()

            if get_config_bool("Buffers", "use_auto_pause_and_resume"):
                self._data_writer.set_plan_n_timesteps(get_config_int(
                    "Buffers", "minimum_auto_time_steps"))
            else:
                self._data_writer.set_plan_n_timesteps(n_machine_time_steps)

            self._do_mapping(total_run_time)

        if not self._data_writer.is_ran_last():
<<<<<<< HEAD
            self._execute_record_core_names()
=======
            self._do_write_metadata()
>>>>>>> bac105e7

        # Check if anything has per-timestep SDRAM usage
        is_per_timestep_sdram = self._is_per_timestep_sdram()

        # Disable auto pause and resume if the binary can't do it
        if not get_config_bool("Machine", "virtual_board"):
            for executable_type in self._data_writer.get_executable_types():
                if not executable_type.supports_auto_pause_and_resume:
                    set_config(
                        "Buffers", "use_auto_pause_and_resume", "False")

        # Work out the maximum run duration given all recordings
        if not self._data_writer.has_max_run_time_steps():
            self._data_writer.set_max_run_time_steps(
                self._deduce_data_n_timesteps())

        # Work out an array of timesteps to perform
        steps = None
        if (not get_config_bool("Buffers", "use_auto_pause_and_resume")
                or not is_per_timestep_sdram):

            # Runs should only be in units of max_run_time_steps at most
            if (is_per_timestep_sdram and
                    (self._data_writer.get_max_run_time_steps()
                        < n_machine_time_steps or
                        n_machine_time_steps is None)):
                raise ConfigurationException(
                    "The SDRAM required by one or more vertices is based on "
                    "the run time, so the run time is limited to "
                    f"{self._data_writer.get_max_run_time_steps()} time steps")

            steps = [n_machine_time_steps]
        elif run_time is not None:

            # With auto pause and resume, any time step is possible but run
            # time more than the first will guarantee that run will be called
            # more than once
            steps = self._generate_steps(n_machine_time_steps)

        # requires data_generation includes never run and requires_mapping
        if self._data_writer.get_requires_data_generation():
            self._do_load()

        # Run for each of the given steps
        if run_time is not None:
            logger.info("Running for {} steps for a total of {}ms",
                        len(steps), run_time)
            for step in steps:
                run_step = self._data_writer.next_run_step()
                logger.info(f"Run {run_step} of {len(steps)}")
                self._do_run(step, n_sync_steps)
            self._data_writer.clear_run_steps()
        elif run_time is None and self._run_until_complete:
            logger.info("Running until complete")
            self._do_run(None, n_sync_steps)
        elif (not get_config_bool(
                "Buffers", "use_auto_pause_and_resume") or
                not is_per_timestep_sdram):
            logger.info("Running forever")
            self._do_run(None, n_sync_steps)
            logger.info("Waiting for stop request")
            with self._state_condition:
                while self._data_writer.is_no_stop_requested():
                    self._state_condition.wait()
        else:
            logger.info("Running forever in steps of {}ms".format(
                self._data_writer.get_max_run_time_steps()))
            while self._data_writer.is_no_stop_requested():
                logger.info(f"Run {self._data_writer.next_run_step()}")
                self._do_run(
                    self._data_writer.get_max_run_time_steps(), n_sync_steps)
            self._data_writer.clear_run_steps()

        # Indicate that the signal handler needs to act
        # pylint: disable=protected-access
        if isinstance(threading.current_thread(), threading._MainThread):
            self._raise_keyboard_interrupt = False
            self._last_except_hook = sys.excepthook
            sys.excepthook = self.exception_handler

    def _is_per_timestep_sdram(self):
        for placement in self._data_writer.iterate_placemements():
            if placement.vertex.sdram_required.per_timestep:
                return True
        return False

    def _add_commands_to_command_sender(self, system_placements):
        """
        Runs, times and logs the VirtualMachineGenerator if required

        May set then "machine" value
        """
        with FecTimer("Command Sender Adder", TimerWork.OTHER):
            all_command_senders = add_command_senders(system_placements)
            # add the edges from the command senders to the dependent vertices
            for command_sender in all_command_senders:
                self._data_writer.add_vertex(command_sender)
                edges, partition_ids = command_sender.edges_and_partitions()
                for edge, partition_id in zip(edges, partition_ids):
                    self._data_writer.add_edge(edge, partition_id)

    def _add_dependent_verts_and_edges_for_application_graph(self):
        # cache vertices to allow insertion during iteration
        vertices = list(self._data_writer.get_vertices_by_type(
                AbstractVertexWithEdgeToDependentVertices))
        for vertex in vertices:
            for dependant_vertex in vertex.dependent_vertices():
                if not vertex.addedToGraph():
                    self._data_writer.add_vertex(dependant_vertex)
                    edge_partition_ids = vertex.\
                        edge_partition_identifiers_for_dependent_vertex(
                            dependant_vertex)
                    for edge_identifier in edge_partition_ids:
                        dependant_edge = ApplicationEdge(
                            pre_vertex=vertex, post_vertex=dependant_vertex)
                        self._data_writer.add_edge(
                            dependant_edge, edge_identifier)

    def _deduce_data_n_timesteps(self):
        """ Operates the auto pause and resume functionality by figuring out\
            how many timer ticks a simulation can run before SDRAM runs out,\
            and breaks simulation into chunks of that long.

        :return: max time a simulation can run.
        """
        # Go through the placements and find how much SDRAM is used
        # on each chip
        usage_by_chip = dict()

        for place in self._data_writer.iterate_placemements():
            if isinstance(place.vertex, AbstractVirtual):
                continue

            sdram = place.vertex.sdram_required
            if (place.x, place.y) in usage_by_chip:
                usage_by_chip[place.x, place.y] += sdram
            else:
                usage_by_chip[place.x, place.y] = sdram

        # Go through the chips and divide up the remaining SDRAM, finding
        # the minimum number of machine timesteps to assign
        max_time_steps = sys.maxsize
        for (x, y), sdram in usage_by_chip.items():
            size = self._data_writer.get_chip_at(x, y).sdram.size
            if sdram.fixed > size:
                raise Exception(
                    f"Too much SDRAM has been allocated on chip {x}, {y}: "
                    f" {sdram.fixed} of {size}")
            if sdram.per_timestep:
                max_this_chip = int((size - sdram.fixed) // sdram.per_timestep)
                max_time_steps = min(max_time_steps, max_this_chip)

        return max_time_steps

    def _generate_steps(self, n_steps):
        """ Generates the list of "timer" runs. These are usually in terms of\
            time steps, but need not be.

        :param int n_steps: the total runtime in machine time steps
        :return: list of time step lengths
        :rtype: list(int)
        """
        if n_steps == 0:
            return [0]
        n_steps_per_segment = self._data_writer.get_max_run_time_steps()
        n_full_iterations = int(math.floor(n_steps / n_steps_per_segment))
        left_over_steps = n_steps - n_full_iterations * n_steps_per_segment
        steps = [int(n_steps_per_segment)] * n_full_iterations
        if left_over_steps:
            steps.append(int(left_over_steps))
        return steps

    def _execute_get_virtual_machine(self):
        """
        Runs, times and logs the VirtualMachineGenerator if required

        May set then "machine" value
        """
        with FecTimer("Virtual machine generator", TimerWork.OTHER):
            self._data_writer.set_machine(virtual_machine_generator())
            self._data_writer.set_ipaddress("virtual")

    def _execute_allocator(self, total_run_time):
        """
        Runs, times and logs the SpallocAllocator or HBPAllocator if required

        :param total_run_time: The total run time to request
        :type total_run_time: int or None
        :return: machine name, machine version, BMP details (if any),
            reset on startup flag, auto-detect BMP, SCAMP connection details,
            boot port, allocation controller
        :rtype: tuple(str, int, object, bool, bool, object, object,
            MachineAllocationController)
        """
        if self._data_writer.has_machine():
            return None
        if get_config_str("Machine", "spalloc_server") is not None:
            with FecTimer("SpallocAllocator", TimerWork.OTHER):
                return spalloc_allocator(self.__bearer_token)
        if get_config_str("Machine", "remote_spinnaker_url") is not None:
            with FecTimer("HBPAllocator", TimerWork.OTHER):
                # TODO: Would passing the bearer token to this ever make sense?
                return hbp_allocator(total_run_time)

    def _execute_machine_generator(self, allocator_data):
        """
        Runs, times and logs the MachineGenerator if required

        May set the "machine" value if not already set

        :param str category: Algorithm category for provenance
        :allocator_data: None or
            (machine name, machine version, BMP details (if any),
            reset on startup flag, auto-detect BMP, SCAMP connection details,
            boot port, allocation controller)
        :type allocator_data: None or
            tuple(str, int, object, bool, bool, object, object,
            MachineAllocationController)
        """
        if self._data_writer.has_machine():
            return
        machine_name = get_config_str("Machine", "machine_name")
        if machine_name is not None:
            self._data_writer.set_ipaddress(machine_name)
            bmp_details = get_config_str("Machine", "bmp_names")
            auto_detect_bmp = get_config_bool(
                "Machine", "auto_detect_bmp")
            scamp_connection_data = None
            reset_machine = get_config_bool(
                "Machine", "reset_machine_on_startup")
            board_version = get_config_int(
                "Machine", "version")

        elif allocator_data:
            (ipaddress, board_version, bmp_details,
             reset_machine, auto_detect_bmp, scamp_connection_data,
             machine_allocation_controller) = allocator_data
            self._data_writer.set_ipaddress(ipaddress)
            self._data_writer.set_allocation_controller(
                machine_allocation_controller)
        else:
            return

        FecTimer.start_category(TimerCategory.GET_MACHINE, True)
        with FecTimer("Machine generator", TimerWork.GET_MACHINE):
            machine, transceiver = machine_generator(
                bmp_details, board_version,
                auto_detect_bmp, scamp_connection_data, reset_machine)
            self._data_writer.set_transceiver(transceiver)
            self._data_writer.set_machine(machine)
        FecTimer.end_category(TimerCategory.GET_MACHINE)

    def _get_known_machine(self, total_run_time=0.0):
        """ The python machine description object.

        :param float total_run_time: The total run time to request
        :rtype: ~spinn_machine.Machine
        """
        if not self._data_writer.has_machine():
            if get_config_bool("Machine", "virtual_board"):
                self._execute_get_virtual_machine()
            else:
                allocator_data = self._execute_allocator(total_run_time)
                self._execute_machine_generator(allocator_data)

    def _get_machine(self):
        """ The factory method to get a machine

        :rtype: ~spinn_machine.Machine
        """
        FecTimer.start_category(TimerCategory.GET_MACHINE, True)
        if self._data_writer.is_user_mode() and \
                self._data_writer.is_soft_reset():
            # Make the reset hard
            logger.warning(
                "Calling Get machine after a reset force a hard reset and "
                "therefore generate a new machine")
            self._hard_reset()
        self._get_known_machine()
        if not self._data_writer.has_machine():
            raise ConfigurationException(
                "Not enough information provided to supply a machine")
        FecTimer.end_category(TimerCategory.GET_MACHINE)

    def _create_version_provenance(self):
        """ Add the version information to the provenance data at the start.
        """
        with GlobalProvenance() as db:
            db.insert_version("spinn_utilities_version", spinn_utils_version)
            db.insert_version("spinn_machine_version", spinn_machine_version)
            db.insert_version("spalloc_version", spalloc_version)
            db.insert_version("spinnman_version", spinnman_version)
            db.insert_version("pacman_version", pacman_version)
            db.insert_version("data_specification_version", data_spec_version)
            db.insert_version("front_end_common_version", fec_version)
            db.insert_version("numpy_version", numpy_version)
            db.insert_version("scipy_version", scipy_version)

    def _do_extra_mapping_algorithms(self):
        """
        Allows overriding classes to add algorithms
        """

    def _json_machine(self):
        """
        Runs, times and logs WriteJsonMachine if required

        """
        with FecTimer("Json machine", TimerWork.REPORT) as timer:
            if timer.skip_if_cfg_false("Reports", "write_json_machine"):
                return
            write_json_machine()

    def _report_network_specification(self):
        """
        Runs, times and logs the Network Specification report is requested

        """
        with FecTimer(
                "Network Specification report", TimerWork.REPORT) as timer:
            if timer.skip_if_cfg_false(
                    "Reports", "write_network_specification_report"):
                return
            network_specification()

    def _execute_split_lpg_vertices(self, system_placements):
        """
        Runs, times and logs the SplitLPGVertices if required
        """
        with FecTimer("Split Live Gather Vertices", TimerWork.OTHER):
            split_lpg_vertices(system_placements)

    def _report_board_chip(self):
        """
        Runs, times and logs the BoardChipReport is requested

        """
        with FecTimer("Board chip report", TimerWork.REPORT) as timer:
            if timer.skip_if_cfg_false(
                    "Reports", "write_board_chip_report"):
                return
            board_chip_report()

    def _execute_splitter_reset(self):
        """
        Runs, times and logs the splitter_reset

        """
        with FecTimer("Splitter reset", TimerWork.OTHER):
            splitter_reset()

    # Overriden by spynaker to choose an extended algorithm
    def _execute_splitter_selector(self):
        """
        Runs, times and logs the SplitterSelector
        """
        with FecTimer("Splitter selector", TimerWork.OTHER):
            splitter_selector()

    def _execute_delay_support_adder(self):
        """
        Stub to allow spynakker to add delay supports
        """

    # Overriden by spynaker to choose a different algorithm
    def _execute_splitter_partitioner(self):
        """
        Runs, times and logs the SplitterPartitioner if required
        """
        if self._data_writer.get_n_vertices() == 0:
            return
        with FecTimer("Splitter partitioner", TimerWork.OTHER):
            self._data_writer.set_n_chips_in_graph(splitter_partitioner())

    def _execute_insert_chip_power_monitors(self, system_placements):
        """
        Run, time and log the InsertChipPowerMonitorsToGraphs if required

        """
        with FecTimer("Insert chip power monitors", TimerWork.OTHER) as timer:
            if timer.skip_if_cfg_false("Reports", "write_energy_report"):
                return
            insert_chip_power_monitors_to_graphs(system_placements)

    def _execute_insert_extra_monitor_vertices(self, system_placements):
        """
        Run, time and log the InsertExtraMonitorVerticesToGraphs if required

        """
        with FecTimer(
                "Insert extra monitor vertices", TimerWork.OTHER) as timer:
            if timer.skip_if_cfgs_false(
                    "Machine", "enable_advanced_monitor_support",
                    "enable_reinjection"):
                return
            # inserter checks for None app graph not an empty one
        gather_map, monitor_map = insert_extra_monitor_vertices_to_graphs(
            system_placements)
        self._data_writer.set_gatherer_map(gather_map)
        self._data_writer.set_monitor_map(monitor_map)

    def _report_partitioner(self):
        """
        Write, times and logs the partitioner_report if needed

        """
        with FecTimer("Partitioner report", TimerWork.REPORT) as timer:
            if timer.skip_if_cfg_false(
                    "Reports", "write_partitioner_reports"):
                return
            partitioner_report()

    def _execute_local_tdma_builder(self):
        """
        Runs times and logs the LocalTDMABuilder
        """
        with FecTimer("Local TDMA builder", TimerWork.OTHER):
            local_tdma_builder()

    def _execute_application_placer(self, system_placements):
        """
        Runs, times and logs the Application Placer

        Sets the "placements" data

        .. note::
            Calling of this method is based on the cfg placer value

        """
        with FecTimer("Application Placer", TimerWork.OTHER):
            self._data_writer.set_placements(place_application_graph(
                system_placements))

    def _do_placer(self, system_placements):
        """
        Runs, times and logs one of the placers

        Sets the "placements" data

        Which placer is run depends on the cfg placer value

        This method is the entry point for adding a new Placer

        :raise ConfigurationException: if the cfg place value is unexpected
        """
        name = get_config_str("Mapping", "placer")
        if name == "ApplicationPlacer":
            return self._execute_application_placer(system_placements)
        if "," in name:
            raise ConfigurationException(
                "Only a single algorithm is supported for placer")
        raise ConfigurationException(
            f"Unexpected cfg setting placer: {name}")

<<<<<<< HEAD
    def _execute_record_core_names(self):
        with FecTimer(
                "Record core names to databse", TimerWork.REPORT):
=======
    def _do_write_metadata(self):
        """
        Do the various functions to write metadata to the sqlite files
        """
        with FecTimer(
                "Record vertex labels to database", TimerWork.REPORT):
>>>>>>> bac105e7
            with BufferDatabase() as db:
                db.store_vertex_labels()

    def _execute_system_multicast_routing_generator(self):
        """
        Runs, times and logs the SystemMulticastRoutingGenerator is required

        May sets the data "data_in_multicast_routing_tables",
        "data_in_multicast_key_to_chip_map" and
        "system_multicast_router_timeout_keys"
        """
        with FecTimer(
                "System multicast routing generator",
                TimerWork.OTHER) as timer:
            if timer.skip_if_cfgs_false(
                    "Machine", "enable_advanced_monitor_support",
                    "enable_reinjection"):
                return
            data = system_multicast_routing_generator()
            self._data_writer.set_system_multicast_routing_data(data)

    def _execute_fixed_route_router(self):
        """
        Runs, times and logs the FixedRouteRouter if required

        May set the "fixed_routes" data.
        """
        with FecTimer("Fixed route router", TimerWork.OTHER) as timer:
            if timer.skip_if_cfg_false(
                    "Machine", "enable_advanced_monitor_support"):
                return
            self._data_writer.set_fixed_routes(fixed_route_router(
                DataSpeedUpPacketGatherMachineVertex))

    def _report_placements_with_application_graph(self):
        """
        Writes, times and logs the application graph placer report if
        requested
        """
        if self._data_writer.get_n_vertices() == 0:
            return
        with FecTimer(
                "Placements wth application graph report",
                TimerWork.REPORT) as timer:
            if timer.skip_if_cfg_false(
                    "Reports", "write_application_graph_placer_report"):
                return
            placer_reports_with_application_graph()

    def _json_placements(self):
        """
        Does, times and logs the writing of placements as json if requested
        :return:
        """
        with FecTimer("Json placements", TimerWork.REPORT) as timer:
            if timer.skip_if_cfg_false(
                    "Reports", "write_json_placements"):
                return
            write_json_placements()
            # Output ignored as never used

    def _execute_ner_route_traffic_aware(self):
        """
        Runs, times and logs the NerRouteTrafficAware

        Sets the "routing_table_by_partition" data if called

        .. note::
            Calling of this method is based on the cfg router value
        """
        with FecTimer("Ner route traffic aware", TimerWork.OTHER):
            self._data_writer.set_routing_table_by_partition(
                ner_route_traffic_aware())

    def _execute_ner_route(self):
        """
        Runs, times and logs the NerRoute

        Sets the "routing_table_by_partition" data

        .. note::
            Calling of this method is based on the cfg router value
        """
        with FecTimer("Ner route", TimerWork.OTHER):
            self._data_writer.set_routing_table_by_partition(ner_route())

    def _execute_basic_dijkstra_routing(self):
        """
        Runs, times and logs the BasicDijkstraRouting

        Sets the "routing_table_by_partition" data if called

        .. note::
            Calling of this method is based on the cfg router value
        """
        with FecTimer("Basic dijkstra routing", TimerWork.OTHER):
            self._data_writer.set_routing_table_by_partition(
                basic_dijkstra_routing())

    def _execute_application_router(self):
        """
        Runs, times and logs the ApplicationRouter

        Sets the "routing_table_by_partition" data if called

        .. note::
            Calling of this method is based on the cfg router value
        """
        with FecTimer("Application Router", TimerWork.RUNNING):
            self._data_writer.set_routing_table_by_partition(
                route_application_graph())

    def _do_routing(self):
        """
        Runs, times and logs one of the routers

        Sets the "routing_table_by_partition" data

        Which router is run depends on the cfg router value

        This method is the entry point for adding a new Router

        :raise ConfigurationException: if the cfg router value is unexpected
        """
        name = get_config_str("Mapping", "router")
        if name == "BasicDijkstraRouting":
            return self._execute_basic_dijkstra_routing()
        if name == "NerRoute":
            return self._execute_ner_route()
        if name == "NerRouteTrafficAware":
            return self._execute_ner_route_traffic_aware()
        if name == "ApplicationRouter":
            return self._execute_application_router()
        if "," in name:
            raise ConfigurationException(
                "Only a single algorithm is supported for router")
        raise ConfigurationException(
            f"Unexpected cfg setting router: {name}")

    def _execute_basic_tag_allocator(self):
        """
        Runs, times and logs the Tag Allocator

        Sets the "tag" data
        """
        with FecTimer("Basic tag allocator", TimerWork.OTHER):
            self._data_writer.set_tags(
                basic_tag_allocator())

    def _report_tag_allocations(self):
        """
        Write, times and logs the tag allocator report if requested
        """
        with FecTimer("Tag allocator report", TimerWork.REPORT) as timer:
            if timer.skip_if_cfg_false(
                    "Reports", "write_tag_allocation_reports"):
                return
            tag_allocator_report()

    def _execute_global_allocate(self, extra_allocations):
        """
        Runs, times and logs the Global Zoned Routing Info Allocator

        Sets "routing_info" is called

        .. note::
            Calling of this method is based on the cfg info_allocator value

        :return:
        """
        with FecTimer("Global allocate", TimerWork.OTHER):
            self._data_writer.set_routing_infos(
                global_allocate(extra_allocations))

    def _execute_flexible_allocate(self, extra_allocations):
        """
        Runs, times and logs the Zoned Routing Info Allocator

        Sets "routing_info" is called

        .. note::
            Calling of this method is based on the cfg info_allocator value

        :return:
        """
        with FecTimer("Zoned routing info allocator", TimerWork.OTHER):
            self._data_writer.set_routing_infos(
                flexible_allocate(extra_allocations))

    def _do_info_allocator(self):
        """
        Runs, times and logs one of the info allocaters

        Sets the "routing_info" data

        Which alloactor is run depends on the cfg info_allocator value

        This method is the entry point for adding a new Info Allocator

        :raise ConfigurationException: if the cfg info_allocator value is
            unexpected
        """
        name = get_config_str("Mapping", "info_allocator")
        if name == "GlobalZonedRoutingInfoAllocator":
            return self._execute_global_allocate([])
        if name == "ZonedRoutingInfoAllocator":
            return self._execute_flexible_allocate([])
        if "," in name:
            raise ConfigurationException(
                "Only a single algorithm is supported for info_allocator")
        raise ConfigurationException(
            f"Unexpected cfg setting info_allocator: {name}")

    def _report_router_info(self):
        """
        Writes, times and logs the router info report if requested
        """
        with FecTimer("Router info report", TimerWork.REPORT) as timer:
            if timer.skip_if_cfg_false(
                    "Reports", "write_router_info_report"):
                return
            routing_info_report([])

    def _execute_basic_routing_table_generator(self):
        """
        Runs, times and logs the Routing Table Generator

        .. note::
            Currently no other Routing Table Generator supported.
            To add an additional Generator copy the pattern of do_placer
        """
        with FecTimer("Basic routing table generator", TimerWork.OTHER):
            self._data_writer.set_uncompressed(basic_routing_table_generator())

    def _execute_merged_routing_table_generator(self):
        """
        Runs, times and logs the Routing Table Generator

        .. note::
            Currently no other Routing Table Generator supported.
            To add an additional Generator copy the pattern of do_placer
        """
        with FecTimer("Merged routing table generator", TimerWork.OTHER):
            self._data_writer.set_uncompressed(
                merged_routing_table_generator())

        # TODO Nuke ZonedRoutingTableGenerator

    def _do_routing_table_generator(self):
        """
        Runs, times and logs one of the routing table generators

        Sets the "routing_info" data

        Which alloactor is run depends on the cfg info_allocator value

        This method is the entry point for adding a new Info Allocator

        :raise ConfigurationException: if the cfg info_allocator value is
            unexpected
        """
        name = get_config_str("Mapping", "routing_table_generator")
        if name == "BasicRoutingTableGenerator":
            return self._execute_basic_routing_table_generator()
        if name == "MergedRoutingTableGenerator":
            return self._execute_merged_routing_table_generator()
        if "," in name:
            raise ConfigurationException(
                "Only a single algorithm is supported for"
                " routing_table_generator")
        raise ConfigurationException(
            f"Unexpected cfg setting routing_table_generator: {name}")

    def _report_routers(self):
        """
        Write, times and logs the router report if requested
        """
        with FecTimer("Router report", TimerWork.REPORT) as timer:
            if timer.skip_if_cfg_false(
                    "Reports", "write_router_reports"):
                return
        router_report_from_paths()

    def _report_router_summary(self):
        """
        Write, times and logs the router summary report if requested
        """
        with FecTimer("Router summary report", TimerWork.REPORT) as timer:
            if timer.skip_if_cfg_false(
                    "Reports", "write_router_summary_report"):
                return
            router_summary_report()

    def _json_routing_tables(self):
        """
        Write, time and log the routing tables as json if requested
        """
        with FecTimer("Json routing tables", TimerWork.REPORT) as timer:
            if timer.skip_if_cfg_false(
                    "Reports", "write_json_routing_tables"):
                return
            write_json_routing_tables(self._data_writer.get_uncompressed())
            # Output ignored as never used

    def _report_router_collision_potential(self):
        """
        Write, time and log the router collision report
        """
        with FecTimer(
                "Router collision potential report",
                TimerWork.REPORT) as timer:
            if timer.skip_if_cfg_false(
                    "Reports", "write_router_collision_potential_report"):
                return
            router_collision_potential_report()

    def _report_drift(self, start):
        """ Write, time and log the drift

        :param bool start: Is this the start or the end
        """
        with FecTimer("Drift report", TimerWork.REPORT) as timer:
            if timer.skip_if_virtual_board():
                return
            if start and timer.skip_if_cfg_false(
                    "Reports", "write_drift_report_start"):
                return
            if not start and timer.skip_if_cfg_false(
                    "Reports", "write_drift_report_end"):
                return
            drift_report()

    def _execute_locate_executable_start_type(self):
        """
        Runs, times and logs LocateExecutableStartType if required

        May set the executable_types data.
        """
        with FecTimer("Locate executable start type", TimerWork.OTHER):
            self._data_writer.set_executable_types(
                locate_executable_start_type())

    def _execute_buffer_manager_creator(self):
        """
        Run, times and logs the buffer manager creator if required

        May set the buffer_manager data
        """
        if self._data_writer.has_buffer_manager():
            return
        with FecTimer("Buffer manager creator", TimerWork.OTHER) as timer:
            if timer.skip_if_virtual_board():
                return

            self._data_writer.set_buffer_manager(BufferManager())

    def _execute_sdram_outgoing_partition_allocator(self):
        """
        Runs, times and logs the SDRAMOutgoingPartitionAllocator
        """
        with FecTimer("SDRAM outgoing partition allocator", TimerWork.OTHER):
            sdram_outgoing_partition_allocator()

    def _execute_control_sync(self, do_sync):
        """ Control synchronization on board

        :param bool do_sync: Whether to enable synchronization
        """
        with FecTimer("Control Sync", TimerWork.CONTROL) as timer:
            if timer.skip_if_virtual_board():
                return
            self._data_writer.get_transceiver().control_sync(do_sync)

    def _do_mapping(self, total_run_time):
        """
        Runs, times and logs all the algorithms in the mapping stage

        :param float total_run_time:
        """
        FecTimer.start_category(TimerCategory.MAPPING)

        self._setup_java_caller()
        self._do_extra_mapping_algorithms()
        self._report_network_specification()

        self._execute_splitter_reset()
        self._execute_splitter_selector()
        self._execute_delay_support_adder()

        self._execute_splitter_partitioner()
        allocator_data = self._execute_allocator(total_run_time)
        self._execute_machine_generator(allocator_data)
        self._json_machine()
        self._report_board_chip()

        system_placements = Placements()
        self._add_commands_to_command_sender(system_placements)
        self._execute_split_lpg_vertices(system_placements)
        self._execute_insert_chip_power_monitors(system_placements)
        self._execute_insert_extra_monitor_vertices(system_placements)

        self._report_partitioner()
        self._execute_local_tdma_builder()
        self._do_placer(system_placements)
        self._report_placements_with_application_graph()
        self._json_placements()

        self._execute_system_multicast_routing_generator()
        self._execute_fixed_route_router()
        self._do_routing()

        self._execute_basic_tag_allocator()
        self._report_tag_allocations()

        self._do_info_allocator()
        self._report_router_info()
        self._do_routing_table_generator()
        self._report_uncompressed_routing_table()
        self._report_routers()
        self._report_router_summary()
        self._json_routing_tables()
        # self._report_router_collision_potential()
        self._execute_locate_executable_start_type()
        self._execute_buffer_manager_creator()
        self._execute_sdram_outgoing_partition_allocator()

        FecTimer.end_category(TimerCategory.MAPPING)

    # Overridden by spy which adds placement_order
    def _execute_graph_data_specification_writer(self):
        """
        Runs, times, and logs the GraphDataSpecificationWriter

        Sets the dsg_targets data
        """
        with FecTimer("Graph data specification writer", TimerWork.OTHER):
            self._data_writer.set_dsg_targets(
                graph_data_specification_writer())

    def _do_data_generation(self):
        """
        Runs, Times and logs the data generation
        """
        # set up timing
        self._execute_graph_data_specification_writer()

    def _execute_routing_setup(self,):
        """
        Runs, times and logs the RoutingSetup if required.

        """
        if self._multicast_routes_loaded:
            return
        with FecTimer("Routing setup", TimerWork.LOADING) as timer:
            if timer.skip_if_virtual_board():
                return
            # Only needs the x and y of chips with routing tables
            routing_setup()

    def _execute_graph_binary_gatherer(self):
        """
        Runs, times and logs the GraphBinaryGatherer if required.

        """
        with FecTimer("Graph binary gatherer", TimerWork.OTHER) as timer:
            try:
                self._data_writer.set_executable_targets(
                    graph_binary_gatherer())
            except KeyError:
                if get_config_bool("Machine", "virtual_board"):
                    logger.warning(
                        "Ignoring exectable not found as using virtual")
                    timer.error("exectable not found and virtual board")
                    return
                raise

    def _execute_host_bitfield_compressor(self):
        """
        Runs, times and logs the HostBasedBitFieldRouterCompressor

        .. note::
            Calling of this method is based on the cfg compressor or
            virtual_compressor value

        :return: CompressedRoutingTables
        :rtype: MulticastRoutingTables
        """
        with FecTimer(
                "Host based bitfield router compressor",
                TimerWork.OTHER) as timer:
            if timer.skip_if_virtual_board():
                return None
            self._multicast_routes_loaded = False
            compressed = host_based_bit_field_router_compressor()
            return compressed

    def _execute_machine_bitfield_ordered_covering_compressor(self):
        """
        Runs, times and logs the MachineBitFieldOrderedCoveringCompressor

        .. note::
            Calling of this method is based on the cfg compressor or
            virtual_compressor value

        :return: None
        :rtype: None
        """
        with FecTimer(
                "Machine bitfield ordered covering compressor",
                TimerWork.COMPRESSING) as timer:
            if timer.skip_if_virtual_board():
                return None
            machine_bit_field_ordered_covering_compressor()
            self._multicast_routes_loaded = True
            return None

    def _execute_machine_bitfield_pair_compressor(self):
        """
        Runs, times and logs the MachineBitFieldPairRouterCompressor

        .. note::
            Calling of this method is based on the cfg compressor or
            virtual_compressor value

        :return: None
        :rtype: None
         """
        with FecTimer(
               "Machine bitfield pair router compressor",
                TimerWork.COMPRESSING) as timer:
            if timer.skip_if_virtual_board():
                return None
            self._multicast_routes_loaded = True
            machine_bit_field_pair_router_compressor()
            return None

    def _execute_ordered_covering_compressor(self):
        """
        Runs, times and logs the OrderedCoveringCompressor

        .. note::
            Calling of this method is based on the cfg compressor or
            virtual_compressor value

        :return: CompressedRoutingTables
        :rtype: MulticastRoutingTables
        """
        with FecTimer("Ordered covering compressor", TimerWork.OTHER) as timer:
            self._multicast_routes_loaded = False
            precompressed = self._data_writer.get_precompressed()
            if self._compression_skipable(precompressed):
                timer.skip("Tables already small enough")
                return precompressed
            compressed = ordered_covering_compressor()
            return compressed

    def _execute_ordered_covering_compression(self):
        """
        Runs, times and logs the ordered covering compressor on machine

        .. note::
            Calling of this method is based on the cfg compressor or
            virtual_compressor value

        :return: None
        :rtype: None
        """
        with FecTimer(
                "Ordered covering compressor", TimerWork.COMPRESSING) as timer:
            if timer.skip_if_virtual_board():
                return None, []
            precompressed = self._data_writer.get_precompressed()
            if self._compression_skipable(precompressed):
                timer.skip("Tables already small enough")
                self._multicast_routes_loaded = False
                return precompressed
            ordered_covering_compression()
            self._multicast_routes_loaded = True
            return None

    def _execute_pair_compressor(self):
        """
        Runs, times and logs the PairCompressor

        .. note::
            Calling of this method is based on the cfg compressor or
            virtual_compressor value

        :return: CompressedRoutingTable
        :rtype: MulticastRoutingTables
        """
        with FecTimer("Pair compressor", TimerWork.OTHER) as timer:
            precompressed = self._data_writer.get_precompressed()
            self._multicast_routes_loaded = False
            if self._compression_skipable(precompressed):
                timer.skip("Tables already small enough")
                return precompressed
            compressed = pair_compressor()
            return compressed

    def _execute_pair_compression(self):
        """
        Runs, times and logs the pair compressor on machine

        .. note::
            Calling of this method is based on the cfg compressor or
            virtual_compressor value

        :return: None
        :rtype: None
        """
        with FecTimer("Pair on chip router compression",
                      TimerWork.COMPRESSING) as timer:
            if timer.skip_if_virtual_board():
                return None
            precompressed = self._data_writer.get_precompressed()
            if self._compression_skipable(precompressed):
                timer.skip("Tables already small enough")
                self._multicast_routes_loaded = False
                return precompressed
            pair_compression()
            self._multicast_routes_loaded = True
            return None

    def _execute_pair_unordered_compressor(self):
        """
        Runs, times and logs the CheckedUnorderedPairCompressor

        .. note::
            Calling of this method is based on the cfg compressor or
            virtual_compressor value

        :return: CompressedRoutingTables
        :rtype: MulticastRoutingTables
        """
        with FecTimer("Pair unordered compressor", TimerWork.OTHER) as timer:
            self._multicast_routes_loaded = False
            precompressed = self._data_writer.get_precompressed()
            if self._compression_skipable(precompressed):
                timer.skip("Tables already small enough")
                return precompressed
            compressed = pair_compressor(ordered=False)
            return compressed

    def _compressor_name(self):
        if get_config_bool("Machine", "virtual_board"):
            name = get_config_str("Mapping", "virtual_compressor")
            if name is None:
                logger.info("As no virtual_compressor specified "
                            "using compressor setting")
                name = get_config_str("Mapping", "compressor")
        else:
            name = get_config_str("Mapping", "compressor")
        pre_compress = "BitField" not in name
        return name, pre_compress

    def _compression_skipable(self, tables):
        if get_config_bool(
                "Mapping", "router_table_compress_as_far_as_possible"):
            return False
        return tables.max_number_of_entries <= Machine.ROUTER_ENTRIES

    def _execute_pre_compression(self, pre_compress):
        if pre_compress:
            name = get_config_str("Mapping", "precompressor")
            if name is None:
                self._data_writer.set_precompressed(
                    self._data_writer.get_uncompressed())
            elif name == "Ranged":
                with FecTimer("Ranged Compressor", TimerWork.OTHER) as timer:
                    if self._compression_skipable(
                            self._data_writer.get_uncompressed()):
                        timer.skip("Tables already small enough")
                        self._data_writer.set_precompressed(
                            self._data_writer.get_uncompressed())
                        return
                    self._data_writer.set_precompressed(
                        range_compressor())
            else:
                raise ConfigurationException(
                    f"Unexpected cfg setting precompressor: {name}")
        else:
            self._data_writer.set_precompressed(
                self._data_writer.get_uncompressed())

    def _do_early_compression(self, name):
        """
        Calls a compressor based on the name provided

        .. note::
            This method is the entry point for adding a new compressor that
             can or must run early.

        :param str name: Name of a compressor
        :raise ConfigurationException: if the name is not expected
        :return: CompressedRoutingTables (likely to be None),
            RouterCompressorProvenanceItems (may be an empty list)
        :rtype: tuple(MulticastRoutingTables or None, list(ProvenanceDataItem))
        """
        if name == "MachineBitFieldOrderedCoveringCompressor":
            return \
                self._execute_machine_bitfield_ordered_covering_compressor()
        if name == "MachineBitFieldPairRouterCompressor":
            return self._execute_machine_bitfield_pair_compressor()
        if name == "OrderedCoveringCompressor":
            return self._execute_ordered_covering_compressor()
        if name == "OrderedCoveringOnChipRouterCompression":
            return self._execute_ordered_covering_compression()
        if name == "PairCompressor":
            return self._execute_pair_compressor()
        if name == "PairOnChipRouterCompression":
            return self._execute_pair_compression()
        if name == "PairUnorderedCompressor":
            return self._execute_pair_unordered_compressor()

        # delay compression until later
        return None

    def _do_delayed_compression(self, name, compressed):
        """
        run compression that must be delayed until later

        .. note::
            This method is the entry point for adding a new compressor that
            can not run at the normal place

        :param str name: Name of a compressor
        :raise ConfigurationException: if the name is not expected
        :return: CompressedRoutingTables (likely to be None),
            RouterCompressorProvenanceItems (may be an empty list)
        :rtype: tuple(MulticastRoutingTables or None, list(ProvenanceDataItem))
        """
        if self._multicast_routes_loaded or compressed:
            # Already compressed
            return compressed
        # overridden in spy to handle:
        # SpynnakerMachineBitFieldOrderedCoveringCompressor
        # SpynnakerMachineBitFieldPairRouterCompressor

        if name == "HostBasedBitFieldRouterCompressor":
            return self._execute_host_bitfield_compressor()
        if "," in name:
            raise ConfigurationException(
                "Only a single algorithm is supported for compressor")

        raise ConfigurationException(
            f"Unexpected cfg setting compressor: {name}")

    def _execute_load_routing_tables(self, compressed):
        """
        Runs, times and logs the RoutingTableLoader if required

        :param compressed:
        :type compressed: MulticastRoutingTables or None
        """
        if not compressed:
            return
        with FecTimer("Routing table loader", TimerWork.LOADING) as timer:
            self._multicast_routes_loaded = True
            if timer.skip_if_virtual_board():
                return
            routing_table_loader(compressed)

    def _report_uncompressed_routing_table(self):
        """
        Runs, times and logs the router report from router tables if requested
        """
        with FecTimer(
                "Uncompressed routing table report",
                TimerWork.REPORT) as timer:
            if timer.skip_if_cfg_false(
                    "Reports", "write_routing_table_reports"):
                return
            router_report_from_router_tables()

    def _report_bit_field_compressor(self):
        """
        Runs, times and logs the BitFieldCompressorReport if requested
        """
        with FecTimer("Bitfield compressor report", TimerWork.REPORT) as timer:
            if timer.skip_if_cfg_false(
                    "Reports",  "write_bit_field_compressor_report"):
                return
            # BitFieldSummary output ignored as never used
            bitfield_compressor_report()

    def _execute_load_fixed_routes(self):
        """
        Runs, times and logs Load Fixed Routes is required
        """
        with FecTimer("Load fixed routes", TimerWork.LOADING) as timer:
            if timer.skip_if_cfg_false(
                    "Machine", "enable_advanced_monitor_support"):
                return
            if timer.skip_if_virtual_board():
                return
            load_fixed_routes()

    def _execute_system_data_specification(self):
        """
        Runs, times and logs the execute_system_data_specs if required

        """
        FecTimer.start_category(TimerCategory.DATA_GENERATION)
        with FecTimer(
                "Execute system data specification", TimerWork.OTHER) as timer:
            if timer.skip_if_virtual_board():
                FecTimer.end_category(TimerCategory.DATA_GENERATION)
                return None
            execute_system_data_specs()
        FecTimer.end_category(TimerCategory.DATA_GENERATION)

    def _execute_load_system_executable_images(self):
        """
        Runs, times and logs the loading of exectuable images
        """
        with FecTimer(
                "Load executable system Images", TimerWork.LOADING) as timer:
            if timer.skip_if_virtual_board():
                return
            load_sys_images()

    def _execute_application_data_specification(self):
        """
        Runs, times and logs the execute_application_data_specs if required

        :return: map of placement and DSG data, and loaded data flag.
        :rtype: dict(tuple(int,int,int),DataWritten) or DsWriteInfo
        """
        with FecTimer("Host data specification", TimerWork.LOADING) as timer:
            if timer.skip_if_virtual_board():
                return
            return execute_application_data_specs()

    def _execute_tags_from_machine_report(self):
        """
        Run, times and logs the TagsFromMachineReport if requested
        :return:
        """
        with FecTimer(
                "Tags from machine report", TimerWork.EXTRACTING) as timer:
            if timer.skip_if_virtual_board():
                return
            if timer.skip_if_cfg_false(
                    "Reports", "write_tag_allocation_reports"):
                return
            tags_from_machine_report()

    def _execute_load_tags(self):
        """
        Runs, times and logs the Tags Loader if required
        """
        # TODO why: if graph_changed or data_changed:
        with FecTimer("Tags Loader", TimerWork.LOADING) as timer:
            if timer.skip_if_virtual_board():
                return
            tags_loader()

    def _do_extra_load_algorithms(self):
        """
        Runs, times and logs any extra load algorithms

        """

    def _report_memory_on_host(self):
        """
        Runs, times and logs MemoryMapOnHostReport is requested

        """
        with FecTimer("Memory report", TimerWork.REPORT) as timer:
            if timer.skip_if_virtual_board():
                return
            if timer.skip_if_cfg_false(
                    "Reports", "write_memory_map_report"):
                return
            memory_map_on_host_report()

    def _report_memory_on_chip(self):
        """
        Runs, times and logs MemoryMapOnHostChipReport is requested

        """
        with FecTimer("Memory report", TimerWork.REPORT) as timer:
            if timer.skip_if_virtual_board():
                return
            if timer.skip_if_cfg_false(
                    "Reports", "write_memory_map_report"):
                return

            memory_map_on_host_chip_report()

    # TODO consider different cfg flags
    def _report_compressed(self, compressed):
        """
        Runs, times and logs the compressor reports if requested

        :param compressed:
        :type compressed: MulticastRoutingTables or None
        """
        with FecTimer("Compressor report", TimerWork.REPORT) as timer:
            if timer.skip_if_cfg_false(
                    "Reports", "write_routing_table_reports"):
                return
            if timer.skip_if_cfg_false(
                    "Reports", "write_routing_tables_from_machine_reports"):
                return

            if compressed is None:
                if timer.skip_if_virtual_board():
                    return
                compressed = read_routing_tables_from_machine()

            router_report_from_compressed_router_tables(compressed)

            generate_comparison_router_report(compressed)

            router_compressed_summary_report(compressed)

            routing_table_from_machine_report(compressed)

    def _report_fixed_routes(self):
        """
        Runs, times and logs the FixedRouteFromMachineReport is requested
        """
        with FecTimer("Fixed route report", TimerWork.REPORT) as timer:
            if timer.skip_if_virtual_board():
                return
            if timer.skip_if_cfg_false(
                    "Machine", "enable_advanced_monitor_support"):
                return
            # TODO at the same time as LoadFixedRoutes?
            fixed_route_from_machine_report()

    def _execute_application_load_executables(self):
        """ algorithms needed for loading the binaries to the SpiNNaker machine

        :return:
        """
        with FecTimer("Load executable app images",
                      TimerWork.LOADING) as timer:
            if timer.skip_if_virtual_board():
                return
            load_app_images()

    def _do_load(self):
        """
        Runs, times and logs the load algotithms

        """
        FecTimer.start_category(TimerCategory.LOADING)

        if self._data_writer.get_requires_mapping():
            self._execute_routing_setup()
            self._execute_graph_binary_gatherer()
        # loading_algorithms
        compressor, pre_compress = self._compressor_name()
        self._execute_pre_compression(pre_compress)
        compressed = self._do_early_compression(compressor)

        self._do_data_generation()

        self._execute_control_sync(False)
        if self._data_writer.get_requires_mapping():
            self._execute_load_fixed_routes()
        self._execute_system_data_specification()
        self._execute_load_system_executable_images()
        self._execute_load_tags()
        self._execute_application_data_specification()

        self._do_extra_load_algorithms()
        compressed = self._do_delayed_compression(compressor, compressed)
        self._execute_load_routing_tables(compressed)
        self._report_bit_field_compressor()

        # TODO Was master correct to run the report first?
        self._execute_tags_from_machine_report()
        if self._data_writer.get_requires_mapping():
            self._report_memory_on_host()
            self._report_memory_on_chip()
            self._report_compressed(compressed)
            self._report_fixed_routes()
        self._execute_application_load_executables()

        FecTimer.end_category(TimerCategory.LOADING)

    def _report_sdram_usage_per_chip(self):
        # TODO why in do run
        with FecTimer("Sdram usage per chip report",
                      TimerWork.REPORT) as timer:
            if timer.skip_if_cfg_false(
                    "Reports", "write_sdram_usage_report_per_chip"):
                return
            sdram_usage_report_per_chip()

    def _execute_dsg_region_reloader(self):
        """
            Runs, times and logs the DSGRegionReloader if required

            Reload any parameters over the loaded data if we have already
            run and not using a virtual board and the data hasn't already
            been regenerated

        """
        if not self._data_writer.is_ran_ever():
            return
        if self._data_writer.is_hard_reset():
            return
        with FecTimer("DSG region reloader", TimerWork.LOADING) as timer:
            if timer.skip_if_virtual_board():
                return
            reload_dsg_regions()

    def _execute_graph_provenance_gatherer(self):
        """
        Runs, times and log the GraphProvenanceGatherer if requested

        """
        with FecTimer("Graph provenance gatherer", TimerWork.OTHER) as timer:
            if timer.skip_if_cfg_false("Reports", "read_provenance_data"):
                return []
            graph_provenance_gatherer()

    def _execute_placements_provenance_gatherer(self):
        """
        Runs, times and log the PlacementsProvenanceGatherer if requested
        """
        with FecTimer(
                "Placements provenance gatherer", TimerWork.OTHER) as timer:
            if timer.skip_if_cfg_false("Reports", "read_provenance_data"):
                return []
            if timer.skip_if_virtual_board():
                return []
            # Also used in recover from error where is is not all placements

            placements_provenance_gatherer(
                self._data_writer.get_n_placements(),
                self._data_writer.iterate_placemements())

    def _execute_router_provenance_gatherer(self):
        """
        Runs, times and log the RouterProvenanceGatherer if requested
        """
        with FecTimer(
                "Router provenance gatherer", TimerWork.EXTRACTING) as timer:
            if timer.skip_if_cfg_false("Reports", "read_provenance_data"):
                return []
            if timer.skip_if_virtual_board():
                return []
            router_provenance_gatherer()

    def _execute_profile_data_gatherer(self):
        """
        Runs, times and logs the ProfileDataGatherer if requested
        """
        with FecTimer("Profile data gatherer", TimerWork.EXTRACTING) as timer:
            if timer.skip_if_cfg_false("Reports", "read_provenance_data"):
                return
            if timer.skip_if_virtual_board():
                return
            profile_data_gatherer()

    def _do_read_provenance(self):
        """
        Runs, times and log the methods that gather provenance

        :rtype: list(ProvenanceDataItem)
        """
        self._execute_graph_provenance_gatherer()
        self._execute_placements_provenance_gatherer()
        self._execute_router_provenance_gatherer()
        self._execute_profile_data_gatherer()

    def _report_energy(self):
        """
        Runs, times and logs the energy report if requested

        """
        with FecTimer("Energy report", TimerWork.REPORT) as timer:
            if timer.skip_if_cfg_false("Reports", "write_energy_report"):
                return []
            if timer.skip_if_virtual_board():
                return []

            # TODO runtime is None
            power_used = compute_energy_used()

            energy_provenance_reporter(power_used)

            # create energy reporter
            energy_reporter = EnergyReport()

            # run energy report
            energy_reporter.write_energy_report(power_used)

    def _do_provenance_reports(self):
        """
        Runs any reports based on provenance

        """

    def _execute_clear_io_buf(self):
        """
        Runs, times and logs the ChipIOBufClearer if required

        """
        if self._data_writer.get_current_run_timesteps() is None:
            return
        with FecTimer("Clear IO buffer", TimerWork.CONTROL) as timer:
            if timer.skip_if_virtual_board():
                return
            # TODO Why check empty_graph is always false??
            if timer.skip_if_cfg_false("Reports", "clear_iobuf_during_run"):
                return
            chip_io_buf_clearer()

    def _execute_runtime_update(self, n_sync_steps):
        """
        Runs, times and logs the runtime updater if required

        :param int n_sync_steps:
            The number of timesteps between synchronisations
        """
        with FecTimer("Runtime Update", TimerWork.LOADING) as timer:
            if timer.skip_if_virtual_board():
                return
            if (ExecutableType.USES_SIMULATION_INTERFACE in
                    self._data_writer.get_executable_types()):
                chip_runtime_updater(n_sync_steps)
            else:
                timer.skip("No Simulation Interface used")

    def _execute_create_database_interface(self, run_time):
        """
        Runs, times and logs Database Interface Creater

        Sets the _database_file_path data object

        :param int run_time: the run duration in milliseconds.
        """
        with FecTimer("Create database interface", TimerWork.OTHER):
            # Used to used compressed routing tables if available on host
            # TODO consider not saving router tabes.
            self._data_writer.set_database_file_path(
                database_interface(run_time))

    def _execute_create_notifiaction_protocol(self):
        """
        Runs, times and logs the creation of the Notification Protocol

        Sets the notification_interface data object
        """
        with FecTimer("Create notification protocol", TimerWork.OTHER):
            self._data_writer.set_notification_protocol(
                create_notification_protocol())

    def _execute_runner(self, n_sync_steps, run_time):
        """
        Runs, times and logs the ApplicationRunner

        :param int n_sync_steps:
            The number of timesteps between synchronisations
        :param int run_time: the run duration in milliseconds.
        :return:
        """
        with FecTimer(FecTimer.APPLICATION_RUNNER, TimerWork.RUNNING) as timer:
            if timer.skip_if_virtual_board():
                return
            # Don't timeout if a stepped mode is in operation
            if n_sync_steps:
                time_threshold = None
            else:
                time_threshold = get_config_int(
                    "Machine", "post_simulation_overrun_before_error")
            application_runner(
                run_time, time_threshold, self._run_until_complete)

    def _execute_extract_iobuff(self):
        """
        Runs, times and logs the ChipIOBufExtractor if required
        """
        with FecTimer("Extract IO buff", TimerWork.EXTRACTING) as timer:
            if timer.skip_if_virtual_board():
                return
            if timer.skip_if_cfg_false(
                    "Reports", "extract_iobuf"):
                return
            # ErrorMessages, WarnMessages output ignored as never used!
            chip_io_buf_extractor()

    def _execute_buffer_extractor(self):
        """
        Runs, times and logs the BufferExtractor if required
        """
        with FecTimer("Buffer extractor", TimerWork.EXTRACT_DATA) as timer:
            if timer.skip_if_virtual_board():
                return
            bm = self._data_writer.get_buffer_manager()
            bm.get_placement_data()

    def _do_extract_from_machine(self):
        """
        Runs, times and logs the steps to extract data from the machine

        :param run_time: the run duration in milliseconds.
        :type run_time: int or None
        """
        self._execute_extract_iobuff()
        self._execute_buffer_extractor()
        self._execute_clear_io_buf()

        # FinaliseTimingData never needed as just pushed self._ to inputs
        self._do_read_provenance()
        self._report_energy()
        self._do_provenance_reports()

    def __do_run(self, n_machine_time_steps, n_sync_steps):
        """
        Runs, times and logs the do run steps.

        :param n_machine_time_steps: Number of timesteps run
        :type n_machine_time_steps: int or None
        :param int n_sync_steps:
            The number of timesteps between synchronisations
        """
        # TODO virtual board
        FecTimer.start_category(TimerCategory.RUN_LOOP)
        run_time = None
        if n_machine_time_steps is not None:
            run_time = (n_machine_time_steps *
                        self._data_writer.get_simulation_time_step_ms())
        self._data_writer.increment_current_run_timesteps(
            n_machine_time_steps)

        self._report_sdram_usage_per_chip()
        self._report_drift(start=True)
        if self._data_writer.get_requires_mapping():
            self._execute_create_database_interface(run_time)
        self._execute_create_notifiaction_protocol()
        if (self._data_writer.is_ran_ever() and
                not self._data_writer.get_requires_mapping() and
                not self._data_writer.get_requires_data_generation()):
            self._execute_dsg_region_reloader()
        self._execute_runtime_update(n_sync_steps)
        self._execute_runner(n_sync_steps, run_time)
        if n_machine_time_steps is not None or self._run_until_complete:
            self._do_extract_from_machine()
        # reset at the end of each do_run cycle
        self._report_drift(start=False)
        self._execute_control_sync(True)
        FecTimer.end_category(TimerCategory.RUN_LOOP)

    def _do_run(self, n_machine_time_steps, n_sync_steps):
        """
        Runs, times and logs the do run steps.

        :param n_machine_time_steps: Number of timesteps run
        :type n_machine_time_steps: int or None
        :param int n_sync_steps:
            The number of timesteps between synchronisations
        """
        try:
            self.__do_run(n_machine_time_steps, n_sync_steps)
        except KeyboardInterrupt:
            logger.error("User has aborted the simulation")
            self._shutdown()
            sys.exit(1)
        except Exception as run_e:
            self._recover_from_error(run_e)

            # if in debug mode, do not shut down machine
            if get_config_str("Mode", "mode") != "Debug":
                try:
                    self.stop()
                except Exception as stop_e:
                    logger.exception(f"Error {stop_e} when attempting to stop")

            # reraise exception
            raise run_e

    def _recover_from_error(self, exception):
        """
        :param Exception exception:
        """
        try:
            self.__recover_from_error(exception)
        except Exception as rec_e:
            logger.exception(
                f"Error {rec_e} when attempting to recover from error")

    def __recover_from_error(self, exception):
        """
        :param Exception exception:
        """
        # if exception has an exception, print to system
        logger.error("An error has occurred during simulation")
        # Print the detail including the traceback
        logger.error(exception)

        logger.info("\n\nAttempting to extract data\n\n")

        # Extract router provenance
        try:
            router_provenance_gatherer()
        except Exception:
            logger.exception("Error reading router provenance")

        # Find the cores that are not in an expected state
        unsuccessful_cores = CPUInfos()
        if isinstance(exception, SpiNNManCoresNotInStateException):
            unsuccessful_cores = exception.failed_core_states()

        # If there are no cores in a bad state, find those not yet in
        # their finished state
        transceiver = self._data_writer.get_transceiver()
        if not unsuccessful_cores:
            for executable_type, core_subsets in \
                    self._data_writer.get_executable_types().items():
                failed_cores = transceiver.get_cores_not_in_state(
                    core_subsets, executable_type.end_state)
                for (x, y, p) in failed_cores:
                    unsuccessful_cores.add_processor(
                        x, y, p, failed_cores.get_cpu_info(x, y, p))

        # Print the details of error cores
        logger.error(transceiver.get_core_status_string(unsuccessful_cores))

        # Find the cores that are not in RTE i.e. that can still be read
        non_rte_cores = [
            (x, y, p)
            for (x, y, p), core_info in unsuccessful_cores.items()
            if (core_info.state != CPUState.RUN_TIME_EXCEPTION and
                core_info.state != CPUState.WATCHDOG)]

        # If there are any cores that are not in RTE, extract data from them
        if (non_rte_cores and
                ExecutableType.USES_SIMULATION_INTERFACE in
                self._data_writer.get_executable_types()):
            non_rte_core_subsets = CoreSubsets()
            for (x, y, p) in non_rte_cores:
                non_rte_core_subsets.add_processor(x, y, p)

            # Attempt to force the cores to write provenance and exit
            try:
                chip_provenance_updater(non_rte_core_subsets)
            except Exception:
                logger.exception("Could not update provenance on chip")

            # Extract any written provenance data
            try:
                transceiver = self._data_writer.get_transceiver()
                finished_cores = transceiver.get_cores_in_state(
                    non_rte_core_subsets, CPUState.FINISHED)
                finished_placements = Placements()
                for (x, y, p) in finished_cores:
                    try:
                        placement = self._data_writer.\
                            get_placement_on_processor(x, y, p)
                        finished_placements.add_placement(placement)
                    except Exception:   # pylint: disable=broad-except
                        pass  # already recovering from error
                placements_provenance_gatherer(
                    finished_placements.n_placements,
                    finished_placements.placements)
            except Exception as pro_e:
                logger.exception(f"Could not read provenance due to {pro_e}")

        # Read IOBUF where possible (that should be everywhere)
        iobuf = IOBufExtractor()
        try:
            errors, warnings = iobuf.extract_iobuf()
        except Exception:
            logger.exception("Could not get iobuf")
            errors, warnings = [], []

        # Print the IOBUFs
        self._print_iobuf(errors, warnings)

    @staticmethod
    def _print_iobuf(errors, warnings):
        """
        :param list(str) errors:
        :param list(str) warnings:
        """
        for warning in warnings:
            logger.warning(warning)
        for error in errors:
            logger.error(error)

    def reset(self):
        """ Code that puts the simulation back at time zero
        """
        FecTimer.start_category(TimerCategory.RESETTING)
        if not self._data_writer.is_ran_last():
            if not self._data_writer.is_ran_ever():
                logger.error("Ignoring the reset before the run")
            else:
                logger.error("Ignoring the repeated reset call")
            return

        logger.info("Resetting")

        if self._data_writer.get_user_accessed_machine():
            logger.warning(
                "A reset after a get machine call is always hard and "
                "therefore the previous machine is no longer valid")
            self._hard_reset()
        else:
            self._data_writer.soft_reset()

        # rewind the buffers from the buffer manager, to start at the beginning
        # of the simulation again and clear buffered out
        if self._data_writer.has_buffer_manager():
            self._data_writer.get_buffer_manager().reset()

        # Reset the graph off the machine, to set things to time 0
        self.__reset_graph_elements()
        FecTimer.end_category(TimerCategory.RESETTING)

    def __repr__(self):
        if self._data_writer.has_ipaddress():
            return f"general front end instance for machine " \
                   f"{self._data_writer.get_ipaddress()}"
        else:
            return "general front end instance no machine set"

    def _shutdown(self):

        # if stopping on machine, clear IP tags and routing table
        self.__clear()

        # stop the transceiver and allocation controller
        if self._data_writer.has_transceiver():
            transceiver = self._data_writer.get_transceiver()
            transceiver.stop_application(self._data_writer.get_app_id())

        self.__close_allocation_controller()
        self._data_writer.clear_notification_protocol()
        FecTimer.stop_category_timing()
        self._data_writer.shut_down()

    def __clear(self):
        if not self._data_writer.has_transceiver():
            return
        transceiver = self._data_writer.get_transceiver()

        if get_config_bool("Machine", "clear_tags"):
            for ip_tag in self._data_writer.get_tags().ip_tags:
                transceiver.clear_ip_tag(
                    ip_tag.tag, board_address=ip_tag.board_address)
            for reverse_ip_tag in self._data_writer.get_tags().reverse_ip_tags:
                transceiver.clear_ip_tag(
                    reverse_ip_tag.tag,
                    board_address=reverse_ip_tag.board_address)

        # if clearing routing table entries, clear
        if get_config_bool("Machine", "clear_routing_tables"):
            for router_table in self._data_writer.get_uncompressed():
                transceiver.clear_multicast_routes(
                    router_table.x, router_table.y)

    def __close_allocation_controller(self):
        if FecDataView.has_allocation_controller():
            FecDataView.get_allocation_controller().close()
            self._data_writer.set_allocation_controller(None)

    def _report_timer_report(self):
        # No FecTimer as shutdown has closed the timer!
        if get_config_bool("Reports", "write_timer_report"):
            write_timer_report()

    def stop(self):
        """
        End running of the simulation.

        """
        self._data_writer.stopping()
        FecTimer.start_category(TimerCategory.SHUTTING_DOWN)
        # If we have run forever, stop the binaries

        try:
            if (self._data_writer.is_ran_ever()
                    and self._data_writer.get_current_run_timesteps() is None
                    and not get_config_bool("Machine", "virtual_board")
                    and not self._run_until_complete):
                self._do_stop_workflow()
            elif (get_config_bool("Reports", "read_provenance_data_on_end") and
                  not get_config_bool("Reports", "read_provenance_data")):
                set_config("Reports", "read_provenance_data", "True")
                self._do_read_provenance()

        except Exception as e:
            self._recover_from_error(e)
            self.write_errored_file()
            raise
        finally:
            # shut down the machine properly
            self._shutdown()

        self._report_timer_report()
        self.write_finished_file()
        # No matching FecTimer.end_category as shutdown stops timer

    def _execute_application_finisher(self):
        with FecTimer("Application finisher", TimerWork.CONTROL):
            application_finisher()

    def _do_stop_workflow(self):
        """
        :rtype: ~.PACMANAlgorithmExecutor
        """
        self._execute_application_finisher()
        self._do_extract_from_machine()

    @property
    def get_number_of_available_cores_on_machine(self):
        """ The number of available cores on the machine after taking\
            into account preallocated resources.

        :return: number of available cores
        :rtype: int
        """
        machine = self._data_writer.get_machine()
        # get cores of machine
        cores = machine.total_available_user_cores
        take_into_account_chip_power_monitor = get_config_bool(
            "Reports", "write_energy_report")
        if take_into_account_chip_power_monitor:
            cores -= machine.n_chips
        take_into_account_extra_monitor_cores = (get_config_bool(
            "Machine", "enable_advanced_monitor_support") or
                get_config_bool("Machine", "enable_reinjection"))
        if take_into_account_extra_monitor_cores:
            cores -= machine.n_chips
            cores -= len(machine.ethernet_connected_chips)
        return cores

    def stop_run(self):
        """ Request that the current infinite run stop.

        .. note::
            This will need to be called from another thread as the infinite \
            run call is blocking.

        raises SpiNNUtilsException:
            If the stop_run was not expected in the current state.
        """
        # Do not do start category here
        # as called from a different thread while running
        if self._data_writer.is_stop_already_requested():
            logger.warning(
                "Second Request to stop_run ignored")
            return
        with self._state_condition:
            self._data_writer.request_stop()
            self._state_condition.notify_all()

    def continue_simulation(self):
        """ Continue a simulation that has been started in stepped mode
        """
        sync_signal = self._data_writer.get_next_sync_signal()
        transceiver = self._data_writer.get_transceiver()
        transceiver.send_signal(self._data_writer.get_app_id(), sync_signal)

    @staticmethod
    def __reset_object(obj):
        # Reset an object if appropriate
        if isinstance(obj, AbstractCanReset):
            obj.reset_to_first_timestep()

    def __reset_graph_elements(self):
        # Reset any object that can reset
        for vertex in self._data_writer.iterate_vertices():
            self.__reset_object(vertex)
        for p in self._data_writer.iterate_partitions():
            for edge in p.edges:
                self.__reset_object(edge)<|MERGE_RESOLUTION|>--- conflicted
+++ resolved
@@ -461,11 +461,7 @@
             self._do_mapping(total_run_time)
 
         if not self._data_writer.is_ran_last():
-<<<<<<< HEAD
-            self._execute_record_core_names()
-=======
             self._do_write_metadata()
->>>>>>> bac105e7
 
         # Check if anything has per-timestep SDRAM usage
         is_per_timestep_sdram = self._is_per_timestep_sdram()
@@ -920,18 +916,12 @@
         raise ConfigurationException(
             f"Unexpected cfg setting placer: {name}")
 
-<<<<<<< HEAD
-    def _execute_record_core_names(self):
-        with FecTimer(
-                "Record core names to databse", TimerWork.REPORT):
-=======
     def _do_write_metadata(self):
         """
         Do the various functions to write metadata to the sqlite files
         """
         with FecTimer(
                 "Record vertex labels to database", TimerWork.REPORT):
->>>>>>> bac105e7
             with BufferDatabase() as db:
                 db.store_vertex_labels()
 
