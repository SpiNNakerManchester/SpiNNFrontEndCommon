--- conflicted
+++ resolved
@@ -1347,11 +1347,6 @@
         # set up timing
         self._execute_graph_data_specification_writer()
 
-<<<<<<< HEAD
-        with ProvenanceWriter() as db:
-            db.insert_category_timing(
-                DATA_GENERATION, data_gen_timer.take_sample(), self._n_loops)
-
     def _do_no_load(self):
         if (self._data_writer.get_run_dir_path() ==
                 self._data_writer.get_dsg_dir_path()):
@@ -1366,8 +1361,6 @@
                     f" {self._data_writer.get_dsg_dir_path()} is still valid "
                     f"unless this directory has a file with the same name.\n")
 
-=======
->>>>>>> f5a54453
     def _execute_routing_setup(self,):
         """
         Runs, times and logs the RoutingSetup if required.
