# Copyright (c) 2017-2019 The University of Manchester
#
# This program is free software: you can redistribute it and/or modify
# it under the terms of the GNU General Public License as published by
# the Free Software Foundation, either version 3 of the License, or
# (at your option) any later version.
#
# This program is distributed in the hope that it will be useful,
# but WITHOUT ANY WARRANTY; without even the implied warranty of
# MERCHANTABILITY or FITNESS FOR A PARTICULAR PURPOSE.  See the
# GNU General Public License for more details.
#
# You should have received a copy of the GNU General Public License
# along with this program.  If not, see <http://www.gnu.org/licenses/>.

"""
main interface for the SpiNNaker tools
"""
from collections import defaultdict
import logging
import math
import signal
import sys
import threading
from threading import Condition
from numpy import __version__ as numpy_version

from spinn_utilities import __version__ as spinn_utils_version
from spinn_utilities.config_holder import (
    get_config_bool, get_config_int, get_config_str, set_config)
from spinn_utilities.log import FormatAdapter
from spinn_utilities.timer import Timer

from spinn_machine import __version__ as spinn_machine_version
from spinn_machine import CoreSubsets

from spinnman import __version__ as spinnman_version
from spinnman.exceptions import SpiNNManCoresNotInStateException
from spinnman.messages.scp.enums.signal import Signal
from spinnman.model.cpu_infos import CPUInfos
from spinnman.model.enums.cpu_state import CPUState

from data_specification import __version__ as data_spec_version

from spalloc import __version__ as spalloc_version

from pacman import __version__ as pacman_version
from pacman.executor.injection_decorator import (
    clear_injectables, provide_injectables, do_injection)
from pacman.model.graphs.application import (
    ApplicationGraph, ApplicationGraphView, ApplicationEdge, ApplicationVertex)
from pacman.model.graphs.machine import (
<<<<<<< HEAD
    MachineGraphView, MachineVertex)
=======
    MachineGraph, MachineGraphView, MachineVertex)
from pacman.model.partitioner_splitters.splitter_reset import splitter_reset
from pacman.model.placements import Placements
>>>>>>> 08ac77fc
from pacman.model.resources import (
    ConstantSDRAM, PreAllocatedResourceContainer)
from pacman.operations.chip_id_allocator_algorithms import (
    MallocBasedChipIdAllocator)
from pacman.operations.fixed_route_router import FixedRouteRouter
from pacman.operations.partition_algorithms import SplitterPartitioner
from pacman.operations.placer_algorithms import (
    ConnectiveBasedPlacer, OneToOnePlacer, RadialPlacer, SpreaderPlacer)
from pacman.operations.router_algorithms import (
    BasicDijkstraRouting, NerRoute, NerRouteTrafficAware)
from pacman.operations.router_compressors import PairCompressor
from pacman.operations.router_compressors.checked_unordered_pair_compressor \
    import CheckedUnorderedPairCompressor
from pacman.operations.router_compressors.ordered_covering_router_compressor \
    import OrderedCoveringCompressor
from pacman.operations.routing_info_allocator_algorithms.\
    malloc_based_routing_allocator import MallocBasedRoutingInfoAllocator
from pacman.operations.routing_info_allocator_algorithms.\
    zoned_routing_info_allocator import (flexible_allocate, global_allocate)
from pacman.operations.routing_table_generators import (
    BasicRoutingTableGenerator)
from pacman.operations.tag_allocator_algorithms import BasicTagAllocator

from spinn_front_end_common import __version__ as fec_version
from spinn_front_end_common.abstract_models import (
    AbstractSendMeMulticastCommandsVertex,
    AbstractVertexWithEdgeToDependentVertices, AbstractChangableAfterRun,
    AbstractCanReset)
from spinn_front_end_common.interface.config_handler import ConfigHandler
from spinn_front_end_common.interface.interface_functions import (
    ApplicationFinisher, ApplicationRunner,  BufferExtractor,
    BufferManagerCreator, ChipIOBufClearer, ChipIOBufExtractor,
    ChipProvenanceUpdater, ChipRuntimeUpdater, ComputeEnergyUsed,
    CreateNotificationProtocol, DatabaseInterface,
    DSGRegionReloader, EdgeToNKeysMapper, EnergyProvenanceReporter,
    GraphBinaryGatherer, GraphDataSpecificationWriter,
    GraphMeasurer, GraphProvenanceGatherer,  HostBasedBitFieldRouterCompressor,
    HostExecuteDataSpecification, HBPAllocator, HBPMaxMachineGenerator,
    InsertChipPowerMonitorsToGraphs,
    InsertEdgesToExtraMonitorFunctionality, InsertEdgesToLivePacketGatherers,
    InsertExtraMonitorVerticesToGraphs, InsertLivePacketGatherersToGraphs,
    LoadExecutableImages, LoadFixedRoutes,
    LocalTDMABuilder, LocateExecutableStartType, MachineGenerator,
    PreAllocateResourcesForChipPowerMonitor,
    PreAllocateResourcesForLivePacketGatherers,
    PreAllocateResourcesForExtraMonitorSupport,
    PlacementsProvenanceGatherer,
    ProfileDataGatherer, ProcessPartitionConstraints,
    ReadRoutingTablesFromMachine,
    RouterProvenanceGatherer, RoutingSetup, RoutingTableLoader,
    SDRAMOutgoingPartitionAllocator, SpallocAllocator,
    SpallocMaxMachineGenerator,
    SystemMulticastRoutingGenerator,
    TagsLoader, VirtualMachineGenerator)
from spinn_front_end_common.interface.interface_functions.\
    machine_bit_field_router_compressor import (
        MachineBitFieldOrderedCoveringCompressor,
        MachineBitFieldPairRouterCompressor)
from spinn_front_end_common.interface.interface_functions.\
    host_no_bitfield_router_compression import (
        ordered_covering_compression, pair_compression)
from spinn_front_end_common.interface.splitter_selectors import (
    SplitterSelector)
from spinn_front_end_common.interface.java_caller import JavaCaller
from spinn_front_end_common.interface.provenance import (
    APPLICATION_RUNNER, DATA_GENERATION, GET_MACHINE, LOADING,
    ProvenanceWriter, MAPPING, RUN_LOOP)
from spinn_front_end_common.interface.simulator_status import (
    RUNNING_STATUS, SHUTDOWN_STATUS, Simulator_Status)
from spinn_front_end_common.utilities import globals_variables
from spinn_front_end_common.utilities.constants import (
    SARK_PER_MALLOC_SDRAM_USAGE)
from spinn_front_end_common.utilities.exceptions import ConfigurationException
from spinn_front_end_common.utilities.helpful_functions import (
    convert_time_diff_to_total_milliseconds)
from spinn_front_end_common.utilities.report_functions import (
    BitFieldCompressorReport, BoardChipReport, EnergyReport,
    FixedRouteFromMachineReport, MemoryMapOnHostReport,
    MemoryMapOnHostChipReport, NetworkSpecification,
    RouterCollisionPotentialReport,
    RoutingTableFromMachineReport, TagsFromMachineReport,
    WriteJsonMachine, WriteJsonPartitionNKeysMap, WriteJsonPlacements,
    WriteJsonRoutingTables)
from spinn_front_end_common.utilities import IOBufExtractor
from spinn_front_end_common.utilities.utility_objs import (
    ExecutableType)
from spinn_front_end_common.utility_models import (
    CommandSender, CommandSenderMachineVertex,
    DataSpeedUpPacketGatherMachineVertex)
<<<<<<< HEAD
from spinn_front_end_common.utilities.iobuf_extractor import IOBufExtractor
from spinn_front_end_common.interface.java_caller import JavaCaller
from spinn_front_end_common.interface.config_handler import ConfigHandler
from spinn_front_end_common.interface.provenance import (
    PacmanProvenanceExtractor)
from spinn_front_end_common.interface.simulator_status import (
    RUNNING_STATUS, SHUTDOWN_STATUS, Simulator_Status)
from spinn_front_end_common.interface.interface_functions import (
    ChipProvenanceUpdater,  PlacementsProvenanceGatherer,
    RouterProvenanceGatherer, interface_xml)
from spinn_front_end_common.utility_models import (
    WrapperApplicationEdge, WrapperApplicationVertex)
=======
from spinn_front_end_common.utilities import FecTimer
from spinn_front_end_common.utilities.report_functions.reports import (
    generate_comparison_router_report, partitioner_report,
    placer_reports_with_application_graph,
    placer_reports_without_application_graph,
    router_compressed_summary_report, routing_info_report,
    router_report_from_compressed_router_tables,
    router_report_from_paths,
    router_report_from_router_tables, router_summary_report,
    sdram_usage_report_per_chip,
    tag_allocator_report)
>>>>>>> 08ac77fc

try:
    from scipy import __version__ as scipy_version
except ImportError:
    scipy_version = "scipy not installed"

logger = FormatAdapter(logging.getLogger(__name__))

# 0-15 are reserved for system use (per lplana)
ALANS_DEFAULT_RANDOM_APP_ID = 16


class AbstractSpinnakerBase(ConfigHandler):
    """ Main interface into the tools logic flow.
    """
    # pylint: disable=broad-except

    __slots__ = [
        # the object that contains a set of file paths, which should encompass
        # all locations where binaries are for this simulation.
        # init param and never changed
        "_executable_finder",

        # the number of boards requested by the user during setup
        # init param and never changed
        "_n_boards_required",

        # the number of chips requested by the user during setup.
        # init param and never changed
        "_n_chips_required",

        # The IP-address of the SpiNNaker machine
        # provided during init and never changed
        # init or cfg param and never changed
        "_hostname",

        # The IP-address of the SpiNNaker machine
        # Either hostname or the ipaddress form the allocator
        "_ipaddress",

        # the ip_address of the spalloc server
        # provided during init and never changed
        # cfg param and never changed
        "_spalloc_server",

        # the URL for the HBP platform interface
        # cfg param and never changed
        "_remote_spinnaker_url",

        # the connection to allocted spalloc and HBP machines
        "_machine_allocation_controller",

        # the pacman application graph, used to hold vertices which need to be
        # split to core sizes
        "_application_graph",

        # the end user application graph, used to hold vertices which need to
        # be split to core sizes
        # Object created by init. Added to but never new object
        "_original_application_graph",

        # the pacman machine graph, used to hold vertices which represent cores
        "_machine_graph",

<<<<<<< HEAD
=======
        # the end user pacman machine graph, used to hold vertices which
        # represent cores.
        # Object created by init. Added to but never new object
        "_original_machine_graph",

>>>>>>> 08ac77fc
        # The holder for where machine graph vertices are placed.
        "_placements",

        # The holder for the routing table entries for all used routers in this
        # simulation
        "_router_tables",

        # the holder for the keys used by the machine vertices for
        # communication
        "_routing_infos",

        # the holder for the fixed routes generated, if there are any
        "_fixed_routes",

        # The holder for the IP tags and reverse IP tags used by the simulation
        "_tags",

        # The python representation of the SpiNNaker machine that this
        # simulation is going to run on
        "_machine",

        # The SpiNNMan interface instance.
        "_txrx",

        # The manager of streaming buffered data in and out of the SpiNNaker
        # machine
        "_buffer_manager",

        # Handler for keep all the calls to Java in a single space.
        # May be null is configs request not to use Java
        "_java_caller",

        # vertex label count used to ensure unique names of edges
        "_none_labelled_edge_count",

        # Set of addresses.
        # Set created at init. Added to but never new object
        "_database_socket_addresses",

        # status flag
        "_has_ran",

        # Status enum
        "_status",

        # Condition object used for waiting for stop
        # Set during init and the used but never new object
        "_state_condition",

        # status flag
        "_has_reset_last",

        # count of time from previous runs since setup/reset
        # During do_run points to the end timestep of that cycle
        "_current_run_timesteps",

        # change number of resets as loading the binary again resets the
        # sync to 0
        "_no_sync_changes",

        # max time the run can take without running out of memory
        "_max_run_time_steps",

        # Set when run_until_complete is specified by the user
        "_run_until_complete",

        # id for the application from the cfg or the tranceiver
        # TODO check after related PR
        "_app_id",

        #
        "_do_timings",

        #
        "_print_timings",

        #
        "_raise_keyboard_interrupt",

        # The run number for the this/next end_user call to run
        "_n_calls_to_run",

        # The loop number for the this/next loop in the end_user run
        "_n_loops",

        # TODO should this be at this scope
        "_command_sender",

        # dict of exucutable types to cores
        "_executable_types",

        # mapping between parameters and the vertices which need to talk to
        # them
        # Created during init. Added to but never new object
        "_live_packet_recorder_params",

        # place holder for checking the vertices being added to the recorders
        # tracker are all of the same vertex type.
        "_live_packet_recorders_associated_vertex_type",

        # mapping of live packet recorder parameters to vertex
        "_live_packet_recorder_parameters_mapping",

        # the time the process takes to do mapping
        # TODO energy report cleanup
        "_mapping_time",

        # the time the process takes to do load
        # TODO energy report cleanup
        "_load_time",

        # the time takes to execute the simulation
        # TODO energy report cleanup
        "_execute_time",

        # the timer used to log the execute time
        # TODO energy report cleanup
        "_run_timer",

        # time takes to do data generation
        # TODO energy report cleanup
        "_dsg_time",

        # time taken by the front end extracting things
        # TODO energy report cleanup
        "_extraction_time",

        # Version information from the front end
        # TODO provenance cleanup
        "_front_end_versions",

        # Used in exception handling and control c
        "_last_except_hook",

        # status flag
        "_vertices_or_edges_added",

        # Version provenance
        # TODO provenance cleanup
        "_version_provenance",

        # All beyond this point new for no extractor
        # The data is not new but now it is held direct and not via inputs

        # Path of the notification interface database
        "_database_file_path",

        # Binaries to run
        "_executable_targets",

        # version of the board to requested or discovered
        "_board_version",

        # vertices added to support Buffer Extractor
        "_extra_monitor_vertices",

        # Start timestep of a do_run cycle
        # Set by data generation and do_run cleared by do_run
        "_first_machine_time_step",

        # Mapping for partitions to how many keys they need
        "_machine_partition_n_keys_map",

        # system routing timout keys
        "_system_multicast_router_timeout_keys",

        # DSG to be written to the machine
        "_dsg_targets",

        # Sizes of dsg regions
        "_region_sizes",

        # Mapping for vertice to extra monitors
        "_vertex_to_ethernet_connected_chip_mapping",

        # Reinjection routing tables
        "_data_in_multicast_routing_tables",

        # Maps injector keys to chips
        "_data_in_multicast_key_to_chip_map",

        # Number of timesteps to consider when doing partitioning and placement
        "_plan_n_timesteps",

        # TODO provenance cleanup
        "_compressor_provenance",

        # Routing tables
        "_routing_table_by_partition",

        # Flag to say is compressed routing tables are on machine
        # TODO remove this when the data change only algorithms are done
        "_multicast_routes_loaded",

        # Extra monitors per chip
        "_extra_monitor_to_chip_mapping",

        # Flag to say if current machine is a temporary max machine
        # the temp /max machine is held in the "machine" slot
        "_max_machine",

        # Number of chips computed to be needed
        "_n_chips_needed",

        # Notification interface if needed
        "_notification_interface",
    ]

    def __init__(
            self, executable_finder, graph_label=None,
            database_socket_addresses=None, n_chips_required=None,
            n_boards_required=None, front_end_versions=[]):
        """
        :param executable_finder: How to find APLX files to deploy to SpiNNaker
        :type executable_finder:
            ~spinn_utilities.executable_finder.ExecutableFinder
        :param str graph_label: A label for the overall application graph
        :param database_socket_addresses: How to talk to notification databases
        :type database_socket_addresses:
            iterable(~spinn_utilities.socket_address.SocketAddress) or None
        :param int n_chips_required:
            Overrides the number of chips to allocate from spalloc
        :param int n_boards_required:
            Overrides the number of boards to allocate from spalloc
        :param list(tuple(str,str)) front_end_versions:
            Information about what software is in use
        """
        # pylint: disable=too-many-arguments
        super().__init__()

        # timings
        self._mapping_time = 0.0
        self._load_time = 0.0
        self._execute_time = 0.0
        self._dsg_time = 0.0
        self._extraction_time = 0.0

        self._executable_finder = executable_finder

        # output locations of binaries to be searched for end user info
        logger.info(
            "Will search these locations for binaries: {}",
            self._executable_finder.binary_paths)

        if n_chips_required is None or n_boards_required is None:
            self._n_chips_required = n_chips_required
            self._n_boards_required = n_boards_required
        else:
            raise ConfigurationException(
                "Please use at most one of n_chips_required or "
                "n_boards_required")
        self._spalloc_server = None
        self._remote_spinnaker_url = None

        # command sender vertex
        self._command_sender = None

        # store for Live Packet Gatherers
        self._live_packet_recorder_params = defaultdict(list)
        self._live_packet_recorders_associated_vertex_type = None

        # update graph label if needed
        if graph_label is None:
            graph_label = "Application_graph"
        else:
            graph_label = graph_label

        # pacman objects
<<<<<<< HEAD
        self._original_application_graph = ApplicationGraph(
            label=self._graph_label)
        self._placements = None
        self._router_tables = None
        self._routing_infos = None
        self._fixed_routes = None
        self._application_graph = None
        self._machine_graph = None
        self._tags = None
        self._machine = None
=======
        self._original_application_graph = ApplicationGraph(label=graph_label)
        self._original_machine_graph = MachineGraph(
            label=graph_label,
            application_graph=self._original_application_graph)

        self._machine_allocation_controller = None
>>>>>>> 08ac77fc
        self._txrx = None
        self._new_run_clear()

        # pacman executor objects

        self._none_labelled_edge_count = 0

        # database objects
        self._database_socket_addresses = set()
        if database_socket_addresses is not None:
            self._database_socket_addresses.update(database_socket_addresses)

        # holder for timing and running related values
        self._run_until_complete = False
        self._has_ran = False
        self._status = Simulator_Status.INIT
        self._state_condition = Condition()
        self._has_reset_last = False
        self._n_calls_to_run = 1
        self._n_loops = None
        self._current_run_timesteps = 0
        self._no_sync_changes = 0

        self._app_id = get_config_int("Machine", "app_id")

        # folders
        self._set_up_output_folders(self._n_calls_to_run)

        # Setup for signal handling
        self._raise_keyboard_interrupt = False

        globals_variables.set_simulator(self)

        self._create_version_provenance(front_end_versions)

        self._last_except_hook = sys.excepthook
        self._vertices_or_edges_added = False
        self._first_machine_time_step = None
        self._compressor_provenance = None
        self._hostname = None

        FecTimer.setup(self)

        # Safety in case a previous run left a bad state
        clear_injectables()

    def _new_run_clear(self):
        """
        This clears all data that if no longer valid after a hard reset

        """
        self.__close_allocation_controller()
        self._application_graph = None
        self._board_version = None
        self._buffer_manager = None
        self._database_file_path = None
        self._notification_interface = None
        self._data_in_multicast_key_to_chip_map = None
        self._data_in_multicast_routing_tables = None
        self._dsg_targets = None
        self._executable_targets = None
        self._executable_types = None
        self._extra_monitor_to_chip_mapping = None
        self._extra_monitor_vertices = None
        self._fixed_routes = None
        self._ipaddress = None
        self._java_caller = None
        self._live_packet_recorder_parameters_mapping = None
        self._machine = None
        self._machine_graph = None
        self._machine_partition_n_keys_map = None
        self._max_machine = False
        self._max_run_time_steps = None
        self._multicast_routes_loaded = False
        self._n_chips_needed = None
        self._placements = None
        self._plan_n_timesteps = None
        self._region_sizes = None
        self._router_tables = None
        self._routing_table_by_partition = None
        self._routing_infos = None
        self._system_multicast_router_timeout_keys = None
        self._tags = None
        if self._txrx is not None:
            self._txrx.close()
            self._app_id = None
        self._txrx = None
        self._vertex_to_ethernet_connected_chip_mapping = None

    def __getitem__(self, item):
        """
        Provides dict style access to the key data.

        Allow ASB to be passed into the do_injection method

        Values exposed this way are limited to the ones needed for injection

        :param str item: key to object wanted
        :return: Object asked for
        :rtype: Object
        :raise KeyError: the error message will say if the item is not known
            now or not provided
        """
        value = self._unchecked_gettiem(item)
        if value or value == 0:
            return value
        if value is None:
            raise KeyError(f"Item {item} is currently not set")

    def __contains__(self, item):
        """
        Provides dict style in checks to the key data.

        Keys check this way are limited to the ones needed for injection

        :param str item:
        :return: True if the items is currently know
        :rtype: bool
        """
        if self._unchecked_gettiem(item) is not None:
            return True
        return False

    def items(self):
        """
        Lists the keys of the data currently available.

        Keys exposed this way are limited to the ones needed for injection

        :return: List of the keys for which there is data
        :rtype: list(str)
        :raise KeyError:  Amethod this call depends on could raise this
            exception, but that indicates a programming mismatch
        """
        results = []
        for key in ["APPID", "ApplicationGraph", "DataInMulticastKeyToChipMap",
                    "DataInMulticastRoutingTables", "DataNTimeSteps",
                    "ExtendedMachine", "FirstMachineTimeStep", "MachineGraph",
                    "MachinePartitionNKeysMap", "Placements", "RoutingInfos",
                    "RunUntilTimeSteps", "SystemMulticastRouterTimeoutKeys",
                    "Tags"]:
            item = self._unchecked_gettiem(key)
            if item is not None:
                results.append((key, item))
        return results

    def _unchecked_gettiem(self, item):
        """
        Returns the data for this item or None if currently unknown.

        Values exposed this way are limited to the ones needed for injection

        :param str item:
        :return: The value for this item or None is currently unkwon
        :rtype: Object or None
        :raise KeyError: It the item is one that is never provided
        """
        if item == "APPID":
            return self._app_id
        if item == "ApplicationGraph":
            return self._application_graph
        if item == "DataInMulticastKeyToChipMap":
            return self._data_in_multicast_key_to_chip_map
        if item == "DataInMulticastRoutingTables":
            return self._data_in_multicast_routing_tables
        if item == "DataNTimeSteps":
            return self._max_run_time_steps
        if item == "DataNSteps":
            return self._max_run_time_steps
        if item == "ExtendedMachine":
            return self._machine
        if item == "FirstMachineTimeStep":
            return self._first_machine_time_step
        if item == "MachineGraph":
            return self.machine_graph
        if item == "MachinePartitionNKeysMap":
            return self._machine_partition_n_keys_map
        if item == "Placements":
            return self._placements
        if item == "RoutingInfos":
            return self._routing_infos
        if item == "RunUntilTimeSteps":
            return self._current_run_timesteps
        if item == "SystemMulticastRouterTimeoutKeys":
            return self._system_multicast_router_timeout_keys
        if item == "Tags":
            return self._tags
        raise KeyError(f"Unexpected Item {item}")

    def set_n_boards_required(self, n_boards_required):
        """ Sets the machine requirements.

        .. warning::

            This method should not be called after the machine
            requirements have be computed based on the graph.

        :param int n_boards_required: The number of boards required
        :raises: ConfigurationException
            If any machine requirements have already been set
        """
        # Catch the unchanged case including leaving it None
        if n_boards_required == self._n_boards_required:
            return
        if self._n_boards_required is not None:
            raise ConfigurationException(
                "Illegal attempt to change previously set value.")
        if self._n_chips_required is not None:
            raise ConfigurationException(
                "Clash with n_chips_required.")
        self._n_boards_required = n_boards_required

    def add_extraction_timing(self, timing):
        """ Record the time taken for doing data extraction.

        :param ~datetime.timedelta timing:
        """
        ms = convert_time_diff_to_total_milliseconds(timing)
        self._extraction_time += ms

    def add_live_packet_gatherer_parameters(
            self, live_packet_gatherer_params, vertex_to_record_from,
            partition_ids):
        """ Adds parameters for a new LPG if needed, or adds to the tracker \
            for parameters. Note that LPGs can be inserted to track behaviour \
            either at the application graph level or at the machine graph \
            level, but not both at the same time.

        :param LivePacketGatherParameters live_packet_gatherer_params:
            params to look for a LPG
        :param ~pacman.model.graphs.AbstractVertex vertex_to_record_from:
            the vertex that needs to send to a given LPG
        :param list(str) partition_ids:
            the IDs of the partitions to connect from the vertex
        """
        self._live_packet_recorder_params[live_packet_gatherer_params].append(
            (vertex_to_record_from, partition_ids))

        # verify that the vertices being added are of one vertex type.
        if self._live_packet_recorders_associated_vertex_type is None:
            if isinstance(vertex_to_record_from, ApplicationVertex):
                self._live_packet_recorders_associated_vertex_type = \
                    ApplicationVertex
            else:
                self._live_packet_recorders_associated_vertex_type = \
                    MachineVertex
        elif not isinstance(
                vertex_to_record_from,
                self._live_packet_recorders_associated_vertex_type):
            raise ConfigurationException(
                "Only one type of graph can be used during live output. "
                "Please fix and try again")

    def set_up_machine_specifics(self, hostname):
        """ Adds machine specifics for the different modes of execution.

        :param str hostname: machine name
        """
        if hostname is not None:
            self._hostname = hostname
            logger.warning("The machine name from setup call is overriding "
                           "the machine name defined in the config file")
        else:
            self._hostname = get_config_str("Machine", "machine_name")
            self._spalloc_server = get_config_str(
                "Machine", "spalloc_server")
            self._remote_spinnaker_url = get_config_str(
                "Machine", "remote_spinnaker_url")

        if (self._hostname is None and self._spalloc_server is None and
                self._remote_spinnaker_url is None and
                not self._use_virtual_board):
            raise Exception(
                "A SpiNNaker machine must be specified your configuration"
                " file")

        n_items_specified = sum(
            item is not None
            for item in [
                self._hostname, self._spalloc_server,
                self._remote_spinnaker_url])

        if (n_items_specified > 1 or
                (n_items_specified == 1 and self._use_virtual_board)):
            raise Exception(
                "Only one of machineName, spalloc_server, "
                "remote_spinnaker_url and virtual_board should be specified "
                "in your configuration files")

        if self._spalloc_server is not None:
            if get_config_str("Machine", "spalloc_user") is None:
                raise Exception(
                    "A spalloc_user must be specified with a spalloc_server")

    def _setup_java_caller(self):
        if get_config_bool("Java", "use_java"):
            java_call = get_config_str("Java", "java_call")
            java_spinnaker_path = get_config_str(
                "Java", "java_spinnaker_path")
            java_jar_path = get_config_str(
                "Java", "java_jar_path")
            java_properties = get_config_str(
                "Java", "java_properties")
            self._java_caller = JavaCaller(
                self._json_folder, java_call, java_spinnaker_path,
                java_properties, java_jar_path)

    def __signal_handler(self, _signal, _frame):
        """ Handles closing down of script via keyboard interrupt

        :param _signal: the signal received (ignored)
        :param _frame: frame executed in (ignored)
        :return: None
        """
        # If we are to raise the keyboard interrupt, do so
        if self._raise_keyboard_interrupt:
            raise KeyboardInterrupt

        logger.error("User has cancelled simulation")
        self._shutdown()

    def exception_handler(self, exctype, value, traceback_obj):
        """ Handler of exceptions

        :param type exctype: the type of exception received
        :param Exception value: the value of the exception
        :param traceback traceback_obj: the trace back stuff
        """
        logger.error("Shutdown on exception")
        self._shutdown()
        return self._last_except_hook(exctype, value, traceback_obj)

    def verify_not_running(self):
        """ Verify that the simulator is in a state where it can start running.
        """
        if self._status in RUNNING_STATUS:
            raise ConfigurationException(
                "Illegal call while a simulation is already running")
        if self._status in SHUTDOWN_STATUS:
            raise ConfigurationException(
                "Illegal call after simulation is shutdown")

    def _should_run(self):
        """
        Checks if the simulation should run.

        Will warn the user if there is no need to run

        :return: True if and only if one of the graphs has vertices in it
        :raises ConfigurationException: If the current state does not
            support a new run call
        """
        self.verify_not_running()

        if self._original_application_graph.n_vertices:
            return True
        logger.warning(
            "Your graph has no vertices in it. "
            "Therefor the run call will exit immediately.")
        return False

    def run_until_complete(self, n_steps=None):
        """ Run a simulation until it completes

        :param int n_steps:
            If not None, this specifies that the simulation should be
            requested to run for the given number of steps.  The host will
            still wait until the simulation itself says it has completed
        """
        self._run_until_complete = True
        self._run(n_steps, sync_time=0)

    def run(self, run_time, sync_time=0):
        """ Run a simulation for a fixed amount of time

        :param int run_time: the run duration in milliseconds.
        :param float sync_time:
            If not 0, this specifies that the simulation should pause after
            this duration.  The continue_simulation() method must then be
            called for the simulation to continue.
        """
        self._run(run_time, sync_time)

    def __timesteps(self, time_in_ms):
        """ Get a number of timesteps for a given time in milliseconds.

        :return: The number of timesteps
        :rtype: int
        """
        n_time_steps = int(math.ceil(time_in_ms / self.machine_time_step_ms))
        calc_time = n_time_steps * self.machine_time_step_ms

        # Allow for minor float errors
        if abs(time_in_ms - calc_time) > 0.00001:
            logger.warning(
                "Time of {}ms "
                "is not a multiple of the machine time step of {}ms "
                "and has therefore been rounded up to {}ms",
                time_in_ms, self.machine_time_step_ms, calc_time)
        return n_time_steps

    def _calc_run_time(self, run_time):
        """
        Calculates n_machine_time_steps and total_run_time based on run_time\
        and machine_time_step

        This method rounds the run up to the next timestep as discussed in\
        https://github.com/SpiNNakerManchester/sPyNNaker/issues/149

        If run_time is None (run forever) both values will be None

        :param run_time: time user requested to run for in milliseconds
        :type run_time: float or None
        :return: n_machine_time_steps as a whole int and
            total_run_time in milliseconds
        :rtype: tuple(int,float) or tuple(None,None)
        """
        if run_time is None:
            return None, None
        n_machine_time_steps = self.__timesteps(run_time)
        total_run_timesteps = (
            self._current_run_timesteps + n_machine_time_steps)
        total_run_time = (
            total_run_timesteps * self.machine_time_step_ms *
            self.time_scale_factor)

        # Convert dt into microseconds and multiply by
        # scale factor to get hardware timestep
        hardware_timestep_us = (
                self.machine_time_step * self.time_scale_factor)

        logger.info(
            f"Simulating for {n_machine_time_steps} "
            f"{self.machine_time_step_ms}ms timesteps using a "
            f"hardware timestep of {hardware_timestep_us}us")

        return n_machine_time_steps, total_run_time

    def _run(self, run_time, sync_time):
        """ The main internal run function.

        :param int run_time: the run duration in milliseconds.
        :param int sync_time:
            the time in ms between synchronisations, or 0 to disable.
        """
        if not self._should_run():
            return

        # verify that we can keep doing auto pause and resume
        if self._has_ran and not self._use_virtual_board:
            can_keep_running = all(
                executable_type.supports_auto_pause_and_resume
                for executable_type in self._executable_types)
            if not can_keep_running:
                raise NotImplementedError(
                    "Only binaries that use the simulation interface can be"
                    " run more than once")

        self._status = Simulator_Status.IN_RUN

        self._adjust_config(run_time)

        # Install the Control-C handler
        if isinstance(threading.current_thread(), threading._MainThread):
            signal.signal(signal.SIGINT, self.__signal_handler)
            self._raise_keyboard_interrupt = True
            sys.excepthook = self._last_except_hook

        logger.info("Starting execution process")

        n_machine_time_steps, total_run_time = self._calc_run_time(run_time)
        if self._machine_allocation_controller is not None:
            self._machine_allocation_controller.extend_allocation(
                total_run_time)

        n_sync_steps = self.__timesteps(sync_time)

        # If we have never run before, or the graph has changed,
        # start by performing mapping
        graph_changed, data_changed = self._detect_if_graph_has_changed(True)
        if graph_changed and self._has_ran and not self._has_reset_last:
            self.stop()
            raise NotImplementedError(
                "The network cannot be changed between runs without"
                " resetting")

        # If we have reset and the graph has changed, stop any running
        # application
        if (graph_changed or data_changed) and self._has_ran:
            if self._txrx is not None:
                self._txrx.stop_application(self._app_id)

            self._no_sync_changes = 0

        # build the graphs to modify with system requirements
        if not self._has_ran or graph_changed:
            # Reset the machine if the graph has changed
            if not self._use_virtual_board and self._n_calls_to_run > 1:

                # wipe out stuff associated with a given machine, as these need
                # to be rebuilt.
                self._new_run_clear()

            if self._has_ran:
                # create new sub-folder for reporting data
                self._set_up_output_folders(self._n_calls_to_run)

            self._application_graph = self._original_application_graph.clone()
            self._machine_graph = None
            self._add_dependent_verts_and_edges_for_application_graph()
            self._add_commands_to_command_sender()

            if get_config_bool("Buffers", "use_auto_pause_and_resume"):
                self._plan_n_timesteps = get_config_int(
                    "Buffers", "minimum_auto_time_steps")
            else:
                self._plan_n_timesteps = n_machine_time_steps

            if self._machine is None:
                self._get_machine(total_run_time)
            self._do_mapping(total_run_time)

        # Check if anything has per-timestep SDRAM usage
        provide_injectables(self)
        is_per_timestep_sdram = self._is_per_timestep_sdram()

        # Disable auto pause and resume if the binary can't do it
        if not self._use_virtual_board:
            for executable_type in self._executable_types:
                if not executable_type.supports_auto_pause_and_resume:
                    set_config(
                        "Buffers", "use_auto_pause_and_resume", "False")

        # Work out the maximum run duration given all recordings
        if self._max_run_time_steps is None:
            self._max_run_time_steps = self._deduce_data_n_timesteps(
                self._machine_graph)
        clear_injectables()

        # Work out an array of timesteps to perform
        steps = None
        if (not get_config_bool("Buffers", "use_auto_pause_and_resume")
                or not is_per_timestep_sdram):

            # Runs should only be in units of max_run_time_steps at most
            if (is_per_timestep_sdram and
                    (self._max_run_time_steps < n_machine_time_steps or
                        n_machine_time_steps is None)):
                self._status = Simulator_Status.FINISHED
                raise ConfigurationException(
                    "The SDRAM required by one or more vertices is based on"
                    " the run time, so the run time is limited to"
                    " {} time steps".format(self._max_run_time_steps))

            steps = [n_machine_time_steps]
        elif run_time is not None:

            # With auto pause and resume, any time step is possible but run
            # time more than the first will guarantee that run will be called
            # more than once
            steps = self._generate_steps(
                n_machine_time_steps, self._max_run_time_steps)

        # If we have never run before, or the graph has changed, or data has
        # been changed, generate and load the data
        if not self._has_ran or graph_changed or data_changed:
            self._do_data_generation()

            self._do_load(graph_changed)

        # Run for each of the given steps
        if run_time is not None:
            logger.info("Running for {} steps for a total of {}ms",
                        len(steps), run_time)
            for self._n_loops, step in enumerate(steps):
                logger.info("Run {} of {}", self._n_loops + 1, len(steps))
                self._do_run(step, graph_changed, n_sync_steps)
            self._n_loops = None
        elif run_time is None and self._run_until_complete:
            logger.info("Running until complete")
            self._do_run(None, graph_changed, n_sync_steps)
        elif (not get_config_bool(
                "Buffers", "use_auto_pause_and_resume") or
                not is_per_timestep_sdram):
            logger.info("Running forever")
            self._do_run(None, graph_changed, n_sync_steps)
            logger.info("Waiting for stop request")
            with self._state_condition:
                while self._status != Simulator_Status.STOP_REQUESTED:
                    self._state_condition.wait()
        else:
            logger.info("Running forever in steps of {}ms".format(
                self._max_run_time_steps))
            self._n_loops = 1
            while self._status != Simulator_Status.STOP_REQUESTED:
                logger.info("Run {}".format(self._n_loops))
                self._do_run(
                    self._max_run_time_steps, graph_changed, n_sync_steps)
                self._n_loops += 1

        # Indicate that the signal handler needs to act
        if isinstance(threading.current_thread(), threading._MainThread):
            self._raise_keyboard_interrupt = False
            self._last_except_hook = sys.excepthook
            sys.excepthook = self.exception_handler

        # update counter for runs (used by reports and app data)
        self._n_calls_to_run += 1
        self._n_loops = None
        self._status = Simulator_Status.FINISHED

    def _is_per_timestep_sdram(self):
        for placement in self._placements.placements:
            if placement.vertex.resources_required.sdram.per_timestep:
                return True
        return False

    def _add_commands_to_command_sender(self):
        vertices = self._application_graph.vertices
        graph = self._application_graph
        command_sender_vertex = CommandSender
        if len(vertices) == 0:
            vertices = self._machine_graph.vertices
            graph = self._machine_graph
            command_sender_vertex = CommandSenderMachineVertex
        for vertex in vertices:
            if isinstance(vertex, AbstractSendMeMulticastCommandsVertex):
                # if there's no command sender yet, build one
                if self._command_sender is None:
                    self._command_sender = command_sender_vertex(
                        "auto_added_command_sender", None)
                    graph.add_vertex(self._command_sender)

                # allow the command sender to create key to partition map
                self._command_sender.add_commands(
                    vertex.start_resume_commands,
                    vertex.pause_stop_commands,
                    vertex.timed_commands, vertex)

        # add the edges from the command sender to the dependent vertices
        if self._command_sender is not None:
            edges, partition_ids = self._command_sender.edges_and_partitions()
            for edge, partition_id in zip(edges, partition_ids):
                graph.add_edge(edge, partition_id)

    def _add_dependent_verts_and_edges_for_application_graph(self):
        for vertex in self._application_graph.vertices:
            # add any dependent edges and vertices if needed
            if isinstance(vertex, AbstractVertexWithEdgeToDependentVertices):
                for dependant_vertex in vertex.dependent_vertices():
                    self._application_graph.add_vertex(dependant_vertex)
                    edge_partition_ids = vertex.\
                        edge_partition_identifiers_for_dependent_vertex(
                            dependant_vertex)
                    for edge_identifier in edge_partition_ids:
                        dependant_edge = ApplicationEdge(
                            pre_vertex=vertex, post_vertex=dependant_vertex)
                        self._application_graph.add_edge(
                            dependant_edge, edge_identifier)

    def _deduce_data_n_timesteps(self, machine_graph):
        """ Operates the auto pause and resume functionality by figuring out\
            how many timer ticks a simulation can run before SDRAM runs out,\
            and breaks simulation into chunks of that long.

        :param ~.MachineGraph machine_graph:
        :return: max time a simulation can run.
        """
        # Go through the placements and find how much SDRAM is used
        # on each chip
        usage_by_chip = dict()
        seen_partitions = set()

        for placement in self._placements.placements:
            sdram_required = placement.vertex.resources_required.sdram
            if (placement.x, placement.y) in usage_by_chip:
                usage_by_chip[placement.x, placement.y] += sdram_required
            else:
                usage_by_chip[placement.x, placement.y] = sdram_required

            # add sdram partitions
            sdram_partitions = (
                machine_graph.get_sdram_edge_partitions_starting_at_vertex(
                    placement.vertex))
            for partition in sdram_partitions:
                if partition not in seen_partitions:
                    usage_by_chip[placement.x, placement.y] += (
                        ConstantSDRAM(
                            partition.total_sdram_requirements() +
                            SARK_PER_MALLOC_SDRAM_USAGE))
                    seen_partitions.add(partition)

        # Go through the chips and divide up the remaining SDRAM, finding
        # the minimum number of machine timesteps to assign
        max_time_steps = sys.maxsize
        for (x, y), sdram in usage_by_chip.items():
            size = self._machine.get_chip_at(x, y).sdram.size
            if sdram.per_timestep:
                max_this_chip = int((size - sdram.fixed) // sdram.per_timestep)
                max_time_steps = min(max_time_steps, max_this_chip)

        return max_time_steps

    @staticmethod
    def _generate_steps(n_steps, n_steps_per_segment):
        """ Generates the list of "timer" runs. These are usually in terms of\
            time steps, but need not be.

        :param int n_steps: the total runtime in machine time steps
        :param int n_steps_per_segment: the minimum allowed per chunk
        :return: list of time step lengths
        :rtype: list(int)
        """
        if n_steps == 0:
            return [0]
        n_full_iterations = int(math.floor(n_steps / n_steps_per_segment))
        left_over_steps = n_steps - n_full_iterations * n_steps_per_segment
        steps = [int(n_steps_per_segment)] * n_full_iterations
        if left_over_steps:
            steps.append(int(left_over_steps))
        return steps

    def _calculate_number_of_machine_time_steps(self, next_run_timesteps):
        if next_run_timesteps is not None:
            total_timesteps = next_run_timesteps + self._current_run_timesteps
            return total_timesteps

        return None

    def _execute_get_virtual_machine(self):
        """
        Runs, times and logs the VirtualMachineGenerator if required

        May set then "machine" value
        """
        if self._machine:
            return
        if not self._use_virtual_board:
            return
        with FecTimer(GET_MACHINE, "Get Virtual Machine"):
            generator = VirtualMachineGenerator()
            # TODO fix params
            self._machine = generator(get_config_int("Machine", "version"))

    def _execute_allocator(self, category, total_run_time):
        """
        Runs, times and logs the SpallocAllocator or HBPAllocator if required

        :param str category: Algorithm category for provenance
        :param total_run_time: The total run time to request
        type total_run_time: int or None
        :return: machine name, machine version, BMP details (if any),
            reset on startup flag, auto-detect BMP, SCAMP connection details,
            boot port, allocation controller
        :rtype: tuple(str, int, object, bool, bool, object, object,
            MachineAllocationController)
        """
        if self._machine:
            return None
        if self._hostname:
            return None
        if self._n_chips_needed:
            n_chips_required = self._n_chips_needed
        else:
            n_chips_required = self._n_chips_required
        if n_chips_required is None and self._n_boards_required is None:
            return None
        if self._spalloc_server is not None:
            with FecTimer(category, "SpallocAllocator"):
                allocator = SpallocAllocator()
                return allocator(
                    self._spalloc_server, n_chips_required,
                    self._n_boards_required)
        else:
            with FecTimer(category, "HBPAllocator"):
                allocator = HBPAllocator()
                return allocator(
                    self._remote_spinnaker_url, total_run_time,
                    n_chips_required, self._n_boards_required)

    def _execute_machine_generator(self, category, allocator_data):
        """
        Runs, times and logs the MachineGenerator if required

        May set the "machine" value if not already set

        :param str category: Algorithm category for provenance
        :allocator_data: None or
            (machine name, machine version, BMP details (if any),
            reset on startup flag, auto-detect BMP, SCAMP connection details,
            boot port, allocation controller)
        :type allocator_data: None or
            tuple(str, int, object, bool, bool, object, object,
            MachineAllocationController)
        """
        if self._machine:
            return
        if self._hostname:
            self._ipaddress = self._hostname
            bmp_details = get_config_str("Machine", "bmp_names")
            auto_detect_bmp = get_config_bool(
                "Machine", "auto_detect_bmp")
            scamp_connection_data = get_config_str(
                "Machine", "scamp_connections_data")
            boot_port_num = get_config_int(
                "Machine", "boot_connection_port_num")
            reset_machine = get_config_bool(
                "Machine", "reset_machine_on_startup")
            self._board_version = get_config_int(
                "Machine", "version")

        elif allocator_data:
            (self._ipaddress, self._board_version, bmp_details,
             reset_machine, auto_detect_bmp, scamp_connection_data,
             boot_port_num, self._machine_allocation_controller
             ) = allocator_data
        else:
            return

        with FecTimer(category, "Machine generator"):
            generator = MachineGenerator()
            self._machine, self._txrx = generator(
                self._ipaddress, bmp_details, self._board_version,
                auto_detect_bmp, scamp_connection_data, boot_port_num,
                reset_machine)

    def _execute_get_max_machine(self, total_run_time):
        """
        Runs, times and logs the MachineGenerator if required

        Will set the "machine" value if not already set

        Sets the _max_machine to True if the "machine" value is a temporary
        max machine.

        :param total_run_time: The total run time to request
        :type total_run_time: int or None
        """
        if self._machine:
            # Leave _max_machine as is a may be true from an earlier call
            return self._machine

        self._max_machine = True
        if self._spalloc_server:
            with FecTimer(GET_MACHINE, "SpallocMaxMachineGenerator"):
                generator = SpallocMaxMachineGenerator()
                # TODO fix params
                self._machine = generator(
                    self._spalloc_server,
                    max_machine_core_reduction=get_config_int(
                        "Machine", "max_machine_core_reduction"))

        elif self._remote_spinnaker_url:
            with FecTimer(GET_MACHINE, "HBPMaxMachineGenerator"):
                generator = HBPMaxMachineGenerator()
                self._machine = generator(
                    self._remote_spinnaker_url, total_run_time,
                    get_config_int("Machine", "max_machine_core_reduction"))

        else:
            raise NotImplementedError("No machine generataion possible")

    def _get_machine(self, total_run_time=0.0):
        """ The python machine description object.

        :param total_run_time: The total run time to request
        :param n_machine_time_steps:
        :rtype: ~spinn_machine.Machine
        """
        if self._app_id is None:
            if self._txrx is None:
                self._app_id = ALANS_DEFAULT_RANDOM_APP_ID
            else:
                self._app_id = self._txrx.app_id_tracker.get_new_id()

        self._execute_get_virtual_machine()
        allocator_data = self._execute_allocator(GET_MACHINE, total_run_time)
        self._execute_machine_generator(GET_MACHINE, allocator_data)
        self._execute_get_max_machine(total_run_time)
        return self._machine

    def _create_version_provenance(self, front_end_versions):
        """ Add the version information to the provenance data at the start.
        """
        with ProvenanceWriter() as db:
            db.insert_version("spinn_utilities_version", spinn_utils_version)
            db.insert_version("spinn_machine_version", spinn_machine_version)
            db.insert_version("spalloc_version", spalloc_version)
            db.insert_version("spinnman_version", spinnman_version)
            db.insert_version("pacman_version", pacman_version)
            db.insert_version("data_specification_version", data_spec_version)
            db.insert_version("front_end_common_version", fec_version)
            db.insert_version("numpy_version", numpy_version)
            db.insert_version("scipy_version", scipy_version)
            for description, the_value in front_end_versions:
                db.insert_version(description, the_value)

    def _do_extra_mapping_algorithms(self):
        """
        Allows overriding classes to add algorithms
        """

    def _json_machine(self):
        """
        Runs, times and logs WriteJsonMachine if required

        """
        with FecTimer(MAPPING, "Json machine") as timer:
            if timer.skip_if_cfg_false("Reports", "write_json_machine"):
                return
            writer = WriteJsonMachine()
            writer(self._machine, self._json_folder)
            # TODO output ignored as never used

    def _report_network_specification(self):
        """
        Runs, times and logs the Network Specification report is requested

        """
        with FecTimer(MAPPING, "Network Specification report") as timer:
            if timer.skip_if_cfg_false(
                    "Reports", "write_network_specification_report"):
                return
            if self._application_graph is None:
                graph = self._machine_graph
            else:
                graph = self._application_graph
            report = NetworkSpecification()
            report(graph)

    def _execute_chip_id_allocator(self):
        """
        Runs, times and logs the ChipIdAllocator

        """
        with FecTimer(MAPPING, "Chip ID allocator"):
            allocator = MallocBasedChipIdAllocator()
            if self._application_graph is None:
                graph = self._machine_graph
            else:
                graph = self._application_graph
            allocator(self._machine, graph)
            # return ignored as changes done inside original machine object

    def _execute_insert_live_packet_gatherers_to_graphs(self):
        """
        Runs, times and logs the InsertLivePacketGatherersToGraphs if required
        """
        with FecTimer(
                MAPPING, "Insert live packet gatherers to graphs") as timer:
            if timer.skip_if_empty(self._live_packet_recorder_params,
                                   "live_packet_recorder_params"):
                return
            inserter = InsertLivePacketGatherersToGraphs()
            self._live_packet_recorder_parameters_mapping = inserter(
                self._live_packet_recorder_params, self._machine,
                self._machine_graph, self._application_graph)

    def _report_board_chip(self):
        """
        Runs, times and logs the BoardChipReport is requested

        """
        with FecTimer(MAPPING, "Board chip report") as timer:
            if timer.skip_if_cfg_false(
                    "Reports", "write_board_chip_report"):
                return
            report = BoardChipReport()
            report(self._machine)

    def _execute_splitter_reset(self):
        """
        Runs, times and logs the splitter_reset

        """
        with FecTimer(MAPPING, "Splitter reset"):
            splitter_reset(self._application_graph)

    # Overriden by spynaker to choose a different algorithm
    def _execute_splitter_selector(self):
        """
        Runs, times and logs the SplitterSelector
        """
        with FecTimer(MAPPING, "Splitter selector"):
            selector = SplitterSelector()
            selector(self._application_graph)

    def _execute_delay_support_adder(self):
        """
        Stub to allow spynakker to add delay supports
        """

    def _execute_preallocate_for_live_packet_gatherer(
            self, pre_allocated_resources):
        """
        Runs, times and logs the PreAllocateResourcesForLivePacketGatherers if\
        required

        :param pre_allocated_resources: other preallocated resources
        :type pre_allocated_resources:
            ~pacman.model.resources.PreAllocatedResourceContainer
        """
        with FecTimer(
                MAPPING, "Preallocate for live packet gatherer") as timer:
            if timer.skip_if_empty(self._live_packet_recorder_params,
                                   "live_packet_recorder_params"):
                return
            pre_allocator = PreAllocateResourcesForLivePacketGatherers()
            # No need to get the output as same object as input
            pre_allocator(self._live_packet_recorder_params,
                          self._machine, pre_allocated_resources)

    def _execute_preallocate_for_chip_power_monitor(
            self, pre_allocated_resources):
        """
        Runs, times and logs the PreAllocateResourcesForChipPowerMonitor if\
        required

        :param pre_allocated_resources: other preallocated resources
        :type pre_allocated_resources:
            ~pacman.model.resources.PreAllocatedResourceContainer
        """
        with FecTimer(MAPPING, "Preallocate for chip power monitor") as timer:
            if timer.skip_if_cfg_false("Reports", "write_energy_report"):
                return
            pre_allocator = PreAllocateResourcesForChipPowerMonitor()
            # No need to get the output as same object as input
            pre_allocator(
                self._machine,
                get_config_int("EnergyMonitor", "sampling_frequency"),
                pre_allocated_resources)

    def _execute_preallocate_for_extra_monitor_support(
            self, pre_allocated_resources):
        """
        Runs, times and logs the PreAllocateResourcesForExtraMonitorSupport if\
        required

        :param pre_allocated_resources: other preallocated resources
        :type pre_allocated_resources:
            ~pacman.model.resources.PreAllocatedResourceContainer
        """
        with FecTimer(MAPPING, "Preallocate for extra monitor support") \
                as timer:
            if timer.skip_if_cfgs_false(
                    "Machine", "enable_advanced_monitor_support",
                    "enable_reinjection"):
                return
            pre_allocator = PreAllocateResourcesForExtraMonitorSupport()
            # TODO n_cores_to_allocate param
            # No need to get the output as same object as input
            pre_allocator(self._machine, pre_allocated_resources)

    # Overriden by spynaker to choose a different algorithm
    def _execute_splitter_partitioner(self, pre_allocated_resources):
        """
        Runs, times and logs the SplitterPartitioner if\
        required

        :param pre_allocated_resources: other preallocated resources
        :type pre_allocated_resources:
            ~pacman.model.resources.PreAllocatedResourceContainer
        """
        if not self._application_graph.n_vertices:
            return
        with FecTimer(MAPPING, "Splitter partitioner"):
            partitioner = SplitterPartitioner()
            self._machine_graph, self._n_chips_needed = partitioner(
                self._application_graph, self._machine, self._plan_n_timesteps,
                pre_allocated_resources)

    def _execute_graph_measurer(self):
        """
        Runs, times and logs GraphMeasurer is required

        Sets self._n_chips_needed if no machine exists

        Warning if the users has specified a machine size he gets what he
        asks for and if it is too small the placer will tell him.

        :return:
        """
        if not self._max_machine:
            if self._machine:
                return
        with FecTimer(MAPPING, "Graph measurer"):
            measurer = GraphMeasurer()
            self._n_chips_needed = measurer(
                self._machine_graph, self._machine, self._plan_n_timesteps)

    def _execute_insert_chip_power_monitors(self):
        """
        Run, time and log the InsertChipPowerMonitorsToGraphs if required

        """
        with FecTimer(MAPPING, "Insert chip power monitors") as timer:
            if timer.skip_if_cfg_false("Reports", "write_energy_report"):
                return
            inserter = InsertChipPowerMonitorsToGraphs()
            inserter(
                self._machine, self._machine_graph,
                get_config_int("EnergyMonitor", "sampling_frequency"),
                self._application_graph)

    def _execute_insert_extra_monitor_vertices(self):
        """
        Run, time and log the InsertChipPowerMonitorsToGraphs if required

        """
        with FecTimer(MAPPING, "Insert extra monitor vertices") as timer:
            if timer.skip_if_cfgs_false(
                    "Machine", "enable_advanced_monitor_support",
                    "enable_reinjection"):
                return
            inserter = InsertExtraMonitorVerticesToGraphs()
            # inserter checks for None app graph not an empty one
            if self._application_graph.n_vertices > 0:
                app_graph = self._application_graph
            else:
                app_graph = None
        (self._vertex_to_ethernet_connected_chip_mapping,
         self._extra_monitor_vertices,
         self._extra_monitor_to_chip_mapping) = inserter(
            self._machine, self._machine_graph, app_graph)

    def _execute_partitioner_report(self):
        """
        Write, times and logs the partitioner_report if needed

        """
        with FecTimer(MAPPING, "Partitioner report") as timer:
            if timer.skip_if_cfg_false(
                    "Reports", "write_partitioner_reports"):
                return
            partitioner_report(self._ipaddress, self._application_graph)

    def _execute_edge_to_n_keys_mapper(self):
        """
        Runs, times and logs the EdgeToNKeysMapper

        Sets the "machine_partition_n_keys_map" data
        """
        with FecTimer(MAPPING, "Edge to n keys mapper"):
            mapper = EdgeToNKeysMapper()
            self._machine_partition_n_keys_map = mapper(self._machine_graph)

    def _execute_local_tdma_builder(self):
        """
        Runs times and logs the LocalTDMABuilder
        """
        with FecTimer(MAPPING, "Local TDMA builder"):
            builder = LocalTDMABuilder()
            builder(self._machine_graph, self._machine_partition_n_keys_map,
                    self._application_graph)

    def _json_partition_n_keys_map(self):
        """
        Writes, times and logs the machine_partition_n_keys_map if required
        """
        with FecTimer(MAPPING, "Json partition n keys map") as timer:
            if timer.skip_if_cfg_false(
                    "Reports", "write_json_partition_n_keys_map"):
                return
            writer = WriteJsonPartitionNKeysMap()
            writer(self._machine_partition_n_keys_map, self._json_folder)
            # Output ignored as never used

    def _execute_connective_based_placer(self):
        """
        Runs, times and logs the ConnectiveBasedPlacer

        Sets the "placements" data

        .. note::
            Calling of this method is based on the cfg placer value

        """
        with FecTimer(MAPPING, "Connective based placer"):
            placer = ConnectiveBasedPlacer()
            self._placements = placer(
                self._machine_graph, self._machine, self._plan_n_timesteps)

    def _execute_one_to_one_placer(self):
        """
        Runs, times and logs the OneToOnePlacer

        Sets the "placements" data

        .. note::
            Calling of this method is based on the cfg placer value

        """
        with FecTimer(MAPPING, "One to one placer"):
            placer = OneToOnePlacer()
            self._placements = placer(
                self._machine_graph, self._machine, self._plan_n_timesteps)

    def _execute_radial_placer(self):
        """
        Runs, times and logs the RadialPlacer

        Sets the "placements" data

        .. note::
            Calling of this method is based on the cfg placer value

        """
        with FecTimer(MAPPING, "Radial placer"):
            placer = RadialPlacer()
            self._placements = placer(
                self._machine_graph, self._machine, self._plan_n_timesteps)

    def _execute_speader_placer(self):
        """
        Runs, times and logs the SpreaderPlacer

        Sets the "placements" data

        .. note::
            Calling of this method is based on the cfg placer value

        """
        with FecTimer(MAPPING, "Spreader placer"):
            placer = SpreaderPlacer()
            self._placements = placer(
                self._machine_graph, self._machine,
                self._machine_partition_n_keys_map, self._plan_n_timesteps)

    def _do_placer(self):
        """
        Runs, times and logs one of the placers

        Sets the "placements" data

        Which placer is run depends on the cfg placer value

        This method is the entry point for adding a new Placer

        :raise ConfigurationException: if the cfg place value is unexpected
        """
        name = get_config_str("Mapping", "placer")
        if name == "ConnectiveBasedPlacer":
            return self._execute_connective_based_placer()
        if name == "OneToOnePlacer":
            return self._execute_one_to_one_placer()
        if name == "RadialPlacer":
            return self._execute_radial_placer()
        if name == "SpreaderPlacer":
            return self._execute_speader_placer()
        if "," in name:
            raise ConfigurationException(
                "Only a single algorithm is supported for placer")
        raise ConfigurationException(
            f"Unexpected cfg setting placer: {name}")

    def _execute_insert_edges_to_live_packet_gatherers(self):
        """
        Runs, times and logs the InsertEdgesToLivePacketGatherers if required
        """
        with FecTimer(
                MAPPING, "Insert edges to live packet gatherers") as timer:
            if timer.skip_if_empty(self._live_packet_recorder_params,
                                   "live_packet_recorder_params"):
                return
            inserter = InsertEdgesToLivePacketGatherers()
            inserter(
                self._live_packet_recorder_params, self._placements,
                self._live_packet_recorder_parameters_mapping, self._machine,
                self._machine_graph, self._application_graph,
                self._machine_partition_n_keys_map)

    def _execute_insert_edges_to_extra_monitor(self):
        """
        Runs times and logs the InsertEdgesToExtraMonitor is required
        """
        with FecTimer(MAPPING, "Insert Edges To Extra Monitor") as timer:
            if timer.skip_if_cfgs_false(
                    "Machine", "enable_advanced_monitor_support",
                    "enable_reinjection"):
                return
            # inserter checks for None app graph not an empty one
            if self._application_graph.n_vertices > 0:
                app_graph = self._application_graph
            else:
                app_graph = None
            inserter = InsertEdgesToExtraMonitorFunctionality()
            inserter(self._machine_graph, self._placements, self._machine,
                     self._vertex_to_ethernet_connected_chip_mapping,
                     app_graph)

    def _execute_system_multicast_routing_generator(self):
        """
        Runs, times and logs the SystemMulticastRoutingGenerator is required

        May sets the data "data_in_multicast_routing_tables",
        "data_in_multicast_key_to_chip_map" and
        "system_multicast_router_timeout_keys"
        """
        with FecTimer(MAPPING, "System multicast routing generator") as timer:
            if timer.skip_if_cfgs_false(
                    "Machine", "enable_advanced_monitor_support",
                    "enable_reinjection"):
                return
            generator = SystemMulticastRoutingGenerator()
            (self._data_in_multicast_routing_tables,
             self._data_in_multicast_key_to_chip_map,
             self._system_multicast_router_timeout_keys) = generator(
                self._machine, self._extra_monitor_to_chip_mapping,
                self._placements)

    def _execute_fixed_route_router(self):
        """
        Runs, times and logs the FixedRouteRouter if required

        May set the "fixed_routes" data.
        """
        with FecTimer(MAPPING, "Fixed route router") as timer:
            if timer.skip_if_cfg_false(
                    "Machine", "enable_advanced_monitor_support"):
                return
            router = FixedRouteRouter()
            self._fixed_routes = router(
                self._machine, self._placements,
                DataSpeedUpPacketGatherMachineVertex)

    def _report_placements_with_application_graph(self):
        """
        Writes, times and logs the application graph placer report if
        requested
        """
        if not self._application_graph.n_vertices:
            return
        with FecTimer(
                MAPPING, "Placements wth application graph report") as timer:
            if timer.skip_if_cfg_false(
                    "Reports", "write_application_graph_placer_report"):
                return
            placer_reports_with_application_graph(
                self._ipaddress, self._application_graph, self._placements,
                self._machine)

    def _report_placements_with_machine_graph(self):
        """
        Writes, times and logs the machine graph placer report if
        requested
        """
        with FecTimer(MAPPING, "Placements wthout machine graaph") as timer:
            if timer.skip_if_cfg_false(
                    "Reports", "write_machine_graph_placer_report"):
                return
            placer_reports_without_application_graph(
                self._ipaddress, self._machine_graph, self._placements,
                self._machine)

    def _json_placements(self):
        """
        Does, times and logs the writing of placements as json if requested
        :return:
        """
        with FecTimer(MAPPING, "Json placements") as timer:
            if timer.skip_if_cfg_false(
                    "Reports", "write_json_placements"):
                return
            writer = WriteJsonPlacements()
            writer(self._placements, self._json_folder)
            # Output ignored as never used

    def _execute_ner_route_traffic_aware(self):
        """
        Runs, times and logs the NerRouteTrafficAware

        Sets the "routing_table_by_partition" data if called

        .. note::
            Calling of this method is based on the cfg router value
        """
        with FecTimer(MAPPING, "Ner route traffic aware"):
            router = NerRouteTrafficAware()
            self._routing_table_by_partition = router(
                self._machine_graph, self._machine, self._placements)

    def _execute_ner_route(self):
        """
        Runs, times and logs the NerRoute

        Sets the "routing_table_by_partition" data

        .. note::
            Calling of this method is based on the cfg router value
        """
        with FecTimer(MAPPING, "Ner route"):
            router = NerRoute()
            self._routing_table_by_partition = router(
                self._machine_graph, self._machine, self._placements)

    def _execute_basic_dijkstra_routing(self):
        """
        Runs, times and logs the BasicDijkstraRouting

        Sets the "routing_table_by_partition" data if called

        .. note::
            Calling of this method is based on the cfg router value
        """
        with FecTimer(MAPPING, "Basic dijkstra routing"):
            router = BasicDijkstraRouting()
            self._routing_table_by_partition = router(
                self._machine_graph, self._machine, self._placements)

    def _do_routing(self):
        """
        Runs, times and logs one of the routers

        Sets the "routing_table_by_partition" data

        Which router is run depends on the cfg router value

        This method is the entry point for adding a new Router

        :raise ConfigurationException: if the cfg router value is unexpected
        """
        name = get_config_str("Mapping", "router")
        if name == "BasicDijkstraRouting":
            return self._execute_basic_dijkstra_routing()
        if name == "NerRoute":
            return self._execute_ner_route()
        if name == "NerRouteTrafficAware":
            return self._execute_ner_route_traffic_aware()
        if "," in name:
            raise ConfigurationException(
                "Only a single algorithm is supported for router")
        raise ConfigurationException(
            f"Unexpected cfg setting router: {name}")

    def _execute_basic_tag_allocator(self):
        """
        Runs, times and logs the Tag Allocator

        Sets the "tag" data
        """
        with FecTimer(MAPPING, "Basic tag allocator"):
            allocator = BasicTagAllocator()
            self._tags = allocator(
                self._machine, self._plan_n_timesteps, self._placements)

    def _report_tag_allocations(self):
        """
        Write, times and logs the tag allocator report if requested
        """
        with FecTimer(MAPPING, "Tag allocator report") as timer:
            if timer.skip_if_cfg_false(
                    "Reports", "write_tag_allocation_reports"):
                return
            tag_allocator_report(self._tags)

    def _execute_process_partition_constraints(self):
        """
        Runs, times and logs the ProcessPartitionConstraints
        """
        with FecTimer(MAPPING, "Process partition constraints"):
            processor = ProcessPartitionConstraints()
            processor(self._machine_graph)

    def _execute_global_allocate(self):
        """
        Runs, times and logs the Global Zoned Routing Info Allocator

        Sets "routing_info" is called

        .. note::
            Calling of this method is based on the cfg info_allocator value

        :return:
        """
        with FecTimer(MAPPING, "Global allocate"):
            self._routing_infos = global_allocate(
                self._machine_graph, self._machine_partition_n_keys_map)

    def _execute_flexible_allocate(self):
        """
        Runs, times and logs the Zoned Routing Info Allocator

        Sets "routing_info" is called

        .. note::
            Calling of this method is based on the cfg info_allocator value

        :return:
        """
        with FecTimer(MAPPING, "Zoned routing info allocator"):
            self._routing_infos = flexible_allocate(
                self._machine_graph, self._machine_partition_n_keys_map)

    def _execute_malloc_based_routing_info_allocator(self):
        """
        Runs, times and logs the Malloc Based Routing Info Allocator

        Sets "routing_info" is called

        .. note::
            Calling of this method is based on the cfg info_allocator value

        :return:
        """
        with FecTimer(MAPPING, "Malloc based routing info allocator"):
            allocator = MallocBasedRoutingInfoAllocator()
            self._routing_infos = allocator(
                self._machine_graph, self._machine_partition_n_keys_map)

    def do_info_allocator(self):
        """
        Runs, times and logs one of the info allocaters

        Sets the "routing_info" data

        Which alloactor is run depends on the cfg info_allocator value

        This method is the entry point for adding a new Info Allocator

        :raise ConfigurationException: if the cfg info_allocator value is
            unexpected
        """
        name = get_config_str("Mapping", "info_allocator")
        if name == "GlobalZonedRoutingInfoAllocator ":
            return self._execute_global_allocate()
        if name == "MallocBasedRoutingInfoAllocator":
            return self._execute_malloc_based_routing_info_allocator()
        if name == "ZonedRoutingInfoAllocator":
            return self._execute_flexible_allocate()
        if "," in name:
            raise ConfigurationException(
                "Only a single algorithm is supported for info_allocator")
        raise ConfigurationException(
            f"Unexpected cfg setting info_allocator: {name}")

    def _report_router_info(self):
        """
        Writes, times and logs the router iinfo report if requested
        """
        with FecTimer(MAPPING, "Router info report") as timer:
            if timer.skip_if_cfg_false(
                    "Reports", "write_router_info_report"):
                return
            routing_info_report(self._machine_graph, self._routing_infos)

    def _execute_basic_routing_table_generator(self):
        """
        Runs, times and logs the Routing Table Generator

        .. note::
            Currently no other Routing Table Generator supported.
            To add an additional Generator copy the pattern of do_placer
        """
        with FecTimer(MAPPING, "Basic routing table generator"):
            generator = BasicRoutingTableGenerator()
            self._router_tables = generator(
                self._routing_infos, self._routing_table_by_partition,
                self._machine)
        # TODO Nuke ZonedRoutingTableGenerator

    def _report_routers(self):
        """
        Write, times and logs the router report if requested
        """
        with FecTimer(MAPPING, "Router report") as timer:
            if timer.skip_if_cfg_false(
                    "Reports", "write_router_reports"):
                return
        router_report_from_paths(
            self._router_tables, self._routing_infos, self._ipaddress,
            self._machine_graph, self._placements, self._machine)

    def _report_router_summary(self):
        """
        Write, times and logs the router summary report if requested
        """
        with FecTimer(MAPPING, "Router summary report") as timer:
            if timer.skip_if_cfg_false(
                    "Reports", "write_router_summary_report"):
                return
            router_summary_report(
                self._router_tables,  self._ipaddress, self._machine)

    def _json_routing_tables(self):
        """
        Write, time and log the routing tables as json if requested
        """
        with FecTimer(MAPPING, "Json routing tables") as timer:
            if timer.skip_if_cfg_false(
                    "Reports", "write_json_routing_tables"):
                return
            writer = WriteJsonRoutingTables()
            writer(self._router_tables, self._json_folder)
            # Output ignored as never used

    def _report_router_collision_potential(self):
        """
        Write, time and log the router collision report
        """
        with FecTimer(MAPPING, "Router collision potential report"):
            # TODO cfg flag!
            report = RouterCollisionPotentialReport()
            report(self._routing_table_by_partition,
                   self._machine_partition_n_keys_map, self._machine)

    def _execute_locate_executable_start_type(self):
        """
        Runs, times and logs LocateExecutableStartType if required

        May set the executable_types data.
        """
        with FecTimer(MAPPING, "Locate executable start type") as timer:
            # TODO why skip if virtual ?
            if timer.skip_if_virtual_board():
                return
            locator = LocateExecutableStartType()
            self._executable_types = locator(
                self._machine_graph, self._placements)

    def _execute_buffer_manager_creator(self):
        """
        Run, times and logs the buffer manager creator if required

        May set the buffer_manager data
        """
        if self._buffer_manager:
            return
        with FecTimer(MAPPING, "Buffer manager creator") as timer:
            if timer.skip_if_virtual_board():
                return

            creator = BufferManagerCreator()
            self._buffer_manager = creator(
                self._placements, self._tags, self._txrx,
                self._extra_monitor_vertices,
                self._extra_monitor_to_chip_mapping,
                self._vertex_to_ethernet_connected_chip_mapping,
                self._machine, self._fixed_routes, self._java_caller)

    def _execute_sdram_outgoing_partition_allocator(self):
        """
        Runs, times and logs the SDRAMOutgoingPartitionAllocator
        """
        with FecTimer(MAPPING, "SDRAM outgoing partition allocator"):
            allocator = SDRAMOutgoingPartitionAllocator()
            # Ok if transceiver = None
            allocator(
                self._machine_graph, self._placements, self._app_id,
                self._txrx)

    def _do_mapping(self, total_run_time):
        """
        Runs, times and logs all the algorithms in the mapping stage

        :param float total_run_time:
        """
        # time the time it takes to do all pacman stuff
        mapping_total_timer = Timer()
        mapping_total_timer.start_timing()
        provide_injectables(self)

        self._setup_java_caller()
        self._do_extra_mapping_algorithms()
        self._report_network_specification()
        self._execute_splitter_reset()
        self._execute_splitter_selector()
        self._execute_delay_support_adder()
        pre_allocated_resources = PreAllocatedResourceContainer()
        self._execute_preallocate_for_live_packet_gatherer(
            pre_allocated_resources)
        self._execute_preallocate_for_chip_power_monitor(
            pre_allocated_resources)
        self._execute_preallocate_for_extra_monitor_support(
            pre_allocated_resources)
        self._execute_splitter_partitioner(pre_allocated_resources)
        self._execute_graph_measurer()
        if self._max_machine:
            self._max_machine = False
            self._machine = None
        allocator_data = self._execute_allocator(MAPPING, total_run_time)
        self._execute_machine_generator(MAPPING, allocator_data)
        assert(self._machine)
        self._json_machine()
        self._execute_chip_id_allocator()
        self._execute_insert_live_packet_gatherers_to_graphs()
        self._report_board_chip()
        self._execute_insert_chip_power_monitors()
        self._execute_insert_extra_monitor_vertices()
        self._execute_partitioner_report()
        self._execute_edge_to_n_keys_mapper()
        self._execute_local_tdma_builder()
        self._json_partition_n_keys_map()
        self._do_placer()
        self._execute_insert_edges_to_live_packet_gatherers()
        self._execute_insert_edges_to_extra_monitor()
        self._execute_system_multicast_routing_generator()
        self._execute_fixed_route_router()
        self._report_placements_with_application_graph()
        self._report_placements_with_machine_graph()
        self._json_placements()
        self._do_routing()
        self._execute_basic_tag_allocator()
        self._report_tag_allocations()
        self._execute_process_partition_constraints()
        self.do_info_allocator()
        self._report_router_info()
        self._execute_basic_routing_table_generator()
        self._report_routers()
        self._report_router_summary()
        self._json_routing_tables()
        self._report_router_collision_potential()
        self._execute_locate_executable_start_type()
        self._execute_buffer_manager_creator()
        self._execute_sdram_outgoing_partition_allocator()

        clear_injectables()
        self._mapping_time += convert_time_diff_to_total_milliseconds(
            mapping_total_timer.take_sample())

    # Overridden by spy which adds placement_order
    def _execute_graph_data_specification_writer(self):
        """
        Runs, times, and logs the GraphDataSpecificationWriter

        Sets the dsg_targets data
        """
        with FecTimer(
                DATA_GENERATION, "Graph data specification writer"):
            writer = GraphDataSpecificationWriter()
            self._dsg_targets, self._region_sizes = writer(
                self._placements, self._ipaddress, self._machine,
                self._max_run_time_steps)

    def _do_data_generation(self):
        """
        Runs, Times and logs the data generation
        """
        # set up timing
        data_gen_timer = Timer()
        data_gen_timer.start_timing()

        self._first_machine_time_step = self._current_run_timesteps

        provide_injectables(self)
        self._execute_graph_data_specification_writer()
        clear_injectables()

        self._dsg_time += convert_time_diff_to_total_milliseconds(
            data_gen_timer.take_sample())

    def _execute_routing_setup(self,):
        """
        Runs, times and logs the RoutingSetup if required.

        """
        if self._multicast_routes_loaded:
            return
        with FecTimer(LOADING, "Routing setup") as timer:
            if timer.skip_if_virtual_board():
                return
            setup = RoutingSetup()
            # Only needs the x and y of chips with routing tables
            setup(self._router_tables, self._app_id, self._txrx, self._machine)

    def _execute_graph_binary_gatherer(self):
        """
        Runs, times and logs the GraphBinaryGatherer if required.

        """
        with FecTimer(LOADING, "Graph binary gatherer") as timer:
            try:
                gather = GraphBinaryGatherer()
                self._executable_targets = gather(
                    self._placements, self._machine_graph,
                    self._executable_finder)
            except KeyError:
                if self.use_virtual_board:
                    logger.warning(
                        "Ignoring exectable not found as using virtual")
                    timer.error("exectable not found and virtual board")
                    return
                raise

    def _execute_host_bitfield_compressor(self):
        """
        Runs, times and logs the HostBasedBitFieldRouterCompressor

        .. note::
            Calling of this method is based on the cfg compressor or
            virtual_compressor value

        :return: CompressedRoutingTables
        :rtype: MulticastRoutingTables
        """
        with FecTimer(
                LOADING, "Host based bitfield router compressor") as timer:
            if timer.skip_if_virtual_board():
                return None, []
            self._multicast_routes_loaded = False
            compressor = HostBasedBitFieldRouterCompressor()
            compressed = compressor(
                self._router_tables, self._machine, self._placements,
                self._txrx, self._machine_graph, self._routing_infos)
            return compressed

    def _execute_machine_bitfield_ordered_covering_compressor(self):
        """
        Runs, times and logs the MachineBitFieldOrderedCoveringCompressor

        .. note::
            Calling of this method is based on the cfg compressor or
            virtual_compressor value

        :return: None
        :rtype: None
        """
        with FecTimer(
                LOADING,
                "Machine bitfield ordered covering compressor") as timer:
            if timer.skip_if_virtual_board():
                return None, []
            compressor = MachineBitFieldOrderedCoveringCompressor()
            compressor(
                self._router_tables, self._txrx, self._machine, self._app_id,
                self._machine_graph, self._placements, self._executable_finder,
                self._routing_infos, self._executable_targets)
            self._multicast_routes_loaded = True
            return None

    def _execute_machine_bitfield_pair_compressor(self):
        """
        Runs, times and logs the MachineBitFieldPairRouterCompressor

        .. note::
            Calling of this method is based on the cfg compressor or
            virtual_compressor value

        :return: None
        :rtype: None
         """
        with FecTimer(
                LOADING, "Machine bitfield pair router compressor") as timer:
            if timer.skip_if_virtual_board():
                return None, []
            self._multicast_routes_loaded = True
            compressor = MachineBitFieldPairRouterCompressor()
            compressor(
                self._router_tables, self._txrx, self._machine, self._app_id,
                self._machine_graph, self._placements, self._executable_finder,
                self._routing_infos, self._executable_targets)
            return None

    def _execute_ordered_covering_compressor(self):
        """
        Runs, times and logs the OrderedCoveringCompressor

        .. note::
            Calling of this method is based on the cfg compressor or
            virtual_compressor value

        :return: CompressedRoutingTables
        :rtype: MulticastRoutingTables
        """
        with FecTimer(LOADING, "Ordered covering compressor"):
            self._multicast_routes_loaded = False
            compressor = OrderedCoveringCompressor()
            compressed = compressor(self._router_tables)
            return compressed

    def _execute_ordered_covering_compression(self):
        """
        Runs, times and logs the ordered covering compressor on machine

        .. note::
            Calling of this method is based on the cfg compressor or
            virtual_compressor value

        :return: None
        :rtype: None
        """
        with FecTimer(LOADING, "Ordered covering compressor") as timer:
            if timer.skip_if_virtual_board():
                return None, []
            ordered_covering_compression(
                self._router_tables, self._txrx, self._executable_finder,
                self._machine, self._app_id)
            self._multicast_routes_loaded = True
            return None

    def _execute_pair_compressor(self):
        """
        Runs, times and logs the PairCompressor

        .. note::
            Calling of this method is based on the cfg compressor or
            virtual_compressor value

        :return: CompressedRoutingTable
        :rtype: MulticastRoutingTables
        """
        with FecTimer(LOADING, "Pair compressor"):
            compressor = PairCompressor()
            compressed = compressor(self._router_tables)
            self._multicast_routes_loaded = False
            return compressed

    def _execute_pair_compression(self):
        """
        Runs, times and logs the pair compressor on machine

        .. note::
            Calling of this method is based on the cfg compressor or
            virtual_compressor value

        :return: None
        :rtype: None
        """
        with FecTimer(LOADING, "Pair on chip router compression") as timer:
            if timer.skip_if_virtual_board():
                return None, []
            pair_compression(
                self._router_tables, self._txrx, self._executable_finder,
                self._machine, self._app_id)
            self._multicast_routes_loaded = True
            return None

    def _execute_pair_unordered_compressor(self):
        """
        Runs, times and logs the CheckedUnorderedPairCompressor

        .. note::
            Calling of this method is based on the cfg compressor or
            virtual_compressor value

        :return: CompressedRoutingTables
        :rtype: MulticastRoutingTables
        """
        with FecTimer(LOADING, "Pair unordered compressor"):
            compressor = CheckedUnorderedPairCompressor()
            compressed = compressor(self._router_tables)
            self._multicast_routes_loaded = False
            return compressed

    def _compressor_name(self):
        if self.use_virtual_board:
            name = get_config_str("Mapping", "virtual_compressor")
            if name is None:
                logger.info("As no virtual_compressor specified "
                            "using compressor setting")
                name = get_config_str("Mapping", "compressor")
        else:
            name = get_config_str("Mapping", "compressor")
        return name

    def _do_early_compression(self, name):
        """
        Calls a compressor based on the name provided

        .. note::
            This method is the entry point for adding a new compressor that
             can or must run early.

        :param str name: Name of a compressor
        :raise ConfigurationException: if the name is not expected
        :return: CompressedRoutingTables (likely to be None),
            RouterCompressorProvenanceItems (may be an empty list)
        :rtype: tuple(MulticastRoutingTables or None, list(ProvenanceDataItem))
        """
        if name == "MachineBitFieldOrderedCoveringCompressor":
            return \
                self._execute_machine_bitfield_ordered_covering_compressor()
        if name == "MachineBitFieldPairRouterCompressor":
            return self._execute_machine_bitfield_pair_compressor()
        if name == "OrderedCoveringCompressor":
            return self._execute_ordered_covering_compressor()
        if name == "OrderedCoveringOnChipRouterCompression":
            return self._execute_ordered_covering_compression()
        if name == "PairCompressor":
            return self._execute_pair_compressor()
        if name == "PairOnChipRouterCompression":
            return self._execute_pair_compression()
        if name == "PairUnorderedCompressor":
            return self._execute_pair_unordered_compressor()

        # delay compression until later
        return None

    def _do_delayed_compression(self, name, compressed):
        """
        run compression that must be delayed until later

        .. note::
            This method is the entry point for adding a new compressor that
            can not run at the normal place

        :param str name: Name of a compressor
        :raise ConfigurationException: if the name is not expected
        :return: CompressedRoutingTables (likely to be None),
            RouterCompressorProvenanceItems (may be an empty list)
        :rtype: tuple(MulticastRoutingTables or None, list(ProvenanceDataItem))
        """
        if self._multicast_routes_loaded or compressed:
            # Already compressed
            return compressed
        # overridden in spy to handle:
        # SpynnakerMachineBitFieldOrderedCoveringCompressor
        # SpynnakerMachineBitFieldPairRouterCompressor

        if name == "HostBasedBitFieldRouterCompressor":
            return self._execute_host_bitfield_compressor()
        if "," in name:
            raise ConfigurationException(
                "Only a single algorithm is supported for compressor")

        raise ConfigurationException(
            f"Unexpected cfg setting compressor: {name}")

    def _execute_load_routing_tables(self, compressed):
        """
        Runs, times and logs the RoutingTableLoader if required

        :param compressed:
        :type compressed: MulticastRoutingTables or None
        """
<<<<<<< HEAD
        # If we are using an allocation server but have been told how
        # many chips to use, just use that as an input
        if self._n_chips_required:
            inputs["NChipsRequired"] = self._n_chips_required
            return False
        if self._n_boards_required:
            inputs["NBoardsRequired"] = self._n_boards_required
            return False

        # only add machine graph is it has vertices.
        if self._machine_graph and self._machine_graph.n_vertices:
            inputs["MachineGraph"] = self._machine_graph
            algorithms.append("GraphMeasurer")
            do_partitioning = False
        # If we are using an allocation server, and we need a virtual
        # board, we need to use the virtual board to get the number of
        # chips to be allocated either by partitioning, or by measuring
        # the graph
        else:
            inputs["ApplicationGraph"] = self._application_graph
            algorithms.extend(get_config_str_list(
                "Mapping", "application_to_machine_graph_algorithms"))
            outputs.append("MachineGraph")
            do_partitioning = True
=======
        if not compressed:
            return
        with FecTimer(LOADING, "Routing table loader") as timer:
            self._multicast_routes_loaded = True
            if timer.skip_if_virtual_board():
                return
            loader = RoutingTableLoader()
            loader(compressed, self._app_id, self._txrx, self._machine)
>>>>>>> 08ac77fc

    def _report_uncompressed_routing_table(self):
        """
        Runs, times and logs the router report from router tables if requested
        """
        # TODO why not during mapping?
        with FecTimer(LOADING, "Uncompressed routing table report") as timer:
            if timer.skip_if_cfg_false(
                    "Reports", "write_routing_table_reports"):
                return
            router_report_from_router_tables(self._router_tables)

    def _report_bit_field_compressor(self):
        """
        Runs, times and logs the BitFieldCompressorReport if requested
        """
        with FecTimer(LOADING, "Bitfield compressor report") as timer:
            if timer.skip_if_cfg_false(
                    "Reports",  "write_bit_field_compressor_report"):
                return
            report = BitFieldCompressorReport()
            # BitFieldSummary output ignored as never used
            report(self._machine_graph, self._placements)

    def _execute_load_fixed_routes(self):
        """
        Runs, times and logs Load Fixed Routes is required
        """
        with FecTimer(LOADING, "Load fixed routes") as timer:
            if timer.skip_if_cfg_false(
                    "Machine", "enable_advanced_monitor_support"):
                return
            if timer.skip_if_virtual_board():
                return
            loader = LoadFixedRoutes()
            loader(self._fixed_routes, self._txrx, self._app_id)

<<<<<<< HEAD
        if get_config_bool("Buffers", "use_auto_pause_and_resume"):
            inputs["PlanNTimeSteps"] = self._minimum_auto_time_steps
        else:
            inputs["PlanNTimeSteps"] = n_machine_time_steps

        # Set the total run time
        inputs["TotalRunTime"] = total_run_time
        inputs["MaxMachineCoreReduction"] = get_config_int(
            "Machine", "max_machine_core_reduction")
        inputs["BoardVersion"] = get_config_int(
            "Machine", "version")
        inputs["ResetMachineOnStartupFlag"] = get_config_bool(
            "Machine", "reset_machine_on_startup")
        inputs["BootPortNum"] = get_config_int(
            "Machine", "boot_connection_port_num")

        # add algorithms for handling LPG placement and edge insertion
        if self._live_packet_recorder_params:
            algorithms.append("PreAllocateResourcesForLivePacketGatherers")
            inputs['LivePacketRecorderParameters'] = \
                self._live_packet_recorder_params

        if get_config_bool("Reports", "write_energy_report"):
            algorithms.append("PreAllocateResourcesForChipPowerMonitor")
            inputs['MemorySamplingFrequency'] = get_config_int(
                "EnergyMonitor", "sampling_frequency")

        # add algorithms for handling extra monitor code
        if (get_config_bool("Machine", "enable_advanced_monitor_support") or
                get_config_bool("Machine", "enable_reinjection")):
            algorithms.append("PreAllocateResourcesForExtraMonitorSupport")

        # add the application and machine graphs as needed
        # Both could be None if call from other than self._run
        inputs["ApplicationGraph"] = self._application_graph
        if self._machine_graph and self._machine_graph.n_vertices:
            inputs["MachineGraph"] = self._machine_graph
        return inputs, algorithms
=======
    def _execute_system_data_specification(self):
        """
        Runs, times and logs the execute_system_data_specs if required
>>>>>>> 08ac77fc

        :return: map of placement and DSG data, and loaded data flag.
        :rtype: dict(tuple(int,int,int),DataWritten) or DsWriteInfo
        """
        with FecTimer(LOADING, "Execute system data specification") \
                as timer:
            if timer.skip_if_virtual_board():
                return None
            specifier = HostExecuteDataSpecification()
            return specifier.execute_system_data_specs(
                self._txrx, self._machine, self._app_id, self._dsg_targets,
                self._region_sizes, self._executable_targets,
                self._java_caller)

    def _execute_load_system_executable_images(self):
        """
        Runs, times and logs the loading of exectuable images
        """
        with FecTimer(LOADING, "Load executable system Images") as timer:
            if timer.skip_if_virtual_board():
                return
            loader = LoadExecutableImages()
            loader.load_sys_images(
                self._executable_targets, self._app_id, self._txrx)

    def _execute_application_data_specification(
            self, processor_to_app_data_base_address):
        """
        Runs, times and logs the execute_application_data_specs if required

        :return: map of placement and DSG data, and loaded data flag.
        :rtype: dict(tuple(int,int,int),DataWritten) or DsWriteInfo
        """
        with FecTimer(LOADING, "Host data specification") as timer:
            if timer.skip_if_virtual_board():
                return processor_to_app_data_base_address
            specifier = HostExecuteDataSpecification()
            return specifier.execute_application_data_specs(
                self._txrx, self._machine, self._app_id, self._dsg_targets,
                self._executable_targets, self._region_sizes, self._placements,
                self._extra_monitor_vertices,
                self._vertex_to_ethernet_connected_chip_mapping,
                self._java_caller, processor_to_app_data_base_address)

<<<<<<< HEAD
        # handle graph additions
        inputs["ApplicationGraph"] = self._application_graph
        # inputs['MachineGraph'] = self._machine_graph
=======
    def _execute_tags_from_machine_report(self):
        """
        Run, times and logs the TagsFromMachineReport if requested
        :return:
        """
        with FecTimer(LOADING, "Tags from machine report") as timer:
            if timer.skip_if_virtual_board():
                return
            if timer.skip_if_cfg_false(
                    "Reports", "write_tag_allocation_reports"):
                return
            report = TagsFromMachineReport()
            report(self._txrx)
>>>>>>> 08ac77fc

    def _execute_load_tags(self):
        """
        Runs, times and logs the Tags Loader if required
        """
        # TODO why: if graph_changed or data_changed:
        with FecTimer(LOADING, "Tags Loader") as timer:
            if timer.skip_if_virtual_board():
                return
            loader = TagsLoader()
            loader(self._txrx, self._tags)

    def _do_extra_load_algorithms(self):
        """
        Runs, times and logs any extra load algorithms

        """
        pass

    def _report_memory_on_host(self, processor_to_app_data_base_address):
        """
        Runs, times and logs MemoryMapOnHostReport is requested

        """
        with FecTimer(LOADING, "Memory report") as timer:
            if timer.skip_if_virtual_board():
                return
            if timer.skip_if_cfg_false(
                    "Reports", "write_memory_map_report"):
                return
            report = MemoryMapOnHostReport()
            report(processor_to_app_data_base_address)

<<<<<<< HEAD
        # handle extra monitor functionality
        add_data_speed_up = (get_config_bool(
            "Machine", "enable_advanced_monitor_support") or
            get_config_bool("Machine", "enable_reinjection"))
        if add_data_speed_up:
            algorithms.append("InsertExtraMonitorVerticesToGraphs")
            algorithms.append("InsertEdgesToExtraMonitorFunctionality")
            algorithms.append("SystemMulticastRoutingGenerator")
            algorithms.append("FixedRouteRouter")
            inputs['FixedRouteDestinationClass'] = \
                DataSpeedUpPacketGatherMachineVertex

        # handle extra mapping algorithms if required
        if self._extra_mapping_algorithms is not None:
            algorithms.extend(self._extra_mapping_algorithms)

        optional_algorithms = list()

        # Add reports
        if get_config_bool("Reports", "reports_enabled"):
            if get_config_bool("Reports", "write_tag_allocation_reports"):
                algorithms.append("TagReport")
            if get_config_bool("Reports", "write_router_info_report"):
                algorithms.append("routingInfoReports")
            if get_config_bool("Reports", "write_router_reports"):
                algorithms.append("RouterReports")
            if get_config_bool(
                    "Reports", "write_router_summary_report"):
                algorithms.append("RouterSummaryReport")

            # only add board chip report if requested
            if get_config_bool("Reports", "write_board_chip_report"):
                algorithms.append("BoardChipReport")

            # only add partitioner report if using an application graph
            if get_config_bool("Reports", "write_partitioner_reports"):
                algorithms.append("PartitionerReport")

            # only add write placer report with application graph when
            # there's application vertices
            if get_config_bool(
                    "Reports", "write_application_graph_placer_report"):
                algorithms.append("PlacerReportWithApplicationGraph")
=======
    def _report_memory_on_chip(self):
        """
        Runs, times and logs MemoryMapOnHostChipReport is requested
>>>>>>> 08ac77fc

        """
        with FecTimer(LOADING, "Memory report") as timer:
            if timer.skip_if_virtual_board():
                return
            if timer.skip_if_cfg_false(
                    "Reports", "write_memory_map_report"):
                return

            report = MemoryMapOnHostChipReport()
            report(self._dsg_targets, self._txrx)

    # TODO consider different cfg flags
    def _report_compressed(self, compressed):
        """
        Runs, times and logs the compressor reports if requested

        :param compressed:
        :type compressed: MulticastRoutingTables or None
        """
        with FecTimer(LOADING, "Compressor report") as timer:
            if timer.skip_if_cfg_false(
                    "Reports", "write_routing_table_reports"):
                return
            if timer.skip_if_cfg_false(
                    "Reports", "write_routing_tables_from_machine_reports"):
                return

<<<<<<< HEAD
            if get_config_bool(
                    "Reports", "write_json_partition_n_keys_map"):
                algorithms.append("WriteJsonPartitionNKeysMap")

            # only add network specification report if there's
            # application vertices.
            if (get_config_bool(
                    "Reports", "write_network_specification_report")):
                algorithms.append("NetworkSpecificationReport")

        # only add the partitioner if there isn't already a machine graph
        algorithms.append("MallocBasedChipIDAllocator")
        if _PREALLOC_NAME not in inputs:
            inputs[_PREALLOC_NAME] = PreAllocatedResourceContainer()
        if not self._machine_graph:
            algorithms.extend(get_config_str_list(
                "Mapping", "application_to_machine_graph_algorithms"))

        if self._use_virtual_board:
            algorithms.extend(get_config_str_list(
                "Mapping", "machine_graph_to_virtual_machine_algorithms"))
        else:
            algorithms.extend(get_config_str_list(
                "Mapping", "machine_graph_to_machine_algorithms"))
=======
            if compressed is None:
                if timer.skip_if_virtual_board():
                    return
                reader = ReadRoutingTablesFromMachine()
                compressed = reader(self._txrx, self._router_tables,
                                    self._app_id)
>>>>>>> 08ac77fc

            router_report_from_compressed_router_tables(compressed)

            generate_comparison_router_report(self._router_tables, compressed)

            router_compressed_summary_report(
                self._router_tables, self._ipaddress, self._machine)

            report = RoutingTableFromMachineReport()
            report(compressed)

    def _report_fixed_routes(self):
        """
        Runs, times and logs the FixedRouteFromMachineReport is requested
        """
        with FecTimer(LOADING, "Fixed route report") as timer:
            if timer.skip_if_virtual_board():
                return
            if timer.skip_if_cfg_false(
                    "Machine", "enable_advanced_monitor_support"):
                return
            # TODO at the same time as LoadFixedRoutes?
            report = FixedRouteFromMachineReport()
            report(self._txrx, self._machine, self._app_id)

    def _execute_application_load_executables(self):
        """ algorithms needed for loading the binaries to the SpiNNaker machine

        :return:
        """
        with FecTimer(LOADING, "Load executable app images") as timer:
            if timer.skip_if_virtual_board():
                return
            loader = LoadExecutableImages()
            loader.load_app_images(
                self._executable_targets, self._app_id, self._txrx)

    def _do_load(self, graph_changed):
        """
        Runs, times and logs the load algotithms

        :param bool graph_changed: Flag to say the graph changed,
        """
        # set up timing
        load_timer = Timer()
        load_timer.start_timing()

        if graph_changed:
            self._execute_routing_setup()
            self._execute_graph_binary_gatherer()
        # loading_algorithms
        self._report_uncompressed_routing_table()
        compressor = self._compressor_name()
        compressed = self._do_early_compression(compressor)
        if graph_changed or not self._has_ran:
            self._execute_load_fixed_routes()
        processor_to_app_data_base_address = \
            self._execute_system_data_specification()
        self._execute_load_system_executable_images()
        self._execute_load_tags()
        processor_to_app_data_base_address = \
            self._execute_application_data_specification(
                processor_to_app_data_base_address)

        self._do_extra_load_algorithms()
        compressed = self._do_delayed_compression(compressor, compressed)
        self._execute_load_routing_tables(compressed)
        self._report_bit_field_compressor()

        # TODO Was master correct to run the report first?
        self._execute_tags_from_machine_report()
        if graph_changed:
            self._report_memory_on_host(processor_to_app_data_base_address)
            self._report_memory_on_chip()
            self._report_compressed(compressed)
            self._report_fixed_routes()
        self._execute_application_load_executables()

        self._load_time += convert_time_diff_to_total_milliseconds(
            load_timer.take_sample())

    def _execute_sdram_usage_report_per_chip(self):
        # TODO why in do run
        with FecTimer(RUN_LOOP, "Sdram usage per chip report") as timer:
            if timer.skip_if_cfg_false(
                    "Reports", "write_sdram_usage_report_per_chip"):
                return
            sdram_usage_report_per_chip(
                self._ipaddress, self._placements, self._machine,
                self._plan_n_timesteps,
                data_n_timesteps=self._max_run_time_steps)

    def _execute_dsg_region_reloader(self):
        """
            Runs, times and logs the DSGRegionReloader if required

            Reload any parameters over the loaded data if we have already
            run and not using a virtual board and the data hasn't already
            been regenerated

        """
        if not self.has_ran:
            return
        with FecTimer(RUN_LOOP, "DSG region reloader") as timer:
            if timer.skip_if_virtual_board():
                return
            reloader = DSGRegionReloader()
            reloader(self._txrx, self._placements, self._ipaddress)

    def _execute_graph_provenance_gatherer(self):
        """
        Runs, times and log the GraphProvenanceGatherer if requested

        """
        with FecTimer(RUN_LOOP, "Graph provenance gatherer") as timer:
            if timer.skip_if_cfg_false("Reports", "read_provenance_data"):
                return []
            gatherer = GraphProvenanceGatherer()
            gatherer(self._machine_graph, self._application_graph)

    def _execute_placements_provenance_gatherer(self):
        """
        Runs, times and log the PlacementsProvenanceGatherer if requested
        """
        with FecTimer(RUN_LOOP, "Placements provenance gatherer") as timer:
            if timer.skip_if_cfg_false("Reports", "read_provenance_data"):
                return []
            if timer.skip_if_virtual_board():
                return []
            gatherer = PlacementsProvenanceGatherer()
            gatherer(self._txrx, self._placements)

    def _execute_router_provenance_gatherer(self):
        """
        Runs, times and log the RouterProvenanceGatherer if requested
        """
        with FecTimer(RUN_LOOP, "Router provenance gatherer") as timer:
            if timer.skip_if_cfg_false("Reports", "read_provenance_data"):
                return []
            if timer.skip_if_virtual_board():
                return []
            gatherer = RouterProvenanceGatherer()
            gatherer(
                self._txrx, self._machine, self._router_tables,
                self._extra_monitor_vertices, self._placements)

    def _execute_Profile_data_gatherer(self):
        """
        Runs, times and logs the ProfileDataGatherer if requested
        """
        with FecTimer(RUN_LOOP, "Profile data gatherer") as timer:
            if timer.skip_if_cfg_false("Reports", "read_provenance_data"):
                return
            if timer.skip_if_virtual_board():
                return
            gatherer = ProfileDataGatherer()
            gatherer(self._txrx, self._placements)

    def _do_read_provenance(self):
        """
        Runs, times and log the methods that gather provenance

        :rtype: list(ProvenanceDataItem)
        """
        self._execute_graph_provenance_gatherer()
        self._execute_placements_provenance_gatherer()
        self._execute_router_provenance_gatherer()
        self._execute_Profile_data_gatherer()

    def _report_energy(self, run_time):
        """
        Runs, times and logs the energy report if requested

        :param int run_time: the run duration in milliseconds.
        """
        with FecTimer(RUN_LOOP, "Energy report") as timer:
            if timer.skip_if_cfg_false("Reports", "write_energy_report"):
                return []

            # TODO runtime is None
            compute_energy_used = ComputeEnergyUsed()
            power_used = compute_energy_used(
                self._placements, self._machine, self._board_version,
                run_time, self._buffer_manager, self._mapping_time,
                self._load_time, self._execute_time, self._dsg_time,
                self._extraction_time,
                self._spalloc_server, self._remote_spinnaker_url,
                self._machine_allocation_controller)

            energy_prov_reporter = EnergyProvenanceReporter()
            energy_prov_reporter(power_used, self._placements)

            # create energy reporter
            energy_reporter = EnergyReport(
                get_config_int("Machine", "version"), self._spalloc_server,
                self._remote_spinnaker_url)

            # run energy report
            energy_reporter.write_energy_report(
                self._placements, self._machine,
                self._current_run_timesteps,
                self._buffer_manager, power_used)

    def _do_provenance_reports(self):
        """
        Runs any reports based on provenance

        """
        pass

    def _execute_clear_io_buf(self, runtime):
        """
        Runs, times and logs the ChipIOBufClearer if required

        """
        if runtime is None:
            return
        with FecTimer(RUN_LOOP, "Clear IO buffer") as timer:
            if timer.skip_if_virtual_board():
                return
            # TODO Why check empty_graph is always false??
            if timer.skip_if_cfg_false("Reports", "clear_iobuf_during_run"):
                return
            clearer = ChipIOBufClearer()
            clearer(self._txrx, self._executable_types)

    def _execute_runtime_update(self, n_sync_steps):
        """
        Runs, times and logs the runtime updater if required

        :param int n_sync_steps:
            The number of timesteps between synchronisations
        """
        with FecTimer(RUN_LOOP, "Runtime Update") as timer:
            if timer.skip_if_virtual_board():
                return
            if (ExecutableType.USES_SIMULATION_INTERFACE in
                    self._executable_types):
                updater = ChipRuntimeUpdater()
                updater(self._txrx,  self._app_id, self._executable_types,
                        self._current_run_timesteps,
                        self._first_machine_time_step, n_sync_steps)
            else:
                timer.skip("No Simulation Interface used")

    def _execute_create_database_interface(self, run_time):
        """
        Runs, times and logs Database Interface Creater

        Sets the _database_file_path data object

        :param int run_time: the run duration in milliseconds.
        """
        with FecTimer(RUN_LOOP, "Create database interface"):
            interface_maker = DatabaseInterface()
            # Used to used compressed routing tables if available on host
            # TODO consider not saving router tabes.
            _, self._database_file_path = interface_maker(
                self._machine_graph, self._tags, run_time, self._machine,
                self._max_run_time_steps, self._placements,
                self._routing_infos, self._router_tables,
                self._app_id, self._application_graph)

    def _execute_create_notifiaction_protocol(self):
        """
        Runs, times and logs the creation of the Notification Protocol

        Sets the notification_interface data object
        """
        with FecTimer(RUN_LOOP, "Create notification protocol"):
            creator = CreateNotificationProtocol()
            self._notification_interface = creator(
                self._database_socket_addresses, self._database_file_path)

    def _execute_runner(self, n_sync_steps, run_time):
        """
        Runs, times and logs the ApplicationRunner

        :param int n_sync_steps:
            The number of timesteps between synchronisations
        :param int run_time: the run duration in milliseconds.
        :return:
        """
        with FecTimer(RUN_LOOP, APPLICATION_RUNNER) as timer:
            if timer.skip_if_virtual_board():
                return
            runner = ApplicationRunner()
            # Don't timeout if a stepped mode is in operation
            if n_sync_steps:
                time_threshold = None
            else:
                time_threshold = get_config_int(
                    "Machine", "post_simulation_overrun_before_error")
            self._no_sync_changes = runner(
                self._buffer_manager, self._notification_interface,
                self._executable_types, self._app_id, self._txrx, run_time,
                self._no_sync_changes, time_threshold, self._machine,
                self._run_until_complete)

    def _execute_extract_iobuff(self):
        """
        Runs, times and logs the ChipIOBufExtractor if required
        """
        with FecTimer(RUN_LOOP, "Extract IO buff") as timer:
            if timer.skip_if_virtual_board():
                return
            if timer.skip_if_cfg_false(
                    "Reports", "extract_iobuf"):
                return
            iobuf_extractor = ChipIOBufExtractor()
            # ErrorMessages, WarnMessages output ignored as never used!
            iobuf_extractor(
                self._txrx, self._executable_targets, self._executable_finder)

    def _execute_buffer_extractor(self):
        """
        Runs, times and logs the BufferExtractor if required
        """
        with FecTimer(RUN_LOOP, "Buffer extractor") as timer:
            if timer.skip_if_virtual_board():
                return
            buffer_extractor = BufferExtractor()
            buffer_extractor(
                self._machine_graph, self._placements,
                self._buffer_manager)

    def _do_extract_from_machine(self, run_time):
        """
        Runs, times and logs the steps to extract data from the machine

        :param run_time: the run duration in milliseconds.
        :type run_time: int or None
        """
        self._execute_extract_iobuff()
        self._execute_buffer_extractor()
        self._execute_clear_io_buf(run_time)

        # FinaliseTimingData never needed as just pushed self._ to inputs
        self._do_read_provenance()
        self._execute_time += convert_time_diff_to_total_milliseconds(
            self._run_timer.take_sample())
        self._report_energy(run_time)
        self._do_provenance_reports()

    def _do_run(self, n_machine_time_steps, graph_changed, n_sync_steps):
        """
        Runs, times and logs the do run steps.

        :param n_machine_time_steps: Number of timesteps run
        :type n_machine_time_steps: int or None
        :param int n_sync_steps:
            The number of timesteps between synchronisations
        :param bool graph_changed: Flag to say the graph changed,
        """
        # TODO virtual board
        self._run_timer = Timer()
        self._run_timer.start_timing()
        run_time = None
        if n_machine_time_steps is not None:
            run_time = n_machine_time_steps * self.machine_time_step_ms
        self._first_machine_time_step = self._current_run_timesteps
        self._current_run_timesteps = \
            self._calculate_number_of_machine_time_steps(n_machine_time_steps)

<<<<<<< HEAD
        # if running again, load the outputs from last load or last mapping
        if self._load_outputs is not None:
            inputs = dict(self._load_outputs)
            tokens = list(self._load_tokens)
        else:
            inputs = dict(self._mapping_outputs)
            tokens = list(self._mapping_tokens)

        inputs["NoSyncChanges"] = self._no_sync_changes
        inputs["RunTimeMachineTimeSteps"] = n_machine_time_steps
        inputs["RunUntilTimeSteps"] = run_until_timesteps
        inputs["RunTime"] = run_time
        inputs["NSyncSteps"] = n_sync_steps
        inputs["FirstMachineTimeStep"] = self._current_run_timesteps
        if self._run_until_complete:
            inputs["RunUntilCompleteFlag"] = True

        # Don't timeout if a stepped mode is in operation
        if n_sync_steps:
            inputs["PostSimulationOverrunBeforeError"] = None
        else:
            inputs["PostSimulationOverrunBeforeError"] = get_config_int(
                "Machine", "post_simulation_overrun_before_error")

        # update algorithm list with extra pre algorithms if needed
        if self._extra_pre_run_algorithms is not None:
            algorithms = list(self._extra_pre_run_algorithms)
        else:
            algorithms = list()

        if get_config_bool(
                "Reports", "write_sdram_usage_report_per_chip"):
            algorithms.append("SdramUsageReportPerChip")

        # Clear iobuf from machine
        if (n_machine_time_steps is not None and
                not self._use_virtual_board and
                get_config_bool("Reports", "clear_iobuf_during_run")):
            algorithms.append("ChipIOBufClearer")

        # Reload any parameters over the loaded data if we have already
        # run and not using a virtual board and the data hasn't already
        # been regenerated
        if self._has_ran and not self._use_virtual_board and not graph_changed:
            algorithms.append("DSGRegionReloader")

        # Update the run time if not using a virtual board
        if (not self._use_virtual_board and
                ExecutableType.USES_SIMULATION_INTERFACE in
                self._executable_types):
            algorithms.append("ChipRuntimeUpdater")
=======
        # TODO is there a better way to get update_buffer to run
        provide_injectables(self)
        do_injection(self)
>>>>>>> 08ac77fc

        self._execute_sdram_usage_report_per_chip()
        if not self._has_ran or graph_changed:
            self._execute_create_database_interface(run_time)
        self._execute_create_notifiaction_protocol()
        if self._has_ran and not graph_changed:
            self._execute_dsg_region_reloader()
        self._execute_runtime_update(n_sync_steps)
        self._execute_runner(n_sync_steps, run_time)
        if n_machine_time_steps is not None or self._run_until_complete:
            self._do_extract_from_machine(run_time)
        self._has_reset_last = False
        self._has_ran = True
        # reset at the end of each do_run cycle
        self._first_machine_time_step = None
        clear_injectables()

    def _recover_from_error(self, exception, exc_info, executable_targets):
        """
        :param Exception exception:
        :param tuple(type,Exception,traceback) exc_info:
        :param ExecutableTargets executable_targets:
        """
        # if exception has an exception, print to system
        logger.error("An error has occurred during simulation")
        # Print the detail including the traceback
        real_exception = exception
        logger.error(exception, exc_info=exc_info)

        logger.info("\n\nAttempting to extract data\n\n")

        # Extract router provenance
        try:
            router_provenance = RouterProvenanceGatherer()
            router_provenance(
                transceiver=self._txrx, machine=self._machine,
                router_tables=self._router_tables,
                extra_monitor_vertices=self._extra_monitor_vertices,
                placements=self._placements)
        except Exception:
            logger.exception("Error reading router provenance")

        # Find the cores that are not in an expected state
        unsuccessful_cores = CPUInfos()
        if isinstance(real_exception, SpiNNManCoresNotInStateException):
            unsuccessful_cores = real_exception.failed_core_states()

        # If there are no cores in a bad state, find those not yet in
        # their finished state
        if not unsuccessful_cores:
            for executable_type in self._executable_types:
                failed_cores = self._txrx.get_cores_not_in_state(
                    self._executable_types[executable_type],
                    executable_type.end_state)
                for (x, y, p) in failed_cores:
                    unsuccessful_cores.add_processor(
                        x, y, p, failed_cores.get_cpu_info(x, y, p))

        # Print the details of error cores
        for (x, y, p), core_info in unsuccessful_cores.items():
            state = core_info.state
            rte_state = ""
            if state == CPUState.RUN_TIME_EXCEPTION:
                rte_state = " ({})".format(core_info.run_time_error.name)
            logger.error("{}, {}, {}: {}{} {}".format(
                x, y, p, state.name, rte_state, core_info.application_name))
            if core_info.state == CPUState.RUN_TIME_EXCEPTION:
                logger.error(
                    "r0=0x{:08X} r1=0x{:08X} r2=0x{:08X} r3=0x{:08X}".format(
                        core_info.registers[0], core_info.registers[1],
                        core_info.registers[2], core_info.registers[3]))
                logger.error(
                    "r4=0x{:08X} r5=0x{:08X} r6=0x{:08X} r7=0x{:08X}".format(
                        core_info.registers[4], core_info.registers[5],
                        core_info.registers[6], core_info.registers[7]))
                logger.error("PSR=0x{:08X} SR=0x{:08X} LR=0x{:08X}".format(
                    core_info.processor_state_register,
                    core_info.stack_pointer, core_info.link_register))

        # Find the cores that are not in RTE i.e. that can still be read
        non_rte_cores = [
            (x, y, p)
            for (x, y, p), core_info in unsuccessful_cores.items()
            if (core_info.state != CPUState.RUN_TIME_EXCEPTION and
                core_info.state != CPUState.WATCHDOG)]

        # If there are any cores that are not in RTE, extract data from them
        if (non_rte_cores and
                ExecutableType.USES_SIMULATION_INTERFACE in
                self._executable_types):
            non_rte_core_subsets = CoreSubsets()
            for (x, y, p) in non_rte_cores:
                non_rte_core_subsets.add_processor(x, y, p)

            # Attempt to force the cores to write provenance and exit
            try:
                updater = ChipProvenanceUpdater()
                updater(self._txrx, self._app_id, non_rte_core_subsets)
            except Exception:
                logger.exception("Could not update provenance on chip")

            # Extract any written provenance data
            try:
                finished_cores = self._txrx.get_cores_in_state(
                    non_rte_core_subsets, CPUState.FINISHED)
                finished_placements = Placements()
                for (x, y, p) in finished_cores:
                    finished_placements.add_placement(
                        self._placements.get_placement_on_processor(x, y, p))
                extractor = PlacementsProvenanceGatherer()
                extractor(self._txrx, finished_placements)
            except Exception:
                logger.exception("Could not read provenance")

        # Read IOBUF where possible (that should be everywhere)
        iobuf = IOBufExtractor(
            self._txrx, executable_targets, self._executable_finder)
        try:
            errors, warnings = iobuf.extract_iobuf()
        except Exception:
            logger.exception("Could not get iobuf")
            errors, warnings = [], []

        # Print the IOBUFs
        self._print_iobuf(errors, warnings)

    @staticmethod
    def _print_iobuf(errors, warnings):
        """
        :param list(str) errors:
        :param list(str) warnings:
        """
        for warning in warnings:
            logger.warning(warning)
        for error in errors:
            logger.error(error)

    def reset(self):
        """ Code that puts the simulation back at time zero
        """

        logger.info("Resetting")

        # rewind the buffers from the buffer manager, to start at the beginning
        # of the simulation again and clear buffered out
        if self._buffer_manager is not None:
            self._buffer_manager.reset()

        # reset the current count of how many milliseconds the application
        # has ran for over multiple calls to run
        self._current_run_timesteps = 0

        # sets the reset last flag to true, so that when run occurs, the tools
        # know to update the vertices which need to know a reset has occurred
        self._has_reset_last = True

        # Reset the graph off the machine, to set things to time 0
        self.__reset_graph_elements()

    def _detect_if_graph_has_changed(self, reset_flags=True):
        """ Iterates though the original graphs looking for changes.

        :param bool reset_flags:
        :return: mapping_changed, data_changed
        :rtype: tuple(bool, bool)
        """
        changed = False
        data_changed = False
        if self._vertices_or_edges_added:
            self._vertices_or_edges_added = False
            # Set changed - note that we can't return yet as we still have to
            # mark vertices as not changed, otherwise they will keep reporting
            # that they have changed when they haven't
            changed = True

        # if application graph is filled, check their changes
        if self._original_application_graph.n_vertices:
            for vertex in self._original_application_graph.vertices:
                if isinstance(vertex, AbstractChangableAfterRun):
                    if vertex.requires_mapping:
                        changed = True
                    if vertex.requires_data_generation:
                        data_changed = True
                    if reset_flags:
                        vertex.mark_no_changes()
            for partition in \
                    self._original_application_graph.outgoing_edge_partitions:
                for edge in partition.edges:
                    if isinstance(edge, AbstractChangableAfterRun):
                        if edge.requires_mapping:
                            changed = True
                        if edge.requires_data_generation:
                            data_changed = True
                        if reset_flags:
                            edge.mark_no_changes()

        return changed, data_changed

    @property
    def has_ran(self):
        """ Whether the simulation has executed anything at all.

        :rtype: bool
        """
        return self._has_ran

    @property
    def machine(self):
        """ The python machine description object.

         :rtype: ~spinn_machine.Machine
         """
        return self._get_machine()

    @property
    def no_machine_time_steps(self):
        """ The number of machine time steps.

        :rtype: int
        """
        return self._current_run_timesteps

    @property
    def machine_graph(self):
        """
        Returns a protected view of the machine_graph
        :rtype: ~pacman.model.graphs.machine.MachineGraph
        """
        return MachineGraphView(self._machine_graph)

    @property
    def original_application_graph(self):
        """
        :rtype: ~pacman.model.graphs.application.ApplicationGraph
        """
        return self._original_application_graph

    @property
    def application_graph(self):
        """ The protected view of the application graph used to derive the
            runtime machine configuration.

        :rtype: ~pacman.model.graphs.application.ApplicationGraph
        """
        return ApplicationGraphView(self._application_graph)

    @property
    def routing_infos(self):
        """
        :rtype: ~pacman.model.routing_info.RoutingInfo
        """
        return self._routing_infos

    @property
    def fixed_routes(self):
        """
        :rtype: dict(tuple(int,int),~spinn_machine.FixedRouteEntry)
        """
        return self._fixed_routes

    @property
    def placements(self):
        """ Where machine vertices are placed on the machine.

        :rtype: ~pacman.model.placements.Placements
        """
        return self._placements

    @property
    def transceiver(self):
        """ How to talk to the machine.

        :rtype: ~spinnman.transceiver.Transceiver
        """
        return self._txrx

    @property
    def tags(self):
        """
        :rtype: ~pacman.model.tags.Tags
        """
        return self._tags

    @property
    def buffer_manager(self):
        """ The buffer manager being used for loading/extracting buffers

        :rtype:
            ~spinn_front_end_common.interface.buffer_management.BufferManager
        """
        return self._buffer_manager

    @property
    def none_labelled_edge_count(self):
        """ The number of times edges have not been labelled.

        :rtype: int
        """
        return self._none_labelled_edge_count

    def increment_none_labelled_edge_count(self):
        """ Increment the number of new edges which have not been labelled.
        """
        self._none_labelled_edge_count += 1

    @property
    def use_virtual_board(self):
        """ True if this run is using a virtual machine

        :rtype: bool
        """
        return self._use_virtual_board

    @property
    def n_calls_to_run(self):
        """
        The number for this or the next end_user call to run

        :rtype: int
        """
        return self._n_calls_to_run

    @property
    def n_loops(self):
        """
        The number for this or the net loop within an end_user run

        :rtype: int or None
        """
        return self._n_loops

    def get_current_time(self):
        """ Get the current simulation time.

        :rtype: float
        """
        if self._has_ran:
            return self._current_run_timesteps * self.machine_time_step_ms
        return 0.0

    def __repr__(self):
        if self._ipaddress:
            return f"general front end instance for machine {self._ipaddress}"
        else:
            return f"general front end instance for machine {self._hostname}"

    def add_application_vertex(self, vertex):
        """
        :param ~pacman.model.graphs.application.ApplicationVertex vertex:
            the vertex to add to the graph
        :raises ConfigurationException: when both graphs contain vertices
        :raises PacmanConfigurationException:
            If there is an attempt to add the same vertex more than once
        """
        self._original_application_graph.add_vertex(vertex)
        self._vertices_or_edges_added = True

    def add_machine_vertex(self, vertex):
        """
        :param ~pacman.model.graphs.machine.MachineVertex vertex:
            the vertex to add to the graph
        :raises ConfigurationException: when both graphs contain vertices
        :raises PacmanConfigurationException:
            If there is an attempt to add the same vertex more than once
        """
        # check that there's no application vertices added so far
        wrapped = WrapperApplicationVertex(vertex)
        self.add_application_vertex(wrapped)

    def add_application_edge(self, edge_to_add, partition_identifier):
        """
        :param ~pacman.model.graphs.application.ApplicationEdge edge_to_add:
            the edge to add to the graph
        :param str partition_identifier:
            the partition identifier for the outgoing edge partition
        """
        self._original_application_graph.add_edge(
            edge_to_add, partition_identifier)
        self._vertices_or_edges_added = True

    def add_machine_edge(self, edge, partition_id):
        """
        :param ~pacman.model.graphs.machine.MachineEdge edge:
            the edge to add to the graph
        :param str partition_id:
            the partition identifier for the outgoing edge partition
        """
        wrapper = WrapperApplicationEdge(edge)
        self.add_application_edge(wrapper, partition_id)

    def _shutdown(
            self, turn_off_machine=None, clear_routing_tables=None,
            clear_tags=None):
        """
        :param bool turn_off_machine:
        :param bool clear_routing_tables:
        :param bool clear_tags:
        """
        self._status = Simulator_Status.SHUTDOWN

        if turn_off_machine is None:
            turn_off_machine = get_config_bool(
                "Machine", "turn_off_machine")

        if clear_routing_tables is None:
            clear_routing_tables = get_config_bool(
                "Machine", "clear_routing_tables")

        if clear_tags is None:
            clear_tags = get_config_bool("Machine", "clear_tags")

        if self._txrx is not None:
            # if stopping on machine, clear IP tags and routing table
            self.__clear(clear_tags, clear_routing_tables)

        # Fully stop the application
        self.__stop_app()

        # stop the transceiver and allocation controller
        self.__close_transceiver(turn_off_machine)
        self.__close_allocation_controller()

        try:
            if self._notification_interface:
                self._notification_interface.close()
                self._notification_interface = None
        except Exception:
            logger.exception(
                "Error when closing Notifications")

    def __clear(self, clear_tags, clear_routing_tables):
        """
        :param bool clear_tags:
        :param bool clear_routing_tables:
        """
        # if stopping on machine, clear IP tags and
        if clear_tags:
            for ip_tag in self._tags.ip_tags:
                self._txrx.clear_ip_tag(
                    ip_tag.tag, board_address=ip_tag.board_address)
            for reverse_ip_tag in self._tags.reverse_ip_tags:
                self._txrx.clear_ip_tag(
                    reverse_ip_tag.tag,
                    board_address=reverse_ip_tag.board_address)

        # if clearing routing table entries, clear
        if clear_routing_tables:
            for router_table in self._router_tables.routing_tables:
                if not self._machine.get_chip_at(
                        router_table.x, router_table.y).virtual:
                    self._txrx.clear_multicast_routes(
                        router_table.x, router_table.y)

        # clear values
        self._no_sync_changes = 0

    def __stop_app(self):
        if self._txrx is not None and self._app_id is not None:
            self._txrx.stop_application(self._app_id)

    def __close_transceiver(self, turn_off_machine):
        """
        :param bool turn_off_machine:
        """
        if self._txrx is not None:
            if turn_off_machine:
                logger.info("Turning off machine")

            self._txrx.close(power_off_machine=turn_off_machine)
            self._txrx = None

    def __close_allocation_controller(self):
        if self._machine_allocation_controller is not None:
            self._machine_allocation_controller.close()
            self._machine_allocation_controller = None

    def stop(self, turn_off_machine=None,  # pylint: disable=arguments-differ
             clear_routing_tables=None, clear_tags=None):
        """
        End running of the simulation.

        :param bool turn_off_machine:
            decides if the machine should be powered down after running the
            execution. Note that this powers down all boards connected to the
            BMP connections given to the transceiver
        :param bool clear_routing_tables: informs the tool chain if it
            should turn off the clearing of the routing tables
        :param bool clear_tags: informs the tool chain if it should clear the
            tags off the machine at stop
        """
        if self._status in [Simulator_Status.SHUTDOWN]:
            raise ConfigurationException("Simulator has already been shutdown")
        self._status = Simulator_Status.SHUTDOWN

        # Keep track of any exception to be re-raised
        exn = None

        # If we have run forever, stop the binaries

        if (self._has_ran and self._current_run_timesteps is None and
                not self._use_virtual_board and not self._run_until_complete):
            self._do_stop_workflow()
            # TODO recover from errors?
            # self._recover_from_error(
            # e, exc_info[2], executor.get_item("ExecutableTargets"))

        # shut down the machine properly
        self._shutdown(turn_off_machine, clear_routing_tables, clear_tags)

        if exn is not None:
            self.write_errored_file()
            raise exn  # pylint: disable=raising-bad-type
        self.write_finished_file()

    def _execute_application_finisher(self):
        with FecTimer(RUN_LOOP, "Application finisher"):
            finisher = ApplicationFinisher()
            finisher(self._app_id, self._txrx, self._executable_types)

    def _do_stop_workflow(self):
        """
        :rtype: ~.PACMANAlgorithmExecutor
        """
        self._execute_application_finisher()
        # TODO is self._current_run_timesteps just 0
        self._do_extract_from_machine(self._current_run_timesteps)

    def add_socket_address(self, socket_address):
        """ Add the address of a socket used in the run notification protocol.

        :param ~spinn_utilities.socket_address.SocketAddress socket_address:
            The address of the database socket
        """
        self._database_socket_addresses.add(socket_address)

    @property
    def has_reset_last(self):
        return self._has_reset_last

    @property
    def get_number_of_available_cores_on_machine(self):
        """ The number of available cores on the machine after taking\
            into account preallocated resources.

        :return: number of available cores
        :rtype: int
        """
        # get machine if not got already
        if self._machine is None:
            self._get_machine()

        # get cores of machine
        cores = self._machine.total_available_user_cores
        take_into_account_chip_power_monitor = get_config_bool(
            "Reports", "write_energy_report")
        if take_into_account_chip_power_monitor:
            cores -= self._machine.n_chips
        take_into_account_extra_monitor_cores = (get_config_bool(
            "Machine", "enable_advanced_monitor_support") or
                get_config_bool("Machine", "enable_reinjection"))
        if take_into_account_extra_monitor_cores:
            cores -= self._machine.n_chips
            cores -= len(self._machine.ethernet_connected_chips)
        return cores

    def stop_run(self):
        """ Request that the current infinite run stop.

        .. note::
            This will need to be called from another thread as the infinite \
            run call is blocking.
        """
        if self._status is not Simulator_Status.IN_RUN:
            return
        with self._state_condition:
            self._status = Simulator_Status.STOP_REQUESTED
            self._state_condition.notify_all()

    def continue_simulation(self):
        """ Continue a simulation that has been started in stepped mode
        """
        if self._no_sync_changes % 2 == 0:
            sync_signal = Signal.SYNC0
        else:
            sync_signal = Signal.SYNC1
        self._txrx.send_signal(self._app_id, sync_signal)
        self._no_sync_changes += 1

    @staticmethod
    def __reset_object(obj):
        # Reset an object if appropriate
        if isinstance(obj, AbstractCanReset):
            obj.reset_to_first_timestep()

    def __reset_graph_elements(self):
        # Reset any object that can reset
        for vertex in self._original_application_graph.vertices:
            self.__reset_object(vertex)
        for p in self._original_application_graph.outgoing_edge_partitions:
            for edge in p.edges:
                self.__reset_object(edge)<|MERGE_RESOLUTION|>--- conflicted
+++ resolved
@@ -49,14 +49,9 @@
     clear_injectables, provide_injectables, do_injection)
 from pacman.model.graphs.application import (
     ApplicationGraph, ApplicationGraphView, ApplicationEdge, ApplicationVertex)
-from pacman.model.graphs.machine import (
-<<<<<<< HEAD
-    MachineGraphView, MachineVertex)
-=======
-    MachineGraph, MachineGraphView, MachineVertex)
+from pacman.model.graphs.machine import MachineGraphView, MachineVertex
 from pacman.model.partitioner_splitters.splitter_reset import splitter_reset
 from pacman.model.placements import Placements
->>>>>>> 08ac77fc
 from pacman.model.resources import (
     ConstantSDRAM, PreAllocatedResourceContainer)
 from pacman.operations.chip_id_allocator_algorithms import (
@@ -145,33 +140,18 @@
     ExecutableType)
 from spinn_front_end_common.utility_models import (
     CommandSender, CommandSenderMachineVertex,
-    DataSpeedUpPacketGatherMachineVertex)
-<<<<<<< HEAD
-from spinn_front_end_common.utilities.iobuf_extractor import IOBufExtractor
-from spinn_front_end_common.interface.java_caller import JavaCaller
-from spinn_front_end_common.interface.config_handler import ConfigHandler
-from spinn_front_end_common.interface.provenance import (
-    PacmanProvenanceExtractor)
-from spinn_front_end_common.interface.simulator_status import (
-    RUNNING_STATUS, SHUTDOWN_STATUS, Simulator_Status)
-from spinn_front_end_common.interface.interface_functions import (
-    ChipProvenanceUpdater,  PlacementsProvenanceGatherer,
-    RouterProvenanceGatherer, interface_xml)
-from spinn_front_end_common.utility_models import (
-    WrapperApplicationEdge, WrapperApplicationVertex)
-=======
+    DataSpeedUpPacketGatherMachineVertex, WrapperApplicationEdge,
+    WrapperApplicationVertex)
 from spinn_front_end_common.utilities import FecTimer
 from spinn_front_end_common.utilities.report_functions.reports import (
     generate_comparison_router_report, partitioner_report,
     placer_reports_with_application_graph,
-    placer_reports_without_application_graph,
     router_compressed_summary_report, routing_info_report,
     router_report_from_compressed_router_tables,
     router_report_from_paths,
     router_report_from_router_tables, router_summary_report,
     sdram_usage_report_per_chip,
     tag_allocator_report)
->>>>>>> 08ac77fc
 
 try:
     from scipy import __version__ as scipy_version
@@ -236,14 +216,6 @@
         # the pacman machine graph, used to hold vertices which represent cores
         "_machine_graph",
 
-<<<<<<< HEAD
-=======
-        # the end user pacman machine graph, used to hold vertices which
-        # represent cores.
-        # Object created by init. Added to but never new object
-        "_original_machine_graph",
-
->>>>>>> 08ac77fc
         # The holder for where machine graph vertices are placed.
         "_placements",
 
@@ -512,25 +484,12 @@
             graph_label = graph_label
 
         # pacman objects
-<<<<<<< HEAD
-        self._original_application_graph = ApplicationGraph(
-            label=self._graph_label)
-        self._placements = None
-        self._router_tables = None
-        self._routing_infos = None
-        self._fixed_routes = None
-        self._application_graph = None
-        self._machine_graph = None
-        self._tags = None
-        self._machine = None
-=======
         self._original_application_graph = ApplicationGraph(label=graph_label)
         self._original_machine_graph = MachineGraph(
             label=graph_label,
             application_graph=self._original_application_graph)
 
         self._machine_allocation_controller = None
->>>>>>> 08ac77fc
         self._txrx = None
         self._new_run_clear()
 
@@ -1039,7 +998,6 @@
                 self._set_up_output_folders(self._n_calls_to_run)
 
             self._application_graph = self._original_application_graph.clone()
-            self._machine_graph = None
             self._add_dependent_verts_and_edges_for_application_graph()
             self._add_commands_to_command_sender()
 
@@ -1870,19 +1828,6 @@
                 return
             placer_reports_with_application_graph(
                 self._ipaddress, self._application_graph, self._placements,
-                self._machine)
-
-    def _report_placements_with_machine_graph(self):
-        """
-        Writes, times and logs the machine graph placer report if
-        requested
-        """
-        with FecTimer(MAPPING, "Placements wthout machine graaph") as timer:
-            if timer.skip_if_cfg_false(
-                    "Reports", "write_machine_graph_placer_report"):
-                return
-            placer_reports_without_application_graph(
-                self._ipaddress, self._machine_graph, self._placements,
                 self._machine)
 
     def _json_placements(self):
@@ -2229,7 +2174,6 @@
         self._execute_system_multicast_routing_generator()
         self._execute_fixed_route_router()
         self._report_placements_with_application_graph()
-        self._report_placements_with_machine_graph()
         self._json_placements()
         self._do_routing()
         self._execute_basic_tag_allocator()
@@ -2555,32 +2499,6 @@
         :param compressed:
         :type compressed: MulticastRoutingTables or None
         """
-<<<<<<< HEAD
-        # If we are using an allocation server but have been told how
-        # many chips to use, just use that as an input
-        if self._n_chips_required:
-            inputs["NChipsRequired"] = self._n_chips_required
-            return False
-        if self._n_boards_required:
-            inputs["NBoardsRequired"] = self._n_boards_required
-            return False
-
-        # only add machine graph is it has vertices.
-        if self._machine_graph and self._machine_graph.n_vertices:
-            inputs["MachineGraph"] = self._machine_graph
-            algorithms.append("GraphMeasurer")
-            do_partitioning = False
-        # If we are using an allocation server, and we need a virtual
-        # board, we need to use the virtual board to get the number of
-        # chips to be allocated either by partitioning, or by measuring
-        # the graph
-        else:
-            inputs["ApplicationGraph"] = self._application_graph
-            algorithms.extend(get_config_str_list(
-                "Mapping", "application_to_machine_graph_algorithms"))
-            outputs.append("MachineGraph")
-            do_partitioning = True
-=======
         if not compressed:
             return
         with FecTimer(LOADING, "Routing table loader") as timer:
@@ -2589,7 +2507,6 @@
                 return
             loader = RoutingTableLoader()
             loader(compressed, self._app_id, self._txrx, self._machine)
->>>>>>> 08ac77fc
 
     def _report_uncompressed_routing_table(self):
         """
@@ -2627,50 +2544,9 @@
             loader = LoadFixedRoutes()
             loader(self._fixed_routes, self._txrx, self._app_id)
 
-<<<<<<< HEAD
-        if get_config_bool("Buffers", "use_auto_pause_and_resume"):
-            inputs["PlanNTimeSteps"] = self._minimum_auto_time_steps
-        else:
-            inputs["PlanNTimeSteps"] = n_machine_time_steps
-
-        # Set the total run time
-        inputs["TotalRunTime"] = total_run_time
-        inputs["MaxMachineCoreReduction"] = get_config_int(
-            "Machine", "max_machine_core_reduction")
-        inputs["BoardVersion"] = get_config_int(
-            "Machine", "version")
-        inputs["ResetMachineOnStartupFlag"] = get_config_bool(
-            "Machine", "reset_machine_on_startup")
-        inputs["BootPortNum"] = get_config_int(
-            "Machine", "boot_connection_port_num")
-
-        # add algorithms for handling LPG placement and edge insertion
-        if self._live_packet_recorder_params:
-            algorithms.append("PreAllocateResourcesForLivePacketGatherers")
-            inputs['LivePacketRecorderParameters'] = \
-                self._live_packet_recorder_params
-
-        if get_config_bool("Reports", "write_energy_report"):
-            algorithms.append("PreAllocateResourcesForChipPowerMonitor")
-            inputs['MemorySamplingFrequency'] = get_config_int(
-                "EnergyMonitor", "sampling_frequency")
-
-        # add algorithms for handling extra monitor code
-        if (get_config_bool("Machine", "enable_advanced_monitor_support") or
-                get_config_bool("Machine", "enable_reinjection")):
-            algorithms.append("PreAllocateResourcesForExtraMonitorSupport")
-
-        # add the application and machine graphs as needed
-        # Both could be None if call from other than self._run
-        inputs["ApplicationGraph"] = self._application_graph
-        if self._machine_graph and self._machine_graph.n_vertices:
-            inputs["MachineGraph"] = self._machine_graph
-        return inputs, algorithms
-=======
     def _execute_system_data_specification(self):
         """
         Runs, times and logs the execute_system_data_specs if required
->>>>>>> 08ac77fc
 
         :return: map of placement and DSG data, and loaded data flag.
         :rtype: dict(tuple(int,int,int),DataWritten) or DsWriteInfo
@@ -2715,11 +2591,6 @@
                 self._vertex_to_ethernet_connected_chip_mapping,
                 self._java_caller, processor_to_app_data_base_address)
 
-<<<<<<< HEAD
-        # handle graph additions
-        inputs["ApplicationGraph"] = self._application_graph
-        # inputs['MachineGraph'] = self._machine_graph
-=======
     def _execute_tags_from_machine_report(self):
         """
         Run, times and logs the TagsFromMachineReport if requested
@@ -2733,7 +2604,6 @@
                 return
             report = TagsFromMachineReport()
             report(self._txrx)
->>>>>>> 08ac77fc
 
     def _execute_load_tags(self):
         """
@@ -2767,55 +2637,9 @@
             report = MemoryMapOnHostReport()
             report(processor_to_app_data_base_address)
 
-<<<<<<< HEAD
-        # handle extra monitor functionality
-        add_data_speed_up = (get_config_bool(
-            "Machine", "enable_advanced_monitor_support") or
-            get_config_bool("Machine", "enable_reinjection"))
-        if add_data_speed_up:
-            algorithms.append("InsertExtraMonitorVerticesToGraphs")
-            algorithms.append("InsertEdgesToExtraMonitorFunctionality")
-            algorithms.append("SystemMulticastRoutingGenerator")
-            algorithms.append("FixedRouteRouter")
-            inputs['FixedRouteDestinationClass'] = \
-                DataSpeedUpPacketGatherMachineVertex
-
-        # handle extra mapping algorithms if required
-        if self._extra_mapping_algorithms is not None:
-            algorithms.extend(self._extra_mapping_algorithms)
-
-        optional_algorithms = list()
-
-        # Add reports
-        if get_config_bool("Reports", "reports_enabled"):
-            if get_config_bool("Reports", "write_tag_allocation_reports"):
-                algorithms.append("TagReport")
-            if get_config_bool("Reports", "write_router_info_report"):
-                algorithms.append("routingInfoReports")
-            if get_config_bool("Reports", "write_router_reports"):
-                algorithms.append("RouterReports")
-            if get_config_bool(
-                    "Reports", "write_router_summary_report"):
-                algorithms.append("RouterSummaryReport")
-
-            # only add board chip report if requested
-            if get_config_bool("Reports", "write_board_chip_report"):
-                algorithms.append("BoardChipReport")
-
-            # only add partitioner report if using an application graph
-            if get_config_bool("Reports", "write_partitioner_reports"):
-                algorithms.append("PartitionerReport")
-
-            # only add write placer report with application graph when
-            # there's application vertices
-            if get_config_bool(
-                    "Reports", "write_application_graph_placer_report"):
-                algorithms.append("PlacerReportWithApplicationGraph")
-=======
     def _report_memory_on_chip(self):
         """
         Runs, times and logs MemoryMapOnHostChipReport is requested
->>>>>>> 08ac77fc
 
         """
         with FecTimer(LOADING, "Memory report") as timer:
@@ -2844,39 +2668,12 @@
                     "Reports", "write_routing_tables_from_machine_reports"):
                 return
 
-<<<<<<< HEAD
-            if get_config_bool(
-                    "Reports", "write_json_partition_n_keys_map"):
-                algorithms.append("WriteJsonPartitionNKeysMap")
-
-            # only add network specification report if there's
-            # application vertices.
-            if (get_config_bool(
-                    "Reports", "write_network_specification_report")):
-                algorithms.append("NetworkSpecificationReport")
-
-        # only add the partitioner if there isn't already a machine graph
-        algorithms.append("MallocBasedChipIDAllocator")
-        if _PREALLOC_NAME not in inputs:
-            inputs[_PREALLOC_NAME] = PreAllocatedResourceContainer()
-        if not self._machine_graph:
-            algorithms.extend(get_config_str_list(
-                "Mapping", "application_to_machine_graph_algorithms"))
-
-        if self._use_virtual_board:
-            algorithms.extend(get_config_str_list(
-                "Mapping", "machine_graph_to_virtual_machine_algorithms"))
-        else:
-            algorithms.extend(get_config_str_list(
-                "Mapping", "machine_graph_to_machine_algorithms"))
-=======
             if compressed is None:
                 if timer.skip_if_virtual_board():
                     return
                 reader = ReadRoutingTablesFromMachine()
                 compressed = reader(self._txrx, self._router_tables,
                                     self._app_id)
->>>>>>> 08ac77fc
 
             router_report_from_compressed_router_tables(compressed)
 
@@ -3097,7 +2894,6 @@
         with FecTimer(RUN_LOOP, "Clear IO buffer") as timer:
             if timer.skip_if_virtual_board():
                 return
-            # TODO Why check empty_graph is always false??
             if timer.skip_if_cfg_false("Reports", "clear_iobuf_during_run"):
                 return
             clearer = ChipIOBufClearer()
@@ -3241,63 +3037,9 @@
         self._current_run_timesteps = \
             self._calculate_number_of_machine_time_steps(n_machine_time_steps)
 
-<<<<<<< HEAD
-        # if running again, load the outputs from last load or last mapping
-        if self._load_outputs is not None:
-            inputs = dict(self._load_outputs)
-            tokens = list(self._load_tokens)
-        else:
-            inputs = dict(self._mapping_outputs)
-            tokens = list(self._mapping_tokens)
-
-        inputs["NoSyncChanges"] = self._no_sync_changes
-        inputs["RunTimeMachineTimeSteps"] = n_machine_time_steps
-        inputs["RunUntilTimeSteps"] = run_until_timesteps
-        inputs["RunTime"] = run_time
-        inputs["NSyncSteps"] = n_sync_steps
-        inputs["FirstMachineTimeStep"] = self._current_run_timesteps
-        if self._run_until_complete:
-            inputs["RunUntilCompleteFlag"] = True
-
-        # Don't timeout if a stepped mode is in operation
-        if n_sync_steps:
-            inputs["PostSimulationOverrunBeforeError"] = None
-        else:
-            inputs["PostSimulationOverrunBeforeError"] = get_config_int(
-                "Machine", "post_simulation_overrun_before_error")
-
-        # update algorithm list with extra pre algorithms if needed
-        if self._extra_pre_run_algorithms is not None:
-            algorithms = list(self._extra_pre_run_algorithms)
-        else:
-            algorithms = list()
-
-        if get_config_bool(
-                "Reports", "write_sdram_usage_report_per_chip"):
-            algorithms.append("SdramUsageReportPerChip")
-
-        # Clear iobuf from machine
-        if (n_machine_time_steps is not None and
-                not self._use_virtual_board and
-                get_config_bool("Reports", "clear_iobuf_during_run")):
-            algorithms.append("ChipIOBufClearer")
-
-        # Reload any parameters over the loaded data if we have already
-        # run and not using a virtual board and the data hasn't already
-        # been regenerated
-        if self._has_ran and not self._use_virtual_board and not graph_changed:
-            algorithms.append("DSGRegionReloader")
-
-        # Update the run time if not using a virtual board
-        if (not self._use_virtual_board and
-                ExecutableType.USES_SIMULATION_INTERFACE in
-                self._executable_types):
-            algorithms.append("ChipRuntimeUpdater")
-=======
         # TODO is there a better way to get update_buffer to run
         provide_injectables(self)
         do_injection(self)
->>>>>>> 08ac77fc
 
         self._execute_sdram_usage_report_per_chip()
         if not self._has_ran or graph_changed:
@@ -3529,6 +3271,13 @@
         return MachineGraphView(self._machine_graph)
 
     @property
+    def original_machine_graph(self):
+        """
+        :rtype: ~pacman.model.graphs.machine.MachineGraph
+        """
+        return self._original_machine_graph
+
+    @property
     def original_application_graph(self):
         """
         :rtype: ~pacman.model.graphs.application.ApplicationGraph
@@ -3663,7 +3412,6 @@
         :raises PacmanConfigurationException:
             If there is an attempt to add the same vertex more than once
         """
-        # check that there's no application vertices added so far
         wrapped = WrapperApplicationVertex(vertex)
         self.add_application_vertex(wrapped)
 
@@ -3894,8 +3642,9 @@
 
     def __reset_graph_elements(self):
         # Reset any object that can reset
-        for vertex in self._original_application_graph.vertices:
-            self.__reset_object(vertex)
-        for p in self._original_application_graph.outgoing_edge_partitions:
-            for edge in p.edges:
-                self.__reset_object(edge)+        if self._original_application_graph.n_vertices:
+            for vertex in self._original_application_graph.vertices:
+                self.__reset_object(vertex)
+            for p in self._original_application_graph.outgoing_edge_partitions:
+                for edge in p.edges:
+                    self.__reset_object(edge)