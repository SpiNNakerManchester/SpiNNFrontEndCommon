"""
main interface for the spinnaker tools
"""
import spinn_utilities.conf_loader as conf_loader
from spinn_utilities.timer import Timer
from spinn_utilities import __version__ as spinn_utils_version

# pacman imports
from pacman.executor.injection_decorator import provide_injectables, \
    clear_injectables
from pacman.model.graphs import AbstractVirtualVertex
from pacman.model.graphs.common import GraphMapper
from pacman.model.placements import Placements
from pacman.executor import PACMANAlgorithmExecutor
from pacman.exceptions import PacmanAlgorithmFailedToCompleteException
from pacman.model.graphs.application import ApplicationGraph
from pacman.model.graphs.application import ApplicationEdge
from pacman.model.graphs.application import ApplicationVertex
from pacman.model.graphs.machine import MachineGraph, MachineVertex
from pacman.model.resources import PreAllocatedResourceContainer
from pacman import __version__ as pacman_version

# common front end imports
from spinn_front_end_common.abstract_models import \
    AbstractSendMeMulticastCommandsVertex, AbstractRecordable
from spinn_front_end_common.abstract_models import \
    AbstractVertexWithEdgeToDependentVertices, AbstractChangableAfterRun
from spinn_front_end_common.utilities.exceptions import ConfigurationException
from spinn_front_end_common.utilities.utility_objs.provenance_data_item \
    import ProvenanceDataItem
from spinn_front_end_common.utilities \
    import helpful_functions, globals_variables, SimulatorInterface
from spinn_front_end_common.utilities import function_list
from spinn_front_end_common.utilities.utility_objs import ExecutableType
from spinn_front_end_common.utility_models import CommandSender
from spinn_front_end_common.interface.buffer_management.buffer_models \
    import AbstractReceiveBuffersToHost
from spinn_front_end_common.utilities.report_functions.energy_report import \
    EnergyReport
from spinn_front_end_common.interface.provenance \
    import PacmanProvenanceExtractor
from spinn_front_end_common.interface.simulator_state import Simulator_State
from spinn_front_end_common.interface.interface_functions \
    import ProvenanceXMLWriter
from spinn_front_end_common.interface.interface_functions \
    import ProvenanceJSONWriter
from spinn_front_end_common.interface.interface_functions \
    import ChipProvenanceUpdater
from spinn_front_end_common.interface.interface_functions \
    import PlacementsProvenanceGatherer
from spinn_front_end_common.interface.interface_functions \
    import RouterProvenanceGatherer
from spinn_front_end_common.interface.interface_functions \
    import ChipIOBufExtractor
from spinn_front_end_common import __version__ as fec_version

# spinnman imports
from spinnman.model.enums.cpu_state import CPUState
from spinnman import __version__ as spinnman_version

# spinnmachine imports
from spinn_machine import CoreSubsets
from spinn_machine import __version__ as spinn_machine_version

# general imports
from collections import defaultdict
import logging
import math
import os
import signal
import sys

from numpy import __version__ as numpy_version
from scipy import __version__ as scipy_version
from data_specification import __version__ as data_spec_version
from spinn_storage_handlers import __version__ as spinn_storage_version
from spalloc import __version__ as spalloc_version


logger = logging.getLogger(__name__)

CONFIG_FILE = "spinnaker.cfg"


class AbstractSpinnakerBase(SimulatorInterface):
    """ Main interface into the tools logic flow
    """

    __slots__ = [
        # the interface to the cfg files. supports get get_int etc
        "_config",

        # the object that contains a set of file paths, which should encompass
        # all locations where binaries are for this simulation.
        "_executable_finder",

        # the number of chips required for this simulation to run, mainly tied
        # to the spalloc system
        "_n_chips_required",

        # The ip-address of the SpiNNaker machine
        "_hostname",

        # the ip_address of the spalloc server
        "_spalloc_server",

        # the URL for the HBP platform interface
        "_remote_spinnaker_url",

        # the algorithm used for allocating machines from the HBP platform
        #  interface
        "_machine_allocation_controller",

        # the human readable label for the application graph.
        "_graph_label",

        # the pacman application graph, used to hold vertices which need to be
        # split to core sizes
        "_application_graph",

        # the pacman machine graph, used to hold vertices which represent cores
        "_machine_graph",

        # the mapping interface between application and machine graphs.
        "_graph_mapper",

        # The holder for where machine graph vertices are placed.
        "_placements",

        # The holder for the routing table entries for all used routers in this
        # simulation
        "_router_tables",

        # the holder for the keys used by the machine vertices for
        # communication
        "_routing_infos",

        # The holder for the ip and reverse iptags used by the simulation
        "_tags",

        # The python representation of the SpiNNaker machine that this
        # simulation is going to run on
        "_machine",

        # The SpiNNMan interface instance.
        "_txrx",

        # The manager of streaming buffered data in and out of the SpiNNaker
        # machine
        "_buffer_manager",

        #
        "_ip_address",

        #
        "_machine_outputs",

        #
        "_mapping_outputs",

        #
        "_load_outputs",

        #
        "_last_run_outputs",

        #
        "_pacman_provenance",

        #
        "_xml_paths",

        #
        "_extra_mapping_algorithms",

        #
        "_extra_mapping_inputs",

        #
        "_extra_inputs",

        #
        "_extra_pre_run_algorithms",

        #
        "_extra_post_run_algorithms",

        #
        "_extra_load_algorithms",

        #
        "_dsg_algorithm",

        #
        "_none_labelled_vertex_count",

        #
        "_none_labelled_edge_count",

        #
        "_database_socket_addresses",

        #
        "_database_interface",

        #
        "_create_database",

        #
        "_database_file_path",

        #
        "_has_ran",

        #
        "_state",

        #
        "_has_reset_last",

        #
        "_current_run_timesteps",

        #
        "_no_sync_changes",

        #
        "_minimum_step_generated",

        #
        "_no_machine_time_steps",

        #
        "_machine_time_step",

        #
        "_time_scale_factor",

        #
        "_app_id",

        #
        "_report_default_directory",

        # If not None path to append pacman exutor provenance info to
        "_pacman_executor_provenance_path",

        #
        "_app_data_runtime_folder",

        #
        "_json_folder",

        #
        "_provenance_file_path",

        #
        "_do_timings",

        #
        "_print_timings",

        #
        "_provenance_format",

        #
        "_exec_dse_on_host",

        #
        "_use_virtual_board",

        #
        "_raise_keyboard_interrupt",

        #
        "_n_calls_to_run",

        #
        "_this_run_time_string",

        #
        "_report_simulation_top_directory",

        #
        "_app_data_top_simulation_folder",

        #
        "_command_sender",

        # Run for infinite time
        "_infinite_run",

        # iobuf cores
        "_cores_to_read_iobuf",

        #
        "_all_provenance_items",

        #
        "_executable_types",

        # mapping between parameters and the vertices which need to talk to
        # them
        "_live_packet_recorder_params",

        # place holder for checking the vertices being added to the recorders
        # tracker are all of the same vertex type.
        "_live_packet_recorders_associated_vertex_type",

        # the time the process takes to do mapping
        "_mapping_time",

        # the time the process takes to do load
        "_load_time",

        # the time takes to execute the simulation
        "_execute_time",

        # time takes to do data generation
        "_dsg_time",

        # time taken by the front end extracting things
        "_extraction_time",

        # power save mode. Only True if power saver has turned off board
        "_machine_is_turned_off",

        # Version information from the front end
        "_front_end_versions"
    ]

    def __init__(
            self, configfile, executable_finder, graph_label=None,
            database_socket_addresses=None, extra_algorithm_xml_paths=None,
            n_chips_required=None, default_config_paths=None,
            validation_cfg=None, front_end_versions=None):

        # global params
        if default_config_paths is None:
            default_config_paths = []
        default_config_paths.insert(0, os.path.join(os.path.dirname(__file__),
                                                    CONFIG_FILE))

        self._load_config(filename=configfile, defaults=default_config_paths,
                          validation_cfg=validation_cfg)

        # timings
        self._mapping_time = 0.0
        self._load_time = 0.0
        self._execute_time = 0.0
        self._dsg_time = 0.0
        self._extraction_time = 0.0

        self._executable_finder = executable_finder

        # output locations of binaries to be searched for end user info
        logger.info(
            "Will search these locations for binaries: {}"
            .format(self._executable_finder.binary_paths))

        self._n_chips_required = n_chips_required
        self._hostname = None
        self._spalloc_server = None
        self._remote_spinnaker_url = None
        self._machine_allocation_controller = None

        # command sender vertex
        self._command_sender = None

        # store for Live Packet Gatherers
        self._live_packet_recorder_params = defaultdict(list)
        self._live_packet_recorders_associated_vertex_type = None

        # update graph label if needed
        if graph_label is None:
            self._graph_label = "Application_graph"
        else:
            self._graph_label = graph_label

        # pacman objects
        self._application_graph = ApplicationGraph(label=self._graph_label)
        self._machine_graph = MachineGraph(label=self._graph_label)
        self._graph_mapper = None
        self._placements = None
        self._router_tables = None
        self._routing_infos = None
        self._tags = None
        self._machine = None
        self._txrx = None
        self._buffer_manager = None
        self._ip_address = None
        self._executable_types = None

        # pacman executor objects
        self._machine_outputs = None
        self._mapping_outputs = None
        self._load_outputs = None
        self._last_run_outputs = None
        self._pacman_provenance = PacmanProvenanceExtractor()
        self._all_provenance_items = list()
        self._xml_paths = self._create_xml_paths(extra_algorithm_xml_paths)

        # extra algorithms and inputs for runs, should disappear in future
        #  releases
        self._extra_mapping_algorithms = list()
        self._extra_mapping_inputs = dict()
        self._extra_inputs = dict()
        self._extra_pre_run_algorithms = list()
        self._extra_post_run_algorithms = list()
        self._extra_load_algorithms = list()

        self._dsg_algorithm = "GraphDataSpecificationWriter"

        # vertex label safety (used by reports mainly)
        self._none_labelled_vertex_count = 0
        self._none_labelled_edge_count = 0

        # database objects
        self._database_socket_addresses = set()
        if database_socket_addresses is not None:
            self._database_socket_addresses.update(database_socket_addresses)
        self._database_interface = None
        self._create_database = None
        self._database_file_path = None

        # holder for timing related values
        self._has_ran = False
        self._state = Simulator_State.INIT
        self._has_reset_last = False
        self._n_calls_to_run = 1
        self._current_run_timesteps = 0
        self._no_sync_changes = 0
        self._minimum_step_generated = None
        self._no_machine_time_steps = None
        self._machine_time_step = None
        self._time_scale_factor = None
        self._this_run_time_string = None
        self._infinite_run = False

        self._app_id = helpful_functions.read_config_int(
            self._config, "Machine", "app_id")

        # folders
        self._report_default_directory = None
        self._report_simulation_top_directory = None
        self._app_data_runtime_folder = None
        self._app_data_top_simulation_folder = None
        self._pacman_executor_provenance_path = None
        self._set_up_output_folders()

        self._json_folder = os.path.join(
            self._report_default_directory, "json_files")
        if not os.path.exists(self._json_folder):
            os.makedirs(self._json_folder)

        # make a folder for the provenance data storage
        self._provenance_file_path = os.path.join(
            self._report_default_directory, "provenance_data")
        if not os.path.exists(self._provenance_file_path):
            os.makedirs(self._provenance_file_path)

        # timing provenance elements
        self._do_timings = self._config.getboolean(
            "Reports", "write_algorithm_timings")
        self._print_timings = self._config.getboolean(
            "Reports", "display_algorithm_timings")
        self._provenance_format = self._config.get(
            "Reports", "provenance_format")
        if self._provenance_format not in ["xml", "json"]:
            raise Exception("Unknown provenance format: {}".format(
                self._provenance_format))
        self._exec_dse_on_host = self._config.getboolean(
            "SpecExecution", "spec_exec_on_host")

        # set up machine targeted data
        self._use_virtual_board = self._config.getboolean(
            "Machine", "virtual_board")

        # Setup for signal handling
        self._raise_keyboard_interrupt = False

        # By default board is kept on once started later
        self._machine_is_turned_off = False

        globals_variables.set_simulator(self)

        # Front End version information
        self._front_end_versions = front_end_versions

    def update_extra_mapping_inputs(self, extra_mapping_inputs):
        if self.has_ran:
            msg = "Changing mapping inputs is not supported after run"
            raise ConfigurationException(msg)
        if extra_mapping_inputs is not None:
            self._extra_mapping_inputs.update(extra_mapping_inputs)

    def update_extra_inputs(self, extra_inputs):
        if self.has_ran:
            msg = "Changing inputs is not supported after run"
            raise ConfigurationException(msg)
        if extra_inputs is not None:
            self._extra_inputs.update(extra_inputs)

    def extend_extra_mapping_algorithms(self, extra_mapping_algorithms):
        if self.has_ran:
            msg = "Changing algorithms is not supported after run"
            raise ConfigurationException(msg)
        if extra_mapping_algorithms is not None:
            self._extra_mapping_algorithms.extend(extra_mapping_algorithms)

    def prepend_extra_pre_run_algorithms(self, extra_pre_run_algorithms):
        if self.has_ran:
            msg = "Changing algorithms is not supported after run"
            raise ConfigurationException(msg)
        if extra_pre_run_algorithms is not None:
            self._extra_pre_run_algorithms[0:0] = extra_pre_run_algorithms

    def extend_extra_post_run_algorithms(self, extra_post_run_algorithms):
        if self.has_ran:
            msg = "Changing algorithms is not supported after run"
            raise ConfigurationException(msg)
        if extra_post_run_algorithms is not None:
            self._extra_post_run_algorithms.extend(extra_post_run_algorithms)

    def extend_extra_load_algorithms(self, extra_load_algorithms):
        if self.has_ran:
            msg = "Changing algorithms is not supported after run"
            raise ConfigurationException(msg)
        if extra_load_algorithms is not None:
            self._extra_load_algorithms.extend(extra_load_algorithms)

    def set_n_chips_required(self, n_chips_required):
        if self.has_ran:
            msg = "Setting n_chips_required is not supported after run"
            raise ConfigurationException(msg)
        self._n_chips_required = n_chips_required

    def add_extraction_timing(self, timing):
        ms = helpful_functions.convert_time_diff_to_total_milliseconds(timing)
        self._extraction_time += ms

    def add_live_packet_gatherer_parameters(
            self, live_packet_gatherer_params, vertex_to_record_from):
        """ adds params for a new LPG if needed, or adds to the tracker for\
         same params.

        :param live_packet_gatherer_params: params to look for a LPG
        :param vertex_to_record_from: the vertex that needs to send to a\
         given LPG
        :rtype: None
        """
        self._live_packet_recorder_params[live_packet_gatherer_params].append(
            vertex_to_record_from)

        # verify that the vertices being added are of one vertex type.
        if self._live_packet_recorders_associated_vertex_type is None:
            if isinstance(vertex_to_record_from, ApplicationVertex):
                self._live_packet_recorders_associated_vertex_type = \
                    ApplicationVertex
            else:
                self._live_packet_recorders_associated_vertex_type = \
                    MachineVertex
        else:
            if not isinstance(
                    vertex_to_record_from,
                    self._live_packet_recorders_associated_vertex_type):
                raise ConfigurationException(
                    "Only one type of graph can be used during live output. "
                    "Please fix and try again")

    def _load_config(self, filename, defaults, validation_cfg):
        self._config = conf_loader.load_config(filename=filename,
                                               defaults=defaults,
                                               validation_cfg=validation_cfg)

    def _adjust_config(self, runtime):
        """
        Adjust and checks config based on runtime and mode

        :param runtime:
        :type runtime: int or bool
        :raises ConfigurationException
        """
        if self._config.get("Mode", "mode") == "Debug":
            for option in self._config.options("Reports"):
                # options names are all lower without _ inside config
                if (option in ["reportsenabled", "displayalgorithmtimings",
                               "clear_iobuf_during_run",
                               "extract_iobuf", "extract_iobuf_during_run"]
                        or option[:5] == "write"):
                    try:
                        if not self._config.get_bool("Reports", option):
                            self._config.set("Reports", option, "True")
                            logger.info("As mode == \"Debug\" [Reports] {} "
                                        "has been set to True".format(option))
                    except ValueError:
                        pass

        if runtime is None:
            if self._config.getboolean(
                    "Reports", "write_energy_report") is True:
                self._config.set("Reports", "write_energy_report", "False")
                logger.info("[Reports]write_energy_report has been set to "
                            "False as runtime is set to forever")
            if self._config.get_bool(
                    "EnergySavings", "turn_off_board_after_discovery") is True:
                self._config.set(
                    "EnergySavings", "turn_off_board_after_discovery", "False")
                logger.info("[EnergySavings]turn_off_board_after_discovery has"
                            " been set to False as runtime is set to forever")

        if self._use_virtual_board:
            if self._config.getboolean(
                    "Reports", "write_energy_report") is True:
                self._config.set("Reports", "write_energy_report", "False")
                logger.info("[Reports]write_energy_report has been set to "
                            "False as using virtual boards")
            if self._config.get_bool(
                    "EnergySavings", "turn_off_board_after_discovery") is True:
                self._config.set(
                    "EnergySavings", "turn_off_board_after_discovery", "False")
                logger.info("[EnergySavings]turn_off_board_after_discovery has"
                            " been set to False as s using virtual boards")

    def _set_up_output_folders(self):
        """ Sets up the outgoing folders (reports and app data) by creating\
            a new timestamp folder for each and clearing

        :rtype: None
        """

        # set up reports default folder
        (self._report_default_directory, self._report_simulation_top_directory,
         self._this_run_time_string) = \
            helpful_functions.set_up_report_specifics(
                default_report_file_path=self._config.get(
                    "Reports", "default_report_file_path"),
                max_reports_kept=self._config.getint(
                    "Reports", "max_reports_kept"),
                n_calls_to_run=self._n_calls_to_run,
                this_run_time_string=self._this_run_time_string)

        # set up application report folder
        self._app_data_runtime_folder, self._app_data_top_simulation_folder = \
            helpful_functions.set_up_output_application_data_specifics(
                max_application_binaries_kept=self._config.getint(
                    "Reports", "max_application_binaries_kept"),
                where_to_write_application_data_files=self._config.get(
                    "Reports", "default_application_data_file_path"),
                n_calls_to_run=self._n_calls_to_run,
                this_run_time_string=self._this_run_time_string)

        if self._read_config_boolean("Reports",
                                     "writePacmanExecutorProvenance"):
            self._pacman_executor_provenance_path = os.path.join(
                self._report_default_directory,
                "pacman_executor_provenance.rpt")

    def set_up_timings(self, machine_time_step=None, time_scale_factor=None):
        """ Set up timings of the machine

        :param machine_time_step:\
            An explicitly specified time step for the machine.  If None,\
            the value is read from the config
        :param time_scale_factor:\
            An explicitly specified time scale factor for the simulation.\
            If None, the value is read from the config
        """

        # set up timings
        if machine_time_step is None:
            self._machine_time_step = \
                self._config.getint("Machine", "machine_time_step")
        else:
            self._machine_time_step = machine_time_step

        if self._machine_time_step <= 0:
            raise ConfigurationException(
                "invalid machine_time_step {}: must greater than zero".format(
                    self._machine_time_step))

        if time_scale_factor is None:
            self._time_scale_factor = self._read_config_int(
                "Machine", "time_scale_factor")
        else:
            self._time_scale_factor = time_scale_factor

    def set_up_machine_specifics(self, hostname):
        """ Adds machine specifics for the different modes of execution

        :param hostname: machine name
        :rtype: None
        """
        if hostname is not None:
            self._hostname = hostname
            logger.warn("The machine name from setup call is overriding the "
                        "machine name defined in the config file")
        else:
            self._hostname = self._read_config("Machine", "machine_name")
            self._spalloc_server = self._read_config(
                "Machine", "spalloc_server")
            self._remote_spinnaker_url = self._read_config(
                "Machine", "remote_spinnaker_url")
        if (self._hostname is None and self._spalloc_server is None and
                self._remote_spinnaker_url is None and
                not self._use_virtual_board):
            raise Exception(
                "A SpiNNaker machine must be specified your configuration"
                " file")

        n_items_specified = sum([
            1 if item is not None else 0
            for item in [
                self._hostname, self._spalloc_server,
                self._remote_spinnaker_url]])

        if (n_items_specified > 1 or
                (n_items_specified == 1 and self._use_virtual_board)):
            raise Exception(
                "Only one of machineName, spalloc_server, "
                "remote_spinnaker_url and virtual_board should be specified "
                "in your configuration files")

        if self._spalloc_server is not None:
            if self._read_config("Machine", "spalloc_user") is None:
                raise Exception(
                    "A spalloc_user must be specified with a spalloc_server")

    def signal_handler(self, signal, frame):  # @UnusedVariable
        """ handles closing down of script via keyboard interrupt

        :param signal: the signal received
        :param frame: frame executed in
        :return:  None
        """
        # If we are to raise the keyboard interrupt, do so
        if self._raise_keyboard_interrupt:
            raise KeyboardInterrupt

        logger.error("User has cancelled simulation")
        self._shutdown()

    def exception_handler(self, exctype, value, traceback_obj):
        """ handler of exceptions

        :param exctype:  the type of execution received
        :param value: the value of the exception
        :param traceback_obj: the trace back stuff
        """
        self._shutdown()
        return sys.__excepthook__(exctype, value, traceback_obj)

    def verify_not_running(self):
        if self._state in [Simulator_State.IN_RUN,
                           Simulator_State.RUN_FOREVER]:
            msg = "Illegal call while a simulation is already running"
            raise ConfigurationException(msg)
        if self._state in [Simulator_State.SHUTDOWN]:
            msg = "Illegal call after simulation is shutdown"
            raise ConfigurationException(msg)

    def run_until_complete(self):
        """ Run a simulation until it completes
        """
        self._run(None, run_until_complete=True)

    def run(self, run_time):
        """ Run a simulation for a fixed amount of time

        :param run_time: the run duration in milliseconds.
        """
        self._run(run_time)

    def _run(self, run_time, run_until_complete=False):
        """ The main internal run function

        :param run_time: the run duration in milliseconds.
        """
        self.verify_not_running()
        if (self._has_ran and
                ExecutableType.USES_SIMULATION_INTERFACE not in
                self._executable_types and
                ExecutableType.NO_APPLICATION not in
                self._executable_types):
            raise NotImplementedError(
                "Only binaries that use the simulation interface can be run"
                " more than once")
        self._state = Simulator_State.IN_RUN

        self._adjust_config(run_time)

        # Install the Control-C handler
        signal.signal(signal.SIGINT, self.signal_handler)
        self._raise_keyboard_interrupt = True
        sys.excepthook = sys.__excepthook__

        logger.info("Starting execution process")

        n_machine_time_steps = None
        total_run_time = None
        self._infinite_run = True
        if run_time is not None:
            n_machine_time_steps = int(
                (run_time * 1000.0) / self._machine_time_step)
            total_run_timesteps = (
                self._current_run_timesteps + n_machine_time_steps)
            total_run_time = (
                total_run_timesteps *
                (float(self._machine_time_step) / 1000.0) *
                self._time_scale_factor)
            self._infinite_run = False
        if self._machine_allocation_controller is not None:
            self._machine_allocation_controller.extend_allocation(
                total_run_time)

        # If we have never run before, or the graph has changed,
        # start by performing mapping
        application_graph_changed = self._detect_if_graph_has_changed(True)

        # create new sub-folder for reporting data if the graph has changed and
        # reset has been called.
        if (self._has_ran and application_graph_changed and
                self._has_reset_last):
            self._set_up_output_folders()

        # verify that the if graph has changed, and has ran, that a reset has
        # been called, otherwise system go boom boom
        if not self._has_ran or application_graph_changed:
            if (application_graph_changed and self._has_ran and
                    not self._has_reset_last):
                self.stop()
                raise NotImplementedError(
                    "The network cannot be changed between runs without"
                    " resetting")

            if not self._has_ran:
                self._add_dependent_verts_and_edges_for_application_graph()
                self._add_commands_to_command_sender()

            # Reset the machine graph if there is an application graph
            if self._application_graph.n_vertices > 0:
                self._machine_graph = MachineGraph(self._graph_label)
                self._graph_mapper = None

            # Reset the machine if the graph has changed
            if (self._has_ran and application_graph_changed and
                    not self._use_virtual_board):

                # wipe out stuff associated with a given machine, as these need
                # to be rebuilt.
                self._machine = None
                if self._buffer_manager is not None:
                    self._buffer_manager.stop()
                    self._buffer_manager = None
                if self._txrx is not None:
                    self._txrx.close()
                    self._app_id = None
                if self._machine_allocation_controller is not None:
                    self._machine_allocation_controller.close()

            if self._machine is None:
                self._get_machine(total_run_time, n_machine_time_steps)
            self._do_mapping(run_time, n_machine_time_steps, total_run_time)

        # Check if anything is recording and buffered
        is_buffered_recording = False
        for placement in self._placements.placements:
            vertex = placement.vertex
            if (isinstance(vertex, AbstractReceiveBuffersToHost) and
                    isinstance(vertex, AbstractRecordable)):
                if vertex.is_recording():
                    is_buffered_recording = True
                    break

        # Disable auto pause and resume if the binary can't do it
        if (ExecutableType.USES_SIMULATION_INTERFACE not in
                self._executable_types):
            self._config.set("Buffers", "use_auto_pause_and_resume", "False")

        # Work out an array of timesteps to perform
        if (not self._config.getboolean(
                "Buffers", "use_auto_pause_and_resume") or
                not is_buffered_recording):

            # Not currently possible to run the second time for more than the
            # first time without auto pause and resume
            if (is_buffered_recording and
                    self._minimum_step_generated is not None and
                    (self._minimum_step_generated < n_machine_time_steps or
                        n_machine_time_steps is None)):
                self._state = Simulator_State.FINISHED
                raise ConfigurationException(
                    "Second and subsequent run time must be less than or equal"
                    " to the first run time")

            steps = [n_machine_time_steps]
            self._minimum_step_generated = steps[0]
        else:

            if run_time is None:
                self._state = Simulator_State.FINISHED
                raise Exception(
                    "Cannot use automatic pause and resume with an infinite "
                    "run time")

            # With auto pause and resume, any time step is possible but run
            # time more than the first will guarantee that run will be called
            # more than once
            if self._minimum_step_generated is not None:
                steps = self._generate_steps(
                    n_machine_time_steps, self._minimum_step_generated)
            else:
                steps = self._deduce_number_of_iterations(n_machine_time_steps)
                self._minimum_step_generated = steps[0]

        # Keep track of if loading was done; if loading is done before run,
        # run doesn't need to rewrite data again
        loading_done = False

        # If we have never run before, or the graph has changed, or a reset
        # has been requested, load the data
        if (not self._has_ran or application_graph_changed or
                self._has_reset_last):

            # Data generation needs to be done if not already done
            if not self._has_ran or application_graph_changed:
                self._do_data_generation(steps[0])

            # If we are using a virtual board, don't load
            if not self._use_virtual_board:
                self._do_load()
                loading_done = True

        # Run for each of the given steps
        logger.info("Running for {} steps for a total of {} ms".format(
            len(steps), run_time))
        for i, step in enumerate(steps):
            logger.info("Run {} of {}".format(i + 1, len(steps)))
            self._do_run(step, loading_done, run_until_complete)

        # Indicate that the signal handler needs to act
        self._raise_keyboard_interrupt = False
        sys.excepthook = self.exception_handler

        # update counter for runs (used by reports and app data)
        self._n_calls_to_run += 1
        if run_time is not None:
            self._state = Simulator_State.FINISHED
        else:
            self._state = Simulator_State.RUN_FOREVER

    def _add_commands_to_command_sender(self):
        for vertex in self._application_graph.vertices:
            if isinstance(vertex, AbstractSendMeMulticastCommandsVertex):
                # if there's no command sender yet, build one
                if self._command_sender is None:
                    self._command_sender = CommandSender(
                        "auto_added_command_sender", None)
                    self.add_application_vertex(self._command_sender)

                # allow the command sender to create key to partition map
                self._command_sender.add_commands(
                    vertex.start_resume_commands,
                    vertex.pause_stop_commands,
                    vertex.timed_commands, vertex)

        # add the edges from the command sender to the dependent vertices
        if self._command_sender is not None:
            edges, partition_ids = \
                self._command_sender.edges_and_partitions()
            for edge, partition_id in zip(edges, partition_ids):
                self.add_application_edge(edge, partition_id)

    def _add_dependent_verts_and_edges_for_application_graph(self):
        for vertex in self._application_graph.vertices:
            # add any dependent edges and vertices if needed
            if isinstance(vertex, AbstractVertexWithEdgeToDependentVertices):
                for dependant_vertex in vertex.dependent_vertices():
                    self.add_application_vertex(dependant_vertex)
                    edge_partition_identifiers = vertex.\
                        edge_partition_identifiers_for_dependent_vertex(
                            dependant_vertex)
                    for edge_identifier in edge_partition_identifiers:
                        dependant_edge = ApplicationEdge(
                            pre_vertex=vertex,
                            post_vertex=dependant_vertex)
                        self.add_application_edge(
                            dependant_edge, edge_identifier)

    def _deduce_number_of_iterations(self, n_machine_time_steps):
        """ operates the auto pause and resume functionality by figuring out\
            how many timer ticks a simulation can run before sdram runs out,\
            and breaks simulation into chunks of that long.

        :param n_machine_time_steps: the total timer ticks to be ran
        :return: list of timer steps.
        """
        # Go through the placements and find how much SDRAM is available
        # on each chip
        sdram_tracker = dict()
        vertex_by_chip = defaultdict(list)

        # horrible hack. This needs to be fixed somehow
        provide_injectables(
            {"MachineTimeStep": self._machine_time_step,
             "TotalMachineTimeSteps": n_machine_time_steps,
             "TimeScaleFactor": self._time_scale_factor})

        for placement in self._placements.placements:
            vertex = placement.vertex
            if isinstance(vertex, AbstractReceiveBuffersToHost):

                resources = vertex.resources_required
                if (placement.x, placement.y) not in sdram_tracker:
                    sdram_tracker[placement.x, placement.y] = \
                        self._machine.get_chip_at(
                            placement.x, placement.y).sdram.size
                sdram = (
                    resources.sdram.get_value() -
                    vertex.get_minimum_buffer_sdram_usage())
                sdram_tracker[placement.x, placement.y] -= sdram
                vertex_by_chip[placement.x, placement.y].append(vertex)

        # Go through the chips and divide up the remaining SDRAM, finding
        # the minimum number of machine timesteps to assign
        min_time_steps = None
        for x, y in vertex_by_chip:
            vertices_on_chip = vertex_by_chip[x, y]
            sdram = sdram_tracker[x, y]
            sdram_per_vertex = int(sdram / len(vertices_on_chip))
            for vertex in vertices_on_chip:
                n_time_steps = vertex.get_n_timesteps_in_buffer_space(
                    sdram_per_vertex, self._machine_time_step)
                if min_time_steps is None or n_time_steps < min_time_steps:
                    min_time_steps = n_time_steps

        # clear injectable
        clear_injectables()

        if min_time_steps is None:
            return [n_machine_time_steps]
        else:
            return self._generate_steps(n_machine_time_steps, min_time_steps)

    @staticmethod
    def _generate_steps(n_machine_time_steps, min_machine_time_steps):
        """ generates the list of timer runs

        :param n_machine_time_steps: the total runtime in machine time steps
        :param min_machine_time_steps: the min allowed per chunk
        :return: list of time steps
        """
        number_of_full_iterations = int(math.floor(
            n_machine_time_steps / min_machine_time_steps))
        left_over_time_steps = int(
            n_machine_time_steps -
            (number_of_full_iterations * min_machine_time_steps))

        steps = [int(min_machine_time_steps)] * number_of_full_iterations
        if left_over_time_steps != 0:
            steps.append(int(left_over_time_steps))
        return steps

    def _calculate_number_of_machine_time_steps(self, next_run_timesteps):
        total_run_timesteps = next_run_timesteps
        if next_run_timesteps is not None:
            total_run_timesteps += self._current_run_timesteps
            machine_time_steps = (
                (total_run_timesteps * 1000.0) / self._machine_time_step)
            if machine_time_steps != int(machine_time_steps):
                logger.warn(
                    "The runtime and machine time step combination result in "
                    "a fractional number of machine time steps")
            self._no_machine_time_steps = int(math.ceil(machine_time_steps))
        else:
            self._no_machine_time_steps = None
            for vertex in self._application_graph.vertices:
                if (isinstance(vertex, AbstractRecordable) and
                        vertex.is_recording()):
                    raise ConfigurationException(
                        "recording a vertex when set to infinite runtime "
                        "is not currently supported")
            for vertex in self._machine_graph.vertices:
                if (isinstance(vertex, AbstractRecordable) and
                        vertex.is_recording()):
                    raise ConfigurationException(
                        "recording a vertex when set to infinite runtime "
                        "is not currently supported")
        return total_run_timesteps

    def _run_algorithms(
            self, inputs, algorithms, outputs, provenance_name,
            optional_algorithms=None):
        """ runs getting a spinnaker machine logic

        :param inputs: the inputs
        :param algorithms: algorithms to call
        :param outputs: outputs to get
        :param optional_algorithms: optional algorithms to use
        :param provenance_name: the name for provenance
        :return:  None
        """

        optional = optional_algorithms
        if optional is None:
            optional = []

        # Execute the algorithms
        executor = PACMANAlgorithmExecutor(
            algorithms=algorithms, optional_algorithms=optional,
            inputs=inputs, xml_paths=self._xml_paths, required_outputs=outputs,
            do_timings=self._do_timings, print_timings=self._print_timings,
            provenance_name=provenance_name,
            provenance_path=self._pacman_executor_provenance_path)

        try:
            executor.execute_mapping()
            self._pacman_provenance.extract_provenance(executor)
            return executor
        except Exception:
            self._txrx = executor.get_item("MemoryTransceiver")
            self._machine_allocation_controller = executor.get_item(
                "MachineAllocationController")
            ex_type, ex_value, ex_traceback = sys.exc_info()
            try:
                self._shutdown()
                helpful_functions.write_finished_file(
                    self._app_data_top_simulation_folder,
                    self._report_simulation_top_directory)
            except Exception:
                logger.warn("problem when shutting down", exc_info=True)
            raise ex_type, ex_value, ex_traceback

    def _get_machine(self, total_run_time=0.0, n_machine_time_steps=None):
        if self._machine is not None:
            return self._machine

        inputs = dict(self._extra_inputs)
        algorithms = list()
        outputs = list()

        # Add the version information to the provenance data at the start
        version_provenance = list()
        version_provenance.append(ProvenanceDataItem(
            ["version_data", "spinn_utilities_version"], spinn_utils_version))
        version_provenance.append(ProvenanceDataItem(
            ["version_data", "spinn_machine_version"], spinn_machine_version))
        version_provenance.append(ProvenanceDataItem(
            ["version_data", "spinn_storage_handlers_version"],
            spinn_storage_version))
        version_provenance.append(ProvenanceDataItem(
            ["version_data", "spalloc_version"], spalloc_version))
        version_provenance.append(ProvenanceDataItem(
            ["version_data", "spinnman_version"], spinnman_version))
        version_provenance.append(ProvenanceDataItem(
            ["version_data", "pacman_version"], pacman_version))
        version_provenance.append(ProvenanceDataItem(
            ["version_data", "data_specification_version"], data_spec_version))
        version_provenance.append(ProvenanceDataItem(
            ["version_data", "front_end_common_version"], fec_version))
        version_provenance.append(ProvenanceDataItem(
            ["version_data", "numpy_version"], numpy_version))
        version_provenance.append(ProvenanceDataItem(
            ["version_data", "scipy_version"], scipy_version))
        if self._front_end_versions is not None:
            for name, value in self._front_end_versions:
                version_provenance.append(ProvenanceDataItem(
                    names=["version_data", name], value=value))
        inputs["ProvenanceItems"] = version_provenance

        # add algorithms for handling LPG placement and edge insertion
        if len(self._live_packet_recorder_params) != 0:
            algorithms.append("PreAllocateResourcesForLivePacketGatherers")
            inputs['LivePacketRecorderParameters'] = \
                self._live_packet_recorder_params
        if (self._config.getboolean("Reports", "reportsEnabled") and
                self._config.getboolean("Reports", "write_energy_report")):

            algorithms.append("PreAllocateResourcesForChipPowerMonitor")
            inputs['MemorySamplingFrequency'] = self._config.getfloat(
                "EnergyMonitor", "sampling_frequency")
            inputs['MemoryNumberSamplesPerRecordingEntry'] = \
                self._config.getfloat(
                    "EnergyMonitor", "n_samples_per_recording_entry")

        # add algorithms for handling extra monitor code
        if self._config.getboolean("Machine",
                                   "enable_advanced_monitor_support"):
            algorithms.append("PreAllocateResourcesForExtraMonitorSupport")

        # add the application and machine graphs as needed
        if self._application_graph.n_vertices > 0:
            inputs["MemoryApplicationGraph"] = self._application_graph
        elif self._machine_graph.n_vertices > 0:
            inputs["MemoryMachineGraph"] = self._machine_graph

        # add max sdram size which we're going to allow (debug purposes)
        inputs["MaxSDRAMSize"] = self._read_config_int(
            "Machine", "max_sdram_allowed_per_chip")

        # Set the total run time
        inputs["TotalRunTime"] = total_run_time
        inputs["TotalMachineTimeSteps"] = n_machine_time_steps
        inputs["MachineTimeStep"] = self._machine_time_step
        inputs["TimeScaleFactor"] = self._time_scale_factor

        # If we are using a directly connected machine, add the details to get
        # the machine and transceiver
        if self._hostname is not None:
            self._handle_machine_common_config(inputs)
            inputs["IPAddress"] = self._hostname
            inputs["BMPDetails"] = self._read_config("Machine", "bmp_names")
            inputs["AutoDetectBMPFlag"] = self._config.getboolean(
                "Machine", "auto_detect_bmp")
            inputs["ScampConnectionData"] = self._read_config(
                "Machine", "scamp_connections_data")
            inputs["MaxCoreId"] = self._read_config_int(
                "Machine", "core_limit")

            algorithms.append("MachineGenerator")
            algorithms.append("MallocBasedChipIDAllocator")

            outputs.append("MemoryExtendedMachine")
            outputs.append("MemoryTransceiver")

            executor = self._run_algorithms(
                inputs, algorithms, outputs, "machine_generation")
            self._machine = executor.get_item("MemoryExtendedMachine")
            self._txrx = executor.get_item("MemoryTransceiver")
            self._machine_outputs = executor.get_items()

        if self._use_virtual_board:
            self._handle_machine_common_config(inputs)
            inputs["IPAddress"] = "virtual"
            inputs["NumberOfBoards"] = self._read_config_int(
                "Machine", "number_of_boards")
            inputs["MachineWidth"] = self._read_config_int(
                "Machine", "width")
            inputs["MachineHeight"] = self._read_config_int(
                "Machine", "height")
            inputs["MachineHasWrapAroundsFlag"] = self._read_config_boolean(
                "Machine", "requires_wrap_arounds")
            inputs["BMPDetails"] = None
            inputs["AutoDetectBMPFlag"] = False
            inputs["ScampConnectionData"] = None
            inputs["CPUsPerVirtualChip"] = 16

            algorithms.append("VirtualMachineGenerator")
            algorithms.append("MallocBasedChipIDAllocator")

            outputs.append("MemoryExtendedMachine")

            executor = self._run_algorithms(
                inputs, algorithms, outputs, "machine_generation")
            self._machine_outputs = executor.get_items()
            self._machine = executor.get_item("MemoryExtendedMachine")

        if (self._spalloc_server is not None or
                self._remote_spinnaker_url is not None):

            need_virtual_board = False

            # if using spalloc system
            if self._spalloc_server is not None:
                inputs["SpallocServer"] = self._spalloc_server
                inputs["SpallocPort"] = self._read_config_int(
                    "Machine", "spalloc_port")
                inputs["SpallocUser"] = self._read_config(
                    "Machine", "spalloc_user")
                inputs["SpallocMachine"] = self._read_config(
                    "Machine", "spalloc_machine")
                if self._n_chips_required is None:
                    algorithms.append("SpallocMaxMachineGenerator")
                    need_virtual_board = True

            # if using HBP server system
            if self._remote_spinnaker_url is not None:
                inputs["RemoteSpinnakerUrl"] = self._remote_spinnaker_url
                if self._n_chips_required is None:
                    algorithms.append("HBPMaxMachineGenerator")
                    need_virtual_board = True

            if (self._application_graph.n_vertices == 0 and
                    self._machine_graph.n_vertices == 0 and
                    need_virtual_board):
                if self._config.getboolean(
                        "Mode", "violate_no_vertex_in_graphs_restriction"):
                    logger.warn(
                        "you graph has no vertices in it, but you have "
                        "requested that we still execute.")
                else:
                    raise ConfigurationException(
                        "A allocated machine has been requested but there are "
                        "no vertices to work out the size of the machine "
                        "required and n_chips_required has not been set")

            inputs["CPUsPerVirtualChip"] = 16

            do_partitioning = False
            if need_virtual_board:
                algorithms.append("VirtualMachineGenerator")
                algorithms.append("MallocBasedChipIDAllocator")

                # If we are using an allocation server, and we need a virtual
                # board, we need to use the virtual board to get the number of
                # chips to be allocated either by partitioning, or by measuring
                # the graph

                # if the end user has requested violating the no vertex check,
                # add the app graph and let the rest work out.
                if (self._application_graph.n_vertices != 0 or (
                        self._config.getboolean(
                            "Mode",
                            "violate_no_vertex_in_graphs_restriction") and
                        self._machine_graph.n_vertices == 0)):
                    inputs["MemoryApplicationGraph"] = self._application_graph
                    algorithms.extend(self._config.get(
                        "Mapping",
                        "application_to_machine_graph_algorithms").split(","))
                    outputs.append("MemoryMachineGraph")
                    outputs.append("MemoryGraphMapper")
                    do_partitioning = True

                # only add machine graph is it has vertices. as the check for
                # no vertices in both graphs is checked above.
                elif self._machine_graph.n_vertices != 0:
                    inputs["MemoryMachineGraph"] = self._machine_graph
                    algorithms.append("GraphMeasurer")
            else:

                # If we are using an allocation server but have been told how
                # many chips to use, just use that as an input
                inputs["NChipsRequired"] = self._n_chips_required

            if self._spalloc_server is not None:
                algorithms.append("SpallocAllocator")
            elif self._remote_spinnaker_url is not None:
                algorithms.append("HBPAllocator")

            algorithms.append("MachineGenerator")
            algorithms.append("MallocBasedChipIDAllocator")

            outputs.append("MemoryExtendedMachine")
            outputs.append("IPAddress")
            outputs.append("MemoryTransceiver")
            outputs.append("MachineAllocationController")

            executor = self._run_algorithms(
                inputs, algorithms, outputs, "machine_generation")

            self._machine_outputs = executor.get_items()
            self._machine = executor.get_item("MemoryExtendedMachine")
            self._ip_address = executor.get_item("IPAddress")
            self._txrx = executor.get_item("MemoryTransceiver")
            self._machine_allocation_controller = executor.get_item(
                "MachineAllocationController")

            if do_partitioning:
                self._machine_graph = executor.get_item(
                    "MemoryMachineGraph")
                self._graph_mapper = executor.get_item(
                    "MemoryGraphMapper")

        if self._txrx is not None and self._app_id is None:
            self._app_id = self._txrx.app_id_tracker.get_new_id()

        self._turn_off_on_board_to_save_power("turn_off_board_after_discovery")

        return self._machine

    def _handle_machine_common_config(self, inputs):
        """ adds common parts of the machine configuration

        :param inputs: the input dict
        :rtype: None
        """
        down_chips, down_cores, down_links = \
            helpful_functions.sort_out_downed_chips_cores_links(
                self._config.get("Machine", "down_chips"),
                self._config.get("Machine", "down_cores"),
                self._config.get("Machine", "down_links"))
        inputs["DownedChipsDetails"] = down_chips
        inputs["DownedCoresDetails"] = down_cores
        inputs["DownedLinksDetails"] = down_links
        inputs["BoardVersion"] = self._read_config_int(
            "Machine", "version")
        inputs["ResetMachineOnStartupFlag"] = self._config.getboolean(
            "Machine", "reset_machine_on_startup")
        inputs["BootPortNum"] = self._read_config_int(
            "Machine", "boot_connection_port_num")

    def generate_file_machine(self):
        inputs = {
            "MemoryExtendedMachine": self.machine,
            "FileMachineFilePath": os.path.join(
                self._json_folder, "machine.json")
        }
        outputs = ["FileMachine"]
        executor = PACMANAlgorithmExecutor(
            algorithms=[], optional_algorithms=[], inputs=inputs,
            xml_paths=self._xml_paths, required_outputs=outputs,
            do_timings=self._do_timings, print_timings=self._print_timings,
            provenance_path=self._pacman_executor_provenance_path)
        executor.execute_mapping()

    def _do_mapping(self, run_time, n_machine_time_steps, total_run_time):

        # time the time it takes to do all pacman stuff
        mapping_total_timer = Timer()
        mapping_total_timer.start_timing()

        # update inputs with extra mapping inputs if required
        inputs = dict(self._machine_outputs)
        if self._extra_mapping_inputs is not None:
            inputs.update(self._extra_mapping_inputs)

        inputs["RunTime"] = run_time
        inputs["TotalRunTime"] = total_run_time
        inputs["TotalMachineTimeSteps"] = n_machine_time_steps
        inputs["PostSimulationOverrunBeforeError"] = self._config.getint(
            "Machine", "post_simulation_overrun_before_error")

        # handle graph additions
        if (self._application_graph.n_vertices > 0 and
                self._graph_mapper is None):
            inputs["MemoryApplicationGraph"] = self._application_graph
        elif self._machine_graph.n_vertices > 0:
            inputs['MemoryMachineGraph'] = self._machine_graph
            if self._graph_mapper is not None:
                inputs["MemoryGraphMapper"] = self._graph_mapper
        elif self._config.getboolean(
                "Mode", "violate_no_vertex_in_graphs_restriction"):
            logger.warn(
                "you graph has no vertices in it, but you have requested that"
                " we still execute.")
            inputs["MemoryApplicationGraph"] = self._application_graph
            inputs["MemoryGraphMapper"] = GraphMapper()
            inputs['MemoryMachineGraph'] = self._machine_graph
        else:
            raise ConfigurationException(
                "There needs to be a graph which contains at least one vertex"
                " for the tool chain to map anything.")

        inputs['ReportFolder'] = self._report_default_directory
        inputs["ApplicationDataFolder"] = self._app_data_runtime_folder
        inputs["ProvenanceFilePath"] = self._provenance_file_path
        inputs["APPID"] = self._app_id
        inputs["ExecDSEOnHostFlag"] = self._exec_dse_on_host
        inputs["TimeScaleFactor"] = self._time_scale_factor
        inputs["MachineTimeStep"] = self._machine_time_step
        inputs["DatabaseSocketAddresses"] = self._database_socket_addresses
        inputs["DatabaseWaitOnConfirmationFlag"] = self._config.getboolean(
            "Database", "wait_on_confirmation")
        inputs["WriteCheckerFlag"] = self._config.getboolean(
            "Mode", "verify_writes")
        inputs["WriteTextSpecsFlag"] = self._config.getboolean(
            "Reports", "write_text_specs")
        inputs["ExecutableFinder"] = self._executable_finder
        inputs["UserCreateDatabaseFlag"] = self._config.get(
            "Database", "create_database")
        inputs["SendStartNotifications"] = self._config.getboolean(
            "Database", "send_start_notification")
        inputs["SendStopNotifications"] = self._config.getboolean(
            "Database", "send_stop_notification")

        # add paths for each file based version
        inputs["FileCoreAllocationsFilePath"] = os.path.join(
            self._json_folder, "core_allocations.json")
        inputs["FileSDRAMAllocationsFilePath"] = os.path.join(
            self._json_folder, "sdram_allocations.json")
        inputs["FileMachineFilePath"] = os.path.join(
            self._json_folder, "machine.json")
        inputs["FileMachineGraphFilePath"] = os.path.join(
            self._json_folder, "machine_graph.json")
        inputs["FilePlacementFilePath"] = os.path.join(
            self._json_folder, "placements.json")
        inputs["FileRoutingPathsFilePath"] = os.path.join(
            self._json_folder, "routing_paths.json")
        inputs["FileConstraintsFilePath"] = os.path.join(
            self._json_folder, "constraints.json")

        algorithms = list()

        if len(self._live_packet_recorder_params) != 0:
            algorithms.append(
                "InsertLivePacketGatherersToGraphs")
            algorithms.append("InsertEdgesToLivePacketGatherers")
            inputs['LivePacketRecorderParameters'] = \
                self._live_packet_recorder_params

        if (self._config.getboolean("Reports", "reportsEnabled") and
                self._config.getboolean("Reports", "write_energy_report")):
            algorithms.append(
                "InsertChipPowerMonitorsToGraphs")
            inputs['MemorySamplingFrequency'] = self._config.getfloat(
                "EnergyMonitor", "sampling_frequency")
            inputs['MemoryNumberSamplesPerRecordingEntry'] = \
                self._config.getfloat(
                    "EnergyMonitor", "n_samples_per_recording_entry")

        # handle extra monitor functionality
        if self._config.getboolean("Machine",
                                   "enable_advanced_monitor_support"):
            algorithms.append("InsertEdgesToExtraMonitorFunctionality")
            algorithms.append("InsertExtraMonitorVerticesToGraphs")

        # handle extra mapping algorithms if required
        if self._extra_mapping_algorithms is not None:
            algorithms.extend(self._extra_mapping_algorithms)

        optional_algorithms = list()

        # Add reports
        if self._config.getboolean("Reports", "reports_enabled"):
            if self._config.getboolean("Reports",
                                       "write_tag_allocation_reports"):
                algorithms.append("TagReport")
            if self._config.getboolean("Reports", "write_router_info_report"):
                algorithms.append("routingInfoReports")
            if self._config.getboolean("Reports", "write_router_reports"):
                algorithms.append("RouterReports")
            if self._config.getboolean("Reports",
                                       "write_routing_table_reports"):
                optional_algorithms.append("unCompressedRoutingTableReports")
                optional_algorithms.append("compressedRoutingTableReports")
                optional_algorithms.append("comparisonOfRoutingTablesReport")
            if self._config.getboolean(
                    "Reports", "write_routing_tables_from_machine_report"):
                optional_algorithms.append(
                    "RoutingTableFromMachineReport")

            # only add partitioner report if using an application graph
            if (self._config.getboolean(
                    "Reports", "write_partitioner_reports") and
                    self._application_graph.n_vertices != 0):
                algorithms.append("PartitionerReport")

            # only add write placer report with application graph when
            # there's application vertices
            if (self._config.getboolean(
                    "Reports", "write_application_graph_placer_report") and
                    self._application_graph.n_vertices != 0):
                algorithms.append("PlacerReportWithApplicationGraph")

            if self._config.getboolean(
                    "Reports", "write_machine_graph_placer_report"):
                algorithms.append("PlacerReportWithoutApplicationGraph")

            # only add network specification report if there's
            # application vertices.
            if (self._config.getboolean(
                    "Reports", "write_network_specification_report")):
                algorithms.append("NetworkSpecificationReport")

        # only add the partitioner if there isn't already a machine graph
        if (self._application_graph.n_vertices > 0 and
                self._machine_graph.n_vertices == 0):
            full = self._config.get(
                "Mapping", "application_to_machine_graph_algorithms")
            individual = full.replace(" ", "").split(",")
            algorithms.extend(individual)
            inputs['MemoryPreviousAllocatedResources'] = \
                PreAllocatedResourceContainer()

        if self._use_virtual_board:
            full = self._config.get(
                "Mapping", "machine_graph_to_virtual_machine_algorithms")
            individual = full.replace(" ", "").split(",")
            algorithms.extend(individual)
        else:
            full = self._config.get(
                "Mapping", "machine_graph_to_machine_algorithms")
            individual = full.replace(" ", "").split(",")
            algorithms.extend(individual)

        # add check for algorithm start type
        algorithms.append("LocateExecutableStartType")

        algorithms.append("FixedRouteRouter")

        # handle outputs
        outputs = [
            "MemoryPlacements", "MemoryRoutingTables",
            "MemoryTags", "MemoryRoutingInfos",
            "MemoryMachineGraph", "ExecutableTypes"
        ]

        if self._application_graph.n_vertices > 0:
            outputs.append("MemoryGraphMapper")

        # Create a buffer manager if there isn't one already
        if not self._use_virtual_board:
            if self._buffer_manager is None:
                inputs["StoreBufferDataInFile"] = self._config.getboolean(
                    "Buffers", "store_buffer_data_in_file")
                algorithms.append("BufferManagerCreator")
                outputs.append("BufferManager")
            else:
                inputs["BufferManager"] = self._buffer_manager

        # Execute the mapping algorithms
        executor = self._run_algorithms(
            inputs, algorithms, outputs, "mapping", optional_algorithms)

        # get result objects from the pacman executor
        self._mapping_outputs = executor.get_items()

        # Get the outputs needed
        self._placements = executor.get_item("MemoryPlacements")
        self._router_tables = executor.get_item("MemoryRoutingTables")
        self._tags = executor.get_item("MemoryTags")
        self._routing_infos = executor.get_item("MemoryRoutingInfos")
        self._graph_mapper = executor.get_item("MemoryGraphMapper")
        self._machine_graph = executor.get_item("MemoryMachineGraph")
        self._executable_types = executor.get_item("ExecutableTypes")

        if not self._use_virtual_board:
            self._buffer_manager = executor.get_item("BufferManager")
        else:
            # Fill in IP Tag ports (virtual so won't actually be used)
            for tag in self._tags.ip_tags:
                if tag.port is None:
                    tag.port = 65534
            for tag in self._tags.reverse_ip_tags:
                if tag.port is None:
                    tag.port = 64434

        self._mapping_time += \
            helpful_functions.convert_time_diff_to_total_milliseconds(
                mapping_total_timer.take_sample())

    def _do_data_generation(self, n_machine_time_steps):

        # set up timing
        data_gen_timer = Timer()
        data_gen_timer.start_timing()

        # The initial inputs are the mapping outputs
        inputs = dict(self._mapping_outputs)
        inputs["TotalMachineTimeSteps"] = n_machine_time_steps
        inputs["FirstMachineTimeStep"] = self._current_run_timesteps
        inputs["RunTimeMachineTimeSteps"] = n_machine_time_steps

        # Run the data generation algorithms
        outputs = []
        algorithms = [self._dsg_algorithm]

        if (self._config.getboolean("Reports", "reports_enabled") and
                self._config.getboolean("Reports", "write_provenance_data")):
            algorithms.append("GraphProvenanceGatherer")

        executor = self._run_algorithms(
            inputs, algorithms, outputs, "data_generation")
        self._mapping_outputs = executor.get_items()

        self._dsg_time += \
            helpful_functions.convert_time_diff_to_total_milliseconds(
                data_gen_timer.take_sample())

    def _do_load(self):
        # set up timing
        load_timer = Timer()
        load_timer.start_timing()

        self._turn_on_board_if_saving_power()

        # The initial inputs are the mapping outputs
        inputs = dict(self._mapping_outputs)
        inputs["WriteMemoryMapReportFlag"] = (
            self._config.getboolean("Reports", "reports_enabled") and
            self._config.getboolean("Reports", "write_memory_map_report")
        )

        algorithms = list()

        # add report for extracting routing table from machine report if needed
        # Add algorithm to clear routing tables and set up routing
        if not self._use_virtual_board:
            algorithms.append("RoutingSetup")
            # Get the executable targets
            algorithms.append("GraphBinaryGatherer")

        if helpful_functions.read_config(
                self._config, "Mapping", "loading_algorithms") is not None:
            algorithms.extend(
                self._config.get("Mapping", "loading_algorithms").split(","))
        algorithms.extend(self._extra_load_algorithms)

        # add optional algorithms
        optional_algorithms = list()
        optional_algorithms.append("RoutingTableLoader")
        optional_algorithms.append("TagsLoader")
        if self._exec_dse_on_host:
            optional_algorithms.append("HostExecuteDataSpecification")
            if self._config.getboolean("Reports", "write_memory_map_report"):
                optional_algorithms.append("MemoryMapOnHostReport")
                optional_algorithms.append("MemoryMapOnHostChipReport")
        else:
            optional_algorithms.append("MachineExecuteDataSpecification")
            if self._config.getboolean("Reports", "write_memory_map_report"):
                optional_algorithms.append("MemoryMapOnChipReport")

        # Reload any parameters over the loaded data if we have already
        # run and not using a virtual board
        if self._has_ran and not self._use_virtual_board:
            optional_algorithms.append("DSGRegionReloader")

        # Get the executable targets
        optional_algorithms.append("GraphBinaryGatherer")

        # algorithms needed for loading the binaries to the SpiNNaker machine
        optional_algorithms.append("LoadExecutableImages")

        # report for fixed routes if applied
<<<<<<< HEAD
        optional_algorithms.append("LoadFixedRoutes")
        optional_algorithms.append("FixedRouteFromMachineReport")
=======
        algorithms.append("LoadFixedRoutes")
        algorithms.append("FixedRouteFromMachineReport")
>>>>>>> 19a1b301

        # expected outputs from this phase
        outputs = [
            "LoadedReverseIPTagsToken", "LoadedIPTagsToken",
            "LoadedRoutingTablesToken", "LoadBinariesToken",
            "LoadedApplicationDataToken"
        ]

        executor = self._run_algorithms(
            inputs, algorithms, outputs, "loading", optional_algorithms)
        self._load_outputs = executor.get_items()

        self._load_time += \
            helpful_functions.convert_time_diff_to_total_milliseconds(
                load_timer.take_sample())

    def _do_run(self, n_machine_time_steps, loading_done, run_until_complete):
        # start timer
        run_timer = Timer()
        run_timer.start_timing()

        # calculate number of machine time steps
        total_run_timesteps = self._calculate_number_of_machine_time_steps(
            n_machine_time_steps)
        run_time = None
        if n_machine_time_steps is not None:
            run_time = (
                n_machine_time_steps *
                (float(self._machine_time_step) / 1000.0)
            )

        # if running again, load the outputs from last load or last mapping
        if self._load_outputs is not None:
            inputs = dict(self._load_outputs)
        else:
            inputs = dict(self._mapping_outputs)

        inputs["RanToken"] = self._has_ran
        inputs["NoSyncChanges"] = self._no_sync_changes
        inputs["RunTimeMachineTimeSteps"] = n_machine_time_steps
        inputs["TotalMachineTimeSteps"] = total_run_timesteps
        inputs["RunTime"] = run_time
        inputs["FirstMachineTimeStep"] = self._current_run_timesteps
        if run_until_complete:
            inputs["RunUntilCompleteFlag"] = True

        if not self._use_virtual_board:
            inputs["CoresToExtractIOBufFrom"] = \
                helpful_functions.translate_iobuf_extraction_elements(
                    self._config.get(
                        "Reports", "extract_iobuf_from_cores"),
                    self._config.get(
                        "Reports", "extract_iobuf_from_binary_types"),
                    self._load_outputs["ExecutableTargets"],
                    self._executable_finder)

        # update algorithm list with extra pre algorithms if needed
        if self._extra_pre_run_algorithms is not None:
            algorithms = list(self._extra_pre_run_algorithms)
        else:
            algorithms = list()

        # If we have run before, make sure to extract the data before the next
        # run
        if (self._has_ran and not self._has_reset_last and
                not self._use_virtual_board):
            algorithms.append("BufferExtractor")

            # check if we need to clear the iobuf during runs
            if self._config.getboolean("Reports", "clear_iobuf_during_run"):
                algorithms.append("ChipIOBufClearer")

        # Reload any parameters over the loaded data if we have already
        # run and not using a virtual board and the data hasn't already
        # been regenerated during a load
        if (self._has_ran and not self._use_virtual_board and
                not loading_done):
            algorithms.append("DSGRegionReloader")

        # Update the run time if not using a virtual board
        if (not self._use_virtual_board and
                ExecutableType.USES_SIMULATION_INTERFACE in
                self._executable_types):
            algorithms.append("ChipRuntimeUpdater")

        # Add the database writer in case it is needed
        algorithms.append("DatabaseInterface")
        if not self._use_virtual_board:
            algorithms.append("NotificationProtocol")

        # Sort out reload if needed
        if self._config.getboolean("Reports", "write_reload_steps"):
            logger.warn("Reload script is not supported in this version")

        outputs = [
            "NoSyncChanges"
        ]

        if self._use_virtual_board:
            logger.warn(
                "Application will not actually be run as on a virtual board")
        elif (ExecutableType.NO_APPLICATION in
                self._executable_types):
            logger.warn(
                "Application will not actually be run as there is nothing to "
                "actually run")
        else:
            algorithms.append("ApplicationRunner")

        # add any extra post algorithms as needed
        if self._extra_post_run_algorithms is not None:
            algorithms += self._extra_post_run_algorithms

        # add extractor of iobuf if needed
        if (self._config.getboolean("Reports", "extract_iobuf") and
                self._config.getboolean(
                    "Reports", "extract_iobuf_during_run") and
                not self._use_virtual_board and
                n_machine_time_steps is not None):
            algorithms.append("ChipIOBufExtractor")

        # add extractor of provenance if needed
        if (self._config.getboolean("Reports", "reports_enabled") and
                self._config.getboolean("Reports", "write_provenance_data") and
                not self._use_virtual_board and
                n_machine_time_steps is not None):
            algorithms.append("PlacementsProvenanceGatherer")
            algorithms.append("RouterProvenanceGatherer")
            algorithms.append("ProfileDataGatherer")
            outputs.append("ProvenanceItems")

        run_complete = False
        executor = PACMANAlgorithmExecutor(
            algorithms=algorithms, optional_algorithms=[], inputs=inputs,
            xml_paths=self._xml_paths, required_outputs=outputs,
            do_timings=self._do_timings, print_timings=self._print_timings,
            provenance_path=self._pacman_executor_provenance_path,
            provenance_name="Execution")
        try:
            executor.execute_mapping()
            self._pacman_provenance.extract_provenance(executor)
            run_complete = True

            # write provenance to file if necessary
            if (self._config.getboolean("Reports", "reports_enabled") and
                    self._config.getboolean(
                        "Reports", "write_provenance_data") and
                    not self._use_virtual_board and
                    n_machine_time_steps is not None):
                prov_items = executor.get_item("ProvenanceItems")
                prov_items.extend(self._pacman_provenance.data_items)
                self._pacman_provenance.clear()
                self._write_provenance(prov_items)
                self._all_provenance_items.append(prov_items)

            # move data around
            self._last_run_outputs = executor.get_items()
            self._current_run_timesteps = total_run_timesteps
            self._no_sync_changes = executor.get_item("NoSyncChanges")
            self._has_reset_last = False
            self._has_ran = True

            self._execute_time += \
                helpful_functions.convert_time_diff_to_total_milliseconds(
                    run_timer.take_sample())

        except KeyboardInterrupt:
            logger.error("User has aborted the simulation")
            self._shutdown()
            sys.exit(1)
        except Exception as e:
            e_inf = sys.exc_info()

            # If an exception occurs during a run, attempt to get
            # information out of the simulation before shutting down
            try:
                if executor is not None:
                    # Only do this if the error occurred in the run
                    if not run_complete and not self._use_virtual_board:
                        self._recover_from_error(
                            e, e_inf, executor.get_item("ExecutableTargets"))
                else:
                    logger.error(
                        "The PACMAN executor crashing during initialisation,"
                        " please read previous error message to locate its"
                        " error")
            except Exception:
                logger.error("Error when attempting to recover from error",
                             exc_info=True)

            # if in debug mode, do not shut down machine
            in_debug_mode = self._config.get("Mode", "mode") == "Debug"
            if not in_debug_mode:
                try:
                    self.stop(
                        turn_off_machine=False, clear_routing_tables=False,
                        clear_tags=False)
                except Exception:
                    logger.error("Error when attempting to stop",
                                 exc_info=True)

            # reraise exception
            ex_type, ex_value, ex_traceback = e_inf
            raise ex_type, ex_value, ex_traceback

    def _write_provenance(self, provenance_data_items):
        """ Write provenance to disk
        """
        writer = None
        if self._provenance_format == "xml":
            writer = ProvenanceXMLWriter()
        elif self._provenance_format == "json":
            writer = ProvenanceJSONWriter()
        writer(provenance_data_items, self._provenance_file_path)

    def _recover_from_error(self, exception, exc_info, executable_targets):
        # if exception has an exception, print to system
        logger.error("An error has occurred during simulation")
        # Print the detail including the traceback
        if isinstance(exception, PacmanAlgorithmFailedToCompleteException):
            logger.error(exception.exception, exc_info=exc_info)
        else:
            logger.error(exception, exc_info=exc_info)

        logger.info("\n\nAttempting to extract data\n\n")

        # Extract router provenance
        router_provenance = RouterProvenanceGatherer()
        prov_items = router_provenance(
            self._txrx, self._machine, self._router_tables, True,
            self._last_run_outputs["MemoryExtraMonitorVertices"],
            self._placements)

        # Find the cores that are not in an expected state
        unsuccessful_cores = self._txrx.get_cores_not_in_state(
            executable_targets.all_core_subsets,
            {CPUState.RUNNING, CPUState.PAUSED, CPUState.FINISHED})

        # If there are no cores in a bad state, find those not yet in
        # their finished state
        unsuccessful_core_subset = CoreSubsets()
        if len(unsuccessful_cores) == 0:
            _, end_states = helpful_functions.determine_flow_states(
                self._executable_types, self._no_sync_changes)
            for executable_type in self._executable_types:
                unsuccessful_cores = self._txrx.get_cores_not_in_state(
                    self._executable_types[executable_type],
                    end_states[executable_type])
                for (x, y, p), _ in unsuccessful_cores.iteritems():
                    unsuccessful_core_subset.add_processor(x, y, p)

        # Find the cores that are not in RTE i.e. that can still be read
        non_rte_cores = [
            (x, y, p)
            for (x, y, p), core_info in unsuccessful_cores.iteritems()
            if (core_info.state != CPUState.RUN_TIME_EXCEPTION and
                core_info.state != CPUState.WATCHDOG)
        ]

        # If there are any cores that are not in RTE, extract data from them
        if (len(non_rte_cores) > 0 and
                ExecutableType.USES_SIMULATION_INTERFACE in
                self._executable_types):
            placements = Placements()
            non_rte_core_subsets = CoreSubsets()
            for (x, y, p) in non_rte_cores:
                vertex = self._placements.get_vertex_on_processor(x, y, p)
                placements.add_placement(
                    self._placements.get_placement_of_vertex(vertex))
                non_rte_core_subsets.add_processor(x, y, p)

            # Attempt to force the cores to write provenance and exit
            updater = ChipProvenanceUpdater()
            updater(self._txrx, self._app_id, non_rte_core_subsets)

            # Extract any written provenance data
            extracter = PlacementsProvenanceGatherer()
            extracter(self._txrx, placements, True, prov_items)

        # Finish getting the provenance
        prov_items.extend(self._pacman_provenance.data_items)
        self._pacman_provenance.clear()
        self._write_provenance(prov_items)
        self._all_provenance_items.append(prov_items)

        # Read IOBUF where possible (that should be everywhere)
        iobuf = ChipIOBufExtractor()
        errors, warnings = iobuf(
            self._txrx, True, unsuccessful_core_subset,
            self._provenance_file_path)

        # Print the details of error cores
        for (x, y, p), core_info in unsuccessful_cores.iteritems():
            state = core_info.state
            if state == CPUState.RUN_TIME_EXCEPTION:
                state = core_info.run_time_error
            logger.error("{}, {}, {}: {} {}".format(
                x, y, p, state.name, core_info.application_name))
            if core_info.state == CPUState.RUN_TIME_EXCEPTION:
                logger.error(
                    "r0=0x{:08X} r1=0x{:08X} r2=0x{:08X} r3=0x{:08X}".format(
                        core_info.registers[0], core_info.registers[1],
                        core_info.registers[2], core_info.registers[3]))
                logger.error(
                    "r4=0x{:08X} r5=0x{:08X} r6=0x{:08X} r7=0x{:08X}".format(
                        core_info.registers[4], core_info.registers[5],
                        core_info.registers[6], core_info.registers[7]))
                logger.error("PSR=0x{:08X} SR=0x{:08X} LR=0x{:08X}".format(
                    core_info.processor_state_register,
                    core_info.stack_pointer, core_info.link_register))

        # Print the IOBUFs
        self._print_iobuf(errors, warnings)

    @staticmethod
    def _print_iobuf(errors, warnings):
        for warning in warnings:
            logger.warn(warning)
        for error in errors:
            logger.error(error)

    def reset(self):
        """ Code that puts the simulation back at time zero
        """

        logger.info("Resetting")
        if self._txrx is not None:

            # Stop the application
            self._txrx.stop_application(self._app_id)

        # rewind the buffers from the buffer manager, to start at the beginning
        # of the simulation again and clear buffered out
        if self._buffer_manager is not None:
            self._buffer_manager.reset()

        # reset the current count of how many milliseconds the application
        # has ran for over multiple calls to run
        self._current_run_timesteps = 0

        # change number of resets as loading the binary again resets the sync\
        # to 0
        self._no_sync_changes = 0

        # sets the reset last flag to true, so that when run occurs, the tools
        # know to update the vertices which need to know a reset has occurred
        self._has_reset_last = True

    def _create_xml_paths(self, extra_algorithm_xml_paths):

        # add the extra xml files from the config file
        xml_paths = self._config.get("Mapping", "extra_xmls_paths")
        if xml_paths == "None":
            xml_paths = list()
        else:
            xml_paths = xml_paths.split(",")

        xml_paths.extend(
            function_list.get_front_end_common_pacman_xml_paths())

        if extra_algorithm_xml_paths is not None:
            xml_paths.extend(extra_algorithm_xml_paths)

        return xml_paths

    def _detect_if_graph_has_changed(self, reset_flags=True):
        """ Iterates though the graph and looks changes
        """
        changed = False

        # if application graph is filled, check their changes
        if self._application_graph.n_vertices != 0:
            for vertex in self._application_graph.vertices:
                if isinstance(vertex, AbstractChangableAfterRun):
                    if vertex.requires_mapping:
                        changed = True
                    if reset_flags:
                        vertex.mark_no_changes()
            for partition in self._application_graph.outgoing_edge_partitions:
                for edge in partition.edges:
                    if isinstance(edge, AbstractChangableAfterRun):
                        if edge.requires_mapping:
                            changed = True
                        if reset_flags:
                            edge.mark_no_changes()

        # if no application, but a machine graph, check for changes there
        elif self._machine_graph.n_vertices != 0:
            for machine_vertex in self._machine_graph.vertices:
                if isinstance(machine_vertex, AbstractChangableAfterRun):
                    if machine_vertex.requires_mapping:
                        changed = True
                    if reset_flags:
                        machine_vertex.mark_no_changes()
            for partition in self._machine_graph.outgoing_edge_partitions:
                for machine_edge in partition.edges:
                    if isinstance(machine_edge, AbstractChangableAfterRun):
                        if machine_edge.requires_mapping:
                            changed = True
                        if reset_flags:
                            machine_edge.mark_no_changes()
        return changed

    @property
    def has_ran(self):
        return self._has_ran

    @property
    def machine_time_step(self):
        return self._machine_time_step

    @property
    def machine(self):
        """ The python machine object

        :rtype: :py:class:`spinn_machine.Machine`
        """
        return self._get_machine()

    @property
    def no_machine_time_steps(self):
        return self._no_machine_time_steps

    @property
    def timescale_factor(self):
        return self._time_scale_factor

    @property
    def machine_graph(self):
        return self._machine_graph

    @property
    def application_graph(self):
        return self._application_graph

    @property
    def routing_infos(self):
        return self._routing_infos

    @property
    def placements(self):
        return self._placements

    @property
    def tags(self):
        return self._tags

    @property
    def transceiver(self):
        return self._txrx

    @property
    def graph_mapper(self):
        return self._graph_mapper

    @property
    def buffer_manager(self):
        """ The buffer manager being used for loading/extracting buffers

        """
        return self._buffer_manager

    @property
    def dsg_algorithm(self):
        """ The dsg algorithm used by the tools

        """
        return self._dsg_algorithm

    @dsg_algorithm.setter
    def dsg_algorithm(self, new_dsg_algorithm):
        """ Set the dsg algorithm to be used by the tools

        :param new_dsg_algorithm: the new dsg algorithm name
        :rtype: None
        """
        self._dsg_algorithm = new_dsg_algorithm

    @property
    def none_labelled_vertex_count(self):
        """ The number of times vertices have not been labelled.
        """
        return self._none_labelled_vertex_count

    def increment_none_labelled_vertex_count(self):
        """ Increment the number of new vertices which have not been labelled.
        """
        self._none_labelled_vertex_count += 1

    @property
    def none_labelled_edge_count(self):
        """ The number of times edges have not been labelled.
        """
        return self._none_labelled_edge_count

    def increment_none_labelled_edge_count(self):
        """ Increment the number of new edges which have not been labelled.
        """
        self._none_labelled_edge_count += 1

    @property
    def use_virtual_board(self):
        """ True if this run is using a virtual machine
        """
        return self._use_virtual_board

    def get_current_time(self):
        if self._has_ran:
            return (
                float(self._current_run_timesteps) *
                (float(self._machine_time_step) / 1000.0))
        return 0.0

    def __repr__(self):
        return "general front end instance for machine {}"\
            .format(self._hostname)

    def add_application_vertex(self, vertex_to_add):
        """

        :param vertex_to_add: the vertex to add to the graph
        :rtype: None
        :raises: ConfigurationException when both graphs contain vertices
        """
        if (self._machine_graph.n_vertices > 0 and
                self._graph_mapper is None):
            raise ConfigurationException(
                "Cannot add vertices to both the machine and application"
                " graphs")
        if (isinstance(vertex_to_add, AbstractVirtualVertex) and
                self._machine is not None):
            raise ConfigurationException(
                "A Virtual Vertex cannot be added after the machine has been"
                " created")
        self._application_graph.add_vertex(vertex_to_add)

    def add_machine_vertex(self, vertex):
        """

        :param vertex: the vertex to add to the graph
        :rtype: None
        :raises: ConfigurationException when both graphs contain vertices
        """
        # check that there's no application vertices added so far
        if self._application_graph.n_vertices > 0:
            raise ConfigurationException(
                "Cannot add vertices to both the machine and application"
                " graphs")
        if (isinstance(vertex, AbstractVirtualVertex) and
                self._machine is not None):
            raise ConfigurationException(
                "A Virtual Vertex cannot be added after the machine has been"
                " created")
        self._machine_graph.add_vertex(vertex)

    def add_application_edge(self, edge_to_add, partition_identifier):
        """

        :param edge_to_add:
        :param partition_identifier: the partition identifier for the outgoing
                    edge partition
        :rtype: None
        """

        self._application_graph.add_edge(
            edge_to_add, partition_identifier)

    def add_machine_edge(self, edge, partition_id):
        """

        :param edge: the edge to add to the graph
        :param partition_id: the partition identifier for the outgoing
                    edge partition
        :rtype: None
        """
        self._machine_graph.add_edge(edge, partition_id)

    def _shutdown(
            self, turn_off_machine=None, clear_routing_tables=None,
            clear_tags=None):

        self._state = Simulator_State.SHUTDOWN

        # if on a virtual machine then shut down not needed
        if self._use_virtual_board:
            return

        if self._machine_is_turned_off:
            logger.info("Shutdown skipped as board is off for power save")
            return

        if turn_off_machine is None:
            turn_off_machine = self._config.getboolean(
                "Machine", "turn_off_machine")

        if clear_routing_tables is None:
            clear_routing_tables = self._config.getboolean(
                "Machine", "clear_routing_tables")

        if clear_tags is None:
            clear_tags = self._config.getboolean(
                "Machine", "clear_tags")

        if self._txrx is not None:

            # if stopping on machine, clear iptags and
            if clear_tags:
                for ip_tag in self._tags.ip_tags:
                    self._txrx.clear_ip_tag(
                        ip_tag.tag, board_address=ip_tag.board_address)
                for reverse_ip_tag in self._tags.reverse_ip_tags:
                    self._txrx.clear_ip_tag(
                        reverse_ip_tag.tag,
                        board_address=reverse_ip_tag.board_address)

            # if clearing routing table entries, clear
            if clear_routing_tables:
                for router_table in self._router_tables.routing_tables:
                    if not self._machine.get_chip_at(
                            router_table.x, router_table.y).virtual:
                        self._txrx.clear_multicast_routes(
                            router_table.x, router_table.y)

            # clear values
            self._no_sync_changes = 0

            # app stop command
            if self._txrx is not None and self._app_id is not None:
                self._txrx.stop_application(self._app_id)

        if self._buffer_manager is not None:
            self._buffer_manager.stop()

        # stop the transceiver
        if self._txrx is not None:
            if turn_off_machine:
                logger.info("Turning off machine")

            self._txrx.close(power_off_machine=turn_off_machine)
            self._txrx = None

        if self._machine_allocation_controller is not None:
            self._machine_allocation_controller.close()
            self._machine_allocation_controller = None
        self._state = Simulator_State.SHUTDOWN

    def stop(self, turn_off_machine=None, clear_routing_tables=None,
             clear_tags=None):
        """
        :param turn_off_machine: decides if the machine should be powered down\
            after running the execution. Note that this powers down all boards\
            connected to the BMP connections given to the transceiver
        :type turn_off_machine: bool
        :param clear_routing_tables: informs the tool chain if it\
            should turn off the clearing of the routing tables
        :type clear_routing_tables: bool
        :param clear_tags: informs the tool chain if it should clear the tags\
            off the machine at stop
        :type clear_tags: boolean
        :rtype: None
        """
        if self._state in [Simulator_State.SHUTDOWN]:
            msg = "Simulator has already been shutdown"
            raise ConfigurationException(msg)
        self._state = Simulator_State.SHUTDOWN

        # Keep track of any exception to be re-raised
        ex_type, ex_value, ex_traceback = None, None, None

        # If we have run forever, stop the binaries
        if (self._has_ran and self._current_run_timesteps is None and
                not self._use_virtual_board):
            inputs = self._last_run_outputs
            algorithms = []
            outputs = []

            # stop any binaries that need to be notified of the simulation
            # stopping if in infinite run
            if (ExecutableType.USES_SIMULATION_INTERFACE in
                    self._executable_types):
                algorithms.append("ApplicationFinisher")

            # add extractor of iobuf if needed
            if (self._config.getboolean("Reports", "extract_iobuf") and
                    self._config.getboolean(
                        "Reports", "extract_iobuf_during_run")):
                algorithms.append("ChipIOBufExtractor")

            # add extractor of provenance if needed
            if (self._config.getboolean("Reports", "reportsEnabled") and
                    self._config.getboolean("Reports", "writeProvenanceData")):
                algorithms.append("PlacementsProvenanceGatherer")
                algorithms.append("RouterProvenanceGatherer")
                algorithms.append("ProfileDataGatherer")
                outputs.append("ProvenanceItems")

            # Run the algorithms
            executor = PACMANAlgorithmExecutor(
                algorithms=algorithms, optional_algorithms=[], inputs=inputs,
                xml_paths=self._xml_paths, required_outputs=outputs,
                do_timings=self._do_timings, print_timings=self._print_timings,
                provenance_path=self._pacman_executor_provenance_path,
                provenance_name="stopping")
            run_complete = False
            try:
                executor.execute_mapping()
                self._pacman_provenance.extract_provenance(executor)
                run_complete = True

                # write provenance to file if necessary
                if (self._config.getboolean("Reports", "reportsEnabled") and
                        self._config.getboolean(
                            "Reports", "writeProvenanceData")):
                    prov_items = executor.get_item("ProvenanceItems")
                    prov_items.extend(self._pacman_provenance.data_items)
                    self._pacman_provenance.clear()
                    self._write_provenance(prov_items)
                    self._all_provenance_items.append(prov_items)
            except Exception as e:
                ex_type, ex_value, ex_traceback = sys.exc_info()

                # If an exception occurs during a run, attempt to get
                # information out of the simulation before shutting down
                try:

                    # Only do this if the error occurred in the run
                    if not run_complete and not self._use_virtual_board:
                        self._recover_from_error(
                            e, ex_traceback, executor.get_item(
                                "ExecutableTargets"))
                except Exception:
                    logger.error("Error when attempting to recover from error",
                                 exc_info=True)

        if (self._config.getboolean("Reports", "reportsEnabled") and
                self._config.getboolean("Reports", "write_energy_report") and
                self._buffer_manager is not None):

            # create energy report
            energy_report = EnergyReport()

            # acquire provenance items
            if self._last_run_outputs is not None:
                prov_items = self._last_run_outputs["ProvenanceItems"]
                pacman_provenance = list()
                router_provenance = list()

                # group them by name type
                grouped_items = sorted(
                    prov_items, key=lambda item: item.names[0])
                for element in grouped_items:
                    if element.names[0] == 'pacman':
                        pacman_provenance.append(element)
                    if element.names[0] == 'router_provenance':
                        router_provenance.append(element)

                # run energy report
                energy_report(
                    self._placements, self._machine,
                    self._report_default_directory,
                    self._read_config_int("Machine", "version"),
                    self._spalloc_server, self._remote_spinnaker_url,
                    self._time_scale_factor, self._machine_time_step,
                    pacman_provenance, router_provenance, self._machine_graph,
                    self._current_run_timesteps, self._buffer_manager,
                    self._mapping_time, self._load_time, self._execute_time,
                    self._dsg_time, self._extraction_time,
                    self._machine_allocation_controller)

        # handle iobuf extraction if never extracted it yet but requested to
        if (self._config.getboolean("Reports", "extract_iobuf") and
                not self._config.getboolean(
                    "Reports", "extract_iobuf_during_run") and
                not self._config.getboolean(
                    "Reports", "clear_iobuf_during_run")):
            extractor = ChipIOBufExtractor()
            extractor(
                transceiver=self._txrx, has_ran=self._has_ran,
                core_subsets=self._last_run_outputs["CoresToExtractIOBufFrom"],
                provenance_file_path=self._provenance_file_path)

        # shut down the machine properly
        self._shutdown(
            turn_off_machine, clear_routing_tables, clear_tags)

        # display any provenance data gathered
        for i, provenance_items in enumerate(self._all_provenance_items):
            message = None
            if len(self._all_provenance_items) > 1:
                message = "Provenance from run {}".format(i)
            self._check_provenance(provenance_items, message)

        helpful_functions.write_finished_file(
            self._app_data_top_simulation_folder,
            self._report_simulation_top_directory)

        if ex_type is not None:
            raise ex_type, ex_value, ex_traceback

    def add_socket_address(self, socket_address):
        """

        :param socket_address:
        :rtype: None
        """
        self._database_socket_addresses.add(socket_address)

    @staticmethod
    def _check_provenance(items, initial_message=None):
        """ Display any errors from provenance data
        """
        initial_message_printed = False
        for item in items:
            if item.report:
                if not initial_message_printed and initial_message is not None:
                    print initial_message
                    initial_message_printed = True
                logger.warn(item.message)

    def _read_config(self, section, item):
        return helpful_functions.read_config(self._config, section, item)

    def _read_config_int(self, section, item):
        return helpful_functions.read_config_int(self._config, section, item)

    def _read_config_boolean(self, section, item):
        return helpful_functions.read_config_boolean(
            self._config, section, item)

    def _turn_off_on_board_to_save_power(self, config_flag):
        """ executes the power saving mode of either on or off of the/
            spinnaker machine.

        :param config_flag: config flag string
        :rtype: None
        """
        # check if machine should be turned off
        turn_off = helpful_functions.read_config_boolean(
            self._config, "EnergySavings", config_flag)

        # if a mode is set, execute
        if turn_off is not None:
            if turn_off:
                if self._turn_off_board_to_save_power():
                    logger.info(
                        "Board turned off based on: {}".format(config_flag))
            else:
                if self._turn_on_board_if_saving_power():
                    logger.info(
                        "Board turned on based on: {}".format(config_flag))

    def _turn_off_board_to_save_power(self):
        """ executes the power saving mode of turning off the spinnaker \
            machine.

        :return: bool when successful, flase otherwise
        :rtype: bool
        """
        # already off or no machine to turn off
        if self._machine_is_turned_off or self._use_virtual_board:
            return False

        if self._machine_allocation_controller is not None:
            # switch power state if needed
            if self._machine_allocation_controller.power:
                self._machine_allocation_controller.set_power(False)

        self._txrx.power_off_machine()

        self._machine_is_turned_off = True
        return True

    def _turn_on_board_if_saving_power(self):
        # Only required if previously turned off which never happens
        # on virtual machine
        if not self._machine_is_turned_off:
            return False

        if self._machine_allocation_controller is not None:
            # switch power state if needed
            if not self._machine_allocation_controller.power:
                self._machine_allocation_controller.set_power(True)
        else:
            self._txrx.power_on_machine()

        self._txrx.ensure_board_is_ready()
        self._machine_is_turned_off = False
        return True

    @property
    def has_reset_last(self):
        return self._has_reset_last

    @property
    def config(self):
        """ helper method for the front end implementations until we remove\
            config
        """
        return self._config

    @property
    def get_number_of_available_cores_on_machine(self):
        """ returns the number of available cores on the machine after taking
        into account pre allocated resources

        :return: number of available cores
        :rtype: int
        """

        # get machine if not got already
        if self._machine is None:
            self._get_machine()

        # get cores of machine
        cores = self._machine.total_available_user_cores
        take_into_account_chip_power_monitor = self._read_config_boolean(
            "Reports", "write_energy_report")
        if take_into_account_chip_power_monitor:
            cores -= self._machine.n_chips
        return cores<|MERGE_RESOLUTION|>--- conflicted
+++ resolved
@@ -1712,13 +1712,8 @@
         optional_algorithms.append("LoadExecutableImages")
 
         # report for fixed routes if applied
-<<<<<<< HEAD
-        optional_algorithms.append("LoadFixedRoutes")
-        optional_algorithms.append("FixedRouteFromMachineReport")
-=======
         algorithms.append("LoadFixedRoutes")
         algorithms.append("FixedRouteFromMachineReport")
->>>>>>> 19a1b301
 
         # expected outputs from this phase
         outputs = [
