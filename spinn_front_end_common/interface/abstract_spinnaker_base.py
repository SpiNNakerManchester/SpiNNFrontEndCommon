--- conflicted
+++ resolved
@@ -558,18 +558,11 @@
             for placement in self._data_writer.iterate_placemements())
 
         # Disable auto pause and resume if the binary can't do it
-<<<<<<< HEAD
-        for executable_type in self._data_writer.get_executable_types():
-            if not executable_type.supports_auto_pause_and_resume:
-                set_config(
-                    "Buffers", "use_auto_pause_and_resume", "False")
-=======
         if not get_config_bool("Machine", "virtual_board"):
             for executable_type in self._data_writer.get_executable_types():
                 if not executable_type.supports_auto_pause_and_resume:
                     set_config("Buffers", "use_auto_pause_and_resume", "False")
                     break
->>>>>>> 48d2dc01
 
         # Work out the maximum run duration given all recordings
         if not self._data_writer.has_max_run_time_steps():
