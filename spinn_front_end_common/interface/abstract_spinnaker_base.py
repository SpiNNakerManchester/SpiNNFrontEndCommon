# Copyright (c) 2017-2019 The University of Manchester
#
# This program is free software: you can redistribute it and/or modify
# it under the terms of the GNU General Public License as published by
# the Free Software Foundation, either version 3 of the License, or
# (at your option) any later version.
#
# This program is distributed in the hope that it will be useful,
# but WITHOUT ANY WARRANTY; without even the implied warranty of
# MERCHANTABILITY or FITNESS FOR A PARTICULAR PURPOSE.  See the
# GNU General Public License for more details.
#
# You should have received a copy of the GNU General Public License
# along with this program.  If not, see <http://www.gnu.org/licenses/>.

"""
main interface for the SpiNNaker tools
"""
from collections import defaultdict
import logging
import math
import signal
import sys
import threading
from threading import Condition
from numpy import __version__ as numpy_version

from spinn_utilities import __version__ as spinn_utils_version
from spinn_utilities.config_holder import (
    get_config_bool, get_config_int, get_config_str, set_config)
from spinn_utilities.log import FormatAdapter
from spinn_utilities.timer import Timer

from spinn_machine import __version__ as spinn_machine_version
from spinn_machine import CoreSubsets

from spinnman import __version__ as spinnman_version
from spinnman.exceptions import SpiNNManCoresNotInStateException
from spinnman.messages.scp.enums.signal import Signal
from spinnman.model.cpu_infos import CPUInfos
from spinnman.model.enums.cpu_state import CPUState

from data_specification import __version__ as data_spec_version

from spalloc import __version__ as spalloc_version

from pacman import __version__ as pacman_version
from pacman.executor.injection_decorator import (
    clear_injectables, provide_injectables)
from pacman.model.graphs.application import (
    ApplicationGraph, ApplicationGraphView, ApplicationEdge, ApplicationVertex)
from pacman.model.graphs.machine import (
    MachineGraph, MachineGraphView, MachineVertex)
from pacman.model.partitioner_splitters.splitter_reset import splitter_reset
from pacman.model.placements import Placements
from pacman.model.resources import (
    ConstantSDRAM, PreAllocatedResourceContainer)
from pacman.operations.chip_id_allocator_algorithms import (
    malloc_based_chip_id_allocator)
from pacman.operations.fixed_route_router import fixed_route_router
from pacman.operations.partition_algorithms import splitter_partitioner
from pacman.operations.placer_algorithms import (
    connective_based_placer, one_to_one_placer, radial_placer, spreader_placer)
from pacman.operations.router_algorithms import (
    basic_dijkstra_routing, ner_route, ner_route_traffic_aware)
from pacman.operations.router_compressors import pair_compressor
from pacman.operations.router_compressors.ordered_covering_router_compressor \
    import ordered_covering_compressor
from pacman.operations.routing_info_allocator_algorithms.\
    malloc_based_routing_allocator import malloc_based_routing_info_allocator
from pacman.operations.routing_info_allocator_algorithms.\
    zoned_routing_info_allocator import (flexible_allocate, global_allocate)
from pacman.operations.routing_table_generators import (
    basic_routing_table_generator)
from pacman.operations.tag_allocator_algorithms import basic_tag_allocator

from spinn_front_end_common import __version__ as fec_version
from spinn_front_end_common.abstract_models import (
    AbstractSendMeMulticastCommandsVertex,
    AbstractVertexWithEdgeToDependentVertices, AbstractChangableAfterRun,
    AbstractCanReset)
from spinn_front_end_common.data import FecTimer
from spinn_front_end_common.interface.config_handler import ConfigHandler
from spinn_front_end_common.interface.interface_functions import (
    application_finisher, application_runner, buffer_extractor,
    buffer_manager_creator, chip_io_buf_clearer, chip_io_buf_extractor,
    chip_provenance_updater, chip_runtime_updater, compute_energy_used,
    create_notification_protocol, database_interface,
    dsg_region_reloader, edge_to_n_keys_mapper, energy_provenance_reporter,
    execute_application_data_specs, execute_system_data_specs,
    graph_binary_gatherer, graph_data_specification_writer,
    graph_measurer, graph_provenance_gatherer,
    host_based_bit_field_router_compressor,
    hbp_allocator, hbp_max_machine_generator,
    insert_chip_power_monitors_to_graphs,
    insert_edges_to_extra_monitor_functionality,
    insert_edges_to_live_packet_gatherers,
    insert_extra_monitor_vertices_to_graphs,
    insert_live_packet_gatherers_to_graphs,
    load_app_images, load_fixed_routes, load_sys_images,
    local_tdma_builder, locate_executable_start_type, machine_generator,
    preallocate_resources_for_chip_power_monitor,
    preallocate_resources_for_live_packet_gatherers,
    pre_allocate_resources_for_extra_monitor_support,
    placements_provenance_gatherer,
    profile_data_gatherer, process_partition_constraints,
    read_routing_tables_from_machine,
    router_provenance_gatherer, routing_setup, routing_table_loader,
    sdram_outgoing_partition_allocator, spalloc_allocator,
    spalloc_max_machine_generator,
    system_multicast_routing_generator,
    tags_loader, virtual_machine_generator)
from spinn_front_end_common.interface.interface_functions.\
    machine_bit_field_router_compressor import (
        machine_bit_field_ordered_covering_compressor,
        machine_bit_field_pair_router_compressor)
from spinn_front_end_common.interface.interface_functions.\
    host_no_bitfield_router_compression import (
        ordered_covering_compression, pair_compression)
from spinn_front_end_common.interface.splitter_selectors import (
    splitter_selector)
from spinn_front_end_common.interface.java_caller import JavaCaller
from spinn_front_end_common.interface.provenance import (
    APPLICATION_RUNNER, DATA_GENERATION, GET_MACHINE, LOADING,
    ProvenanceWriter, MAPPING, RUN_LOOP)
from spinn_front_end_common.interface.simulator_status import (
    RUNNING_STATUS, SHUTDOWN_STATUS, Simulator_Status)
from spinn_front_end_common.utilities import globals_variables
from spinn_front_end_common.utilities.constants import (
    SARK_PER_MALLOC_SDRAM_USAGE)
from spinn_front_end_common.utilities.exceptions import ConfigurationException
from spinn_front_end_common.utilities.helpful_functions import (
    convert_time_diff_to_total_milliseconds)
from spinn_front_end_common.utilities.report_functions import (
<<<<<<< HEAD
    BitFieldCompressorReport, BoardChipReport, EnergyReport,
    FixedRouteFromMachineReport, MemoryMapOnHostReport,
    MemoryMapOnHostChipReport, NetworkSpecification,
    RouterCollisionPotentialReport,
    RoutingTableFromMachineReport, TagsFromMachineReport,
    WriteJsonMachine, WriteJsonPartitionNKeysMap, WriteJsonPlacements,
    WriteJsonRoutingTables)
from spinn_front_end_common.utilities.iobuf_extractor import IOBufExtractor
=======
    bitfield_compressor_report, board_chip_report, EnergyReport,
    fixed_route_from_machine_report, memory_map_on_host_report,
    memory_map_on_host_chip_report, network_specification,
    router_collision_potential_report,
    routing_table_from_machine_report, tags_from_machine_report,
    write_json_machine, write_json_partition_n_keys_map, write_json_placements,
    write_json_routing_tables)
from spinn_front_end_common.utilities import IOBufExtractor
>>>>>>> 1abf76e1
from spinn_front_end_common.utilities.utility_objs import (
    ExecutableType)
from spinn_front_end_common.utility_models import (
    CommandSender, CommandSenderMachineVertex,
    DataSpeedUpPacketGatherMachineVertex)
from spinn_front_end_common.utilities.report_functions.reports import (
    generate_comparison_router_report, partitioner_report,
    placer_reports_with_application_graph,
    placer_reports_without_application_graph,
    router_compressed_summary_report, routing_info_report,
    router_report_from_compressed_router_tables,
    router_report_from_paths,
    router_report_from_router_tables, router_summary_report,
    sdram_usage_report_per_chip,
    tag_allocator_report)

try:
    from scipy import __version__ as scipy_version
except ImportError:
    scipy_version = "scipy not installed"

logger = FormatAdapter(logging.getLogger(__name__))

# 0-15 are reserved for system use (per lplana)
ALANS_DEFAULT_RANDOM_APP_ID = 16


class AbstractSpinnakerBase(ConfigHandler):
    """ Main interface into the tools logic flow.
    """
    # pylint: disable=broad-except

    __slots__ = [
        # the object that contains a set of file paths, which should encompass
        # all locations where binaries are for this simulation.
        # init param and never changed
        "_executable_finder",

        # the number of boards requested by the user during setup
        # init param and never changed
        "_n_boards_required",

        # the number of chips requested by the user during setup.
        # init param and never changed
        "_n_chips_required",

        # The IP-address of the SpiNNaker machine
        # provided during init and never changed
        # init or cfg param and never changed
        "_hostname",

        # The IP-address of the SpiNNaker machine
        # Either hostname or the ipaddress form the allocator
        "_ipaddress",

        # the ip_address of the spalloc server
        # provided during init and never changed
        # cfg param and never changed
        "_spalloc_server",

        # the URL for the HBP platform interface
        # cfg param and never changed
        "_remote_spinnaker_url",

        # the connection to allocted spalloc and HBP machines
        "_machine_allocation_controller",

        # the pacman application graph, used to hold vertices which need to be
        # split to core sizes
        "_application_graph",

        # the end user application graph, used to hold vertices which need to
        # be split to core sizes
        # Object created by init. Added to but never new object
        "_original_application_graph",

        # the pacman machine graph, used to hold vertices which represent cores
        "_machine_graph",

        # the end user pacman machine graph, used to hold vertices which
        # represent cores.
        # Object created by init. Added to but never new object
        "_original_machine_graph",

        # The holder for where machine graph vertices are placed.
        "_placements",

        # The holder for the routing table entries for all used routers in this
        # simulation
        "_router_tables",

        # the holder for the keys used by the machine vertices for
        # communication
        "_routing_infos",

        # the holder for the fixed routes generated, if there are any
        "_fixed_routes",

        # The holder for the IP tags and reverse IP tags used by the simulation
        "_tags",

        # The python representation of the SpiNNaker machine that this
        # simulation is going to run on
        "_machine",

        # The SpiNNMan interface instance.
        "_txrx",

        # The manager of streaming buffered data in and out of the SpiNNaker
        # machine
        "_buffer_manager",

        # Handler for keep all the calls to Java in a single space.
        # May be null is configs request not to use Java
        "_java_caller",

        # vertex label count used to ensure unique names of edges
        "_none_labelled_edge_count",

        # Set of addresses.
        # Set created at init. Added to but never new object
        "_database_socket_addresses",

        # status flag
        "_has_ran",

        # Status enum
        "_status",

        # Condition object used for waiting for stop
        # Set during init and the used but never new object
        "_state_condition",

        # status flag
        "_has_reset_last",

        # count of time from previous runs since setup/reset
        # During do_run points to the end timestep of that cycle
        "_current_run_timesteps",

        # change number of resets as loading the binary again resets the
        # sync to 0
        "_no_sync_changes",

        # max time the run can take without running out of memory
        "_max_run_time_steps",

        # Set when run_until_complete is specified by the user
        "_run_until_complete",

        # id for the application from the cfg or the tranceiver
        # TODO check after related PR
        "_app_id",

        #
        "_do_timings",

        #
        "_print_timings",

        #
        "_raise_keyboard_interrupt",

        # The run number for the this/next end_user call to run
        "_n_calls_to_run",

        # The loop number for the this/next loop in the end_user run
        "_n_loops",

        # dict of exucutable types to cores
        "_executable_types",

        # mapping between parameters and the vertices which need to talk to
        # them
        # Created during init. Added to but never new object
        "_live_packet_recorder_params",

        # place holder for checking the vertices being added to the recorders
        # tracker are all of the same vertex type.
        "_live_packet_recorders_associated_vertex_type",

        # mapping of live packet recorder parameters to vertex
        "_live_packet_recorder_parameters_mapping",

        # the time the process takes to do mapping
        # TODO energy report cleanup
        "_mapping_time",

        # the time the process takes to do load
        # TODO energy report cleanup
        "_load_time",

        # the time takes to execute the simulation
        # TODO energy report cleanup
        "_execute_time",

        # the timer used to log the execute time
        # TODO energy report cleanup
        "_run_timer",

        # time takes to do data generation
        # TODO energy report cleanup
        "_dsg_time",

        # time taken by the front end extracting things
        # TODO energy report cleanup
        "_extraction_time",

        # Version information from the front end
        # TODO provenance cleanup
        "_front_end_versions",

        # Used in exception handling and control c
        "_last_except_hook",

        # status flag
        "_vertices_or_edges_added",

        # Version provenance
        # TODO provenance cleanup
        "_version_provenance",

        # All beyond this point new for no extractor
        # The data is not new but now it is held direct and not via inputs

        # Path of the notification interface database
        "_database_file_path",

        # Binaries to run
        "_executable_targets",

        # version of the board to requested or discovered
        "_board_version",

        # vertices added to support Buffer Extractor
        "_extra_monitor_vertices",

        # Start timestep of a do_run cycle
        # Set by data generation and do_run cleared by do_run
        "_first_machine_time_step",

        # Mapping for partitions to how many keys they need
        "_machine_partition_n_keys_map",

        # system routing timout keys
        "_system_multicast_router_timeout_keys",

        # DSG to be written to the machine
        "_dsg_targets",

        # Sizes of dsg regions
        "_region_sizes",

        # Mapping for vertice to extra monitors
        "_vertex_to_ethernet_connected_chip_mapping",

        # Reinjection routing tables
        "_data_in_multicast_routing_tables",

        # Maps injector keys to chips
        "_data_in_multicast_key_to_chip_map",

        # Number of timesteps to consider when doing partitioning and placement
        "_plan_n_timesteps",

        # TODO provenance cleanup
        "_compressor_provenance",

        # Routing tables
        "_routing_table_by_partition",

        # Flag to say is compressed routing tables are on machine
        # TODO remove this when the data change only algorithms are done
        "_multicast_routes_loaded",

        # Extra monitors per chip
        "_extra_monitor_to_chip_mapping",

        # Flag to say if current machine is a temporary max machine
        # the temp /max machine is held in the "machine" slot
        "_max_machine",

        # Number of chips computed to be needed
        "_n_chips_needed",

        # Notification interface if needed
        "_notification_interface",
    ]

    def __init__(
            self, executable_finder, graph_label=None,
            database_socket_addresses=None, n_chips_required=None,
            n_boards_required=None, front_end_versions=[], data_writer=None):
        """
        :param executable_finder: How to find APLX files to deploy to SpiNNaker
        :type executable_finder:
            ~spinn_utilities.executable_finder.ExecutableFinder
        :param str graph_label: A label for the overall application graph
        :param database_socket_addresses: How to talk to notification databases
        :type database_socket_addresses:
            iterable(~spinn_utilities.socket_address.SocketAddress) or None
        :param int n_chips_required:
            Overrides the number of chips to allocate from spalloc
        :param int n_boards_required:
            Overrides the number of boards to allocate from spalloc
        :param list(tuple(str,str)) front_end_versions:
            Information about what software is in use
        :param FecDataWriter data_writer:
            The Global data writer object
        """
        # pylint: disable=too-many-arguments
        super().__init__(data_writer)

        # timings
        self._mapping_time = 0.0
        self._load_time = 0.0
        self._execute_time = 0.0
        self._dsg_time = 0.0
        self._extraction_time = 0.0

        self._executable_finder = executable_finder

        # output locations of binaries to be searched for end user info
        logger.info(
            "Will search these locations for binaries: {}",
            self._executable_finder.binary_paths)

        if n_chips_required is None or n_boards_required is None:
            self._n_chips_required = n_chips_required
            self._n_boards_required = n_boards_required
        else:
            raise ConfigurationException(
                "Please use at most one of n_chips_required or "
                "n_boards_required")
        self._spalloc_server = None
        self._remote_spinnaker_url = None

        # store for Live Packet Gatherers
        self._live_packet_recorder_params = defaultdict(list)
        self._live_packet_recorders_associated_vertex_type = None

        # update graph label if needed
        if graph_label is None:
            graph_label = "Application_graph"
        else:
            graph_label = graph_label

        # pacman objects
        self._original_application_graph = ApplicationGraph(label=graph_label)
        self._original_machine_graph = MachineGraph(
            label=graph_label,
            application_graph=self._original_application_graph)

        self._machine_allocation_controller = None
        self._txrx = None
        self._new_run_clear()

        # pacman executor objects

        self._none_labelled_edge_count = 0

        # database objects
        self._database_socket_addresses = set()
        if database_socket_addresses is not None:
            self._database_socket_addresses.update(database_socket_addresses)

        # holder for timing and running related values
        self._run_until_complete = False
        self._has_ran = False
        self._status = Simulator_Status.INIT
        self._state_condition = Condition()
        self._has_reset_last = False
        self._n_calls_to_run = 1
        self._n_loops = None
        self._current_run_timesteps = 0
        self._no_sync_changes = 0

        self._app_id = None

        # folders
        self._set_up_report_specifics()

        # Setup for signal handling
        self._raise_keyboard_interrupt = False

        globals_variables.set_simulator(self)

        self._create_version_provenance(front_end_versions)

        self._last_except_hook = sys.excepthook
        self._vertices_or_edges_added = False
        self._first_machine_time_step = None
        self._compressor_provenance = None
        self._hostname = None

        FecTimer.setup(self)

        # Safety in case a previous run left a bad state
        clear_injectables()

    def _new_run_clear(self):
        """
        This clears all data that if no longer valid after a hard reset

        """
        self.__close_allocation_controller()
        self._application_graph = None
        self._board_version = None
        self._buffer_manager = None
        self._database_file_path = None
        self._notification_interface = None
        self._data_in_multicast_key_to_chip_map = None
        self._data_in_multicast_routing_tables = None
        self._dsg_targets = None
        self._executable_targets = None
        self._executable_types = None
        self._extra_monitor_to_chip_mapping = None
        self._extra_monitor_vertices = None
        self._fixed_routes = None
        self._ipaddress = None
        self._java_caller = None
        self._live_packet_recorder_parameters_mapping = None
        self._machine = None
        self._machine_graph = None
        self._machine_partition_n_keys_map = None
        self._max_machine = False
        self._max_run_time_steps = None
        self._multicast_routes_loaded = False
        self._n_chips_needed = None
        self._placements = None
        self._plan_n_timesteps = None
        self._region_sizes = None
        self._router_tables = None
        self._routing_table_by_partition = None
        self._routing_infos = None
        self._system_multicast_router_timeout_keys = None
        self._tags = None
        if self._txrx is not None:
            self._txrx.close()
            self._app_id = None
        self._txrx = None
        self._vertex_to_ethernet_connected_chip_mapping = None

    def __getitem__(self, item):
        """
        Provides dict style access to the key data.

        Allow ASB to be passed into the do_injection method

        Values exposed this way are limited to the ones needed for injection

        :param str item: key to object wanted
        :return: Object asked for
        :rtype: Object
        :raise KeyError: the error message will say if the item is not known
            now or not provided
        """
        value = self._unchecked_gettiem(item)
        if value or value == 0:
            return value
        if value is None:
            raise KeyError(f"Item {item} is currently not set")

    def __contains__(self, item):
        """
        Provides dict style in checks to the key data.

        Keys check this way are limited to the ones needed for injection

        :param str item:
        :return: True if the items is currently know
        :rtype: bool
        """
        if self._unchecked_gettiem(item) is not None:
            return True
        return False

    def items(self):
        """
        Lists the keys of the data currently available.

        Keys exposed this way are limited to the ones needed for injection

        :return: List of the keys for which there is data
        :rtype: list(str)
        :raise KeyError:  Amethod this call depends on could raise this
            exception, but that indicates a programming mismatch
        """
        results = []
        for key in ["APPID", "ApplicationGraph", "DataInMulticastKeyToChipMap",
                    "DataInMulticastRoutingTables", "DataNTimeSteps",
                    "ExtendedMachine", "FirstMachineTimeStep", "MachineGraph",
                    "MachinePartitionNKeysMap", "Placements", "RoutingInfos",
                    "RunUntilTimeSteps", "SystemMulticastRouterTimeoutKeys",
                    "Tags"]:
            item = self._unchecked_gettiem(key)
            if item is not None:
                results.append((key, item))
        return results

    def _unchecked_gettiem(self, item):
        """
        Returns the data for this item or None if currently unknown.

        Values exposed this way are limited to the ones needed for injection

        :param str item:
        :return: The value for this item or None is currently unkwon
        :rtype: Object or None
        :raise KeyError: It the item is one that is never provided
        """
        if item == "APPID":
            return self._app_id
        if item == "ApplicationGraph":
            return self._application_graph
        if item == "DataInMulticastKeyToChipMap":
            return self._data_in_multicast_key_to_chip_map
        if item == "DataInMulticastRoutingTables":
            return self._data_in_multicast_routing_tables
        if item == "DataNTimeSteps":
            return self._max_run_time_steps
        if item == "DataNSteps":
            return self._max_run_time_steps
        if item == "ExtendedMachine":
            return self._machine
        if item == "FirstMachineTimeStep":
            return self._first_machine_time_step
        if item == "MachineGraph":
            return self.machine_graph
        if item == "MachinePartitionNKeysMap":
            return self._machine_partition_n_keys_map
        if item == "Placements":
            return self._placements
        if item == "RoutingInfos":
            return self._routing_infos
        if item == "RunUntilTimeSteps":
            return self._current_run_timesteps
        if item == "SystemMulticastRouterTimeoutKeys":
            return self._system_multicast_router_timeout_keys
        if item == "Tags":
            return self._tags
        raise KeyError(f"Unexpected Item {item}")

    def set_n_boards_required(self, n_boards_required):
        """ Sets the machine requirements.

        .. warning::

            This method should not be called after the machine
            requirements have be computed based on the graph.

        :param int n_boards_required: The number of boards required
        :raises: ConfigurationException
            If any machine requirements have already been set
        """
        # Catch the unchanged case including leaving it None
        if n_boards_required == self._n_boards_required:
            return
        if self._n_boards_required is not None:
            raise ConfigurationException(
                "Illegal attempt to change previously set value.")
        if self._n_chips_required is not None:
            raise ConfigurationException(
                "Clash with n_chips_required.")
        self._n_boards_required = n_boards_required

    def add_extraction_timing(self, timing):
        """ Record the time taken for doing data extraction.

        :param ~datetime.timedelta timing:
        """
        ms = convert_time_diff_to_total_milliseconds(timing)
        self._extraction_time += ms

    def add_live_packet_gatherer_parameters(
            self, live_packet_gatherer_params, vertex_to_record_from,
            partition_ids):
        """ Adds parameters for a new LPG if needed, or adds to the tracker \
            for parameters. Note that LPGs can be inserted to track behaviour \
            either at the application graph level or at the machine graph \
            level, but not both at the same time.

        :param LivePacketGatherParameters live_packet_gatherer_params:
            params to look for a LPG
        :param ~pacman.model.graphs.AbstractVertex vertex_to_record_from:
            the vertex that needs to send to a given LPG
        :param list(str) partition_ids:
            the IDs of the partitions to connect from the vertex
        """
        self._live_packet_recorder_params[live_packet_gatherer_params].append(
            (vertex_to_record_from, partition_ids))

        # verify that the vertices being added are of one vertex type.
        if self._live_packet_recorders_associated_vertex_type is None:
            if isinstance(vertex_to_record_from, ApplicationVertex):
                self._live_packet_recorders_associated_vertex_type = \
                    ApplicationVertex
            else:
                self._live_packet_recorders_associated_vertex_type = \
                    MachineVertex
        elif not isinstance(
                vertex_to_record_from,
                self._live_packet_recorders_associated_vertex_type):
            raise ConfigurationException(
                "Only one type of graph can be used during live output. "
                "Please fix and try again")

    def set_up_machine_specifics(self, hostname):
        """ Adds machine specifics for the different modes of execution.

        :param str hostname: machine name
        """
        if hostname is not None:
            self._hostname = hostname
            logger.warning("The machine name from setup call is overriding "
                           "the machine name defined in the config file")
        else:
            self._hostname = get_config_str("Machine", "machine_name")
            self._spalloc_server = get_config_str(
                "Machine", "spalloc_server")
            self._remote_spinnaker_url = get_config_str(
                "Machine", "remote_spinnaker_url")

        if (self._hostname is None and self._spalloc_server is None and
                self._remote_spinnaker_url is None and
                not self._use_virtual_board):
            raise ConfigurationException(
                "See http://spinnakermanchester.github.io/spynnaker/"
                "PyNNOnSpinnakerInstall.html Configuration Section")

        n_items_specified = sum(
            item is not None
            for item in [
                self._hostname, self._spalloc_server,
                self._remote_spinnaker_url])

        if (n_items_specified > 1 or
                (n_items_specified == 1 and self._use_virtual_board)):
            raise Exception(
                "Only one of machineName, spalloc_server, "
                "remote_spinnaker_url and virtual_board should be specified "
                "in your configuration files")

        if self._spalloc_server is not None:
            if get_config_str("Machine", "spalloc_user") is None:
                raise Exception(
                    "A spalloc_user must be specified with a spalloc_server")

    def _setup_java_caller(self):
        if get_config_bool("Java", "use_java"):
            java_call = get_config_str("Java", "java_call")
            java_spinnaker_path = get_config_str(
                "Java", "java_spinnaker_path")
            java_jar_path = get_config_str(
                "Java", "java_jar_path")
            java_properties = get_config_str(
                "Java", "java_properties")
            self._java_caller = JavaCaller(
                java_call, java_spinnaker_path, java_properties, java_jar_path)

    def __signal_handler(self, _signal, _frame):
        """ Handles closing down of script via keyboard interrupt

        :param _signal: the signal received (ignored)
        :param _frame: frame executed in (ignored)
        :return: None
        """
        # If we are to raise the keyboard interrupt, do so
        if self._raise_keyboard_interrupt:
            raise KeyboardInterrupt

        logger.error("User has cancelled simulation")
        self._shutdown()

    def exception_handler(self, exctype, value, traceback_obj):
        """ Handler of exceptions

        :param type exctype: the type of exception received
        :param Exception value: the value of the exception
        :param traceback traceback_obj: the trace back stuff
        """
        logger.error("Shutdown on exception")
        self._shutdown()
        return self._last_except_hook(exctype, value, traceback_obj)

    def verify_not_running(self):
        """ Verify that the simulator is in a state where it can start running.
        """
        if self._status in RUNNING_STATUS:
            raise ConfigurationException(
                "Illegal call while a simulation is already running")
        if self._status in SHUTDOWN_STATUS:
            raise ConfigurationException(
                "Illegal call after simulation is shutdown")

    def _should_run(self):
        """
        Checks if the simulation should run.

        Will warn the user if there is no need to run

        :return: True if and only if one of the graphs has vertices in it
        :raises ConfigurationException: If the current state does not
            support a new run call
        """
        self.verify_not_running()

        if self._original_application_graph.n_vertices:
            return True
        if self._original_machine_graph.n_vertices:
            return True
        logger.warning(
            "Your graph has no vertices in it. "
            "Therefor the run call will exit immediately.")
        return False

    def run_until_complete(self, n_steps=None):
        """ Run a simulation until it completes

        :param int n_steps:
            If not None, this specifies that the simulation should be
            requested to run for the given number of steps.  The host will
            still wait until the simulation itself says it has completed
        """
        self._run_until_complete = True
        self._run(n_steps, sync_time=0)

    def run(self, run_time, sync_time=0):
        """ Run a simulation for a fixed amount of time

        :param int run_time: the run duration in milliseconds.
        :param float sync_time:
            If not 0, this specifies that the simulation should pause after
            this duration.  The continue_simulation() method must then be
            called for the simulation to continue.
        """
        self._run(run_time, sync_time)

    def _build_graphs_for_usage(self):
        if self._original_application_graph.n_vertices:
            if self._original_machine_graph.n_vertices:
                raise ConfigurationException(
                    "Illegal state where both original_application and "
                    "original machine graph have vertices in them")

        self._application_graph = self._original_application_graph.clone()
        self._machine_graph = self._original_machine_graph.clone()

    def __timesteps(self, time_in_ms):
        """ Get a number of timesteps for a given time in milliseconds.

        :return: The number of timesteps
        :rtype: int
        """
        time_step_ms = self._data_writer.simulation_time_step_ms
        n_time_steps = int(math.ceil(time_in_ms / time_step_ms))
        calc_time = n_time_steps * time_step_ms

        # Allow for minor float errors
        if abs(time_in_ms - calc_time) > 0.00001:
            logger.warning(
                "Time of {}ms "
                "is not a multiple of the machine time step of {}ms "
                "and has therefore been rounded up to {}ms",
                time_in_ms, time_step_ms, calc_time)
        return n_time_steps

    def _calc_run_time(self, run_time):
        """
        Calculates n_machine_time_steps and total_run_time based on run_time\
        and machine_time_step

        This method rounds the run up to the next timestep as discussed in\
        https://github.com/SpiNNakerManchester/sPyNNaker/issues/149

        If run_time is None (run forever) both values will be None

        :param run_time: time user requested to run for in milliseconds
        :type run_time: float or None
        :return: n_machine_time_steps as a whole int and
            total_run_time in milliseconds
        :rtype: tuple(int,float) or tuple(None,None)
        """
        if run_time is None:
            return None, None
        n_machine_time_steps = self.__timesteps(run_time)
        total_run_timesteps = (
            self._current_run_timesteps + n_machine_time_steps)
        total_run_time = (
            total_run_timesteps * self._data_writer.hardware_time_step_ms)

        logger.info(
            f"Simulating for {n_machine_time_steps} "
            f"{self._data_writer.simulation_time_step_ms}ms timesteps "
            f"using a hardware timestep of "
            f"{self._data_writer.hardware_time_step_us} us")
        return n_machine_time_steps, total_run_time

    def _run(self, run_time, sync_time):
        """ The main internal run function.

        :param int run_time: the run duration in milliseconds.
        :param int sync_time:
            the time in ms between synchronisations, or 0 to disable.
        """
        if not self._should_run():
            return

        # verify that we can keep doing auto pause and resume
        if self._has_ran and not self._use_virtual_board:
            can_keep_running = all(
                executable_type.supports_auto_pause_and_resume
                for executable_type in self._executable_types)
            if not can_keep_running:
                raise NotImplementedError(
                    "Only binaries that use the simulation interface can be"
                    " run more than once")

        self._status = Simulator_Status.IN_RUN

        self._adjust_config(run_time)

        # Install the Control-C handler
        if isinstance(threading.current_thread(), threading._MainThread):
            signal.signal(signal.SIGINT, self.__signal_handler)
            self._raise_keyboard_interrupt = True
            sys.excepthook = self._last_except_hook

        logger.info("Starting execution process")

        n_machine_time_steps, total_run_time = self._calc_run_time(run_time)
        if self._machine_allocation_controller is not None:
            self._machine_allocation_controller.extend_allocation(
                total_run_time)

        n_sync_steps = self.__timesteps(sync_time)

        # If we have never run before, or the graph has changed,
        # start by performing mapping
        graph_changed, data_changed = self._detect_if_graph_has_changed(True)
        if graph_changed and self._has_ran:
            if not self._has_reset_last:
                self.stop()
                raise NotImplementedError(
                    "The network cannot be changed between runs without"
                    " resetting")
            self._data_writer.hard_reset()

        # If we have reset and the graph has changed, stop any running
        # application
        if (graph_changed or data_changed) and self._has_ran:
            if self._txrx is not None:
                self._txrx.stop_application(self._app_id)

            self._no_sync_changes = 0

        # build the graphs to modify with system requirements
        if not self._has_ran or graph_changed:
            # Reset the machine if the graph has changed
            if not self._use_virtual_board and self._n_calls_to_run > 1:

                # wipe out stuff associated with a given machine, as these need
                # to be rebuilt.
                self._new_run_clear()

            self._build_graphs_for_usage()
            self._add_dependent_verts_and_edges_for_application_graph()
            self._add_commands_to_command_sender()

            if get_config_bool("Buffers", "use_auto_pause_and_resume"):
                self._plan_n_timesteps = get_config_int(
                    "Buffers", "minimum_auto_time_steps")
            else:
                self._plan_n_timesteps = n_machine_time_steps

            if self._machine is None:
                self._get_machine(total_run_time)
            self._do_mapping(total_run_time)

        # Check if anything has per-timestep SDRAM usage
        provide_injectables(self)
        is_per_timestep_sdram = self._is_per_timestep_sdram()

        # Disable auto pause and resume if the binary can't do it
        if not self._use_virtual_board:
            for executable_type in self._executable_types:
                if not executable_type.supports_auto_pause_and_resume:
                    set_config(
                        "Buffers", "use_auto_pause_and_resume", "False")

        # Work out the maximum run duration given all recordings
        if self._max_run_time_steps is None:
            self._max_run_time_steps = self._deduce_data_n_timesteps(
                self._machine_graph)
        clear_injectables()

        # Work out an array of timesteps to perform
        steps = None
        if (not get_config_bool("Buffers", "use_auto_pause_and_resume")
                or not is_per_timestep_sdram):

            # Runs should only be in units of max_run_time_steps at most
            if (is_per_timestep_sdram and
                    (self._max_run_time_steps < n_machine_time_steps or
                        n_machine_time_steps is None)):
                self._status = Simulator_Status.FINISHED
                raise ConfigurationException(
                    "The SDRAM required by one or more vertices is based on"
                    " the run time, so the run time is limited to"
                    " {} time steps".format(self._max_run_time_steps))

            steps = [n_machine_time_steps]
        elif run_time is not None:

            # With auto pause and resume, any time step is possible but run
            # time more than the first will guarantee that run will be called
            # more than once
            steps = self._generate_steps(
                n_machine_time_steps, self._max_run_time_steps)

        # If we have never run before, or the graph has changed, or data has
        # been changed, generate and load the data
        if not self._has_ran or graph_changed or data_changed:
            self._do_data_generation()

            self._do_load(graph_changed)

        # Run for each of the given steps
        if run_time is not None:
            logger.info("Running for {} steps for a total of {}ms",
                        len(steps), run_time)
            for self._n_loops, step in enumerate(steps):
                logger.info("Run {} of {}", self._n_loops + 1, len(steps))
                self._do_run(step, graph_changed, n_sync_steps)
            self._n_loops = None
        elif run_time is None and self._run_until_complete:
            logger.info("Running until complete")
            self._do_run(None, graph_changed, n_sync_steps)
        elif (not get_config_bool(
                "Buffers", "use_auto_pause_and_resume") or
                not is_per_timestep_sdram):
            logger.info("Running forever")
            self._do_run(None, graph_changed, n_sync_steps)
            logger.info("Waiting for stop request")
            with self._state_condition:
                while self._status != Simulator_Status.STOP_REQUESTED:
                    self._state_condition.wait()
        else:
            logger.info("Running forever in steps of {}ms".format(
                self._max_run_time_steps))
            self._n_loops = 1
            while self._status != Simulator_Status.STOP_REQUESTED:
                logger.info("Run {}".format(self._n_loops))
                self._do_run(
                    self._max_run_time_steps, graph_changed, n_sync_steps)
                self._n_loops += 1

        # Indicate that the signal handler needs to act
        if isinstance(threading.current_thread(), threading._MainThread):
            self._raise_keyboard_interrupt = False
            self._last_except_hook = sys.excepthook
            sys.excepthook = self.exception_handler

        # update counter for runs (used by reports and app data)
        self._n_calls_to_run += 1
        self._n_loops = None
        self._status = Simulator_Status.FINISHED

    def _is_per_timestep_sdram(self):
        for placement in self._placements.placements:
            if placement.vertex.resources_required.sdram.per_timestep:
                return True
        return False

    def _add_commands_to_command_sender(self):
        command_sender = None
        vertices = self._application_graph.vertices
        graph = self._application_graph
        command_sender_vertex = CommandSender
        if len(vertices) == 0:
            vertices = self._machine_graph.vertices
            graph = self._machine_graph
            command_sender_vertex = CommandSenderMachineVertex
        for vertex in vertices:
            if isinstance(vertex, AbstractSendMeMulticastCommandsVertex):
                # if there's no command sender yet, build one
                if command_sender is None:
                    command_sender = command_sender_vertex(
                        "auto_added_command_sender", None)
                    graph.add_vertex(command_sender)

                # allow the command sender to create key to partition map
                command_sender.add_commands(
                    vertex.start_resume_commands,
                    vertex.pause_stop_commands,
                    vertex.timed_commands, vertex)

        # add the edges from the command sender to the dependent vertices
        if command_sender is not None:
            edges, partition_ids = command_sender.edges_and_partitions()
            for edge, partition_id in zip(edges, partition_ids):
                graph.add_edge(edge, partition_id)

    def _add_dependent_verts_and_edges_for_application_graph(self):
        for vertex in self._application_graph.vertices:
            # add any dependent edges and vertices if needed
            if isinstance(vertex, AbstractVertexWithEdgeToDependentVertices):
                for dependant_vertex in vertex.dependent_vertices():
                    self._application_graph.add_vertex(dependant_vertex)
                    edge_partition_ids = vertex.\
                        edge_partition_identifiers_for_dependent_vertex(
                            dependant_vertex)
                    for edge_identifier in edge_partition_ids:
                        dependant_edge = ApplicationEdge(
                            pre_vertex=vertex, post_vertex=dependant_vertex)
                        self._application_graph.add_edge(
                            dependant_edge, edge_identifier)

    def _deduce_data_n_timesteps(self, machine_graph):
        """ Operates the auto pause and resume functionality by figuring out\
            how many timer ticks a simulation can run before SDRAM runs out,\
            and breaks simulation into chunks of that long.

        :param ~.MachineGraph machine_graph:
        :return: max time a simulation can run.
        """
        # Go through the placements and find how much SDRAM is used
        # on each chip
        usage_by_chip = dict()
        seen_partitions = set()

        for placement in self._placements.placements:
            sdram_required = placement.vertex.resources_required.sdram
            if (placement.x, placement.y) in usage_by_chip:
                usage_by_chip[placement.x, placement.y] += sdram_required
            else:
                usage_by_chip[placement.x, placement.y] = sdram_required

            # add sdram partitions
            sdram_partitions = (
                machine_graph.get_sdram_edge_partitions_starting_at_vertex(
                    placement.vertex))
            for partition in sdram_partitions:
                if partition not in seen_partitions:
                    usage_by_chip[placement.x, placement.y] += (
                        ConstantSDRAM(
                            partition.total_sdram_requirements() +
                            SARK_PER_MALLOC_SDRAM_USAGE))
                    seen_partitions.add(partition)

        # Go through the chips and divide up the remaining SDRAM, finding
        # the minimum number of machine timesteps to assign
        max_time_steps = sys.maxsize
        for (x, y), sdram in usage_by_chip.items():
            size = self._machine.get_chip_at(x, y).sdram.size
            if sdram.per_timestep:
                max_this_chip = int((size - sdram.fixed) // sdram.per_timestep)
                max_time_steps = min(max_time_steps, max_this_chip)

        return max_time_steps

    @staticmethod
    def _generate_steps(n_steps, n_steps_per_segment):
        """ Generates the list of "timer" runs. These are usually in terms of\
            time steps, but need not be.

        :param int n_steps: the total runtime in machine time steps
        :param int n_steps_per_segment: the minimum allowed per chunk
        :return: list of time step lengths
        :rtype: list(int)
        """
        if n_steps == 0:
            return [0]
        n_full_iterations = int(math.floor(n_steps / n_steps_per_segment))
        left_over_steps = n_steps - n_full_iterations * n_steps_per_segment
        steps = [int(n_steps_per_segment)] * n_full_iterations
        if left_over_steps:
            steps.append(int(left_over_steps))
        return steps

    def _calculate_number_of_machine_time_steps(self, next_run_timesteps):
        if next_run_timesteps is not None:
            total_timesteps = next_run_timesteps + self._current_run_timesteps
            return total_timesteps

        return None

    def _execute_get_virtual_machine(self):
        """
        Runs, times and logs the VirtualMachineGenerator if required

        May set then "machine" value
        """
        if self._machine:
            return
        if not self._use_virtual_board:
            return
        with FecTimer(GET_MACHINE, "Virtual machine generator"):
            self._machine = virtual_machine_generator()

    def _execute_allocator(self, category, total_run_time):
        """
        Runs, times and logs the SpallocAllocator or HBPAllocator if required

        :param str category: Algorithm category for provenance
        :param total_run_time: The total run time to request
        type total_run_time: int or None
        :return: machine name, machine version, BMP details (if any),
            reset on startup flag, auto-detect BMP, SCAMP connection details,
            boot port, allocation controller
        :rtype: tuple(str, int, object, bool, bool, object, object,
            MachineAllocationController)
        """
        if self._machine:
            return None
        if self._hostname:
            return None
        if self._n_chips_needed:
            n_chips_required = self._n_chips_needed
        else:
            n_chips_required = self._n_chips_required
        if n_chips_required is None and self._n_boards_required is None:
            return None
        if self._spalloc_server is not None:
            with FecTimer(category, "SpallocAllocator"):
                return spalloc_allocator(
                    self._spalloc_server, n_chips_required,
                    self._n_boards_required)
        else:
            with FecTimer(category, "HBPAllocator"):
                return hbp_allocator(
                    self._remote_spinnaker_url, total_run_time,
                    n_chips_required, self._n_boards_required)

    def _execute_machine_generator(self, category, allocator_data):
        """
        Runs, times and logs the MachineGenerator if required

        May set the "machine" value if not already set

        :param str category: Algorithm category for provenance
        :allocator_data: None or
            (machine name, machine version, BMP details (if any),
            reset on startup flag, auto-detect BMP, SCAMP connection details,
            boot port, allocation controller)
        :type allocator_data: None or
            tuple(str, int, object, bool, bool, object, object,
            MachineAllocationController)
        """
        if self._machine:
            return
        if self._hostname:
            self._ipaddress = self._hostname
            bmp_details = get_config_str("Machine", "bmp_names")
            auto_detect_bmp = get_config_bool(
                "Machine", "auto_detect_bmp")
            scamp_connection_data = get_config_str(
                "Machine", "scamp_connections_data")
            boot_port_num = get_config_int(
                "Machine", "boot_connection_port_num")
            reset_machine = get_config_bool(
                "Machine", "reset_machine_on_startup")
            self._board_version = get_config_int(
                "Machine", "version")

        elif allocator_data:
            (self._ipaddress, self._board_version, bmp_details,
             reset_machine, auto_detect_bmp, scamp_connection_data,
             boot_port_num, self._machine_allocation_controller
             ) = allocator_data
        else:
            return

        with FecTimer(category, "Machine generator"):
            self._machine, self._txrx = machine_generator(
                self._ipaddress, bmp_details, self._board_version,
                auto_detect_bmp, scamp_connection_data, boot_port_num,
                reset_machine)

    def _execute_get_max_machine(self, total_run_time):
        """
        Runs, times and logs the a MaxMachineGenerator if required

        Will set the "machine" value if not already set

        Sets the _max_machine to True if the "machine" value is a temporary
        max machine.

        :param total_run_time: The total run time to request
        :type total_run_time: int or None
        """
        if self._machine:
            # Leave _max_machine as is a may be true from an earlier call
            return self._machine

        self._max_machine = True
        if self._spalloc_server:
            with FecTimer(GET_MACHINE, "Spalloc max machine generator"):
                self._machine = spalloc_max_machine_generator(
                    self._spalloc_server)

        elif self._remote_spinnaker_url:
            with FecTimer(GET_MACHINE, "HBPMaxMachineGenerator"):
                self._machine = hbp_max_machine_generator(
                    self._remote_spinnaker_url, total_run_time,
                    )

        else:
            raise NotImplementedError("No machine generataion possible")

    def _get_machine(self, total_run_time=0.0):
        """ The python machine description object.

        :param total_run_time: The total run time to request
        :param n_machine_time_steps:
        :rtype: ~spinn_machine.Machine
        """
        if self._app_id is None:
            if self._txrx is None:
                self._app_id = ALANS_DEFAULT_RANDOM_APP_ID
            else:
                self._app_id = self._txrx.app_id_tracker.get_new_id()

        self._execute_get_virtual_machine()
        allocator_data = self._execute_allocator(GET_MACHINE, total_run_time)
        self._execute_machine_generator(GET_MACHINE, allocator_data)
        self._execute_get_max_machine(total_run_time)
        return self._machine

    def _create_version_provenance(self, front_end_versions):
        """ Add the version information to the provenance data at the start.
        """
        with ProvenanceWriter() as db:
            db.insert_version("spinn_utilities_version", spinn_utils_version)
            db.insert_version("spinn_machine_version", spinn_machine_version)
            db.insert_version("spalloc_version", spalloc_version)
            db.insert_version("spinnman_version", spinnman_version)
            db.insert_version("pacman_version", pacman_version)
            db.insert_version("data_specification_version", data_spec_version)
            db.insert_version("front_end_common_version", fec_version)
            db.insert_version("numpy_version", numpy_version)
            db.insert_version("scipy_version", scipy_version)
            for description, the_value in front_end_versions:
                db.insert_version(description, the_value)

    def _do_extra_mapping_algorithms(self):
        """
        Allows overriding classes to add algorithms
        """

    def _json_machine(self):
        """
        Runs, times and logs WriteJsonMachine if required

        """
        with FecTimer(MAPPING, "Json machine") as timer:
            if timer.skip_if_cfg_false("Reports", "write_json_machine"):
                return
<<<<<<< HEAD
            writer = WriteJsonMachine()
            writer(self._machine)
            # TODO output ignored as never used
=======
            write_json_machine(self._machine, self._json_folder, True)
>>>>>>> 1abf76e1

    def _report_network_specification(self):
        """
        Runs, times and logs the Network Specification report is requested

        """
        with FecTimer(MAPPING, "Network Specification report") as timer:
            if timer.skip_if_cfg_false(
                    "Reports", "write_network_specification_report"):
                return
            if self._application_graph is None:
                graph = self._machine_graph
            else:
                graph = self._application_graph
            network_specification(graph)

    def _execute_chip_id_allocator(self):
        """
        Runs, times and logs the ChipIdAllocator

        """
        with FecTimer(MAPPING, "Chip ID allocator"):
            if self._application_graph is None:
                graph = self._machine_graph
            else:
                graph = self._application_graph
            malloc_based_chip_id_allocator(self._machine, graph)
            # return ignored as changes done inside original machine object

    def _execute_insert_live_packet_gatherers_to_graphs(self):
        """
        Runs, times and logs the InsertLivePacketGatherersToGraphs if required
        """
        with FecTimer(
                MAPPING, "Insert live packet gatherers to graphs") as timer:
            if timer.skip_if_empty(self._live_packet_recorder_params,
                                   "live_packet_recorder_params"):
                return
            self._live_packet_recorder_parameters_mapping = \
                insert_live_packet_gatherers_to_graphs(
                    self._live_packet_recorder_params, self._machine,
                    self._machine_graph, self._application_graph)

    def _report_board_chip(self):
        """
        Runs, times and logs the BoardChipReport is requested

        """
        with FecTimer(MAPPING, "Board chip report") as timer:
            if timer.skip_if_cfg_false(
                    "Reports", "write_board_chip_report"):
                return
            board_chip_report(self._machine)

    def _execute_splitter_reset(self):
        """
        Runs, times and logs the splitter_reset

        """
        with FecTimer(MAPPING, "Splitter reset"):
            splitter_reset(self._application_graph)

    # Overriden by spynaker to choose an extended algorithm
    def _execute_splitter_selector(self):
        """
        Runs, times and logs the SplitterSelector
        """
        with FecTimer(MAPPING, "Splitter selector"):
            splitter_selector(self._application_graph)

    def _execute_delay_support_adder(self):
        """
        Stub to allow spynakker to add delay supports
        """

    def _execute_preallocate_for_live_packet_gatherer(
            self, pre_allocated_resources):
        """
        Runs, times and logs the PreAllocateResourcesForLivePacketGatherers if\
        required

        :param pre_allocated_resources: other preallocated resources
        :type pre_allocated_resources:
            ~pacman.model.resources.PreAllocatedResourceContainer
        """
        with FecTimer(
                MAPPING, "Preallocate for live packet gatherer") as timer:
            if timer.skip_if_empty(self._live_packet_recorder_params,
                                   "live_packet_recorder_params"):
                return
            preallocate_resources_for_live_packet_gatherers(
                self._live_packet_recorder_params,
                self._machine, pre_allocated_resources)

    def _execute_preallocate_for_chip_power_monitor(
            self, pre_allocated_resources):
        """
        Runs, times and logs the PreAllocateResourcesForChipPowerMonitor if\
        required

        :param pre_allocated_resources: other preallocated resources
        :type pre_allocated_resources:
            ~pacman.model.resources.PreAllocatedResourceContainer
        """
        with FecTimer(MAPPING, "Preallocate for chip power monitor") as timer:
            if timer.skip_if_cfg_false("Reports", "write_energy_report"):
                return
            preallocate_resources_for_chip_power_monitor(
                pre_allocated_resources)

    def _execute_preallocate_for_extra_monitor_support(
            self, pre_allocated_resources):
        """
        Runs, times and logs the PreAllocateResourcesForExtraMonitorSupport if\
        required

        :param pre_allocated_resources: other preallocated resources
        :type pre_allocated_resources:
            ~pacman.model.resources.PreAllocatedResourceContainer
        """
        with FecTimer(MAPPING, "Preallocate for extra monitor support") \
                as timer:
            if timer.skip_if_cfgs_false(
                    "Machine", "enable_advanced_monitor_support",
                    "enable_reinjection"):
                return
            pre_allocate_resources_for_extra_monitor_support(
                pre_allocated_resources)

    # Overriden by spynaker to choose a different algorithm
    def _execute_splitter_partitioner(self, pre_allocated_resources):
        """
        Runs, times and logs the SplitterPartitioner if\
        required

        :param pre_allocated_resources: other preallocated resources
        :type pre_allocated_resources:
            ~pacman.model.resources.PreAllocatedResourceContainer
        """
        if not self._application_graph.n_vertices:
            return
        with FecTimer(MAPPING, "Splitter partitioner"):
            self._machine_graph, self._n_chips_needed = splitter_partitioner(
                self._application_graph, self._machine, self._plan_n_timesteps,
                pre_allocated_resources)

    def _execute_graph_measurer(self):
        """
        Runs, times and logs GraphMeasurer is required

        Sets self._n_chips_needed if no machine exists

        Warning if the users has specified a machine size he gets what he
        asks for and if it is too small the placer will tell him.

        :return:
        """
        if not self._max_machine:
            if self._machine:
                return
        with FecTimer(MAPPING, "Graph measurer"):
            self._n_chips_needed = graph_measurer(
                self._machine_graph, self._machine, self._plan_n_timesteps)

    def _execute_insert_chip_power_monitors(self):
        """
        Run, time and log the InsertChipPowerMonitorsToGraphs if required

        """
        with FecTimer(MAPPING, "Insert chip power monitors") as timer:
            if timer.skip_if_cfg_false("Reports", "write_energy_report"):
                return
            insert_chip_power_monitors_to_graphs(
                self._machine, self._machine_graph,
                get_config_int("EnergyMonitor", "sampling_frequency"),
                self._application_graph)

    def _execute_insert_extra_monitor_vertices(self):
        """
        Run, time and log the InsertExtraMonitorVerticesToGraphs if required

        """
        with FecTimer(MAPPING, "Insert extra monitor vertices") as timer:
            if timer.skip_if_cfgs_false(
                    "Machine", "enable_advanced_monitor_support",
                    "enable_reinjection"):
                return
            # inserter checks for None app graph not an empty one
        (self._vertex_to_ethernet_connected_chip_mapping,
         self._extra_monitor_vertices,
         self._extra_monitor_to_chip_mapping) = \
            insert_extra_monitor_vertices_to_graphs(
                self._machine, self._machine_graph, self._application_graph)

    def _execute_partitioner_report(self):
        """
        Write, times and logs the partitioner_report if needed

        """
        with FecTimer(MAPPING, "Partitioner report") as timer:
            if timer.skip_if_cfg_false(
                    "Reports", "write_partitioner_reports"):
                return
            partitioner_report(self._ipaddress, self._application_graph)

    def _execute_edge_to_n_keys_mapper(self):
        """
        Runs, times and logs the EdgeToNKeysMapper

        Sets the "machine_partition_n_keys_map" data
        """
        with FecTimer(MAPPING, "Edge to n keys mapper"):
            self._machine_partition_n_keys_map = edge_to_n_keys_mapper(
                self._machine_graph)

    def _execute_local_tdma_builder(self):
        """
        Runs times and logs the LocalTDMABuilder
        """
        with FecTimer(MAPPING, "Local TDMA builder"):
            local_tdma_builder(
                self._machine_graph, self._machine_partition_n_keys_map,
                self._application_graph)

    def _json_partition_n_keys_map(self):
        """
        Writes, times and logs the machine_partition_n_keys_map if required
        """
        with FecTimer(MAPPING, "Json partition n keys map") as timer:
            if timer.skip_if_cfg_false(
                    "Reports", "write_json_partition_n_keys_map"):
                return
<<<<<<< HEAD
            writer = WriteJsonPartitionNKeysMap()
            writer(self._machine_partition_n_keys_map)
=======
            write_json_partition_n_keys_map(
                self._machine_partition_n_keys_map, self._json_folder)
>>>>>>> 1abf76e1
            # Output ignored as never used

    def _execute_connective_based_placer(self):
        """
        Runs, times and logs the ConnectiveBasedPlacer

        Sets the "placements" data

        .. note::
            Calling of this method is based on the cfg placer value

        """
        with FecTimer(MAPPING, "Connective based placer"):
            self._placements = connective_based_placer(
                self._machine_graph, self._machine, self._plan_n_timesteps)

    def _execute_one_to_one_placer(self):
        """
        Runs, times and logs the OneToOnePlacer

        Sets the "placements" data

        .. note::
            Calling of this method is based on the cfg placer value

        """
        with FecTimer(MAPPING, "One to one placer"):
            self._placements = one_to_one_placer(
                self._machine_graph, self._machine, self._plan_n_timesteps)

    def _execute_radial_placer(self):
        """
        Runs, times and logs the RadialPlacer

        Sets the "placements" data

        .. note::
            Calling of this method is based on the cfg placer value

        """
        with FecTimer(MAPPING, "Radial placer"):
            self._placements = radial_placer(
                self._machine_graph, self._machine, self._plan_n_timesteps)

    def _execute_speader_placer(self):
        """
        Runs, times and logs the SpreaderPlacer

        Sets the "placements" data

        .. note::
            Calling of this method is based on the cfg placer value

        """
        with FecTimer(MAPPING, "Spreader placer"):
            self._placements = spreader_placer(
                self._machine_graph, self._machine,
                self._machine_partition_n_keys_map, self._plan_n_timesteps)

    def _do_placer(self):
        """
        Runs, times and logs one of the placers

        Sets the "placements" data

        Which placer is run depends on the cfg placer value

        This method is the entry point for adding a new Placer

        :raise ConfigurationException: if the cfg place value is unexpected
        """
        name = get_config_str("Mapping", "placer")
        if name == "ConnectiveBasedPlacer":
            return self._execute_connective_based_placer()
        if name == "OneToOnePlacer":
            return self._execute_one_to_one_placer()
        if name == "RadialPlacer":
            return self._execute_radial_placer()
        if name == "SpreaderPlacer":
            return self._execute_speader_placer()
        if "," in name:
            raise ConfigurationException(
                "Only a single algorithm is supported for placer")
        raise ConfigurationException(
            f"Unexpected cfg setting placer: {name}")

    def _execute_insert_edges_to_live_packet_gatherers(self):
        """
        Runs, times and logs the InsertEdgesToLivePacketGatherers if required
        """
        with FecTimer(
                MAPPING, "Insert edges to live packet gatherers") as timer:
            if timer.skip_if_empty(self._live_packet_recorder_params,
                                   "live_packet_recorder_params"):
                return
            insert_edges_to_live_packet_gatherers(
                self._live_packet_recorder_params, self._placements,
                self._live_packet_recorder_parameters_mapping, self._machine,
                self._machine_graph, self._application_graph,
                self._machine_partition_n_keys_map)

    def _execute_insert_edges_to_extra_monitor(self):
        """
        Runs times and logs the InsertEdgesToExtraMonitor is required
        """
        with FecTimer(MAPPING, "Insert Edges To Extra Monitor") as timer:
            if timer.skip_if_cfgs_false(
                    "Machine", "enable_advanced_monitor_support",
                    "enable_reinjection"):
                return
            insert_edges_to_extra_monitor_functionality(
                self._machine_graph, self._placements, self._machine,
                self._vertex_to_ethernet_connected_chip_mapping,
                self._application_graph)

    def _execute_system_multicast_routing_generator(self):
        """
        Runs, times and logs the SystemMulticastRoutingGenerator is required

        May sets the data "data_in_multicast_routing_tables",
        "data_in_multicast_key_to_chip_map" and
        "system_multicast_router_timeout_keys"
        """
        with FecTimer(MAPPING, "System multicast routing generator") as timer:
            if timer.skip_if_cfgs_false(
                    "Machine", "enable_advanced_monitor_support",
                    "enable_reinjection"):
                return
            (self._data_in_multicast_routing_tables,
             self._data_in_multicast_key_to_chip_map,
             self._system_multicast_router_timeout_keys) = (
                system_multicast_routing_generator(
                    self._machine, self._extra_monitor_to_chip_mapping,
                    self._placements))

    def _execute_fixed_route_router(self):
        """
        Runs, times and logs the FixedRouteRouter if required

        May set the "fixed_routes" data.
        """
        with FecTimer(MAPPING, "Fixed route router") as timer:
            if timer.skip_if_cfg_false(
                    "Machine", "enable_advanced_monitor_support"):
                return
            self._fixed_routes = fixed_route_router(
                self._machine, self._placements,
                DataSpeedUpPacketGatherMachineVertex)

    def _report_placements_with_application_graph(self):
        """
        Writes, times and logs the application graph placer report if
        requested
        """
        if not self._application_graph.n_vertices:
            return
        with FecTimer(
                MAPPING, "Placements wth application graph report") as timer:
            if timer.skip_if_cfg_false(
                    "Reports", "write_application_graph_placer_report"):
                return
            placer_reports_with_application_graph(
                self._ipaddress, self._application_graph, self._placements,
                self._machine)

    def _report_placements_with_machine_graph(self):
        """
        Writes, times and logs the machine graph placer report if
        requested
        """
        with FecTimer(MAPPING, "Placements wthout machine graaph") as timer:
            if timer.skip_if_cfg_false(
                    "Reports", "write_machine_graph_placer_report"):
                return
            placer_reports_without_application_graph(
                self._ipaddress, self._machine_graph, self._placements,
                self._machine)

    def _json_placements(self):
        """
        Does, times and logs the writing of placements as json if requested
        :return:
        """
        with FecTimer(MAPPING, "Json placements") as timer:
            if timer.skip_if_cfg_false(
                    "Reports", "write_json_placements"):
                return
<<<<<<< HEAD
            writer = WriteJsonPlacements()
            writer(self._placements)
=======
            write_json_placements(self._placements, self._json_folder)
>>>>>>> 1abf76e1
            # Output ignored as never used

    def _execute_ner_route_traffic_aware(self):
        """
        Runs, times and logs the NerRouteTrafficAware

        Sets the "routing_table_by_partition" data if called

        .. note::
            Calling of this method is based on the cfg router value
        """
        with FecTimer(MAPPING, "Ner route traffic aware"):
            self._routing_table_by_partition = ner_route_traffic_aware(
                self._machine_graph, self._machine, self._placements)

    def _execute_ner_route(self):
        """
        Runs, times and logs the NerRoute

        Sets the "routing_table_by_partition" data

        .. note::
            Calling of this method is based on the cfg router value
        """
        with FecTimer(MAPPING, "Ner route"):
            self._routing_table_by_partition = ner_route(
                self._machine_graph, self._machine, self._placements)

    def _execute_basic_dijkstra_routing(self):
        """
        Runs, times and logs the BasicDijkstraRouting

        Sets the "routing_table_by_partition" data if called

        .. note::
            Calling of this method is based on the cfg router value
        """
        with FecTimer(MAPPING, "Basic dijkstra routing"):
            self._routing_table_by_partition = basic_dijkstra_routing(
                self._machine_graph, self._machine, self._placements)

    def _do_routing(self):
        """
        Runs, times and logs one of the routers

        Sets the "routing_table_by_partition" data

        Which router is run depends on the cfg router value

        This method is the entry point for adding a new Router

        :raise ConfigurationException: if the cfg router value is unexpected
        """
        name = get_config_str("Mapping", "router")
        if name == "BasicDijkstraRouting":
            return self._execute_basic_dijkstra_routing()
        if name == "NerRoute":
            return self._execute_ner_route()
        if name == "NerRouteTrafficAware":
            return self._execute_ner_route_traffic_aware()
        if "," in name:
            raise ConfigurationException(
                "Only a single algorithm is supported for router")
        raise ConfigurationException(
            f"Unexpected cfg setting router: {name}")

    def _execute_basic_tag_allocator(self):
        """
        Runs, times and logs the Tag Allocator

        Sets the "tag" data
        """
        with FecTimer(MAPPING, "Basic tag allocator"):
            self._tags = basic_tag_allocator(
                self._machine, self._plan_n_timesteps, self._placements)

    def _report_tag_allocations(self):
        """
        Write, times and logs the tag allocator report if requested
        """
        with FecTimer(MAPPING, "Tag allocator report") as timer:
            if timer.skip_if_cfg_false(
                    "Reports", "write_tag_allocation_reports"):
                return
            tag_allocator_report(self._tags)

    def _execute_process_partition_constraints(self):
        """
        Runs, times and logs the ProcessPartitionConstraints
        """
        with FecTimer(MAPPING, "Process partition constraints"):
            process_partition_constraints(self._machine_graph)

    def _execute_global_allocate(self):
        """
        Runs, times and logs the Global Zoned Routing Info Allocator

        Sets "routing_info" is called

        .. note::
            Calling of this method is based on the cfg info_allocator value

        :return:
        """
        with FecTimer(MAPPING, "Global allocate"):
            self._routing_infos = global_allocate(
                self._machine_graph, self._machine_partition_n_keys_map)

    def _execute_flexible_allocate(self):
        """
        Runs, times and logs the Zoned Routing Info Allocator

        Sets "routing_info" is called

        .. note::
            Calling of this method is based on the cfg info_allocator value

        :return:
        """
        with FecTimer(MAPPING, "Zoned routing info allocator"):
            self._routing_infos = flexible_allocate(
                self._machine_graph, self._machine_partition_n_keys_map)

    def _execute_malloc_based_routing_info_allocator(self):
        """
        Runs, times and logs the Malloc Based Routing Info Allocator

        Sets "routing_info" is called

        .. note::
            Calling of this method is based on the cfg info_allocator value

        :return:
        """
        with FecTimer(MAPPING, "Malloc based routing info allocator"):
            self._routing_infos = malloc_based_routing_info_allocator(
                self._machine_graph, self._machine_partition_n_keys_map)

    def do_info_allocator(self):
        """
        Runs, times and logs one of the info allocaters

        Sets the "routing_info" data

        Which alloactor is run depends on the cfg info_allocator value

        This method is the entry point for adding a new Info Allocator

        :raise ConfigurationException: if the cfg info_allocator value is
            unexpected
        """
        name = get_config_str("Mapping", "info_allocator")
        if name == "GlobalZonedRoutingInfoAllocator ":
            return self._execute_global_allocate()
        if name == "MallocBasedRoutingInfoAllocator":
            return self._execute_malloc_based_routing_info_allocator()
        if name == "ZonedRoutingInfoAllocator":
            return self._execute_flexible_allocate()
        if "," in name:
            raise ConfigurationException(
                "Only a single algorithm is supported for info_allocator")
        raise ConfigurationException(
            f"Unexpected cfg setting info_allocator: {name}")

    def _report_router_info(self):
        """
        Writes, times and logs the router iinfo report if requested
        """
        with FecTimer(MAPPING, "Router info report") as timer:
            if timer.skip_if_cfg_false(
                    "Reports", "write_router_info_report"):
                return
            routing_info_report(self._machine_graph, self._routing_infos)

    def _execute_basic_routing_table_generator(self):
        """
        Runs, times and logs the Routing Table Generator

        .. note::
            Currently no other Routing Table Generator supported.
            To add an additional Generator copy the pattern of do_placer
        """
        with FecTimer(MAPPING, "Basic routing table generator"):
            self._router_tables = basic_routing_table_generator(
                self._routing_infos, self._routing_table_by_partition,
                self._machine)
        # TODO Nuke ZonedRoutingTableGenerator

    def _report_routers(self):
        """
        Write, times and logs the router report if requested
        """
        with FecTimer(MAPPING, "Router report") as timer:
            if timer.skip_if_cfg_false(
                    "Reports", "write_router_reports"):
                return
        router_report_from_paths(
            self._router_tables, self._routing_infos, self._ipaddress,
            self._machine_graph, self._placements, self._machine)

    def _report_router_summary(self):
        """
        Write, times and logs the router summary report if requested
        """
        with FecTimer(MAPPING, "Router summary report") as timer:
            if timer.skip_if_cfg_false(
                    "Reports", "write_router_summary_report"):
                return
            router_summary_report(
                self._router_tables,  self._ipaddress, self._machine)

    def _json_routing_tables(self):
        """
        Write, time and log the routing tables as json if requested
        """
        with FecTimer(MAPPING, "Json routing tables") as timer:
            if timer.skip_if_cfg_false(
                    "Reports", "write_json_routing_tables"):
                return
<<<<<<< HEAD
            writer = WriteJsonRoutingTables()
            writer(self._router_tables)
=======
            write_json_routing_tables(self._router_tables, self._json_folder)
>>>>>>> 1abf76e1
            # Output ignored as never used

    def _report_router_collision_potential(self):
        """
        Write, time and log the router collision report
        """
        with FecTimer(MAPPING, "Router collision potential report"):
            # TODO cfg flag!
            router_collision_potential_report(
                self._routing_table_by_partition,
                self._machine_partition_n_keys_map, self._machine)

    def _execute_locate_executable_start_type(self):
        """
        Runs, times and logs LocateExecutableStartType if required

        May set the executable_types data.
        """
        with FecTimer(MAPPING, "Locate executable start type") as timer:
            # TODO why skip if virtual ?
            if timer.skip_if_virtual_board():
                return
            self._executable_types = locate_executable_start_type(
                self._machine_graph, self._placements)

    def _execute_buffer_manager_creator(self):
        """
        Run, times and logs the buffer manager creator if required

        May set the buffer_manager data
        """
        if self._buffer_manager:
            return
        with FecTimer(MAPPING, "Buffer manager creator") as timer:
            if timer.skip_if_virtual_board():
                return

            self._buffer_manager = buffer_manager_creator(
                self._placements, self._tags, self._txrx,
                self._extra_monitor_vertices,
                self._extra_monitor_to_chip_mapping,
                self._vertex_to_ethernet_connected_chip_mapping,
                self._machine, self._fixed_routes, self._java_caller)

    def _execute_sdram_outgoing_partition_allocator(self):
        """
        Runs, times and logs the SDRAMOutgoingPartitionAllocator
        """
        with FecTimer(MAPPING, "SDRAM outgoing partition allocator"):
            # Ok if transceiver = None
            sdram_outgoing_partition_allocator(
                self._machine_graph, self._placements, self._app_id,
                self._txrx)

    def _do_mapping(self, total_run_time):
        """
        Runs, times and logs all the algorithms in the mapping stage

        :param float total_run_time:
        """
        # time the time it takes to do all pacman stuff
        mapping_total_timer = Timer()
        mapping_total_timer.start_timing()
        provide_injectables(self)

        self._setup_java_caller()
        self._do_extra_mapping_algorithms()
        self._report_network_specification()
        self._execute_splitter_reset()
        self._execute_splitter_selector()
        self._execute_delay_support_adder()
        pre_allocated_resources = PreAllocatedResourceContainer()
        self._execute_preallocate_for_live_packet_gatherer(
            pre_allocated_resources)
        self._execute_preallocate_for_chip_power_monitor(
            pre_allocated_resources)
        self._execute_preallocate_for_extra_monitor_support(
            pre_allocated_resources)
        self._execute_splitter_partitioner(pre_allocated_resources)
        self._execute_graph_measurer()
        if self._max_machine:
            self._max_machine = False
            self._machine = None
        allocator_data = self._execute_allocator(MAPPING, total_run_time)
        self._execute_machine_generator(MAPPING, allocator_data)
        assert(self._machine)
        self._json_machine()
        self._execute_chip_id_allocator()
        self._execute_insert_live_packet_gatherers_to_graphs()
        self._report_board_chip()
        self._execute_insert_chip_power_monitors()
        self._execute_insert_extra_monitor_vertices()
        self._execute_partitioner_report()
        self._execute_edge_to_n_keys_mapper()
        self._execute_local_tdma_builder()
        self._json_partition_n_keys_map()
        self._do_placer()
        self._execute_insert_edges_to_live_packet_gatherers()
        self._execute_insert_edges_to_extra_monitor()
        self._execute_system_multicast_routing_generator()
        self._execute_fixed_route_router()
        self._report_placements_with_application_graph()
        self._report_placements_with_machine_graph()
        self._json_placements()
        self._do_routing()
        self._execute_basic_tag_allocator()
        self._report_tag_allocations()
        self._execute_process_partition_constraints()
        self.do_info_allocator()
        self._report_router_info()
        self._execute_basic_routing_table_generator()
        self._report_routers()
        self._report_router_summary()
        self._json_routing_tables()
        self._report_router_collision_potential()
        self._execute_locate_executable_start_type()
        self._execute_buffer_manager_creator()
        self._execute_sdram_outgoing_partition_allocator()

        clear_injectables()
        self._mapping_time += convert_time_diff_to_total_milliseconds(
            mapping_total_timer.take_sample())

    # Overridden by spy which adds placement_order
    def _execute_graph_data_specification_writer(self):
        """
        Runs, times, and logs the GraphDataSpecificationWriter

        Sets the dsg_targets data
        """
        with FecTimer(
                DATA_GENERATION, "Graph data specification writer"):
            self._dsg_targets, self._region_sizes = \
                graph_data_specification_writer(
                    self._placements, self._ipaddress, self._machine,
                    self._max_run_time_steps)

    def _do_data_generation(self):
        """
        Runs, Times and logs the data generation
        """
        # set up timing
        data_gen_timer = Timer()
        data_gen_timer.start_timing()

        self._first_machine_time_step = self._current_run_timesteps

        provide_injectables(self)
        self._execute_graph_data_specification_writer()
        clear_injectables()

        self._dsg_time += convert_time_diff_to_total_milliseconds(
            data_gen_timer.take_sample())

    def _execute_routing_setup(self,):
        """
        Runs, times and logs the RoutingSetup if required.

        """
        if self._multicast_routes_loaded:
            return
        with FecTimer(LOADING, "Routing setup") as timer:
            if timer.skip_if_virtual_board():
                return
            # Only needs the x and y of chips with routing tables
            routing_setup(
                self._router_tables, self._app_id, self._txrx, self._machine)

    def _execute_graph_binary_gatherer(self):
        """
        Runs, times and logs the GraphBinaryGatherer if required.

        """
        with FecTimer(LOADING, "Graph binary gatherer") as timer:
            try:
                self._executable_targets = graph_binary_gatherer(
                    self._placements, self._machine_graph,
                    self._executable_finder)
            except KeyError:
                if self.use_virtual_board:
                    logger.warning(
                        "Ignoring exectable not found as using virtual")
                    timer.error("exectable not found and virtual board")
                    return
                raise

    def _execute_host_bitfield_compressor(self):
        """
        Runs, times and logs the HostBasedBitFieldRouterCompressor

        .. note::
            Calling of this method is based on the cfg compressor or
            virtual_compressor value

        :return: CompressedRoutingTables
        :rtype: MulticastRoutingTables
        """
        with FecTimer(
                LOADING, "Host based bitfield router compressor") as timer:
            if timer.skip_if_virtual_board():
                return None, []
            self._multicast_routes_loaded = False
            compressed = host_based_bit_field_router_compressor(
                self._router_tables, self._machine, self._placements,
                self._txrx, self._machine_graph, self._routing_infos)
            return compressed

    def _execute_machine_bitfield_ordered_covering_compressor(self):
        """
        Runs, times and logs the MachineBitFieldOrderedCoveringCompressor

        .. note::
            Calling of this method is based on the cfg compressor or
            virtual_compressor value

        :return: None
        :rtype: None
        """
        with FecTimer(
                LOADING,
                "Machine bitfield ordered covering compressor") as timer:
            if timer.skip_if_virtual_board():
                return None, []
            machine_bit_field_ordered_covering_compressor(
                self._router_tables, self._txrx, self._machine, self._app_id,
                self._machine_graph, self._placements, self._executable_finder,
                self._routing_infos, self._executable_targets)
            self._multicast_routes_loaded = True
            return None

    def _execute_machine_bitfield_pair_compressor(self):
        """
        Runs, times and logs the MachineBitFieldPairRouterCompressor

        .. note::
            Calling of this method is based on the cfg compressor or
            virtual_compressor value

        :return: None
        :rtype: None
         """
        with FecTimer(
                LOADING, "Machine bitfield pair router compressor") as timer:
            if timer.skip_if_virtual_board():
                return None, []
            self._multicast_routes_loaded = True
            machine_bit_field_pair_router_compressor(
                self._router_tables, self._txrx, self._machine, self._app_id,
                self._machine_graph, self._placements, self._executable_finder,
                self._routing_infos, self._executable_targets)
            return None

    def _execute_ordered_covering_compressor(self):
        """
        Runs, times and logs the OrderedCoveringCompressor

        .. note::
            Calling of this method is based on the cfg compressor or
            virtual_compressor value

        :return: CompressedRoutingTables
        :rtype: MulticastRoutingTables
        """
        with FecTimer(LOADING, "Ordered covering compressor"):
            self._multicast_routes_loaded = False
            compressed = ordered_covering_compressor(self._router_tables)
            return compressed

    def _execute_ordered_covering_compression(self):
        """
        Runs, times and logs the ordered covering compressor on machine

        .. note::
            Calling of this method is based on the cfg compressor or
            virtual_compressor value

        :return: None
        :rtype: None
        """
        with FecTimer(LOADING, "Ordered covering compressor") as timer:
            if timer.skip_if_virtual_board():
                return None, []
            ordered_covering_compression(
                self._router_tables, self._txrx, self._executable_finder,
                self._machine, self._app_id)
            self._multicast_routes_loaded = True
            return None

    def _execute_pair_compressor(self):
        """
        Runs, times and logs the PairCompressor

        .. note::
            Calling of this method is based on the cfg compressor or
            virtual_compressor value

        :return: CompressedRoutingTable
        :rtype: MulticastRoutingTables
        """
        with FecTimer(LOADING, "Pair compressor"):
            compressed = pair_compressor(self._router_tables)
            self._multicast_routes_loaded = False
            return compressed

    def _execute_pair_compression(self):
        """
        Runs, times and logs the pair compressor on machine

        .. note::
            Calling of this method is based on the cfg compressor or
            virtual_compressor value

        :return: None
        :rtype: None
        """
        with FecTimer(LOADING, "Pair on chip router compression") as timer:
            if timer.skip_if_virtual_board():
                return None, []
            pair_compression(
                self._router_tables, self._txrx, self._executable_finder,
                self._machine, self._app_id)
            self._multicast_routes_loaded = True
            return None

    def _execute_pair_unordered_compressor(self):
        """
        Runs, times and logs the CheckedUnorderedPairCompressor

        .. note::
            Calling of this method is based on the cfg compressor or
            virtual_compressor value

        :return: CompressedRoutingTables
        :rtype: MulticastRoutingTables
        """
        with FecTimer(LOADING, "Pair unordered compressor"):
            compressed = pair_compressor(self._router_tables, ordered=False)
            self._multicast_routes_loaded = False
            return compressed

    def _compressor_name(self):
        if self.use_virtual_board:
            name = get_config_str("Mapping", "virtual_compressor")
            if name is None:
                logger.info("As no virtual_compressor specified "
                            "using compressor setting")
                name = get_config_str("Mapping", "compressor")
        else:
            name = get_config_str("Mapping", "compressor")
        return name

    def _do_early_compression(self, name):
        """
        Calls a compressor based on the name provided

        .. note::
            This method is the entry point for adding a new compressor that
             can or must run early.

        :param str name: Name of a compressor
        :raise ConfigurationException: if the name is not expected
        :return: CompressedRoutingTables (likely to be None),
            RouterCompressorProvenanceItems (may be an empty list)
        :rtype: tuple(MulticastRoutingTables or None, list(ProvenanceDataItem))
        """
        if name == "MachineBitFieldOrderedCoveringCompressor":
            return \
                self._execute_machine_bitfield_ordered_covering_compressor()
        if name == "MachineBitFieldPairRouterCompressor":
            return self._execute_machine_bitfield_pair_compressor()
        if name == "OrderedCoveringCompressor":
            return self._execute_ordered_covering_compressor()
        if name == "OrderedCoveringOnChipRouterCompression":
            return self._execute_ordered_covering_compression()
        if name == "PairCompressor":
            return self._execute_pair_compressor()
        if name == "PairOnChipRouterCompression":
            return self._execute_pair_compression()
        if name == "PairUnorderedCompressor":
            return self._execute_pair_unordered_compressor()

        # delay compression until later
        return None

    def _do_delayed_compression(self, name, compressed):
        """
        run compression that must be delayed until later

        .. note::
            This method is the entry point for adding a new compressor that
            can not run at the normal place

        :param str name: Name of a compressor
        :raise ConfigurationException: if the name is not expected
        :return: CompressedRoutingTables (likely to be None),
            RouterCompressorProvenanceItems (may be an empty list)
        :rtype: tuple(MulticastRoutingTables or None, list(ProvenanceDataItem))
        """
        if self._multicast_routes_loaded or compressed:
            # Already compressed
            return compressed
        # overridden in spy to handle:
        # SpynnakerMachineBitFieldOrderedCoveringCompressor
        # SpynnakerMachineBitFieldPairRouterCompressor

        if name == "HostBasedBitFieldRouterCompressor":
            return self._execute_host_bitfield_compressor()
        if "," in name:
            raise ConfigurationException(
                "Only a single algorithm is supported for compressor")

        raise ConfigurationException(
            f"Unexpected cfg setting compressor: {name}")

    def _execute_load_routing_tables(self, compressed):
        """
        Runs, times and logs the RoutingTableLoader if required

        :param compressed:
        :type compressed: MulticastRoutingTables or None
        """
        if not compressed:
            return
        with FecTimer(LOADING, "Routing table loader") as timer:
            self._multicast_routes_loaded = True
            if timer.skip_if_virtual_board():
                return
            routing_table_loader(
                compressed, self._app_id, self._txrx, self._machine)

    def _report_uncompressed_routing_table(self):
        """
        Runs, times and logs the router report from router tables if requested
        """
        # TODO why not during mapping?
        with FecTimer(LOADING, "Uncompressed routing table report") as timer:
            if timer.skip_if_cfg_false(
                    "Reports", "write_routing_table_reports"):
                return
            router_report_from_router_tables(self._router_tables)

    def _report_bit_field_compressor(self):
        """
        Runs, times and logs the BitFieldCompressorReport if requested
        """
        with FecTimer(LOADING, "Bitfield compressor report") as timer:
            if timer.skip_if_cfg_false(
                    "Reports",  "write_bit_field_compressor_report"):
                return
            # BitFieldSummary output ignored as never used
            bitfield_compressor_report(self._machine_graph, self._placements)

    def _execute_load_fixed_routes(self):
        """
        Runs, times and logs Load Fixed Routes is required
        """
        with FecTimer(LOADING, "Load fixed routes") as timer:
            if timer.skip_if_cfg_false(
                    "Machine", "enable_advanced_monitor_support"):
                return
            if timer.skip_if_virtual_board():
                return
            load_fixed_routes(self._fixed_routes, self._txrx, self._app_id)

    def _execute_system_data_specification(self):
        """
        Runs, times and logs the execute_system_data_specs if required

        :return: map of placement and DSG data, and loaded data flag.
        :rtype: dict(tuple(int,int,int),DataWritten) or DsWriteInfo
        """
        with FecTimer(LOADING, "Execute system data specification") \
                as timer:
            if timer.skip_if_virtual_board():
                return None
            return execute_system_data_specs(
                self._txrx, self._machine, self._app_id, self._dsg_targets,
                self._region_sizes, self._executable_targets,
                self._java_caller)

    def _execute_load_system_executable_images(self):
        """
        Runs, times and logs the loading of exectuable images
        """
        with FecTimer(LOADING, "Load executable system Images") as timer:
            if timer.skip_if_virtual_board():
                return
            load_sys_images(
                self._executable_targets, self._app_id, self._txrx)

    def _execute_application_data_specification(
            self, processor_to_app_data_base_address):
        """
        Runs, times and logs the execute_application_data_specs if required

        :return: map of placement and DSG data, and loaded data flag.
        :rtype: dict(tuple(int,int,int),DataWritten) or DsWriteInfo
        """
        with FecTimer(LOADING, "Host data specification") as timer:
            if timer.skip_if_virtual_board():
                return processor_to_app_data_base_address
            return execute_application_data_specs(
                self._txrx, self._machine, self._app_id, self._dsg_targets,
                self._executable_targets, self._region_sizes, self._placements,
                self._extra_monitor_vertices,
                self._vertex_to_ethernet_connected_chip_mapping,
                self._java_caller, processor_to_app_data_base_address)

    def _execute_tags_from_machine_report(self):
        """
        Run, times and logs the TagsFromMachineReport if requested
        :return:
        """
        with FecTimer(LOADING, "Tags from machine report") as timer:
            if timer.skip_if_virtual_board():
                return
            if timer.skip_if_cfg_false(
                    "Reports", "write_tag_allocation_reports"):
                return
            tags_from_machine_report(self._txrx)

    def _execute_load_tags(self):
        """
        Runs, times and logs the Tags Loader if required
        """
        # TODO why: if graph_changed or data_changed:
        with FecTimer(LOADING, "Tags Loader") as timer:
            if timer.skip_if_virtual_board():
                return
            tags_loader(self._txrx, self._tags)

    def _do_extra_load_algorithms(self):
        """
        Runs, times and logs any extra load algorithms

        """
        pass

    def _report_memory_on_host(self, processor_to_app_data_base_address):
        """
        Runs, times and logs MemoryMapOnHostReport is requested

        """
        with FecTimer(LOADING, "Memory report") as timer:
            if timer.skip_if_virtual_board():
                return
            if timer.skip_if_cfg_false(
                    "Reports", "write_memory_map_report"):
                return
            memory_map_on_host_report(processor_to_app_data_base_address)

    def _report_memory_on_chip(self):
        """
        Runs, times and logs MemoryMapOnHostChipReport is requested

        """
        with FecTimer(LOADING, "Memory report") as timer:
            if timer.skip_if_virtual_board():
                return
            if timer.skip_if_cfg_false(
                    "Reports", "write_memory_map_report"):
                return

            memory_map_on_host_chip_report(self._dsg_targets, self._txrx)

    # TODO consider different cfg flags
    def _report_compressed(self, compressed):
        """
        Runs, times and logs the compressor reports if requested

        :param compressed:
        :type compressed: MulticastRoutingTables or None
        """
        with FecTimer(LOADING, "Compressor report") as timer:
            if timer.skip_if_cfg_false(
                    "Reports", "write_routing_table_reports"):
                return
            if timer.skip_if_cfg_false(
                    "Reports", "write_routing_tables_from_machine_reports"):
                return

            if compressed is None:
                if timer.skip_if_virtual_board():
                    return
                compressed = read_routing_tables_from_machine(
                    self._txrx, self._router_tables, self._app_id)

            router_report_from_compressed_router_tables(compressed)

            generate_comparison_router_report(self._router_tables, compressed)

            router_compressed_summary_report(
                self._router_tables, self._ipaddress, self._machine)

            routing_table_from_machine_report(compressed)

    def _report_fixed_routes(self):
        """
        Runs, times and logs the FixedRouteFromMachineReport is requested
        """
        with FecTimer(LOADING, "Fixed route report") as timer:
            if timer.skip_if_virtual_board():
                return
            if timer.skip_if_cfg_false(
                    "Machine", "enable_advanced_monitor_support"):
                return
            # TODO at the same time as LoadFixedRoutes?
            fixed_route_from_machine_report(
                self._txrx, self._machine, self._app_id)

    def _execute_application_load_executables(self):
        """ algorithms needed for loading the binaries to the SpiNNaker machine

        :return:
        """
        with FecTimer(LOADING, "Load executable app images") as timer:
            if timer.skip_if_virtual_board():
                return
            load_app_images(
                self._executable_targets, self._app_id, self._txrx)

    def _do_load(self, graph_changed):
        """
        Runs, times and logs the load algotithms

        :param bool graph_changed: Flag to say the graph changed,
        """
        # set up timing
        load_timer = Timer()
        load_timer.start_timing()

        if graph_changed:
            self._execute_routing_setup()
            self._execute_graph_binary_gatherer()
        # loading_algorithms
        self._report_uncompressed_routing_table()
        compressor = self._compressor_name()
        compressed = self._do_early_compression(compressor)
        if graph_changed or not self._has_ran:
            self._execute_load_fixed_routes()
        processor_to_app_data_base_address = \
            self._execute_system_data_specification()
        self._execute_load_system_executable_images()
        self._execute_load_tags()
        processor_to_app_data_base_address = \
            self._execute_application_data_specification(
                processor_to_app_data_base_address)

        self._do_extra_load_algorithms()
        compressed = self._do_delayed_compression(compressor, compressed)
        self._execute_load_routing_tables(compressed)
        self._report_bit_field_compressor()

        # TODO Was master correct to run the report first?
        self._execute_tags_from_machine_report()
        if graph_changed:
            self._report_memory_on_host(processor_to_app_data_base_address)
            self._report_memory_on_chip()
            self._report_compressed(compressed)
            self._report_fixed_routes()
        self._execute_application_load_executables()

        self._load_time += convert_time_diff_to_total_milliseconds(
            load_timer.take_sample())

    def _execute_sdram_usage_report_per_chip(self):
        # TODO why in do run
        with FecTimer(RUN_LOOP, "Sdram usage per chip report") as timer:
            if timer.skip_if_cfg_false(
                    "Reports", "write_sdram_usage_report_per_chip"):
                return
            sdram_usage_report_per_chip(
                self._ipaddress, self._placements, self._machine,
                self._plan_n_timesteps,
                data_n_timesteps=self._max_run_time_steps)

    def _execute_dsg_region_reloader(self):
        """
            Runs, times and logs the DSGRegionReloader if required

            Reload any parameters over the loaded data if we have already
            run and not using a virtual board and the data hasn't already
            been regenerated

        """
        if not self.has_ran:
            return
        with FecTimer(RUN_LOOP, "DSG region reloader") as timer:
            if timer.skip_if_virtual_board():
                return
            dsg_region_reloader(self._txrx, self._placements, self._ipaddress)

    def _execute_graph_provenance_gatherer(self):
        """
        Runs, times and log the GraphProvenanceGatherer if requested

        """
        with FecTimer(RUN_LOOP, "Graph provenance gatherer") as timer:
            if timer.skip_if_cfg_false("Reports", "read_provenance_data"):
                return []
            graph_provenance_gatherer(
                self._machine_graph, self._application_graph)

    def _execute_placements_provenance_gatherer(self):
        """
        Runs, times and log the PlacementsProvenanceGatherer if requested
        """
        with FecTimer(RUN_LOOP, "Placements provenance gatherer") as timer:
            if timer.skip_if_cfg_false("Reports", "read_provenance_data"):
                return []
            if timer.skip_if_virtual_board():
                return []
            placements_provenance_gatherer(self._txrx, self._placements)

    def _execute_router_provenance_gatherer(self):
        """
        Runs, times and log the RouterProvenanceGatherer if requested
        """
        with FecTimer(RUN_LOOP, "Router provenance gatherer") as timer:
            if timer.skip_if_cfg_false("Reports", "read_provenance_data"):
                return []
            if timer.skip_if_virtual_board():
                return []
            router_provenance_gatherer(
                self._txrx, self._machine, self._router_tables,
                self._extra_monitor_vertices, self._placements)

    def _execute_profile_data_gatherer(self):
        """
        Runs, times and logs the ProfileDataGatherer if requested
        """
        with FecTimer(RUN_LOOP, "Profile data gatherer") as timer:
            if timer.skip_if_cfg_false("Reports", "read_provenance_data"):
                return
            if timer.skip_if_virtual_board():
                return
            profile_data_gatherer(self._txrx, self._placements)

    def _do_read_provenance(self):
        """
        Runs, times and log the methods that gather provenance

        :rtype: list(ProvenanceDataItem)
        """
        self._execute_graph_provenance_gatherer()
        self._execute_placements_provenance_gatherer()
        self._execute_router_provenance_gatherer()
        self._execute_profile_data_gatherer()

    def _report_energy(self, run_time):
        """
        Runs, times and logs the energy report if requested

        :param int run_time: the run duration in milliseconds.
        """
        with FecTimer(RUN_LOOP, "Energy report") as timer:
            if timer.skip_if_cfg_false("Reports", "write_energy_report"):
                return []

            # TODO runtime is None
            power_used = compute_energy_used(
                self._placements, self._machine, self._board_version,
                run_time, self._buffer_manager, self._mapping_time,
                self._load_time, self._execute_time, self._dsg_time,
                self._extraction_time,
                self._spalloc_server, self._remote_spinnaker_url,
                self._machine_allocation_controller)

            energy_provenance_reporter(power_used, self._placements)

            # create energy reporter
            energy_reporter = EnergyReport(
                get_config_int("Machine", "version"), self._spalloc_server,
                self._remote_spinnaker_url)

            # run energy report
            energy_reporter.write_energy_report(
                self._placements, self._machine,
                self._current_run_timesteps,
                self._buffer_manager, power_used)

    def _do_provenance_reports(self):
        """
        Runs any reports based on provenance

        """
        pass

    def _execute_clear_io_buf(self, runtime):
        """
        Runs, times and logs the ChipIOBufClearer if required

        """
        if runtime is None:
            return
        with FecTimer(RUN_LOOP, "Clear IO buffer") as timer:
            if timer.skip_if_virtual_board():
                return
            # TODO Why check empty_graph is always false??
            if timer.skip_if_cfg_false("Reports", "clear_iobuf_during_run"):
                return
            chip_io_buf_clearer(self._txrx, self._executable_types)

    def _execute_runtime_update(self, n_sync_steps):
        """
        Runs, times and logs the runtime updater if required

        :param int n_sync_steps:
            The number of timesteps between synchronisations
        """
        with FecTimer(RUN_LOOP, "Runtime Update") as timer:
            if timer.skip_if_virtual_board():
                return
            if (ExecutableType.USES_SIMULATION_INTERFACE in
                    self._executable_types):
                chip_runtime_updater(
                    self._txrx,  self._app_id, self._executable_types,
                    self._current_run_timesteps,
                    self._first_machine_time_step, n_sync_steps)
            else:
                timer.skip("No Simulation Interface used")

    def _execute_create_database_interface(self, run_time):
        """
        Runs, times and logs Database Interface Creater

        Sets the _database_file_path data object

        :param int run_time: the run duration in milliseconds.
        """
        with FecTimer(RUN_LOOP, "Create database interface"):
            # Used to used compressed routing tables if available on host
            # TODO consider not saving router tabes.
            self._database_file_path = database_interface(
                self._machine_graph, self._tags, run_time, self._machine,
                self._max_run_time_steps, self._placements,
                self._routing_infos, self._router_tables,
                self._app_id, self._application_graph)

    def _execute_create_notifiaction_protocol(self):
        """
        Runs, times and logs the creation of the Notification Protocol

        Sets the notification_interface data object
        """
        with FecTimer(RUN_LOOP, "Create notification protocol"):
            self._notification_interface = create_notification_protocol(
                self._database_socket_addresses, self._database_file_path)

    def _execute_runner(self, n_sync_steps, run_time):
        """
        Runs, times and logs the ApplicationRunner

        :param int n_sync_steps:
            The number of timesteps between synchronisations
        :param int run_time: the run duration in milliseconds.
        :return:
        """
        with FecTimer(RUN_LOOP, APPLICATION_RUNNER) as timer:
            if timer.skip_if_virtual_board():
                return
            # Don't timeout if a stepped mode is in operation
            if n_sync_steps:
                time_threshold = None
            else:
                time_threshold = get_config_int(
                    "Machine", "post_simulation_overrun_before_error")
            self._no_sync_changes = application_runner(
                self._buffer_manager, self._notification_interface,
                self._executable_types, self._app_id, self._txrx, run_time,
                self._no_sync_changes, time_threshold, self._machine,
                self._run_until_complete)

    def _execute_extract_iobuff(self):
        """
        Runs, times and logs the ChipIOBufExtractor if required
        """
        with FecTimer(RUN_LOOP, "Extract IO buff") as timer:
            if timer.skip_if_virtual_board():
                return
            if timer.skip_if_cfg_false(
                    "Reports", "extract_iobuf"):
                return
            # ErrorMessages, WarnMessages output ignored as never used!
            chip_io_buf_extractor(
                self._txrx, self._executable_targets, self._executable_finder)

    def _execute_buffer_extractor(self):
        """
        Runs, times and logs the BufferExtractor if required
        """
        with FecTimer(RUN_LOOP, "Buffer extractor") as timer:
            if timer.skip_if_virtual_board():
                return
            buffer_extractor(
                self._machine_graph, self._placements,
                self._buffer_manager)

    def _do_extract_from_machine(self, run_time):
        """
        Runs, times and logs the steps to extract data from the machine

        :param run_time: the run duration in milliseconds.
        :type run_time: int or None
        """
        self._execute_extract_iobuff()
        self._execute_buffer_extractor()
        self._execute_clear_io_buf(run_time)

        # FinaliseTimingData never needed as just pushed self._ to inputs
        self._do_read_provenance()
        self._execute_time += convert_time_diff_to_total_milliseconds(
            self._run_timer.take_sample())
        self._report_energy(run_time)
        self._do_provenance_reports()

    def __do_run(self, n_machine_time_steps, graph_changed, n_sync_steps):
        """
        Runs, times and logs the do run steps.

        :param n_machine_time_steps: Number of timesteps run
        :type n_machine_time_steps: int or None
        :param int n_sync_steps:
            The number of timesteps between synchronisations
        :param bool graph_changed: Flag to say the graph changed,
        """
        # TODO virtual board
        self._run_timer = Timer()
        self._run_timer.start_timing()
        run_time = None
        if n_machine_time_steps is not None:
            run_time = (n_machine_time_steps *
                        self._data_writer.simulation_time_step_ms)
        self._first_machine_time_step = self._current_run_timesteps
        self._current_run_timesteps = \
            self._calculate_number_of_machine_time_steps(n_machine_time_steps)

        provide_injectables(self)

        self._execute_sdram_usage_report_per_chip()
        if not self._has_ran or graph_changed:
            self._execute_create_database_interface(run_time)
        self._execute_create_notifiaction_protocol()
        if self._has_ran and not graph_changed:
            self._execute_dsg_region_reloader()
        self._execute_runtime_update(n_sync_steps)
        self._execute_runner(n_sync_steps, run_time)
        if n_machine_time_steps is not None or self._run_until_complete:
            self._do_extract_from_machine(run_time)
        self._has_reset_last = False
        self._has_ran = True
        # reset at the end of each do_run cycle
        self._first_machine_time_step = None
        clear_injectables()

    def _do_run(self, n_machine_time_steps, graph_changed, n_sync_steps):
        """
        Runs, times and logs the do run steps.

        :param n_machine_time_steps: Number of timesteps run
        :type n_machine_time_steps: int or None
        :param int n_sync_steps:
            The number of timesteps between synchronisations
        :param bool graph_changed: Flag to say the graph changed,
        """
        try:
            self.__do_run(
                n_machine_time_steps, graph_changed, n_sync_steps)
        except KeyboardInterrupt:
            logger.error("User has aborted the simulation")
            self._shutdown()
            sys.exit(1)
        except Exception as run_e:
            self._recover_from_error(run_e)

            # if in debug mode, do not shut down machine
            if get_config_str("Mode", "mode") != "Debug":
                try:
                    self.stop(
                        turn_off_machine=False, clear_routing_tables=False,
                        clear_tags=False)
                except Exception as stop_e:
                    logger.exception(f"Error {stop_e} when attempting to stop")

            # reraise exception
            raise run_e

    def _recover_from_error(self, exception):
        """
        :param Exception exception:
        """
        try:
            self.__recover_from_error(exception)
        except Exception as rec_e:
            logger.exception(
                f"Error {rec_e} when attempting to recover from error")

    def __recover_from_error(self, exception):
        """
        :param Exception exception:
        """
        # if exception has an exception, print to system
        logger.error("An error has occurred during simulation")
        # Print the detail including the traceback
        logger.error(exception)

        logger.info("\n\nAttempting to extract data\n\n")

        # Extract router provenance
        try:
            router_provenance_gatherer(
                transceiver=self._txrx, machine=self._machine,
                router_tables=self._router_tables,
                extra_monitor_vertices=self._extra_monitor_vertices,
                placements=self._placements)
        except Exception:
            logger.exception("Error reading router provenance")

        # Find the cores that are not in an expected state
        unsuccessful_cores = CPUInfos()
        if isinstance(exception, SpiNNManCoresNotInStateException):
            unsuccessful_cores = exception.failed_core_states()

        # If there are no cores in a bad state, find those not yet in
        # their finished state
        if not unsuccessful_cores:
            for executable_type in self._executable_types:
                failed_cores = self._txrx.get_cores_not_in_state(
                    self._executable_types[executable_type],
                    executable_type.end_state)
                for (x, y, p) in failed_cores:
                    unsuccessful_cores.add_processor(
                        x, y, p, failed_cores.get_cpu_info(x, y, p))

        # Print the details of error cores
        for (x, y, p), core_info in unsuccessful_cores.items():
            state = core_info.state
            rte_state = ""
            if state == CPUState.RUN_TIME_EXCEPTION:
                rte_state = " ({})".format(core_info.run_time_error.name)
            logger.error("{}, {}, {}: {}{} {}".format(
                x, y, p, state.name, rte_state, core_info.application_name))
            if core_info.state == CPUState.RUN_TIME_EXCEPTION:
                logger.error(
                    "r0=0x{:08X} r1=0x{:08X} r2=0x{:08X} r3=0x{:08X}".format(
                        core_info.registers[0], core_info.registers[1],
                        core_info.registers[2], core_info.registers[3]))
                logger.error(
                    "r4=0x{:08X} r5=0x{:08X} r6=0x{:08X} r7=0x{:08X}".format(
                        core_info.registers[4], core_info.registers[5],
                        core_info.registers[6], core_info.registers[7]))
                logger.error("PSR=0x{:08X} SR=0x{:08X} LR=0x{:08X}".format(
                    core_info.processor_state_register,
                    core_info.stack_pointer, core_info.link_register))

        # Find the cores that are not in RTE i.e. that can still be read
        non_rte_cores = [
            (x, y, p)
            for (x, y, p), core_info in unsuccessful_cores.items()
            if (core_info.state != CPUState.RUN_TIME_EXCEPTION and
                core_info.state != CPUState.WATCHDOG)]

        # If there are any cores that are not in RTE, extract data from them
        if (non_rte_cores and
                ExecutableType.USES_SIMULATION_INTERFACE in
                self._executable_types):
            non_rte_core_subsets = CoreSubsets()
            for (x, y, p) in non_rte_cores:
                non_rte_core_subsets.add_processor(x, y, p)

            # Attempt to force the cores to write provenance and exit
            try:
                chip_provenance_updater(
                    self._txrx, self._app_id, non_rte_core_subsets)
            except Exception:
                logger.exception("Could not update provenance on chip")

            # Extract any written provenance data
            try:
                finished_cores = self._txrx.get_cores_in_state(
                    non_rte_core_subsets, CPUState.FINISHED)
                finished_placements = Placements()
                for (x, y, p) in finished_cores:
                    finished_placements.add_placement(
                        self._placements.get_placement_on_processor(x, y, p))
                placements_provenance_gatherer(self._txrx, finished_placements)
            except Exception as pro_e:
                logger.exception(f"Could not read provenance due to {pro_e}")

        # Read IOBUF where possible (that should be everywhere)
        iobuf = IOBufExtractor(
            self._txrx, self._executable_targets, self._executable_finder)
        try:
            errors, warnings = iobuf.extract_iobuf()
        except Exception:
            logger.exception("Could not get iobuf")
            errors, warnings = [], []

        # Print the IOBUFs
        self._print_iobuf(errors, warnings)

    @staticmethod
    def _print_iobuf(errors, warnings):
        """
        :param list(str) errors:
        :param list(str) warnings:
        """
        for warning in warnings:
            logger.warning(warning)
        for error in errors:
            logger.error(error)

    def reset(self):
        """ Code that puts the simulation back at time zero
        """

        logger.info("Resetting")

        # rewind the buffers from the buffer manager, to start at the beginning
        # of the simulation again and clear buffered out
        if self._buffer_manager is not None:
            self._buffer_manager.reset()

        # reset the current count of how many milliseconds the application
        # has ran for over multiple calls to run
        self._current_run_timesteps = 0

        # sets the reset last flag to true, so that when run occurs, the tools
        # know to update the vertices which need to know a reset has occurred
        self._has_reset_last = True

        # Reset the graph off the machine, to set things to time 0
        self.__reset_graph_elements()

    def _detect_if_graph_has_changed(self, reset_flags=True):
        """ Iterates though the original graphs looking for changes.

        :param bool reset_flags:
        :return: mapping_changed, data_changed
        :rtype: tuple(bool, bool)
        """
        changed = False
        data_changed = False
        if self._vertices_or_edges_added:
            self._vertices_or_edges_added = False
            # Set changed - note that we can't return yet as we still have to
            # mark vertices as not changed, otherwise they will keep reporting
            # that they have changed when they haven't
            changed = True

        # if application graph is filled, check their changes
        if self._original_application_graph.n_vertices:
            for vertex in self._original_application_graph.vertices:
                if isinstance(vertex, AbstractChangableAfterRun):
                    if vertex.requires_mapping:
                        changed = True
                    if vertex.requires_data_generation:
                        data_changed = True
                    if reset_flags:
                        vertex.mark_no_changes()
            for partition in \
                    self._original_application_graph.outgoing_edge_partitions:
                for edge in partition.edges:
                    if isinstance(edge, AbstractChangableAfterRun):
                        if edge.requires_mapping:
                            changed = True
                        if edge.requires_data_generation:
                            data_changed = True
                        if reset_flags:
                            edge.mark_no_changes()

        # if no application, but a machine graph, check for changes there
        elif self._original_machine_graph.n_vertices:
            for machine_vertex in self._original_machine_graph.vertices:
                if isinstance(machine_vertex, AbstractChangableAfterRun):
                    if machine_vertex.requires_mapping:
                        changed = True
                    if machine_vertex.requires_data_generation:
                        data_changed = True
                    if reset_flags:
                        machine_vertex.mark_no_changes()
            for partition in \
                    self._original_machine_graph.outgoing_edge_partitions:
                for machine_edge in partition.edges:
                    if isinstance(machine_edge, AbstractChangableAfterRun):
                        if machine_edge.requires_mapping:
                            changed = True
                        if machine_edge.requires_data_generation:
                            data_changed = True
                        if reset_flags:
                            machine_edge.mark_no_changes()
        return changed, data_changed

    @property
    def has_ran(self):
        """ Whether the simulation has executed anything at all.

        :rtype: bool
        """
        return self._has_ran

    @property
    def machine(self):
        """ The python machine description object.

         :rtype: ~spinn_machine.Machine
         """
        return self._get_machine()

    @property
    def no_machine_time_steps(self):
        """ The number of machine time steps.

        :rtype: int
        """
        return self._current_run_timesteps

    @property
    def machine_graph(self):
        """
        Returns a protected view of the machine_graph
        :rtype: ~pacman.model.graphs.machine.MachineGraph
        """
        return MachineGraphView(self._machine_graph)

    @property
    def original_machine_graph(self):
        """
        :rtype: ~pacman.model.graphs.machine.MachineGraph
        """
        return self._original_machine_graph

    @property
    def original_application_graph(self):
        """
        :rtype: ~pacman.model.graphs.application.ApplicationGraph
        """
        return self._original_application_graph

    @property
    def application_graph(self):
        """ The protected view of the application graph used to derive the
            runtime machine configuration.

        :rtype: ~pacman.model.graphs.application.ApplicationGraph
        """
        return ApplicationGraphView(self._application_graph)

    @property
    def routing_infos(self):
        """
        :rtype: ~pacman.model.routing_info.RoutingInfo
        """
        return self._routing_infos

    @property
    def fixed_routes(self):
        """
        :rtype: dict(tuple(int,int),~spinn_machine.FixedRouteEntry)
        """
        return self._fixed_routes

    @property
    def placements(self):
        """ Where machine vertices are placed on the machine.

        :rtype: ~pacman.model.placements.Placements
        """
        return self._placements

    @property
    def transceiver(self):
        """ How to talk to the machine.

        :rtype: ~spinnman.transceiver.Transceiver
        """
        return self._txrx

    @property
    def tags(self):
        """
        :rtype: ~pacman.model.tags.Tags
        """
        return self._tags

    @property
    def buffer_manager(self):
        """ The buffer manager being used for loading/extracting buffers

        :rtype:
            ~spinn_front_end_common.interface.buffer_management.BufferManager
        """
        return self._buffer_manager

    @property
    def none_labelled_edge_count(self):
        """ The number of times edges have not been labelled.

        :rtype: int
        """
        return self._none_labelled_edge_count

    def increment_none_labelled_edge_count(self):
        """ Increment the number of new edges which have not been labelled.
        """
        self._none_labelled_edge_count += 1

    @property
    def use_virtual_board(self):
        """ True if this run is using a virtual machine

        :rtype: bool
        """
        return self._use_virtual_board

    @property
    def n_calls_to_run(self):
        """
        The number for this or the next end_user call to run

        :rtype: int
        """
        return self._n_calls_to_run

    @property
    def n_loops(self):
        """
        The number for this or the net loop within an end_user run

        :rtype: int or None
        """
        return self._n_loops

    def get_current_time(self):
        """ Get the current simulation time.

        :rtype: float
        """
        if self._has_ran:
            return (self._current_run_timesteps *
                    self._data_writer.simulation_time_step_ms)
        return 0.0

    def __repr__(self):
        if self._ipaddress:
            return f"general front end instance for machine {self._ipaddress}"
        else:
            return f"general front end instance for machine {self._hostname}"

    def add_application_vertex(self, vertex):
        """
        :param ~pacman.model.graphs.application.ApplicationVertex vertex:
            the vertex to add to the graph
        :raises ConfigurationException: when both graphs contain vertices
        :raises PacmanConfigurationException:
            If there is an attempt to add the same vertex more than once
        """
        if self._original_machine_graph.n_vertices:
            raise ConfigurationException(
                "Cannot add vertices to both the machine and application"
                " graphs")
        self._original_application_graph.add_vertex(vertex)
        self._vertices_or_edges_added = True

    def add_machine_vertex(self, vertex):
        """
        :param ~pacman.model.graphs.machine.MachineVertex vertex:
            the vertex to add to the graph
        :raises ConfigurationException: when both graphs contain vertices
        :raises PacmanConfigurationException:
            If there is an attempt to add the same vertex more than once
        """
        # check that there's no application vertices added so far
        if self._original_application_graph.n_vertices:
            raise ConfigurationException(
                "Cannot add vertices to both the machine and application"
                " graphs")
        self._original_machine_graph.add_vertex(vertex)
        self._vertices_or_edges_added = True

    def add_application_edge(self, edge_to_add, partition_identifier):
        """
        :param ~pacman.model.graphs.application.ApplicationEdge edge_to_add:
            the edge to add to the graph
        :param str partition_identifier:
            the partition identifier for the outgoing edge partition
        """
        self._original_application_graph.add_edge(
            edge_to_add, partition_identifier)
        self._vertices_or_edges_added = True

    def add_machine_edge(self, edge, partition_id):
        """
        :param ~pacman.model.graphs.machine.MachineEdge edge:
            the edge to add to the graph
        :param str partition_id:
            the partition identifier for the outgoing edge partition
        """
        self._original_machine_graph.add_edge(edge, partition_id)
        self._vertices_or_edges_added = True

    def _shutdown(
            self, turn_off_machine=None, clear_routing_tables=None,
            clear_tags=None):
        """
        :param bool turn_off_machine:
        :param bool clear_routing_tables:
        :param bool clear_tags:
        """
        self._status = Simulator_Status.SHUTDOWN

        if turn_off_machine is None:
            turn_off_machine = get_config_bool(
                "Machine", "turn_off_machine")

        if clear_routing_tables is None:
            clear_routing_tables = get_config_bool(
                "Machine", "clear_routing_tables")

        if clear_tags is None:
            clear_tags = get_config_bool("Machine", "clear_tags")

        if self._txrx is not None:
            # if stopping on machine, clear IP tags and routing table
            self.__clear(clear_tags, clear_routing_tables)

        # Fully stop the application
        self.__stop_app()

        # stop the transceiver and allocation controller
        self.__close_transceiver(turn_off_machine)
        self.__close_allocation_controller()

        try:
            if self._notification_interface:
                self._notification_interface.close()
                self._notification_interface = None
        except Exception:
            logger.exception(
                "Error when closing Notifications")

    def __clear(self, clear_tags, clear_routing_tables):
        """
        :param bool clear_tags:
        :param bool clear_routing_tables:
        """
        # if stopping on machine, clear IP tags and
        if clear_tags:
            for ip_tag in self._tags.ip_tags:
                self._txrx.clear_ip_tag(
                    ip_tag.tag, board_address=ip_tag.board_address)
            for reverse_ip_tag in self._tags.reverse_ip_tags:
                self._txrx.clear_ip_tag(
                    reverse_ip_tag.tag,
                    board_address=reverse_ip_tag.board_address)

        # if clearing routing table entries, clear
        if clear_routing_tables:
            for router_table in self._router_tables.routing_tables:
                if not self._machine.get_chip_at(
                        router_table.x, router_table.y).virtual:
                    self._txrx.clear_multicast_routes(
                        router_table.x, router_table.y)

        # clear values
        self._no_sync_changes = 0

    def __stop_app(self):
        if self._txrx is not None and self._app_id is not None:
            self._txrx.stop_application(self._app_id)

    def __close_transceiver(self, turn_off_machine):
        """
        :param bool turn_off_machine:
        """
        if self._txrx is not None:
            if turn_off_machine:
                logger.info("Turning off machine")

            self._txrx.close(power_off_machine=turn_off_machine)
            self._txrx = None

    def __close_allocation_controller(self):
        if self._machine_allocation_controller is not None:
            self._machine_allocation_controller.close()
            self._machine_allocation_controller = None

    def stop(self, turn_off_machine=None,  # pylint: disable=arguments-differ
             clear_routing_tables=None, clear_tags=None):
        """
        End running of the simulation.

        :param bool turn_off_machine:
            decides if the machine should be powered down after running the
            execution. Note that this powers down all boards connected to the
            BMP connections given to the transceiver
        :param bool clear_routing_tables: informs the tool chain if it
            should turn off the clearing of the routing tables
        :param bool clear_tags: informs the tool chain if it should clear the
            tags off the machine at stop
        """
        if self._status in [Simulator_Status.SHUTDOWN]:
            raise ConfigurationException("Simulator has already been shutdown")
        self._status = Simulator_Status.SHUTDOWN

        # Keep track of any exception to be re-raised
        exn = None

        # If we have run forever, stop the binaries

        if (self._has_ran and self._current_run_timesteps is None and
                not self._use_virtual_board and not self._run_until_complete):
            try:
                self._do_stop_workflow()
            except Exception as e:
                exn = e
                self._recover_from_error(e)

        # shut down the machine properly
        self._shutdown(turn_off_machine, clear_routing_tables, clear_tags)

        if exn is not None:
            self.write_errored_file()
            raise exn  # pylint: disable=raising-bad-type
        self.write_finished_file()

    def _execute_application_finisher(self):
        with FecTimer(RUN_LOOP, "Application finisher"):
            application_finisher(
                self._app_id, self._txrx, self._executable_types)

    def _do_stop_workflow(self):
        """
        :rtype: ~.PACMANAlgorithmExecutor
        """
        self._execute_application_finisher()
        # TODO is self._current_run_timesteps just 0
        self._do_extract_from_machine(self._current_run_timesteps)

    def add_socket_address(self, socket_address):
        """ Add the address of a socket used in the run notification protocol.

        :param ~spinn_utilities.socket_address.SocketAddress socket_address:
            The address of the database socket
        """
        self._database_socket_addresses.add(socket_address)

    @property
    def has_reset_last(self):
        return self._has_reset_last

    @property
    def get_number_of_available_cores_on_machine(self):
        """ The number of available cores on the machine after taking\
            into account preallocated resources.

        :return: number of available cores
        :rtype: int
        """
        # get machine if not got already
        if self._machine is None:
            self._get_machine()

        # get cores of machine
        cores = self._machine.total_available_user_cores
        take_into_account_chip_power_monitor = get_config_bool(
            "Reports", "write_energy_report")
        if take_into_account_chip_power_monitor:
            cores -= self._machine.n_chips
        take_into_account_extra_monitor_cores = (get_config_bool(
            "Machine", "enable_advanced_monitor_support") or
                get_config_bool("Machine", "enable_reinjection"))
        if take_into_account_extra_monitor_cores:
            cores -= self._machine.n_chips
            cores -= len(self._machine.ethernet_connected_chips)
        return cores

    def stop_run(self):
        """ Request that the current infinite run stop.

        .. note::
            This will need to be called from another thread as the infinite \
            run call is blocking.
        """
        if self._status is not Simulator_Status.IN_RUN:
            return
        with self._state_condition:
            self._status = Simulator_Status.STOP_REQUESTED
            self._state_condition.notify_all()

    def continue_simulation(self):
        """ Continue a simulation that has been started in stepped mode
        """
        if self._no_sync_changes % 2 == 0:
            sync_signal = Signal.SYNC0
        else:
            sync_signal = Signal.SYNC1
        self._txrx.send_signal(self._app_id, sync_signal)
        self._no_sync_changes += 1

    @staticmethod
    def __reset_object(obj):
        # Reset an object if appropriate
        if isinstance(obj, AbstractCanReset):
            obj.reset_to_first_timestep()

    def __reset_graph_elements(self):
        # Reset any object that can reset
        if self._original_application_graph.n_vertices:
            for vertex in self._original_application_graph.vertices:
                self.__reset_object(vertex)
            for p in self._original_application_graph.outgoing_edge_partitions:
                for edge in p.edges:
                    self.__reset_object(edge)
        elif self._original_machine_graph.n_vertices:
            for machine_vertex in self._original_machine_graph.vertices:
                self.__reset_object(machine_vertex)
            for p in self._original_machine_graph.outgoing_edge_partitions:
                for machine_edge in p.edges:
                    self.__reset_object(machine_edge)<|MERGE_RESOLUTION|>--- conflicted
+++ resolved
@@ -132,16 +132,6 @@
 from spinn_front_end_common.utilities.helpful_functions import (
     convert_time_diff_to_total_milliseconds)
 from spinn_front_end_common.utilities.report_functions import (
-<<<<<<< HEAD
-    BitFieldCompressorReport, BoardChipReport, EnergyReport,
-    FixedRouteFromMachineReport, MemoryMapOnHostReport,
-    MemoryMapOnHostChipReport, NetworkSpecification,
-    RouterCollisionPotentialReport,
-    RoutingTableFromMachineReport, TagsFromMachineReport,
-    WriteJsonMachine, WriteJsonPartitionNKeysMap, WriteJsonPlacements,
-    WriteJsonRoutingTables)
-from spinn_front_end_common.utilities.iobuf_extractor import IOBufExtractor
-=======
     bitfield_compressor_report, board_chip_report, EnergyReport,
     fixed_route_from_machine_report, memory_map_on_host_report,
     memory_map_on_host_chip_report, network_specification,
@@ -149,8 +139,7 @@
     routing_table_from_machine_report, tags_from_machine_report,
     write_json_machine, write_json_partition_n_keys_map, write_json_placements,
     write_json_routing_tables)
-from spinn_front_end_common.utilities import IOBufExtractor
->>>>>>> 1abf76e1
+from spinn_front_end_common.utilities.iobuf_extractor import IOBufExtractor
 from spinn_front_end_common.utilities.utility_objs import (
     ExecutableType)
 from spinn_front_end_common.utility_models import (
@@ -1409,13 +1398,7 @@
         with FecTimer(MAPPING, "Json machine") as timer:
             if timer.skip_if_cfg_false("Reports", "write_json_machine"):
                 return
-<<<<<<< HEAD
-            writer = WriteJsonMachine()
-            writer(self._machine)
-            # TODO output ignored as never used
-=======
-            write_json_machine(self._machine, self._json_folder, True)
->>>>>>> 1abf76e1
+            write_json_machine(self._machine)
 
     def _report_network_specification(self):
         """
@@ -1648,13 +1631,8 @@
             if timer.skip_if_cfg_false(
                     "Reports", "write_json_partition_n_keys_map"):
                 return
-<<<<<<< HEAD
-            writer = WriteJsonPartitionNKeysMap()
-            writer(self._machine_partition_n_keys_map)
-=======
             write_json_partition_n_keys_map(
-                self._machine_partition_n_keys_map, self._json_folder)
->>>>>>> 1abf76e1
+                self._machine_partition_n_keys_map)
             # Output ignored as never used
 
     def _execute_connective_based_placer(self):
@@ -1842,12 +1820,7 @@
             if timer.skip_if_cfg_false(
                     "Reports", "write_json_placements"):
                 return
-<<<<<<< HEAD
-            writer = WriteJsonPlacements()
-            writer(self._placements)
-=======
-            write_json_placements(self._placements, self._json_folder)
->>>>>>> 1abf76e1
+            write_json_placements(self._placements)
             # Output ignored as never used
 
     def _execute_ner_route_traffic_aware(self):
@@ -2067,12 +2040,7 @@
             if timer.skip_if_cfg_false(
                     "Reports", "write_json_routing_tables"):
                 return
-<<<<<<< HEAD
-            writer = WriteJsonRoutingTables()
-            writer(self._router_tables)
-=======
-            write_json_routing_tables(self._router_tables, self._json_folder)
->>>>>>> 1abf76e1
+            write_json_routing_tables(self._router_tables)
             # Output ignored as never used
 
     def _report_router_collision_potential(self):
