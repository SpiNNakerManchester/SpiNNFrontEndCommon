# Copyright (c) 2017-2019 The University of Manchester
#
# This program is free software: you can redistribute it and/or modify
# it under the terms of the GNU General Public License as published by
# the Free Software Foundation, either version 3 of the License, or
# (at your option) any later version.
#
# This program is distributed in the hope that it will be useful,
# but WITHOUT ANY WARRANTY; without even the implied warranty of
# MERCHANTABILITY or FITNESS FOR A PARTICULAR PURPOSE.  See the
# GNU General Public License for more details.
#
# You should have received a copy of the GNU General Public License
# along with this program.  If not, see <http://www.gnu.org/licenses/>.

"""
main interface for the SpiNNaker tools
"""
from __future__ import division
from collections import defaultdict
import logging
import math
import os
import signal
import sys
import time
import threading
from threading import Condition
from six import iteritems, reraise
from numpy import __version__ as numpy_version
from spinn_utilities.helpful_functions import lcm
from spinn_utilities.timer import Timer
from spinn_utilities.log import FormatAdapter
from spinn_utilities.overrides import overrides
from spinn_utilities import __version__ as spinn_utils_version
from spinn_machine import CoreSubsets
from spinn_machine import __version__ as spinn_machine_version
from spinn_machine.ignores import IgnoreChip, IgnoreCore, IgnoreLink
from spinnman.model.enums.cpu_state import CPUState
from spinnman import __version__ as spinnman_version
from spinnman.exceptions import SpiNNManCoresNotInStateException
from spinnman.model.cpu_infos import CPUInfos
from spinn_storage_handlers import __version__ as spinn_storage_version
from data_specification import __version__ as data_spec_version
from spalloc import __version__ as spalloc_version
from pacman.model.graphs.common import GraphMapper
from pacman.model.placements import Placements
from pacman.executor import PACMANAlgorithmExecutor
from pacman.exceptions import PacmanAlgorithmFailedToCompleteException
from pacman.model.graphs.application import (
    ApplicationGraph, ApplicationEdge, ApplicationVertex)
from pacman.model.graphs.machine import MachineGraph, MachineVertex
from pacman.model.resources import (PreAllocatedResourceContainer)
from pacman import __version__ as pacman_version
from spinn_front_end_common.abstract_models import (
    AbstractSendMeMulticastCommandsVertex,
    AbstractVertexWithEdgeToDependentVertices, AbstractChangableAfterRun,
    AbstractCanReset)
from spinn_front_end_common.utilities import (
    globals_variables, SimulatorInterface)
from spinn_front_end_common.utilities.constants import US_TO_MS
from spinn_front_end_common.utilities.exceptions import ConfigurationException
from spinn_front_end_common.utilities.function_list import (
    get_front_end_common_pacman_xml_paths)
from spinn_front_end_common.utilities.helpful_functions import (
    convert_time_diff_to_total_milliseconds)
from spinn_front_end_common.utilities.report_functions import EnergyReport
from spinn_front_end_common.utilities.utility_objs import (
    ExecutableType, ProvenanceDataItem)
from spinn_front_end_common.utility_models import (
    CommandSender, CommandSenderMachineVertex,
    DataSpeedUpPacketGatherMachineVertex)
from spinn_front_end_common.interface.java_caller import JavaCaller
from spinn_front_end_common.interface.config_handler import ConfigHandler
from spinn_front_end_common.interface.provenance import (
    PacmanProvenanceExtractor)
from spinn_front_end_common.interface.simulator_state import Simulator_State
from spinn_front_end_common.interface.interface_functions import (
    ProvenanceJSONWriter, ProvenanceSQLWriter, ProvenanceXMLWriter,
    ChipProvenanceUpdater,  PlacementsProvenanceGatherer,
    RouterProvenanceGatherer, ChipIOBufExtractor)
from spinn_front_end_common import __version__ as fec_version
try:
    from scipy import __version__ as scipy_version
except ImportError:
    scipy_version = "scipy not installed"

logger = FormatAdapter(logging.getLogger(__name__))

#: Number of cores to be used when using a Virtual Machine and not specified
DEFAULT_N_VIRTUAL_CORES = 16

#: The minimum time a board is kept in the off state, in seconds
MINIMUM_OFF_STATE_TIME = 20

# 0-15 are reserved for system use (per lplana)
ALANS_DEFAULT_RANDOM_APP_ID = 16

# Number of provenace items before auto changes to sql format
PROVENANCE_TYPE_CUTOFF = 20000


class AbstractSpinnakerBase(ConfigHandler, SimulatorInterface):
    """ Main interface into the tools logic flow
    """
    # pylint: disable=broad-except

    __slots__ = [
        # the object that contains a set of file paths, which should encompass
        # all locations where binaries are for this simulation.
        "_executable_finder",

        # the number of chips required for this simulation to run, mainly tied
        # to the spalloc system
        "_n_chips_required",

        # the number of boards required for this simulation to run, mainly tied
        # to the spalloc system
        "_n_boards_required",

        # The IP-address of the SpiNNaker machine
        "_hostname",

        # the ip_address of the spalloc server
        "_spalloc_server",

        # the URL for the HBP platform interface
        "_remote_spinnaker_url",

        # the algorithm used for allocating machines from the HBP platform
        #  interface
        "_machine_allocation_controller",

        # the human readable label for the application graph.
        "_graph_label",

        # the pacman application graph, used to hold vertices which need to be
        # split to core sizes
        "_application_graph",

        # the end user application graph, used to hold vertices which need to
        # be split to core sizes
        "_original_application_graph",

        # the pacman machine graph, used to hold vertices which represent cores
        "_machine_graph",

        # the end user pacman machine graph, used to hold vertices which
        # represent cores.
        "_original_machine_graph",

        # boolean for empty graphs
        "_empty_graphs",

        # the mapping interface between application and machine graphs.
        "_graph_mapper",

        # The holder for where machine graph vertices are placed.
        "_placements",

        # The holder for the routing table entries for all used routers in this
        # simulation
        "_router_tables",

        # the holder for the keys used by the machine vertices for
        # communication
        "_routing_infos",

        # the holder for the fixed routes generated, if there are any
        "_fixed_routes",

        # The holder for the IP tags and reverse IP tags used by the simulation
        "_tags",

        # The python representation of the SpiNNaker machine that this
        # simulation is going to run on
        "_machine",

        # The SpiNNMan interface instance.
        "_txrx",

        # The manager of streaming buffered data in and out of the SpiNNaker
        # machine
        "_buffer_manager",

        # Handler for keep all the calls to Java in a single space.
        # May be null is configs request not to use Java
        "_java_caller",

        #
        "_ip_address",

        #
        "_machine_outputs",

        #
        "_machine_tokens",

        #
        "_mapping_outputs",

        #
        "_mapping_tokens",

        #
        "_load_outputs",

        #
        "_load_tokens",

        #
        "_last_run_outputs",

        #
        "_last_run_tokens",

        #
        "_pacman_provenance",

        #
        "_xml_paths",

        #
        "_extra_mapping_algorithms",

        #
        "_extra_mapping_inputs",

        #
        "_extra_inputs",

        #
        "_extra_pre_run_algorithms",

        #
        "_extra_post_run_algorithms",

        #
        "_extra_load_algorithms",

        #
        "_dsg_algorithm",

        #
        "_none_labelled_edge_count",

        #
        "_database_socket_addresses",

        #
        "_database_interface",

        #
        "_create_database",

        #
        "_has_ran",

        #
        "_state",

        #
        "_state_condition",

        #
        "_has_reset_last",

        # Endtime of previous run unless no run or reset in which case 0
        "_previous_simtime_in_us",

        "_no_sync_changes",

        #
        "_max_run_time_in_us",

        # Set when run_until_complete is specified by the user
        "_run_until_complete",

        #
        "_app_id",

        #
        "_do_timings",

        #
        "_print_timings",

        #
        "_provenance_format",

        #
        "_raise_keyboard_interrupt",

        #
        "_n_calls_to_run",

        #
        "_command_sender",

        # iobuf cores
        "_cores_to_read_iobuf",

        #
        "_all_provenance_items",

        #
        "_executable_types",

        # mapping between parameters and the vertices which need to talk to
        # them
        "_live_packet_recorder_params",

        # place holder for checking the vertices being added to the recorders
        # tracker are all of the same vertex type.
        "_live_packet_recorders_associated_vertex_type",

        # the time the process takes to do mapping
        "_mapping_time",

        # the time the process takes to do load
        "_load_time",

        # the time takes to execute the simulation
        "_execute_time",
        # the timer used to log the execute time
        "_run_timer",

        # time takes to do data generation
        "_dsg_time",

        # time taken by the front end extracting things
        "_extraction_time",

        # power save mode. time board turned off or None if not turned off
        "_machine_is_turned_off",

        # Version information from the front end
        "_front_end_versions",

        "_last_except_hook",

        "_vertices_or_edges_added",

        # Version provenance
        "_version_provenance",

        # Lowest Common Multiple of all timesteps in the system
        "__lcm_timestep"
    ]

    def __init__(
            self, configfile, executable_finder, graph_label=None,
            database_socket_addresses=None, extra_algorithm_xml_paths=None,
            n_chips_required=None, n_boards_required=None,
            default_config_paths=None,
            validation_cfg=None, front_end_versions=None):
        """
        :param configfile: What the configuration file is called
        :type configfile: str
        :param executable_finder: How to find APLX files to deploy to SpiNNaker
        :type executable_finder: \
            ~spinn_utilities.executable_finder.ExecutableFinder
        :param graph_label: A label for the overall application graph
        :type graph_label: str
        :param database_socket_addresses: How to talk to notification databases
        :type database_socket_addresses: \
            iterable(~spinn_utilities.socket_address.SocketAddress)
        :param extra_algorithm_xml_paths: \
            Where to load definitions of extra algorithms from
        :type extra_algorithm_xml_paths: iterable(str)
        :param n_chips_required: \
            Overrides the number of chips to allocate from spalloc
        :type n_chips_required: int
        :param n_boards_required: \
            Overrides the number of boards to allocate from spalloc
        :type n_boards_required: int
        :param default_config_paths: Directories to load configurations from
        :type default_config_paths: list(str)
        :param validation_cfg: How to validate configuration files
        :type validation_cfg: str
        :param front_end_versions: information about what software is in use
        :type front_end_versions: list(tuple(str,str))
        """
        # pylint: disable=too-many-arguments
        ConfigHandler.__init__(
            self, configfile, default_config_paths, validation_cfg)

        # timings
        self._mapping_time = 0.0
        self._load_time = 0.0
        self._execute_time = 0.0
        self._dsg_time = 0.0
        self._extraction_time = 0.0

        self._executable_finder = executable_finder

        # output locations of binaries to be searched for end user info
        logger.info(
            "Will search these locations for binaries: {}",
            self._executable_finder.binary_paths)

        if n_chips_required is None or n_boards_required is None:
            self._n_chips_required = n_chips_required
            self._n_boards_required = n_boards_required
        else:
            raise ConfigurationException(
                "Please use at most one of n_chips_required or "
                "n_boards_required")
        self._hostname = None
        self._spalloc_server = None
        self._remote_spinnaker_url = None
        self._machine_allocation_controller = None

        # command sender vertex
        self._command_sender = None

        # store for Live Packet Gatherers
        self._live_packet_recorder_params = defaultdict(list)
        self._live_packet_recorders_associated_vertex_type = None

        # update graph label if needed
        if graph_label is None:
            self._graph_label = "Application_graph"
        else:
            self._graph_label = graph_label

        # pacman objects
        self._original_application_graph = \
            ApplicationGraph(label=self._graph_label)
        self._original_machine_graph = MachineGraph(label=self._graph_label)
        self._empty_graphs = False

        self._graph_mapper = None
        self._placements = None
        self._router_tables = None
        self._routing_infos = None
        self._fixed_routes = None
        self._application_graph = None
        self._machine_graph = None
        self._tags = None
        self._machine = None
        self._txrx = None
        self._buffer_manager = None
        self._java_caller = None
        self._ip_address = None
        self._executable_types = None
        self.__lcm_timestep = None

        # pacman executor objects
        self._machine_outputs = None
        self._machine_tokens = None
        self._mapping_outputs = None
        self._mapping_tokens = None
        self._load_outputs = None
        self._load_tokens = None
        self._last_run_outputs = list()
        self._last_run_tokens = list()
        self._pacman_provenance = PacmanProvenanceExtractor()
        self._all_provenance_items = list()
        self._version_provenance = list()
        self._xml_paths = self._create_xml_paths(extra_algorithm_xml_paths)

        # extra algorithms and inputs for runs, should disappear in future
        #  releases
        self._extra_mapping_algorithms = list()
        self._extra_mapping_inputs = dict()
        self._extra_inputs = dict()
        self._extra_pre_run_algorithms = list()
        self._extra_post_run_algorithms = list()
        self._extra_load_algorithms = list()

        self._dsg_algorithm = "GraphDataSpecificationWriter"

        # vertex label safety (used by reports mainly)
        self._none_labelled_edge_count = 0

        # database objects
        self._database_socket_addresses = set()
        if database_socket_addresses is not None:
            self._database_socket_addresses.update(database_socket_addresses)
        self._database_interface = None
        self._create_database = None

        # holder for timing and running related values
        self._run_until_complete = False
        self._has_ran = False
        self._state = Simulator_State.INIT
        self._state_condition = Condition()
        self._has_reset_last = False
        self._n_calls_to_run = 1
        self._previous_simtime_in_us = 0
        self._no_sync_changes = 0
        self._max_run_time_in_us = None

        self._app_id = self._read_config_int("Machine", "app_id")

        # folders
        self._pacman_executor_provenance_path = None
        self._set_up_output_folders(self._n_calls_to_run)

        # timing provenance elements
        self._do_timings = self._config.getboolean(
            "Reports", "write_algorithm_timings")
        self._print_timings = self._config.getboolean(
            "Reports", "display_algorithm_timings")
        self._provenance_format = self._config.get(
            "Reports", "provenance_format")
        if self._provenance_format not in ["xml", "json", "sql", "auto"]:
            raise Exception("Unknown provenance format: {}".format(
                self._provenance_format))

        # Setup for signal handling
        self._raise_keyboard_interrupt = False

        # By default board is kept on once started later
        self._machine_is_turned_off = None

        globals_variables.set_simulator(self)

        # Front End version information
        self._front_end_versions = front_end_versions

        self._last_except_hook = sys.excepthook
        self._vertices_or_edges_added = False

    def set_n_boards_required(self, n_boards_required):
        """
        Sets the machine requirements.

        Warning: This method should not be called after the machine
        requirements have be computed based on the graph.

        :param n_boards_required: The number of boards required
        :raises: ConfigurationException
            If any machine requirements have already been set
        """
        # Catch the unchanged case including leaving it None
        if n_boards_required == self._n_boards_required:
            return
        if self._n_boards_required is not None:
            raise ConfigurationException(
                "Illegal attempt to change previously set value.")
        if self._n_chips_required is not None:
            raise ConfigurationException(
                "Clash with n_chips_required.")
        self._n_boards_required = n_boards_required

    def update_extra_mapping_inputs(self, extra_mapping_inputs):
        """ Supply extra inputs to the mapping algorithms. Mappings are from\
            known names (the logical type names) to the values to bind to them.

        :param extra_inputs: The additional inputs to provide
        :type extra_inputs: dict(str,any)
        """
        if self.has_ran:
            raise ConfigurationException(
                "Changing mapping inputs is not supported after run")
        if extra_mapping_inputs is not None:
            self._extra_mapping_inputs.update(extra_mapping_inputs)

    def update_extra_inputs(self, extra_inputs):
        """ Supply extra inputs to the runtime algorithms. Mappings are from\
            known names (the logical type names) to the values to bind to them.

        :param extra_inputs: The additional inputs to provide
        :type extra_inputs: dict(str,any)
        """
        if self.has_ran:
            raise ConfigurationException(
                "Changing inputs is not supported after run")
        if extra_inputs is not None:
            self._extra_inputs.update(extra_inputs)

    def extend_extra_mapping_algorithms(self, extra_mapping_algorithms):
        """ Add custom mapping algorithms to the end of the sequence of \
            mapping algorithms to be run.

        :param extra_mapping_algorithms: Algorithms to add
        :type extra_mapping_algorithms: list
        """
        if self.has_ran:
            raise ConfigurationException(
                "Changing algorithms is not supported after run")
        if extra_mapping_algorithms is not None:
            self._extra_mapping_algorithms.extend(extra_mapping_algorithms)

    def prepend_extra_pre_run_algorithms(self, extra_pre_run_algorithms):
        """ Add custom pre-execution algorithms to the front of the sequence \
            of algorithms to be run.

        :param extra_pre_run_algorithms: Algorithms to add
        :type extra_pre_run_algorithms: list
        """
        if self.has_ran:
            raise ConfigurationException(
                "Changing algorithms is not supported after run")
        if extra_pre_run_algorithms is not None:
            self._extra_pre_run_algorithms[0:0] = extra_pre_run_algorithms

    def extend_extra_post_run_algorithms(self, extra_post_run_algorithms):
        """ Add custom post-execution algorithms to the sequence of \
            such algorithms to be run.

        :param extra_post_run_algorithms: Algorithms to add
        :type extra_post_run_algorithms: list
        """
        if self.has_ran:
            raise ConfigurationException(
                "Changing algorithms is not supported after run")
        if extra_post_run_algorithms is not None:
            self._extra_post_run_algorithms.extend(extra_post_run_algorithms)

    def extend_extra_load_algorithms(self, extra_load_algorithms):
        """ Add custom data-loading algorithms to the sequence of \
            such algorithms to be run.

        :param extra_load_algorithms: Algorithms to add
        :type extra_load_algorithms: list
        """
        if self.has_ran:
            raise ConfigurationException(
                "Changing algorithms is not supported after run")
        if extra_load_algorithms is not None:
            self._extra_load_algorithms.extend(extra_load_algorithms)

    def add_extraction_timing(self, timing):
        """ Record the time taken for doing data extraction.
        """
        ms = convert_time_diff_to_total_milliseconds(timing)
        self._extraction_time += ms

    def add_live_packet_gatherer_parameters(
            self, live_packet_gatherer_params, vertex_to_record_from,
            partition_ids):
        """ Adds params for a new LPG if needed, or adds to the tracker for\
            same params.

        :param live_packet_gatherer_params: params to look for a LPG
        :param vertex_to_record_from: \
            the vertex that needs to send to a given LPG
        :param partition_ids: \
            the IDs of the partitions to connect from the vertex
        :rtype: None
        """
        self._live_packet_recorder_params[live_packet_gatherer_params].append(
            (vertex_to_record_from, partition_ids))

        # verify that the vertices being added are of one vertex type.
        if self._live_packet_recorders_associated_vertex_type is None:
            if isinstance(vertex_to_record_from, ApplicationVertex):
                self._live_packet_recorders_associated_vertex_type = \
                    ApplicationVertex
            else:
                self._live_packet_recorders_associated_vertex_type = \
                    MachineVertex
        elif not isinstance(
                vertex_to_record_from,
                self._live_packet_recorders_associated_vertex_type):
            raise ConfigurationException(
                "Only one type of graph can be used during live output. "
                "Please fix and try again")

    # options names are all lower without _ inside config
    _DEBUG_ENABLE_OPTS = frozenset([
        "reportsenabled",
        "clear_iobuf_during_run", "extract_iobuf", "extract_iobuf_during_run"])
    _REPORT_DISABLE_OPTS = frozenset([
        "clear_iobuf_during_run", "extract_iobuf", "extract_iobuf_during_run"])

    def set_up_machine_specifics(self, hostname):
        """ Adds machine specifics for the different modes of execution

        :param hostname: machine name
        :type hostname: str
        :rtype: None
        """
        if hostname is not None:
            self._hostname = hostname
            logger.warning("The machine name from setup call is overriding "
                           "the machine name defined in the config file")
        else:
            self._hostname = self._read_config("Machine", "machine_name")
            self._spalloc_server = self._read_config(
                "Machine", "spalloc_server")
            self._remote_spinnaker_url = self._read_config(
                "Machine", "remote_spinnaker_url")

        if (self._hostname is None and self._spalloc_server is None and
                self._remote_spinnaker_url is None and
                not self._use_virtual_board):
            raise Exception(
                "A SpiNNaker machine must be specified your configuration"
                " file")

        n_items_specified = sum([
            1 if item is not None else 0
            for item in [
                self._hostname, self._spalloc_server,
                self._remote_spinnaker_url]])

        if (n_items_specified > 1 or
                (n_items_specified == 1 and self._use_virtual_board)):
            raise Exception(
                "Only one of machineName, spalloc_server, "
                "remote_spinnaker_url and virtual_board should be specified "
                "in your configuration files")

        if self._spalloc_server is not None:
            if self._read_config("Machine", "spalloc_user") is None:
                raise Exception(
                    "A spalloc_user must be specified with a spalloc_server")

    def __signal_handler(self, _signal, _frame):
        """ Handles closing down of script via keyboard interrupt

        :param _signal: the signal received (ignored)
        :param _frame: frame executed in (ignored)
        :return: None
        """
        # If we are to raise the keyboard interrupt, do so
        if self._raise_keyboard_interrupt:
            raise KeyboardInterrupt

        logger.error("User has cancelled simulation")
        self._shutdown()

    def exception_handler(self, exctype, value, traceback_obj):
        """ Handler of exceptions

        :param exctype:  the type of execution received
        :param value: the value of the exception
        :param traceback_obj: the trace back stuff
        """
        logger.error("Shutdown on exception")
        self._shutdown()
        return self._last_except_hook(exctype, value, traceback_obj)

    @overrides(SimulatorInterface.verify_not_running)
    def verify_not_running(self):
        if self._state in [Simulator_State.IN_RUN,
                           Simulator_State.RUN_FOREVER]:
            raise ConfigurationException(
                "Illegal call while a simulation is already running")
        if self._state in [Simulator_State.SHUTDOWN]:
            raise ConfigurationException(
                "Illegal call after simulation is shutdown")

    def run_until_complete(self, n_steps=None):
        """ Run a simulation until it completes

        :param n_steps: If not None, this specifies that the simulation should\
            be requested to run for the given number of steps.  The host will\
            still wait until the simulation itself says it has completed
        """
        self._run_until_complete = True
        self._run(n_steps)

    @overrides(SimulatorInterface.run)
    def run(self, run_time):
        """ Run a simulation for a fixed amount of time

        :param run_time: the run duration in milliseconds.
        """
        self._run(run_time)

    def _build_graphs_for_usage(self):
        # sort out app graph
        self._application_graph = ApplicationGraph(
            label=self._original_application_graph.label)
        for vertex in self._original_application_graph.vertices:
            self._application_graph.add_vertex(vertex)
        for outgoing_partition in \
                self._original_application_graph.outgoing_edge_partitions:
            for edge in outgoing_partition.edges:
                self._application_graph.add_edge(
                    edge, outgoing_partition.identifier)

        # sort out machine graph
        self._machine_graph = MachineGraph(
            label=self._original_machine_graph.label)
        for vertex in self._original_machine_graph.vertices:
            self._machine_graph.add_vertex(vertex)
        for outgoing_partition in \
                self._original_machine_graph.outgoing_edge_partitions:
            self._machine_graph.add_outgoing_edge_partition(outgoing_partition)
            for edge in outgoing_partition.edges:
                self._machine_graph.add_edge(
                    edge, outgoing_partition.identifier)

    def _calc_run_time(self, run_time):
        """
        Calculates run_time based on run_time and lcd of the time_step

        This method rounds the run up to the next timestep as discussed in\
        https://github.com/SpiNNakerManchester/sPyNNaker/issues/149

        If run_time is None (run forever) None wil be returned

        :param run_time: time user requested to run for in milliseconds
        :type run_time: float or None
        :return: run_time in us
        :rtype: (int, float) or (None, None)
        """
        lcm_timestep = self.lcm_timestep
        if run_time is None:
            return None
        run_time_in_us = int(math.ceil(run_time * US_TO_MS))
        n_lcm_time_steps = int(math.ceil(run_time_in_us / lcm_timestep))
        calc_run_time = n_lcm_time_steps * lcm_timestep
        if run_time * US_TO_MS != calc_run_time:
            logger.warning(
                "Your requested runtime of {}ms "
                "is not a multiple of the lcm time step of {}us "
                " and has therefor been rounded up to {}us",
                run_time, lcm_timestep, calc_run_time)

        # Convert dt into microseconds and divide by
        # realtime proportion to get hardware timestep
        hardware_timestep_us = int(round(
            lcm_timestep / self.time_scale_factor))

        logger.info(
            "Simulating for {} {}ms timesteps "
            "using a hardware timestep of {}us",
            n_lcm_time_steps, lcm_timestep, hardware_timestep_us)

        # Use the calc runtime even if higher than the requested one
        return calc_run_time

<<<<<<< HEAD
    @property
    @overrides(SimulatorInterface.lcm_timestep)
    def lcm_timestep(self):
        if self.__lcm_timestep is None:
            timesteps = set()
            timesteps.add(self.user_timestep_in_us)
            for vertex in self._original_application_graph.vertices:
                timesteps.update(vertex.timesteps_in_us)
            self.__lcm_timestep = lcm(timesteps)
            if self.__lcm_timestep != self.user_timestep_in_us:
                logger.info(
                    "Multiple timestep values found! The timestep used for "
                    "this run will be {} which is the lcm of {}",
                    self.__lcm_timestep,  timesteps)
        return self.__lcm_timestep

    def _run(self, run_time_in_ms, run_until_complete=False):
=======
    def _run(self, run_time):
>>>>>>> 87748530
        """ The main internal run function

        :param run_time_in_us: the run duration in milliseconds.
        """
        self.verify_not_running()

        # verify that we can keep doing auto pause and resume
        if self._has_ran and not self._use_virtual_board:
            can_keep_running = all(
                executable_type.supports_auto_pause_and_resume
                for executable_type in self._executable_types)
            if not can_keep_running:
                raise NotImplementedError(
                    "Only binaries that use the simulation interface can be"
                    " run more than once")

        self._state = Simulator_State.IN_RUN

        self._adjust_config(
            run_time_in_ms, self._DEBUG_ENABLE_OPTS, self._REPORT_DISABLE_OPTS)

        # Install the Control-C handler
        if isinstance(threading.current_thread(), threading._MainThread):
            signal.signal(signal.SIGINT, self.__signal_handler)
            self._raise_keyboard_interrupt = True
            sys.excepthook = self._last_except_hook

        logger.info("Starting execution process")

        # If we have never run before, or the graph has changed,
        # start by performing mapping
        graph_changed, data_changed = self._detect_if_graph_has_changed(True)
        if graph_changed and self._has_ran and not self._has_reset_last:
            self.stop()
            raise NotImplementedError(
                "The network cannot be changed between runs without"
                " resetting")

        # Make sure there is no cached lcm_timestep if anything changed
        if not self._has_ran or graph_changed:
            self.__lcm_timestep = None

        run_time_in_us = self._calc_run_time(run_time_in_ms)

        if self._previous_simtime_in_us is None:
            raise NotImplementedError(
                "The network cannot be run again after a run forever without"
                " resetting")

        # If we have reset and the graph has changed, stop any running
        # application
        if (graph_changed or data_changed) and self._has_ran:
            if self._txrx is not None:
                self._txrx.stop_application(self._app_id)

            # change number of resets as loading the binary again resets the
            # sync to 0
            self._no_sync_changes = 0

            # create new sub-folder for reporting data
            self._set_up_output_folders(self._n_calls_to_run)

        # build the graphs to modify with system requirements
        if not self._has_ran or graph_changed:
            self._build_graphs_for_usage()
            self._add_dependent_verts_and_edges_for_application_graph()
            self._add_commands_to_command_sender()

            # Reset the machine graph if there is an application graph
            if self._application_graph.n_vertices:
                self._machine_graph = MachineGraph(self._graph_label)
                self._graph_mapper = None

            # Reset the machine if the graph has changed
            if not self._use_virtual_board and self._n_calls_to_run > 1:

                # wipe out stuff associated with a given machine, as these need
                # to be rebuilt.
                self._machine = None
                self._buffer_manager = None
                self._java_caller = None
                if self._txrx is not None:
                    self._txrx.close()
                    self._app_id = None
                if self._machine_allocation_controller is not None:
                    self._machine_allocation_controller.close()
                self._max_run_time_in_us = None

            if self._machine_allocation_controller is not None:
                self._machine_allocation_controller.allocate_time(
                    run_time_in_ms)
            if self._machine is None:
                self._get_machine(run_time_in_us)
            self._do_mapping(run_time_in_us)

        # Disable auto pause and resume if the binary can't do it
        if not self._use_virtual_board:
            for executable_type in self._executable_types:
                if not executable_type.supports_auto_pause_and_resume:
                    self._config.set("Buffers",
                                     "use_auto_pause_and_resume", "False")

        # Work out the maximum run duration given all recordings
        variable_sdram = self._check_max_runtime()

        # If we have never run before, or the graph has changed, or data has
        # been changed, generate and load the data
        if not self._has_ran or graph_changed or data_changed:
            self._do_data_generation()

            # If we are using a virtual board, don't load
            if not self._use_virtual_board:
                self._do_load(graph_changed, data_changed)

<<<<<<< HEAD
        if self._config.getboolean("Buffers", "use_auto_pause_and_resume"):
            if run_time_in_us is None:
                if variable_sdram:
                    self._run_in_loop(graph_changed, run_until_complete)
                else:
                    self._run_undetermined(graph_changed, run_until_complete)
            else:
                if run_time_in_us <= self._max_run_time_in_us:
                    self._run_single(
                        run_time_in_us, graph_changed, run_until_complete)
                else:
                    self._run_in_steps(
                        run_time_in_us, graph_changed, run_until_complete)
        else:
            if run_time_in_us is None:
                self._run_undetermined(graph_changed, run_until_complete)
            else:
                self._run_single(
                    run_time_in_us, graph_changed, run_until_complete)
=======
        # Run for each of the given steps
        if run_time is not None:
            logger.info("Running for {} steps for a total of {}ms",
                        len(steps), run_time)
            for i, step in enumerate(steps):
                logger.info("Run {} of {}", i + 1, len(steps))
                self._do_run(step, graph_changed)
        elif run_time is None and self._run_until_complete:
            logger.info("Running until complete")
            self._do_run(None, graph_changed)
        elif (not self._config.getboolean(
                "Buffers", "use_auto_pause_and_resume") or
                not is_per_timestep_sdram):
            logger.info("Running forever")
            self._do_run(None, graph_changed)
            logger.info("Waiting for stop request")
            with self._state_condition:
                while self._state != Simulator_State.STOP_REQUESTED:
                    self._state_condition.wait()
        else:
            logger.info("Running forever in steps of {}ms".format(
                self._max_run_time_steps))
            i = 0
            while self._state != Simulator_State.STOP_REQUESTED:
                logger.info("Run {}".format(i + 1))
                self._do_run(self._max_run_time_steps, graph_changed)
                i += 1
>>>>>>> 87748530

        # Indicate that the signal handler needs to act
        if isinstance(threading.current_thread(), threading._MainThread):
            self._raise_keyboard_interrupt = False
            self._last_except_hook = sys.excepthook
            sys.excepthook = self.exception_handler

        # update counter for runs (used by reports and app data)
        self._n_calls_to_run += 1
        if run_time_in_us is not None:
            self._state = Simulator_State.FINISHED
        else:
            self._state = Simulator_State.RUN_FOREVER

    def _run_single(self, run_time_in_us, graph_changed, run_until_complete):
        """
        Run without using auto pause resume

        :param run_time_in_us: Total amounmt of time to run for
        :type run_time_in_us: int
        :param graph_changed:
        :param run_until_complete: No use case known when it is True but..
        :raises ConfigurationException: If the runtime is too long
        """
        max_run_in_ms = (self._max_run_time_in_us / US_TO_MS)
        if run_time_in_us > self._max_run_time_in_us:
            self._state = Simulator_State.FINISHED
            raise ConfigurationException(
                "The SDRAM required by one or more vertices is based on"
                " the run time, so the run time is limited to"
                " {} ms".format(max_run_in_ms))
        logger.info("Running for {}ms", run_time_in_us / US_TO_MS)
        self._do_run(run_time_in_us, graph_changed, run_until_complete)

    def _run_undetermined(self, graph_changed, run_until_complete):
        """
        Run for an undetermined time without being using auto pause resume
        """
        if run_until_complete:
            logger.info("Running until complete")
            self._do_run(None, graph_changed, run_until_complete)
        else:
            logger.info("Running forever")
            self._do_run(None, graph_changed, run_until_complete)
            logger.info("Waiting for stop request")
            with self._state_condition:
                while self._state != Simulator_State.STOP_REQUESTED:
                    self._state_condition.wait()

    def _run_in_loop(self, graph_changed, run_until_complete):
        """
        Run im max auto pause loops until told to stop

        :param graph_changed:
        :param run_until_complete:
        """
        logger.info("Running forever in steps of {}ms".format(
            self._max_run_time_in_us * US_TO_MS))
        i = 0
        while self._state != Simulator_State.STOP_REQUESTED:
            logger.info("Run {}".format(i + 1))
            self._do_run(
                self._max_run_time_in_us, graph_changed, run_until_complete)
            i += 1

    def _run_in_steps(self, run_time_in_us, graph_changed, run_until_complete):
        """
        Run but spilt into autom pause resume steps
        :param run_time_in_us: Total runtime in us required over all steps
        :param graph_changed:
        :param run_until_complete: No use case known when it is True but..
        """
        n_full_iterations = int(run_time_in_us // self._max_run_time_in_us)
        left_over_runtime = run_time_in_us - (
                n_full_iterations * self._max_run_time_in_us)
        steps = [self._max_run_time_in_us] * n_full_iterations
        if left_over_runtime:
            steps.append(left_over_runtime)
        logger.info("Running for {} steps for a total of {}ms", len(steps),
                    run_time_in_us / US_TO_MS)
        for i, step in enumerate(steps):
            logger.info("Run {} of {}", i + 1, len(steps))
            self._do_run(step, graph_changed, run_until_complete)

    def _add_commands_to_command_sender(self):
        vertices = self._application_graph.vertices
        graph = self._application_graph
        command_sender_vertex = CommandSender
        if len(vertices) == 0:
            vertices = self._machine_graph.vertices
            graph = self._machine_graph
            command_sender_vertex = CommandSenderMachineVertex
        for vertex in vertices:
            if isinstance(vertex, AbstractSendMeMulticastCommandsVertex):
                # if there's no command sender yet, build one
                if self._command_sender is None:
                    self._command_sender = command_sender_vertex(
                        "auto_added_command_sender", None)
                    graph.add_vertex(self._command_sender)

                # allow the command sender to create key to partition map
                self._command_sender.add_commands(
                    vertex.start_resume_commands,
                    vertex.pause_stop_commands,
                    vertex.timed_commands, vertex)

        # add the edges from the command sender to the dependent vertices
        if self._command_sender is not None:
            edges, partition_ids = self._command_sender.edges_and_partitions()
            for edge, partition_id in zip(edges, partition_ids):
                graph.add_edge(edge, partition_id)

    def _add_dependent_verts_and_edges_for_application_graph(self):
        for vertex in self._application_graph.vertices:
            # add any dependent edges and vertices if needed
            if isinstance(vertex, AbstractVertexWithEdgeToDependentVertices):
                for dependant_vertex in vertex.dependent_vertices():
                    self._application_graph.add_vertex(dependant_vertex)
                    edge_partition_ids = vertex.\
                        edge_partition_identifiers_for_dependent_vertex(
                            dependant_vertex)
                    for edge_identifier in edge_partition_ids:
                        dependant_edge = ApplicationEdge(
                            pre_vertex=vertex,
                            post_vertex=dependant_vertex)
                        self._application_graph.add_edge(
                            dependant_edge, edge_identifier)

    def _check_max_runtime(self):
        """
        Sets if required the max runtime in us

        This will be how long the simulation could run before SDRAM runs out,
        rounded down to a multiple lcd_timestep

        """
        if self._max_run_time_in_us is not None:
            return  # No need to repeat work
        # Go through the placements and find how much SDRAM is used
        # on each chip
        usage_by_chip = dict()

        for placement in self._placements.placements:
            sdram_required = placement.vertex.resources_required.sdram
            if (placement.x, placement.y) in usage_by_chip:
                usage_by_chip[placement.x, placement.y] += sdram_required
            else:
                usage_by_chip[placement.x, placement.y] = sdram_required

        # Go through the chips and divide up the remaining SDRAM, finding
        # the minimum number of machine timesteps to assign
        self._max_run_time_in_us = sys.maxsize
        variable_sdram = False
        for (x, y), sdram in usage_by_chip.items():
            size = self._machine.get_chip_at(x, y).sdram.size
            if sdram.per_simtime_us:
                variable_sdram = True
                max_this_chip = int(
                    (size - sdram.fixed) // sdram.per_simtime_us)
                self._max_run_time_in_us = min(
                    self._max_run_time_in_us, max_this_chip)

        # Round down to a multiple of self.lcm_timestep
        lcm_timestep = self.lcm_timestep
        self._max_run_time_in_us = (self._max_run_time_in_us //
                                    lcm_timestep) * lcm_timestep
        return variable_sdram

    def _run_algorithms(
            self, inputs, algorithms, outputs, tokens, required_tokens,
            provenance_name, optional_algorithms=None):
        """ Runs getting a SpiNNaker machine logic

        :param inputs: the inputs
        :param algorithms: algorithms to call
        :param outputs: outputs to get
        :param tokens: The tokens to start with
        :param required_tokens: The tokens that must be generated
        :param optional_algorithms: optional algorithms to use
        :param provenance_name: the name for provenance
        :return: None
        """
        # pylint: disable=too-many-arguments
        optional = optional_algorithms
        if optional is None:
            optional = []

        # Execute the algorithms
        executor = PACMANAlgorithmExecutor(
            algorithms=algorithms, optional_algorithms=optional,
            inputs=inputs, tokens=tokens,
            required_output_tokens=required_tokens, xml_paths=self._xml_paths,
            required_outputs=outputs, do_timings=self._do_timings,
            print_timings=self._print_timings,
            provenance_name=provenance_name,
            provenance_path=self._pacman_executor_provenance_path)

        try:
            executor.execute_mapping()
            self._pacman_provenance.extract_provenance(executor)
            return executor
        except Exception:
            self._txrx = executor.get_item("MemoryTransceiver")
            self._machine_allocation_controller = executor.get_item(
                "MachineAllocationController")
            exc_info = sys.exc_info()
            try:
                self._shutdown()
            except Exception:
                logger.warning("problem when shutting down", exc_info=True)
            reraise(*exc_info)

    def _get_machine(self, run_time=None):
        if self._machine is not None:
            return self._machine

        # If we are using a directly connected machine, add the details to get
        # the machine and transceiver
        if self._hostname is not None:
            self._machine_by_hostname(run_time)
        elif self._use_virtual_board:
            self._machine_by_virtual(run_time)
        else:
            # must be remote due to set_up_machine_specifics()
            self._machine_by_remote(run_time)

        if self._app_id is None:
            if self._txrx is None:
                self._app_id = ALANS_DEFAULT_RANDOM_APP_ID
            else:
                self._app_id = self._txrx.app_id_tracker.get_new_id()

        self._turn_off_on_board_to_save_power("turn_off_board_after_discovery")

        if self._n_chips_required:
            if self._machine.n_chips < self._n_chips_required:
                raise ConfigurationException(
                    "Failure to detect machine of with {} chips as requested. "
                    "Only found {}".format(self._n_chips_required,
                                           self._machine))
        if self._n_boards_required:
            if len(self._machine.ethernet_connected_chips) \
                    < self._n_boards_required:
                raise ConfigurationException(
                    "Failure to detect machine with {} boards as requested. "
                    "Only found {}".format(self._n_boards_required,
                                           self._machine))

        return self._machine

    def _machine_by_hostname(self, run_time):
        inputs, algorithms = self._get_machine_common(run_time)
        outputs = list()
        inputs["IPAddress"] = self._hostname
        inputs["BMPDetails"] = self._read_config("Machine", "bmp_names")
        inputs["AutoDetectBMPFlag"] = self._config.getboolean(
            "Machine", "auto_detect_bmp")
        inputs["ScampConnectionData"] = self._read_config(
            "Machine", "scamp_connections_data")
        inputs['ReportFolder'] = self._report_default_directory
        algorithms.append("MachineGenerator")

        outputs.append("MemoryMachine")
        outputs.append("MemoryTransceiver")

        executor = self._run_algorithms(
            inputs, algorithms, outputs, [], [], "machine_generation")
        self._machine = executor.get_item("MemoryMachine")
        self._txrx = executor.get_item("MemoryTransceiver")
        self._machine_outputs = executor.get_items()
        self._machine_tokens = executor.get_completed_tokens()

    def _machine_by_virtual(self, run_time):
        inputs, algorithms = self._get_machine_common(run_time)
        outputs = list()

        inputs["IPAddress"] = "virtual"
        inputs["NumberOfBoards"] = self._read_config_int(
            "Machine", "number_of_boards")
        inputs["MachineWidth"] = self._read_config_int(
            "Machine", "width")
        inputs["MachineHeight"] = self._read_config_int(
            "Machine", "height")
        inputs["MachineJsonPath"] = self._read_config(
            "Machine", "json_path")
        inputs["BMPDetails"] = None
        inputs["AutoDetectBMPFlag"] = False
        inputs["ScampConnectionData"] = None
        inputs["RouterTableEntriesPerRouter"] = \
            self._read_config_int("Machine", "RouterTableEntriesPerRouter")

        algorithms.append("VirtualMachineGenerator")

        outputs.append("MemoryMachine")

        executor = self._run_algorithms(
            inputs, algorithms, outputs, [], [], "machine_generation")
        self._machine_outputs = executor.get_items()
        self._machine_tokens = executor.get_completed_tokens()
        self._machine = executor.get_item("MemoryMachine")

    def _machine_by_remote(self, run_time):
        """
        Gets a machine when we know one of self._spalloc_server or\
            self._remote_spinnaker_url is defined
        """
        inputs, algorithms = self._get_machine_common(run_time)
        outputs = list()

        do_partitioning = self._machine_by_size(inputs, algorithms, outputs)
        inputs['ReportFolder'] = self._report_default_directory

        # if using spalloc system
        if self._spalloc_server is not None:
            inputs["SpallocServer"] = self._spalloc_server
            inputs["SpallocPort"] = self._read_config_int(
                "Machine", "spalloc_port")
            inputs["SpallocUser"] = self._read_config(
                "Machine", "spalloc_user")
            inputs["SpallocMachine"] = self._read_config(
                "Machine", "spalloc_machine")
        else:
            # must be using HBP server system
            inputs["RemoteSpinnakerUrl"] = self._remote_spinnaker_url

        if self._spalloc_server is not None:
            algorithms.append("SpallocAllocator")
        elif self._remote_spinnaker_url is not None:
            algorithms.append("HBPAllocator")

        algorithms.append("MachineGenerator")

        outputs.append("MemoryMachine")
        outputs.append("IPAddress")
        outputs.append("MemoryTransceiver")
        outputs.append("MachineAllocationController")

        executor = self._run_algorithms(
            inputs, algorithms, outputs, [], [], "machine_generation")

        self._machine_outputs = executor.get_items()
        self._machine_tokens = executor.get_completed_tokens()
        self._machine = executor.get_item("MemoryMachine")
        self._ip_address = executor.get_item("IPAddress")
        self._txrx = executor.get_item("MemoryTransceiver")
        self._machine_allocation_controller = executor.get_item(
            "MachineAllocationController")

        if do_partitioning:
            self._machine_graph = executor.get_item(
                "MemoryMachineGraph")
            self._graph_mapper = executor.get_item(
                "MemoryGraphMapper")

    def _machine_by_size(self, inputs, algorithms, outputs):
        """
        Checks if we can get a remote machine by size of if we have to use a\
        virtual machine to get the size

        Adds the requires info to inputs, algorithms, outputs

        :param inputs: Data to go into executor
        :param algorithms: Algorithms to execute
        :param outputs: Data needed after execution
        :return: True if and only if the required steps included partitioning
        """
        # If we are using an allocation server but have been told how
        # many chips to use, just use that as an input
        if self._n_chips_required:
            inputs["NChipsRequired"] = self._n_chips_required
            return False
        if self._n_boards_required:
            inputs["NBoardsRequired"] = self._n_boards_required
            return False

        # only add machine graph is it has vertices.
        if (self._machine_graph is not None and
                self._machine_graph.n_vertices != 0):
            inputs["MemoryMachineGraph"] = self._machine_graph
            algorithms.append("GraphMeasurer")
            do_partitioning = False
        # If we are using an allocation server, and we need a virtual
        # board, we need to use the virtual board to get the number of
        # chips to be allocated either by partitioning, or by measuring
        # the graph
        elif (self._application_graph is not None and
                self._application_graph.n_vertices > 0):
            inputs["MemoryApplicationGraph"] = self._application_graph
            algorithms.extend(self._config.get(
                "Mapping",
                "application_to_machine_graph_algorithms").split(","))
            outputs.append("MemoryMachineGraph")
            outputs.append("MemoryGraphMapper")
            do_partitioning = True
        else:
            # No way to decided size so default to one board
            logger.warning(
                "Your graph has no vertices in it. "
                "Will default to a machine with 1 board.")
            inputs["NBoardsRequired"] = 1
            return False

        # Ok we do need a virtual machine
        if self._spalloc_server is not None:
            algorithms.append("SpallocMaxMachineGenerator")
        else:
            algorithms.append("HBPMaxMachineGenerator")

        return do_partitioning

    def _calc_minimum_simtime_in_us(self):
        min_time = self._config.getint(
            "Buffers", "minimum_auto_time_steps") * \
            self.user_timestep_in_us
        lcm_timestep = self.lcm_timestep
        n_lcm_time_steps = math.ceil(min_time / lcm_timestep)
        calc_min_time = n_lcm_time_steps * lcm_timestep
        if min_time != calc_min_time:
            logger.warning(
                "Your requested {} minimum_auto_time_steps of {}us total {}us."
                "This is not a multiple of the lcm time step of {}us "
                "and has therefor been rounded up to {}us",
                self._config.getint("Buffers", "minimum_auto_time_steps"),
                self.user_timestep_in_us, min_time, lcm_timestep,
                calc_min_time)
        return calc_min_time

    def _get_machine_common(self, run_time):
        inputs = dict(self._extra_inputs)
        algorithms = list()

        self._create_version_provenance()
        inputs["UsingAdvancedMonitorSupport"] = self._config.getboolean(
            "Machine", "enable_advanced_monitor_support")
        inputs["DisableAdvancedMonitorUsageForDataIn"] = \
            self._config.getboolean(
                "Machine", "disable_advanced_monitor_usage_for_data_in")

        inputs["MinimumSimtimeInUs"] = self._calc_minimum_simtime_in_us()
        if not (self._config.getboolean(
                "Buffers", "use_auto_pause_and_resume")):
            inputs["MinimumSimtimeInUs"] = max(
                run_time, inputs["MinimumSimtimeInUs"])

        # add max SDRAM size and n_cores which we're going to allow
        # (debug purposes)
        inputs["MaxSDRAMSize"] = self._read_config_int(
            "Machine", "max_sdram_allowed_per_chip")
        # Set the total run time
        inputs["MaxMachineCoreReduction"] = self._read_config_int(
            "Machine", "max_machine_core_reduction")
        inputs["TimeScaleFactor"] = self.time_scale_factor
        inputs["DownedChipsDetails"] = IgnoreChip.parse_string(
            self._config.get("Machine", "down_chips"))
        inputs["DownedCoresDetails"] = IgnoreCore.parse_string(
            self._config.get("Machine", "down_cores"))
        inputs["DownedLinksDetails"] = IgnoreLink.parse_string(
            self._config.get("Machine", "down_links"))
        inputs["BoardVersion"] = self._read_config_int(
            "Machine", "version")
        inputs["ResetMachineOnStartupFlag"] = self._config.getboolean(
            "Machine", "reset_machine_on_startup")
        inputs["BootPortNum"] = self._read_config_int(
            "Machine", "boot_connection_port_num")
        inputs["RepairMachine"] = self._config.getboolean(
            "Machine", "repair_machine")
        inputs["IgnoreBadEthernets"] = self._config.getboolean(
            "Machine", "ignore_bad_ethernets")

        # add algorithms for handling LPG placement and edge insertion
        if self._live_packet_recorder_params:
            algorithms.append("PreAllocateResourcesForLivePacketGatherers")
            inputs['LivePacketRecorderParameters'] = \
                self._live_packet_recorder_params

        if self._config.getboolean("Reports", "write_energy_report"):
            algorithms.append("PreAllocateResourcesForChipPowerMonitor")
            inputs['MemorySamplingFrequency'] = self._config.getint(
                "EnergyMonitor", "sampling_frequency")
            inputs['MemoryNumberSamplesPerRecordingEntry'] = \
                self._config.getint(
                    "EnergyMonitor", "n_samples_per_recording_entry")

        # add algorithms for handling extra monitor code
        if (self._config.getboolean("Machine",
                                    "enable_advanced_monitor_support") or
                self._config.getboolean("Machine", "enable_reinjection")):
            algorithms.append("PreAllocateResourcesForExtraMonitorSupport")

        # add the application and machine graphs as needed
        if (self._application_graph is not None and
                self._application_graph.n_vertices > 0):
            inputs["MemoryApplicationGraph"] = self._application_graph
        elif (self._machine_graph is not None and
                self._machine_graph.n_vertices > 0):
            inputs["MemoryMachineGraph"] = self._machine_graph

        return inputs, algorithms

    def _create_version_provenance(self):
        # Add the version information to the provenance data at the start
        version_provenance = list()
        version_provenance.append(ProvenanceDataItem(
            ["version_data", "spinn_utilities_version"], spinn_utils_version))
        version_provenance.append(ProvenanceDataItem(
            ["version_data", "spinn_machine_version"], spinn_machine_version))
        version_provenance.append(ProvenanceDataItem(
            ["version_data", "spinn_storage_handlers_version"],
            spinn_storage_version))
        version_provenance.append(ProvenanceDataItem(
            ["version_data", "spalloc_version"], spalloc_version))
        version_provenance.append(ProvenanceDataItem(
            ["version_data", "spinnman_version"], spinnman_version))
        version_provenance.append(ProvenanceDataItem(
            ["version_data", "pacman_version"], pacman_version))
        version_provenance.append(ProvenanceDataItem(
            ["version_data", "data_specification_version"], data_spec_version))
        version_provenance.append(ProvenanceDataItem(
            ["version_data", "front_end_common_version"], fec_version))
        version_provenance.append(ProvenanceDataItem(
            ["version_data", "numpy_version"], numpy_version))
        version_provenance.append(ProvenanceDataItem(
            ["version_data", "scipy_version"], scipy_version))
        if self._front_end_versions is not None:
            for name, value in self._front_end_versions:
                version_provenance.append(ProvenanceDataItem(
                    names=["version_data", name], value=value))
        self._version_provenance = version_provenance

    def generate_file_machine(self):
        """ Generates a machine JSON file
        """
        inputs = {
            "MemoryMachine": self.machine,
            "FileMachineFilePath": os.path.join(
                self._json_folder, "machine.json")
        }
        outputs = ["FileMachine"]
        executor = PACMANAlgorithmExecutor(
            algorithms=[], optional_algorithms=[], inputs=inputs, tokens=[],
            xml_paths=self._xml_paths,
            required_outputs=outputs, required_output_tokens=[],
            do_timings=self._do_timings, print_timings=self._print_timings,
            provenance_path=self._pacman_executor_provenance_path)
        executor.execute_mapping()

    def _do_mapping(self, run_time):
        # time the time it takes to do all pacman stuff
        mapping_total_timer = Timer()
        mapping_total_timer.start_timing()

        # update inputs with extra mapping inputs if required
        inputs = dict(self._machine_outputs)
        tokens = list(self._machine_tokens)
        if self._extra_mapping_inputs is not None:
            inputs.update(self._extra_mapping_inputs)

        inputs["RunTimeInUs"] = run_time
        inputs["PostSimulationOverrunBeforeError"] = self._config.getint(
            "Machine", "post_simulation_overrun_before_error")

        # handle graph additions
        if (self._application_graph.n_vertices > 0 and
                self._graph_mapper is None):
            inputs["MemoryApplicationGraph"] = self._application_graph
        elif self._machine_graph.n_vertices > 0:
            inputs['MemoryMachineGraph'] = self._machine_graph
            if self._graph_mapper is not None:
                inputs["MemoryGraphMapper"] = self._graph_mapper
        else:
            self._empty_graphs = True
            logger.warning(
                "Your graph has no vertices in it.")
            inputs["MemoryApplicationGraph"] = self._application_graph
            inputs["MemoryGraphMapper"] = GraphMapper()
            inputs['MemoryMachineGraph'] = self._machine_graph

        inputs['ReportFolder'] = self._report_default_directory
        inputs["ProvenanceFilePath"] = self._provenance_file_path
        inputs["AppProvenanceFilePath"] = self._app_provenance_file_path
        inputs["SystemProvenanceFilePath"] = self._system_provenance_file_path
        inputs["JsonFolder"] = self._json_folder
        inputs["APPID"] = self._app_id
        inputs["TimeScaleFactor"] = self.time_scale_factor
        if self.lcm_timestep == self.user_timestep_in_us:
            inputs["UniqueTimeStep"] = self.user_timestep_in_us
        else:
            inputs["UniqueTimeStep"] = None
        inputs["DatabaseSocketAddresses"] = self._database_socket_addresses
        inputs["DatabaseWaitOnConfirmationFlag"] = self._config.getboolean(
            "Database", "wait_on_confirmation")
        inputs["WriteCheckerFlag"] = self._config.getboolean(
            "Mode", "verify_writes")
        inputs["WriteTextSpecsFlag"] = self._config.getboolean(
            "Reports", "write_text_specs")
        inputs["ExecutableFinder"] = self._executable_finder
        inputs["UserCreateDatabaseFlag"] = self._config.get(
            "Database", "create_database")
        inputs["SendStartNotifications"] = True
        inputs["SendStopNotifications"] = True
        inputs["WriteDataSpeedUpReportsFlag"] = self._config.getboolean(
            "Reports", "write_data_speed_up_reports")
        inputs["UsingReinjection"] = \
            (self._config.getboolean("Machine", "enable_reinjection") and
             self._config.getboolean(
                 "Machine", "enable_advanced_monitor_support"))
        inputs['CompressionTargetSize'] = self._config.getint(
            "Mapping", "router_table_compression_target_length")
        inputs["CompressionAsNeeded"] = self._config.getboolean(
            "Mapping", "router_table_compress_as_needed")
        inputs["CompressionAsFarAsPos"] = self._config.getboolean(
            "Mapping", "router_table_compress_as_far_as_possible")

        algorithms = list()

        if self._live_packet_recorder_params:
            algorithms.append(
                "InsertLivePacketGatherersToGraphs")
            algorithms.append("InsertEdgesToLivePacketGatherers")
            inputs['LivePacketRecorderParameters'] = \
                self._live_packet_recorder_params

        if self._config.getboolean("Reports", "write_energy_report"):
            algorithms.append(
                "InsertChipPowerMonitorsToGraphs")
            inputs['MemorySamplingFrequency'] = self._config.getint(
                "EnergyMonitor", "sampling_frequency")
            inputs['MemoryNumberSamplesPerRecordingEntry'] = \
                self._config.getint(
                    "EnergyMonitor", "n_samples_per_recording_entry")

        # handle extra monitor functionality
        add_data_speed_up = (self._config.getboolean(
            "Machine", "enable_advanced_monitor_support") or
            self._config.getboolean("Machine", "enable_reinjection"))
        if add_data_speed_up:
            algorithms.append("InsertExtraMonitorVerticesToGraphs")
            algorithms.append("InsertEdgesToExtraMonitorFunctionality")
            algorithms.append("SystemMulticastRoutingGenerator")
            algorithms.append("FixedRouteRouter")
            inputs['FixedRouteDestinationClass'] = \
                DataSpeedUpPacketGatherMachineVertex

        # handle extra mapping algorithms if required
        if self._extra_mapping_algorithms is not None:
            algorithms.extend(self._extra_mapping_algorithms)

        optional_algorithms = list()

        # Add reports
        if self._config.getboolean("Reports", "reports_enabled"):
            if self._config.getboolean("Reports",
                                       "write_tag_allocation_reports"):
                algorithms.append("TagReport")
            if self._config.getboolean("Reports", "write_router_info_report"):
                algorithms.append("routingInfoReports")
            if self._config.getboolean("Reports", "write_router_reports"):
                algorithms.append("RouterReports")
            if self._config.getboolean(
                    "Reports", "write_router_summary_report"):
                algorithms.append("RouterSummaryReport")

            # only add board chip report if requested
            if self._config.getboolean("Reports", "write_board_chip_report"):
                algorithms.append("BoardChipReport")

            # only add partitioner report if using an application graph
            if (self._config.getboolean(
                    "Reports", "write_partitioner_reports") and
                    self._application_graph.n_vertices != 0):
                algorithms.append("PartitionerReport")

            # only add write placer report with application graph when
            # there's application vertices
            if (self._config.getboolean(
                    "Reports", "write_application_graph_placer_report") and
                    self._application_graph.n_vertices != 0):
                algorithms.append("PlacerReportWithApplicationGraph")

            if self._config.getboolean(
                    "Reports", "write_machine_graph_placer_report"):
                algorithms.append("PlacerReportWithoutApplicationGraph")

            if self._config.getboolean(
                    "Reports", "write_json_machine"):
                algorithms.append("WriteJsonMachine")

            if self._config.getboolean(
                    "Reports", "write_json_machine_graph"):
                algorithms.append("WriteJsonMachineGraph")

            if self._config.getboolean(
                    "Reports", "write_json_placements"):
                algorithms.append("WriteJsonPlacements")

            if self._config.getboolean(
                    "Reports", "write_json_routing_tables"):
                algorithms.append("WriteJsonRoutingTables")

            if self._config.getboolean(
                    "Reports", "write_json_partition_n_keys_map"):
                algorithms.append("WriteJsonPartitionNKeysMap")

            # only add network specification report if there's
            # application vertices.
            if (self._config.getboolean(
                    "Reports", "write_network_specification_report")):
                algorithms.append("NetworkSpecificationReport")

        # only add the partitioner if there isn't already a machine graph
        algorithms.append("MallocBasedChipIDAllocator")
        if (self._application_graph.n_vertices and
                not self._machine_graph.n_vertices):
            full = self._config.get(
                "Mapping", "application_to_machine_graph_algorithms")
            algorithms.extend(full.replace(" ", "").split(","))
            inputs['MemoryPreviousAllocatedResources'] = \
                PreAllocatedResourceContainer()

        if self._use_virtual_board:
            full = self._config.get(
                "Mapping", "machine_graph_to_virtual_machine_algorithms")
        else:
            full = self._config.get(
                "Mapping", "machine_graph_to_machine_algorithms")
        algorithms.extend(full.replace(" ", "").split(","))

        # add check for algorithm start type
        if not self._use_virtual_board:
            algorithms.append("LocateExecutableStartType")

        # handle outputs
        outputs = [
            "MemoryPlacements", "MemoryRoutingTables",
            "MemoryTags", "MemoryRoutingInfos",
            "MemoryMachineGraph"
        ]

        if not self._use_virtual_board:
            outputs.append("ExecutableTypes")

        if add_data_speed_up:
            outputs.append("MemoryFixedRoutes")

        if self._application_graph.n_vertices > 0:
            outputs.append("MemoryGraphMapper")

        # Create a buffer manager if there isn't one already
        if not self._use_virtual_board:
            if self._buffer_manager is None:
                algorithms.append("BufferManagerCreator")
                outputs.append("BufferManager")
            else:
                inputs["BufferManager"] = self._buffer_manager
            if self._java_caller is None:
                if self._config.getboolean("Java", "use_java"):
                    java_call = self._config.get("Java", "java_call")
                    java_spinnaker_path = self._config.get_str(
                        "Java", "java_spinnaker_path")
                    java_properties = self._config.get_str(
                        "Java", "java_properties")
                    self._java_caller = JavaCaller(
                        self._json_folder, java_call, java_spinnaker_path,
                        java_properties)
            inputs["JavaCaller"] = self._java_caller

        # Execute the mapping algorithms
        executor = self._run_algorithms(
            inputs, algorithms, outputs, tokens, [], "mapping",
            optional_algorithms)

        # get result objects from the pacman executor
        self._mapping_outputs = executor.get_items()
        self._mapping_tokens = executor.get_completed_tokens()

        # Get the outputs needed
        self._placements = executor.get_item("MemoryPlacements")
        self._router_tables = executor.get_item("MemoryRoutingTables")
        self._tags = executor.get_item("MemoryTags")
        self._routing_infos = executor.get_item("MemoryRoutingInfos")
        self._graph_mapper = executor.get_item("MemoryGraphMapper")
        self._machine_graph = executor.get_item("MemoryMachineGraph")
        self._executable_types = executor.get_item("ExecutableTypes")

        if add_data_speed_up:
            self._fixed_routes = executor.get_item("MemoryFixedRoutes")

        if not self._use_virtual_board:
            self._buffer_manager = executor.get_item("BufferManager")

        self._mapping_time += convert_time_diff_to_total_milliseconds(
            mapping_total_timer.take_sample())
        self._mapping_outputs["MappingTimeMs"] = self._mapping_time

    def _do_data_generation(self):

        # set up timing
        data_gen_timer = Timer()
        data_gen_timer.start_timing()

        # The initial inputs are the mapping outputs
        inputs = dict(self._mapping_outputs)
        tokens = list(self._mapping_tokens)
<<<<<<< HEAD
        inputs["RunUntilTimeInUs"] = self._max_run_time_in_us
        inputs["RunFromTimeInUs"] = self._previous_simtime_in_us

        inputs["DataSimtimeInUs"] = self._max_run_time_in_us
=======
        inputs["RunUntilTimeSteps"] = n_machine_time_steps
        inputs["FirstMachineTimeStep"] = self._current_run_timesteps

        # This is done twice to make things nicer for things which don't have
        # time steps without breaking existing code; it is purely aesthetic
        inputs["RunTimeMachineTimeSteps"] = n_machine_time_steps
        inputs["RunTimeSteps"] = n_machine_time_steps

        # This is done twice to make things nicer for things which don't have
        # time steps without breaking existing code; it is purely aesthetic
        inputs["DataNTimeSteps"] = self._max_run_time_steps
        inputs["DataNSteps"] = self._max_run_time_steps
>>>>>>> 87748530

        # Run the data generation algorithms
        outputs = []
        algorithms = [self._dsg_algorithm]

        executor = self._run_algorithms(
            inputs, algorithms, outputs, tokens, [], "data_generation")
        self._mapping_outputs = executor.get_items()
        self._mapping_tokens = executor.get_completed_tokens()

        self._dsg_time += convert_time_diff_to_total_milliseconds(
            data_gen_timer.take_sample())
        self._mapping_outputs["DSGTimeMs"] = self._dsg_time

    def _do_load(self, graph_changed, data_changed):
        # set up timing
        load_timer = Timer()
        load_timer.start_timing()

        self._turn_on_board_if_saving_power()

        # The initial inputs are the mapping outputs
        inputs = dict(self._mapping_outputs)
        tokens = list(self._mapping_tokens)
        inputs["WriteMemoryMapReportFlag"] = (
            self._config.getboolean("Reports", "write_memory_map_report") and
            graph_changed
        )
        inputs["NoSyncChanges"] = self._no_sync_changes

        if not graph_changed and self._has_ran:
            inputs["ExecutableTargets"] = self._last_run_outputs[
                "ExecutableTargets"]

        algorithms = list()

        # add report for extracting routing table from machine report if needed
        # Add algorithm to clear routing tables and set up routing
        if not self._use_virtual_board and graph_changed:
            # only clear routing tables if we've not loaded them by now
            found = False
            for token in self._mapping_tokens:
                if token.name == "DataLoaded":
                    if token.part == "MulticastRoutesLoaded":
                        found = True
            if not found:
                algorithms.append("RoutingSetup")

            # Get the executable targets
            algorithms.append("GraphBinaryGatherer")

        loading_algorithm = self._read_config("Mapping", "loading_algorithms")
        if loading_algorithm is not None and (graph_changed or data_changed):
            algorithms.extend(loading_algorithm.split(","))
        algorithms.extend(self._extra_load_algorithms)

        write_memory_report = self._config.getboolean(
            "Reports", "write_memory_map_report")
        if write_memory_report and graph_changed:
            algorithms.append("MemoryMapOnHostReport")
            algorithms.append("MemoryMapOnHostChipReport")

        # Add reports that depend on compression
        routing_tables_needed = False
        if graph_changed:
            if self._config.getboolean(
                    "Reports", "write_routing_table_reports"):
                routing_tables_needed = True
                algorithms.append("unCompressedRoutingTableReports")

                if self._config.getboolean(
                        "Reports",
                        "write_routing_tables_from_machine_reports"):
                    algorithms.append("ReadRoutingTablesFromMachine")
                    algorithms.append("compressedRoutingTableReports")
                    algorithms.append("comparisonOfRoutingTablesReport")
                    algorithms.append("CompressedRouterSummaryReport")
                    algorithms.append("RoutingTableFromMachineReport")

        # handle extra monitor functionality
        enable_advanced_monitor = self._config.getboolean(
            "Machine", "enable_advanced_monitor_support")
        if enable_advanced_monitor and (graph_changed or not self._has_ran):
            algorithms.append("LoadFixedRoutes")
            algorithms.append("FixedRouteFromMachineReport")

        # add optional algorithms
        optional_algorithms = list()

        if graph_changed or data_changed:
            optional_algorithms.append("RoutingTableLoader")
            optional_algorithms.append("TagsLoader")

        optional_algorithms.append("WriteMemoryIOData")
        optional_algorithms.append("HostExecuteApplicationDataSpecification")

        # Get the executable targets
        optional_algorithms.append("GraphBinaryGatherer")

        # algorithms needed for loading the binaries to the SpiNNaker machine
        optional_algorithms.append("LoadApplicationExecutableImages")
        algorithms.append("HostExecuteSystemDataSpecification")
        algorithms.append("LoadSystemExecutableImages")

        # Something probably a report needs the routing tables
        # This report is one way to get them if done on machine
        if routing_tables_needed:
            optional_algorithms.append("RoutingTableFromMachineReport")

        # Decide what needs to be done
        required_tokens = ["DataLoaded", "BinariesLoaded"]

        executor = self._run_algorithms(
            inputs, algorithms, [], tokens, required_tokens, "loading",
            optional_algorithms)
        self._no_sync_changes = executor.get_item("NoSyncChanges")
        self._load_outputs = executor.get_items()
        self._load_tokens = executor.get_completed_tokens()

        self._load_time += convert_time_diff_to_total_milliseconds(
            load_timer.take_sample())
        self._load_outputs["LoadTimeMs"] = self._load_time

    def _end_of_run_timing(self):
        """
        :return:
            mapping_time, dsg_time, load_time, execute_time, extraction_time
        :rtype: tuple(float, float, float, float, float)
        """
        timer = self._run_timer
        if timer is not None:
            self._execute_time += convert_time_diff_to_total_milliseconds(
                self._run_timer.take_sample())
        return (
            self._mapping_time, self._dsg_time, self._load_time,
            self._execute_time, self._extraction_time)

    def _gather_provenance_for_writing(self, executor):
        """ handled the gathering of prov items for writer.

        :param executor: the pacman executor.
        :return:
        """
        prov_items = list()
        if self._version_provenance is not None:
            prov_items.extend(self._version_provenance)
        prov_items.extend(self._pacman_provenance.data_items)
        prov_item = executor.get_item("GraphProvenanceItems")
        if prov_item is not None:
            prov_items.extend(prov_item)
        prov_item = executor.get_item("PlacementsProvenanceItems")
        if prov_item is not None:
            prov_items.extend(prov_item)
        prov_item = executor.get_item("RouterProvenanceItems")
        if prov_item is not None:
            prov_items.extend(prov_item)
        prov_item = executor.get_item("PowerProvenanceItems")
        if prov_item is not None:
            prov_items.extend(prov_item)
        self._pacman_provenance.clear()
        self._version_provenance = list()
        self._write_provenance(prov_items)
        self._all_provenance_items.append(prov_items)

<<<<<<< HEAD
    def _do_run(self, runtime_in_us, graph_changed, run_until_complete):
=======
    def _do_run(self, n_machine_time_steps, graph_changed):
>>>>>>> 87748530
        # start timer
        self._run_timer = Timer()
        self._run_timer.start_timing()

        run_complete = False
<<<<<<< HEAD

        executor = self._create_execute_workflow(
            runtime_in_us, graph_changed, run_until_complete)
=======
        executor, self._current_run_timesteps = self._create_execute_workflow(
            n_machine_time_steps, graph_changed)
>>>>>>> 87748530
        try:
            executor.execute_mapping()
            self._pacman_provenance.extract_provenance(executor)
            run_complete = True

            # write provenance to file if necessary
            if (self._config.getboolean("Reports", "write_provenance_data") and
<<<<<<< HEAD
                    runtime_in_us is not None):
                prov_items = list()
                if self._version_provenance is not None:
                    prov_items.extend(self._version_provenance)
                if self._pacman_provenance is not None:
                    if self._pacman_provenance.data_items is not None:
                        prov_items.extend(self._pacman_provenance.data_items)
                prov_item = executor.get_item("GraphProvenanceItems")
                if prov_item is not None:
                    prov_items.extend(prov_item)
                prov_item = executor.get_item("PlacementsProvenanceItems")
                if prov_item is not None:
                    prov_items.extend(prov_item)
                prov_item = executor.get_item("RouterProvenanceItems")
                if prov_item is not None:
                    prov_items.extend(prov_item)
                self._pacman_provenance.clear()
                self._version_provenance = list()
                self._write_provenance(prov_items)
                self._all_provenance_items.append(prov_items)
=======
                    n_machine_time_steps is not None):
                self._gather_provenance_for_writing(executor)
>>>>>>> 87748530

            # move data around
            self._last_run_outputs = executor.get_items()
            self._last_run_tokens = executor.get_completed_tokens()
            self._no_sync_changes = executor.get_item("NoSyncChanges")
            self._has_reset_last = False
            self._has_ran = True
            if runtime_in_us is not None:
                self._previous_simtime_in_us += runtime_in_us
            else:
                self._previous_simtime_in_us = None

        except KeyboardInterrupt:
            logger.error("User has aborted the simulation")
            self._shutdown()
            sys.exit(1)
        except Exception as e:
            e_inf = sys.exc_info()

            # If an exception occurs during a run, attempt to get
            # information out of the simulation before shutting down
            try:
                if executor is not None:
                    # Only do this if the error occurred in the run
                    if not run_complete and not self._use_virtual_board:
                        self._last_run_outputs = executor.get_items()
                        self._last_run_tokens = executor.get_completed_tokens()
                        self._recover_from_error(
                            e, e_inf, executor.get_item("ExecutableTargets"))
                else:
                    logger.error(
                        "The PACMAN executor crashing during initialisation,"
                        " please read previous error message to locate its"
                        " error")
            except Exception:
                logger.exception("Error when attempting to recover from error")

            # if in debug mode, do not shut down machine
            if self._config.get("Mode", "mode") != "Debug":
                try:
                    self.stop(
                        turn_off_machine=False, clear_routing_tables=False,
                        clear_tags=False)
                except Exception:
                    logger.exception("Error when attempting to stop")

            # reraise exception
            reraise(*e_inf)

<<<<<<< HEAD
    def _create_execute_workflow(
            self, runtime_in_us, graph_changed, run_until_complete):
=======
    def _create_execute_workflow(self, n_machine_time_steps, graph_changed):
        # calculate number of machine time steps
        run_until_timesteps = self._calculate_number_of_machine_time_steps(
            n_machine_time_steps)
        run_time = None
        if n_machine_time_steps is not None:
            run_time = (
                n_machine_time_steps * self.machine_time_step /
                MICRO_TO_MILLISECOND_CONVERSION)
>>>>>>> 87748530

        # if running again, load the outputs from last load or last mapping
        if self._load_outputs is not None:
            inputs = dict(self._load_outputs)
            tokens = list(self._load_tokens)
        else:
            inputs = dict(self._mapping_outputs)
            tokens = list(self._mapping_tokens)

        inputs["RanToken"] = self._has_ran
        inputs["NoSyncChanges"] = self._no_sync_changes
<<<<<<< HEAD
        if runtime_in_us is None:
            inputs["RunUntilTimeInUs"] = None
        else:
            inputs["RunUntilTimeInUs"] = \
                self._previous_simtime_in_us + runtime_in_us
        inputs["RunTimeInUs"] = runtime_in_us
        inputs["RunFromTimeInUs"] = self._previous_simtime_in_us
        if run_until_complete:
=======
        inputs["RunTimeMachineTimeSteps"] = n_machine_time_steps
        inputs["RunUntilTimeSteps"] = run_until_timesteps
        inputs["RunTime"] = run_time
        inputs["FirstMachineTimeStep"] = self._current_run_timesteps
        if self._run_until_complete:
>>>>>>> 87748530
            inputs["RunUntilCompleteFlag"] = True

        inputs["ExtractIobufFromCores"] = self._config.get(
            "Reports", "extract_iobuf_from_cores")
        inputs["ExtractIobufFromBinaryTypes"] = self._read_config(
            "Reports", "extract_iobuf_from_binary_types")

        # update algorithm list with extra pre algorithms if needed
        if self._extra_pre_run_algorithms is not None:
            algorithms = list(self._extra_pre_run_algorithms)
        else:
            algorithms = list()

        if self._config.getboolean(
                "Reports", "write_sdram_usage_report_per_chip"):
            algorithms.append("SdramUsageReportPerChip")

        # Clear iobuf from machine
        if (not self._run_until_complete and
            not self._use_virtual_board and not self._empty_graphs and
                self._config.getboolean("Reports", "clear_iobuf_during_run")):
            algorithms.append("ChipIOBufClearer")

        # Reload any parameters over the loaded data if we have already
        # run and not using a virtual board and the data hasn't already
        # been regenerated
        if self._has_ran and not self._use_virtual_board and not graph_changed:
            algorithms.append("DSGRegionReloader")

        # Update the run time if not using a virtual board
        if (not self._use_virtual_board and
                ExecutableType.USES_SIMULATION_INTERFACE in
                self._executable_types):
            algorithms.append("ChipRuntimeUpdater")

        # Add the database writer in case it is needed
        if not self._has_ran or graph_changed:
            algorithms.append("DatabaseInterface")
        else:
            inputs["DatabaseFilePath"] = (
                self._last_run_outputs["DatabaseFilePath"])
        if not self._use_virtual_board:
            algorithms.append("CreateNotificationProtocol")

        outputs = [
            "NoSyncChanges"
        ]

        if self._use_virtual_board:
            logger.warning(
                "Application will not actually be run as on a virtual board")
        elif (len(self._executable_types) == 1 and
                ExecutableType.NO_APPLICATION in self._executable_types):
            logger.warning(
                "Application will not actually be run as there is nothing to "
                "actually run")
            tokens.append("ApplicationRun")
        else:
            algorithms.append("ApplicationRunner")

        # ensure we exploit the parallel of data extraction by running it at\
        # end regardless of multirun, but only run if using a real machine
<<<<<<< HEAD
        if (not self._use_virtual_board and
                (run_until_complete or runtime_in_us is not None)):
=======
        if ((self._run_until_complete or n_machine_time_steps is not None)
                and not self._use_virtual_board):
>>>>>>> 87748530
            algorithms.append("BufferExtractor")

        read_prov = self._config.getboolean(
            "Reports", "read_provenance_data")
        if read_prov:
            algorithms.append("GraphProvenanceGatherer")

        # add any extra post algorithms as needed
        if self._extra_post_run_algorithms is not None:
            algorithms += self._extra_post_run_algorithms

        # add extractor of iobuf if needed
        if (self._config.getboolean("Reports", "extract_iobuf") and
                self._config.getboolean(
                    "Reports", "extract_iobuf_during_run") and
<<<<<<< HEAD
                not self._use_virtual_board and
                runtime_in_us is not None):
=======
                not self._use_virtual_board):
>>>>>>> 87748530
            algorithms.append("ChipIOBufExtractor")

        # add in the timing finalisation
        if not self._use_virtual_board:
            algorithms.append("FinaliseTimingData")
            if self._config.getboolean("Reports", "write_energy_report"):
                algorithms.append("ComputeEnergyUsed")
                if read_prov:
                    algorithms.append("EnergyProvenanceReporter")

        # add extractor of provenance if needed
<<<<<<< HEAD
        if (self._config.getboolean("Reports", "write_provenance_data") and
                not self._use_virtual_board and
                runtime_in_us is not None):
=======
        if (read_prov and not self._use_virtual_board and
                n_machine_time_steps is not None):
>>>>>>> 87748530
            algorithms.append("PlacementsProvenanceGatherer")
            algorithms.append("RouterProvenanceGatherer")
            algorithms.append("ProfileDataGatherer")

        # Decide what needs done
        required_tokens = []
        if not self._use_virtual_board:
            required_tokens = ["ApplicationRun"]

        return PACMANAlgorithmExecutor(
            algorithms=algorithms, optional_algorithms=[], inputs=inputs,
            tokens=tokens, required_output_tokens=required_tokens,
            xml_paths=self._xml_paths, required_outputs=outputs,
            do_timings=self._do_timings, print_timings=self._print_timings,
            provenance_path=self._pacman_executor_provenance_path,
            provenance_name="Execution")

    def _write_provenance(self, provenance_data_items):
        """ Write provenance to disk
        """

        writer = None
        if self._provenance_format == "xml":
            writer = ProvenanceXMLWriter()
        elif self._provenance_format == "json":
            writer = ProvenanceJSONWriter()
        elif self._provenance_format == "sql":
            writer = ProvenanceSQLWriter()
        elif len(provenance_data_items) < PROVENANCE_TYPE_CUTOFF:
            writer = ProvenanceXMLWriter()
        else:
            writer = ProvenanceSQLWriter()
        writer(provenance_data_items, self._provenance_file_path)

    def _recover_from_error(self, exception, exc_info, executable_targets):
        # if exception has an exception, print to system
        logger.error("An error has occurred during simulation")
        # Print the detail including the traceback
        real_exception = exception
        if isinstance(exception, PacmanAlgorithmFailedToCompleteException):
            logger.error(exception.exception, exc_info=exc_info)
            real_exception = exception.exception
        else:
            logger.error(exception, exc_info=exc_info)

        logger.info("\n\nAttempting to extract data\n\n")

        # Extract router provenance
        extra_monitor_vertices = None
        prov_items = list()
        try:
            if (self._config.getboolean("Machine",
                                        "enable_advanced_monitor_support") or
                    self._config.getboolean("Machine", "enable_reinjection")):
                extra_monitor_vertices = self._last_run_outputs[
                    "MemoryExtraMonitorVertices"]
            router_provenance = RouterProvenanceGatherer()
            prov_item = router_provenance(
                transceiver=self._txrx, machine=self._machine,
                router_tables=self._router_tables,
                extra_monitor_vertices=extra_monitor_vertices,
                placements=self._placements,
                using_reinjection=self._config.getboolean(
                    "Machine", "enable_reinjection"))
            if prov_item is not None:
                prov_items.extend(prov_item)
        except Exception:
            logger.exception("Error reading router provenance")

        # Find the cores that are not in an expected state
        unsuccessful_cores = CPUInfos()
        if isinstance(real_exception, SpiNNManCoresNotInStateException):
            unsuccessful_cores = real_exception.failed_core_states()

        # If there are no cores in a bad state, find those not yet in
        # their finished state
        if not unsuccessful_cores:
            for executable_type in self._executable_types:
                failed_cores = self._txrx.get_cores_not_in_state(
                    self._executable_types[executable_type],
                    executable_type.end_state)
                for (x, y, p) in failed_cores:
                    unsuccessful_cores.add_processor(
                        x, y, p, failed_cores.get_cpu_info(x, y, p))

        # Print the details of error cores
        for (x, y, p), core_info in iteritems(unsuccessful_cores):
            state = core_info.state
            rte_state = ""
            if state == CPUState.RUN_TIME_EXCEPTION:
                rte_state = " ({})".format(core_info.run_time_error.name)
            logger.error("{}, {}, {}: {}{} {}".format(
                x, y, p, state.name, rte_state, core_info.application_name))
            if core_info.state == CPUState.RUN_TIME_EXCEPTION:
                logger.error(
                    "r0=0x{:08X} r1=0x{:08X} r2=0x{:08X} r3=0x{:08X}".format(
                        core_info.registers[0], core_info.registers[1],
                        core_info.registers[2], core_info.registers[3]))
                logger.error(
                    "r4=0x{:08X} r5=0x{:08X} r6=0x{:08X} r7=0x{:08X}".format(
                        core_info.registers[4], core_info.registers[5],
                        core_info.registers[6], core_info.registers[7]))
                logger.error("PSR=0x{:08X} SR=0x{:08X} LR=0x{:08X}".format(
                    core_info.processor_state_register,
                    core_info.stack_pointer, core_info.link_register))

        # Find the cores that are not in RTE i.e. that can still be read
        non_rte_cores = [
            (x, y, p)
            for (x, y, p), core_info in iteritems(unsuccessful_cores)
            if (core_info.state != CPUState.RUN_TIME_EXCEPTION and
                core_info.state != CPUState.WATCHDOG)]

        # If there are any cores that are not in RTE, extract data from them
        if (non_rte_cores and
                ExecutableType.USES_SIMULATION_INTERFACE in
                self._executable_types):
            placements = Placements()
            non_rte_core_subsets = CoreSubsets()
            for (x, y, p) in non_rte_cores:
                vertex = self._placements.get_vertex_on_processor(x, y, p)
                placements.add_placement(
                    self._placements.get_placement_of_vertex(vertex))
                non_rte_core_subsets.add_processor(x, y, p)

            # Attempt to force the cores to write provenance and exit
            try:
                updater = ChipProvenanceUpdater()
                updater(self._txrx, self._app_id, non_rte_core_subsets)
            except Exception:
                logger.exception("Could not update provenance on chip")

            # Extract any written provenance data
            try:
                extractor = PlacementsProvenanceGatherer()
                prov_item = extractor(self._txrx, placements)
                if prov_item is not None:
                    prov_items.extend(prov_item)
            except Exception:
                logger.exception("Could not read provenance")

        # Finish getting the provenance
        prov_items.extend(self._pacman_provenance.data_items)
        self._pacman_provenance.clear()
        self._write_provenance(prov_items)
        self._all_provenance_items.append(prov_items)

        # Read IOBUF where possible (that should be everywhere)
        iobuf = ChipIOBufExtractor()
        try:
            errors, warnings = iobuf(
                self._txrx, executable_targets, self._executable_finder,
                self._app_provenance_file_path,
                self._system_provenance_file_path,
                self._config.get("Reports", "extract_iobuf_from_cores"),
                self._config.get("Reports", "extract_iobuf_from_binary_types")
            )
        except Exception:
            logger.exception("Could not get iobuf")
            errors, warnings = [], []

        # Print the IOBUFs
        self._print_iobuf(errors, warnings)

    @staticmethod
    def _print_iobuf(errors, warnings):
        for warning in warnings:
            logger.warning(warning)
        for error in errors:
            logger.error(error)

    def reset(self):
        """ Code that puts the simulation back at time zero
        """

        logger.info("Resetting")

        # rewind the buffers from the buffer manager, to start at the beginning
        # of the simulation again and clear buffered out
        if self._buffer_manager is not None:
            self._buffer_manager.reset()

        # reset the current count of how many milliseconds the application
        # has ran for over multiple calls to run
        self._previous_simtime_in_us = 0

        # sets the reset last flag to true, so that when run occurs, the tools
        # know to update the vertices which need to know a reset has occurred
        self._has_reset_last = True

        # Reset the graph off the machine, to set things to time 0
        self.__reset_graph_elements()

    def _create_xml_paths(self, extra_algorithm_xml_paths):
        # add the extra xml files from the config file
        xml_paths = self._config.get("Mapping", "extra_xmls_paths")
        if xml_paths == "None":
            xml_paths = list()
        else:
            xml_paths = xml_paths.split(",")

        xml_paths.extend(get_front_end_common_pacman_xml_paths())

        if extra_algorithm_xml_paths is not None:
            xml_paths.extend(extra_algorithm_xml_paths)

        return xml_paths

    def _detect_if_graph_has_changed(self, reset_flags=True):
        """ Iterates though the original graphs and look for changes
        """
        changed = False
        data_changed = False
        if self._vertices_or_edges_added:
            self._vertices_or_edges_added = False
            # Set changed - note that we can't return yet as we still have to
            # mark vertices as not changed, otherwise they will keep reporting
            # that they have changed when they haven't
            changed = True

        # if application graph is filled, check their changes
        if self._original_application_graph.n_vertices:
            for vertex in self._original_application_graph.vertices:
                if isinstance(vertex, AbstractChangableAfterRun):
                    if vertex.requires_mapping:
                        changed = True
                    if vertex.requires_data_generation:
                        data_changed = True
                    if reset_flags:
                        vertex.mark_no_changes()
            for partition in \
                    self._original_application_graph.outgoing_edge_partitions:
                for edge in partition.edges:
                    if isinstance(edge, AbstractChangableAfterRun):
                        if edge.requires_mapping:
                            changed = True
                        if edge.requires_data_generation:
                            data_changed = True
                        if reset_flags:
                            edge.mark_no_changes()

        # if no application, but a machine graph, check for changes there
        elif self._original_machine_graph.n_vertices:
            for machine_vertex in self._original_machine_graph.vertices:
                if isinstance(machine_vertex, AbstractChangableAfterRun):
                    if machine_vertex.requires_mapping:
                        changed = True
                    if machine_vertex.requires_data_generation:
                        data_changed = True
                    if reset_flags:
                        machine_vertex.mark_no_changes()
            for partition in \
                    self._original_machine_graph.outgoing_edge_partitions:
                for machine_edge in partition.edges:
                    if isinstance(machine_edge, AbstractChangableAfterRun):
                        if machine_edge.requires_mapping:
                            changed = True
                        if machine_edge.requires_data_generation:
                            data_changed = True
                        if reset_flags:
                            machine_edge.mark_no_changes()
        return changed, data_changed

    @property
    @overrides(SimulatorInterface.has_ran)
    def has_ran(self):
        return self._has_ran

    @property
    @overrides(SimulatorInterface.machine)
    def machine(self):
        return self._get_machine()

    @property
    def machine_graph(self):
        return self._machine_graph

    @property
    def original_machine_graph(self):
        return self._original_machine_graph

    @property
    def original_application_graph(self):
        return self._original_application_graph

    @property
    def application_graph(self):
        """ The application graph used to derive the runtime machine \
            configuration.
        """
        return self._application_graph

    @property
    def routing_infos(self):
        return self._routing_infos

    @property
    def fixed_routes(self):
        return self._fixed_routes

    @property
    def placements(self):
        return self._placements

    @property
    @overrides(SimulatorInterface.transceiver)
    def transceiver(self):
        return self._txrx

    @property
    def graph_mapper(self):
        return self._graph_mapper

    @property
    def tags(self):
        return self._tags

    @property
    @overrides(SimulatorInterface.buffer_manager)
    def buffer_manager(self):
        return self._buffer_manager

    @property
    def dsg_algorithm(self):
        """ The DSG algorithm used by the tools
        """
        return self._dsg_algorithm

    @dsg_algorithm.setter
    def dsg_algorithm(self, new_dsg_algorithm):
        """ Set the DSG algorithm to be used by the tools

        :param new_dsg_algorithm: the new DSG algorithm name
        :rtype: None
        """
        self._dsg_algorithm = new_dsg_algorithm

    @property
    def none_labelled_edge_count(self):
        """ The number of times edges have not been labelled.
        """
        return self._none_labelled_edge_count

    def increment_none_labelled_edge_count(self):
        """ Increment the number of new edges which have not been labelled.
        """
        self._none_labelled_edge_count += 1

    @property
    def use_virtual_board(self):
        """ True if this run is using a virtual machine
        """
        return self._use_virtual_board

    def get_current_time(self):
        """ Get the current simulation time in ms.

        :rtype: float
        """
        if self._previous_simtime_in_us is None:
            raise NotImplementedError(
                "get_current_time not supported after a run forever")
        return self._previous_simtime_in_us / US_TO_MS

    def get_generated_output(self, name_of_variable):
        """ Get the value of an inter-algorithm variable.

        :param name_of_variable: The variable to retrieve
        :type name_of_variable: str
        :return: The value (of arbitrary type), or None if the variable is \
            not found.
        """
        if self._has_ran:
            if name_of_variable in self._last_run_outputs:
                return self._last_run_outputs[name_of_variable]
            return None
        raise ConfigurationException(
            "Cannot call this function until after a simulation has ran.")

    def __repr__(self):
        return "general front end instance for machine {}".format(
            self._hostname)

    def add_application_vertex(self, vertex):
        """
        :param vertex: the vertex to add to the graph
        :type: ApplicationVertex
        :rtype: None
        :raises ConfigurationException: when both graphs contain vertices
        :raises PacmanConfigurationException:
            If there is an attempt to add the same vertex more than once
        """
        if (self._original_machine_graph.n_vertices > 0 and
                self._graph_mapper is None):
            raise ConfigurationException(
                "Cannot add vertices to both the machine and application"
                " graphs")
        self._original_application_graph.add_vertex(vertex)
        self._vertices_or_edges_added = True

    def add_machine_vertex(self, vertex):
        """
        :param vertex: the vertex to add to the graph
        :type: MachineVertex
        :rtype: None
        :raises ConfigurationException: when both graphs contain vertices
        :raises PacmanConfigurationException:
            If there is an attempt to add the same vertex more than once
        """
        # check that there's no application vertices added so far
        if self._original_application_graph.n_vertices > 0:
            raise ConfigurationException(
                "Cannot add vertices to both the machine and application"
                " graphs")
        self._original_machine_graph.add_vertex(vertex)
        self._vertices_or_edges_added = True

    def add_application_edge(self, edge_to_add, partition_identifier):
        """
        :param edge_to_add:
        :type: ApplicationEdge
        :param partition_identifier: \
            the partition identifier for the outgoing edge partition
        :type partition_identifier: str
        :rtype: None
        """
        self._original_application_graph.add_edge(
            edge_to_add, partition_identifier)
        self._vertices_or_edges_added = True

    def add_machine_edge(self, edge, partition_id):
        """
        :param edge: the edge to add to the graph
        :type: MachineEdge
        :param partition_id: \
            the partition identifier for the outgoing edge partition
        :type partition_id: str
        :rtype: None
        """
        self._original_machine_graph.add_edge(edge, partition_id)
        self._vertices_or_edges_added = True

    def _shutdown(
            self, turn_off_machine=None, clear_routing_tables=None,
            clear_tags=None):
        self._state = Simulator_State.SHUTDOWN

        # if on a virtual machine then shut down not needed
        if self._use_virtual_board:
            return

        if self._machine_is_turned_off is not None:
            logger.info("Shutdown skipped as board is off for power save")
            return

        if turn_off_machine is None:
            turn_off_machine = self._config.getboolean(
                "Machine", "turn_off_machine")

        if clear_routing_tables is None:
            clear_routing_tables = self._config.getboolean(
                "Machine", "clear_routing_tables")

        if clear_tags is None:
            clear_tags = self._config.getboolean("Machine", "clear_tags")

        if self._txrx is not None:
            # if stopping on machine, clear IP tags and routing table
            self.__clear(clear_tags, clear_routing_tables)

        # Fully stop the application
        self.__stop_app()

        # stop the transceiver and allocation controller
        self.__close_transceiver(turn_off_machine)
        self.__close_allocation_controller()
        self._state = Simulator_State.SHUTDOWN

        try:
            if self._last_run_outputs and \
                    "NotificationInterface" in self._last_run_outputs:
                self._last_run_outputs["NotificationInterface"].close()
        except Exception:
            logger.exception(
                "Error when closing Notifications")

    def __clear(self, clear_tags, clear_routing_tables):
        # if stopping on machine, clear IP tags and
        if clear_tags:
            for ip_tag in self._tags.ip_tags:
                self._txrx.clear_ip_tag(
                    ip_tag.tag, board_address=ip_tag.board_address)
            for reverse_ip_tag in self._tags.reverse_ip_tags:
                self._txrx.clear_ip_tag(
                    reverse_ip_tag.tag,
                    board_address=reverse_ip_tag.board_address)

        # if clearing routing table entries, clear
        if clear_routing_tables:
            for router_table in self._router_tables.routing_tables:
                if not self._machine.get_chip_at(
                        router_table.x, router_table.y).virtual:
                    self._txrx.clear_multicast_routes(
                        router_table.x, router_table.y)

        # clear values
        self._no_sync_changes = 0

    def __stop_app(self):
        if self._txrx is not None and self._app_id is not None:
            self._txrx.stop_application(self._app_id)

    def __close_transceiver(self, turn_off_machine):
        if self._txrx is not None:
            if turn_off_machine:
                logger.info("Turning off machine")

            self._txrx.close(power_off_machine=turn_off_machine)
            self._txrx = None

    def __close_allocation_controller(self):
        if self._machine_allocation_controller is not None:
            self._machine_allocation_controller.close()
            self._machine_allocation_controller = None

    @overrides(SimulatorInterface.stop,
               extend_defaults=True, additional_arguments=(
                   "turn_off_machine", "clear_routing_tables", "clear_tags"))
    def stop(self, turn_off_machine=None,  # pylint: disable=arguments-differ
             clear_routing_tables=None, clear_tags=None):
        """
        :param turn_off_machine: decides if the machine should be powered down\
            after running the execution. Note that this powers down all boards\
            connected to the BMP connections given to the transceiver
        :type turn_off_machine: bool
        :param clear_routing_tables: informs the tool chain if it\
            should turn off the clearing of the routing tables
        :type clear_routing_tables: bool
        :param clear_tags: informs the tool chain if it should clear the tags\
            off the machine at stop
        :type clear_tags: boolean
        :rtype: None
        """
        if self._state in [Simulator_State.SHUTDOWN]:
            raise ConfigurationException("Simulator has already been shutdown")
        self._state = Simulator_State.SHUTDOWN

        # Keep track of any exception to be re-raised
        exc_info = None

        # If we have run forever, stop the binaries
<<<<<<< HEAD
        if (self._has_ran and self._previous_simtime_in_us is None and
                not self._use_virtual_board):
=======
        if (self._has_ran and self._current_run_timesteps is None and
                not self._use_virtual_board and not self._run_until_complete):
>>>>>>> 87748530
            executor = self._create_stop_workflow()
            run_complete = False
            try:
                executor.execute_mapping()
                self._pacman_provenance.extract_provenance(executor)
                run_complete = True

                # write provenance to file if necessary
                if self._config.getboolean("Reports", "write_provenance_data"):
                    self._gather_provenance_for_writing(executor)
            except Exception as e:
                exc_info = sys.exc_info()

                # If an exception occurs during a run, attempt to get
                # information out of the simulation before shutting down
                try:
                    # Only do this if the error occurred in the run
                    if not run_complete and not self._use_virtual_board:
                        self._recover_from_error(
                            e, exc_info[2], executor.get_item(
                                "ExecutableTargets"))
                except Exception:
                    logger.exception(
                        "Error when attempting to recover from error")

        if not self._use_virtual_board:
            if self._config.getboolean("Reports", "write_energy_report"):
                self._do_energy_report()

            # handle iobuf extraction
            if self._config.getboolean("Reports", "extract_iobuf"):
                self._extract_iobufs()

        # shut down the machine properly
        self._shutdown(turn_off_machine, clear_routing_tables, clear_tags)

        # display any provenance data gathered
        for i, provenance_items in enumerate(self._all_provenance_items):
            message = None
            if len(self._all_provenance_items) > 1:
                message = "Provenance from run {}".format(i)
            self._check_provenance(provenance_items, message)

            # Reset provenance
            self._all_provenance_items = list()

        if exc_info is not None:
            reraise(*exc_info)
        else:
            self.write_finished_file()

    def _create_stop_workflow(self):
        inputs = self._last_run_outputs
        tokens = self._last_run_tokens
        algorithms = []
        outputs = []

        # stop any binaries that need to be notified of the simulation
        # stopping if in infinite run
        if ExecutableType.USES_SIMULATION_INTERFACE in self._executable_types:
            algorithms.append("ApplicationFinisher")

        # Add the buffer extractor just in case
        algorithms.append("BufferExtractor")

        read_prov = self._config.getboolean("Reports", "read_provenance_data")

        # add extractor of iobuf if needed
        if self._config.getboolean("Reports", "extract_iobuf") and \
                self._config.getboolean("Reports", "extract_iobuf_during_run"):
            algorithms.append("ChipIOBufExtractor")

        # add extractor of provenance if needed
        if read_prov:
            algorithms.append("PlacementsProvenanceGatherer")
            algorithms.append("RouterProvenanceGatherer")
            algorithms.append("ProfileDataGatherer")
        if (self._config.getboolean("Reports", "write_energy_report") and
                not self._use_virtual_board):
            algorithms.append("ComputeEnergyUsed")
            if read_prov:
                algorithms.append("EnergyProvenanceReporter")

        # Assemble how to run the algorithms
        return PACMANAlgorithmExecutor(
            algorithms=algorithms, optional_algorithms=[], inputs=inputs,
            tokens=tokens, required_output_tokens=[],
            xml_paths=self._xml_paths,
            required_outputs=outputs, do_timings=self._do_timings,
            print_timings=self._print_timings,
            provenance_path=self._pacman_executor_provenance_path,
            provenance_name="stopping")

    def _do_energy_report(self):
        # create energy reporter
        energy_reporter = EnergyReport(
            self._report_default_directory,
            self._read_config_int("Machine", "version"), self._spalloc_server,
            self._remote_spinnaker_url, self.time_scale_factor)

        if self._buffer_manager is None or self._last_run_outputs is None:
            return
        # acquire provenance items
        router_provenance = self._last_run_outputs.get(
            "RouterProvenanceItems", None)
        power_used = self._last_run_outputs.get("PowerUsed", None)
        if router_provenance is None or power_used is None:
            return

        # run energy report
<<<<<<< HEAD
        energy_report(
            self._placements, self._machine,
            self._report_default_directory,
            self._read_config_int("Machine", "version"),
            self._spalloc_server, self._remote_spinnaker_url,
            self.time_scale_factor, pacman_provenance, router_provenance,
            self._machine_graph, self._previous_simtime_in_us,
            self._buffer_manager, self._mapping_time, self._load_time,
            self._execute_time, self._dsg_time, self._extraction_time,
            self._machine_allocation_controller)
=======
        energy_reporter.write_energy_report(
            self._placements, self._machine, self._current_run_timesteps,
            self._buffer_manager, power_used)
>>>>>>> 87748530

    def _extract_iobufs(self):
        if self._config.getboolean("Reports", "extract_iobuf_during_run"):
            return
        if self._config.getboolean("Reports", "clear_iobuf_during_run"):
            return
        extractor = ChipIOBufExtractor()
        extractor(
            transceiver=self._txrx,
            executable_targets=self._last_run_outputs["ExecutableTargets"],
            executable_finder=self._executable_finder,
            app_provenance_file_path=self._app_provenance_file_path,
            system_provenance_file_path=self._system_provenance_file_path)

    @overrides(SimulatorInterface.add_socket_address)
    def add_socket_address(self, socket_address):
        """
        :param socket_address: The address of the database socket
        :type socket_address: ~spinn_utilities.socket_address.SocketAddress
        :rtype: None
        """
        self._database_socket_addresses.add(socket_address)

    @staticmethod
    def _check_provenance(items, initial_message=None):
        """ Display any errors from provenance data.
        """
        initial_message_printed = False
        for item in items:
            if item.report:
                if not initial_message_printed and initial_message is not None:
                    print(initial_message)
                    initial_message_printed = True
                logger.warning(item.message)

    def _turn_off_on_board_to_save_power(self, config_flag):
        """ Executes the power saving mode of either on or off of the\
            SpiNNaker machine.

        :param config_flag: Flag read from the configuration file
        :type config_flag: str
        :rtype: None
        """
        # check if machine should be turned off
        turn_off = self._read_config_boolean("EnergySavings", config_flag)
        if turn_off is None:
            return

        # if a mode is set, execute
        if turn_off:
            if self._turn_off_board_to_save_power():
                logger.info("Board turned off based on: {}", config_flag)
        else:
            if self._turn_on_board_if_saving_power():
                logger.info("Board turned on based on: {}", config_flag)

    def _turn_off_board_to_save_power(self):
        """ Executes the power saving mode of turning off the SpiNNaker\
            machine.

        :return: true when successful, false otherwise
        :rtype: bool
        """
        # already off or no machine to turn off
        if self._machine_is_turned_off is not None or self._use_virtual_board:
            return False

        if self._machine_allocation_controller is not None:
            # switch power state if needed
            if self._machine_allocation_controller.power:
                self._machine_allocation_controller.set_power(False)
        else:
            self._txrx.power_off_machine()

        self._machine_is_turned_off = time.time()
        return True

    def _turn_on_board_if_saving_power(self):
        # Only required if previously turned off which never happens
        # on virtual machine
        if self._machine_is_turned_off is None:
            return False

        # Ensure the machine is completely powered down and
        # all residual electrons have gone
        already_off = time.time() - self._machine_is_turned_off
        if already_off < MINIMUM_OFF_STATE_TIME:
            delay = MINIMUM_OFF_STATE_TIME - already_off
            logger.warning(
                "Delaying turning machine back on for {} seconds. Consider "
                "disabling turn_off_board_after_discovery for scripts that "
                "have short preparation time.".format(delay))
            time.sleep(delay)

        if self._machine_allocation_controller is not None:
            # switch power state if needed
            if not self._machine_allocation_controller.power:
                self._machine_allocation_controller.set_power(True)
        else:
            self._txrx.power_on_machine()

        self._txrx.ensure_board_is_ready()
        self._machine_is_turned_off = None
        return True

    @property
    def has_reset_last(self):
        return self._has_reset_last

    @property
    @overrides(SimulatorInterface.config)
    def config(self):
        return self._config

    @property
    def get_number_of_available_cores_on_machine(self):
        """ The number of available cores on the machine after taking\
            into account preallocated resources.

        :return: number of available cores
        :rtype: int
        """
        # get machine if not got already
        if self._machine is None:
            self._get_machine()

        # get cores of machine
        cores = self._machine.total_available_user_cores
        take_into_account_chip_power_monitor = self._read_config_boolean(
            "Reports", "write_energy_report")
        if take_into_account_chip_power_monitor:
            cores -= self._machine.n_chips
        take_into_account_extra_monitor_cores = (self._config.getboolean(
            "Machine", "enable_advanced_monitor_support") or
                self._config.getboolean("Machine", "enable_reinjection"))
        if take_into_account_extra_monitor_cores:
            cores -= self._machine.n_chips
            cores -= len(self._machine.ethernet_connected_chips)
        return cores

    def stop_run(self):
        """ Request that the current infinite run stop.

        .. note::
            This will need to be called from another thread as the infinite \
            run call is blocking.
        """
        if self._state is not Simulator_State.IN_RUN:
            return
        with self._state_condition:
            self._state = Simulator_State.STOP_REQUESTED
            self._state_condition.notify_all()

    @staticmethod
    def __reset_object(obj):
        # Reset an object if appropriate
        if isinstance(obj, AbstractCanReset):
            obj.reset_to_first_timestep()

    def __reset_graph_elements(self):
        # Reset any object that can reset
        if self._original_application_graph.n_vertices:
            for vertex in self._original_application_graph.vertices:
                self.__reset_object(vertex)
            for p in self._original_application_graph.outgoing_edge_partitions:
                for edge in p.edges:
                    self.__reset_object(edge)
        elif self._original_machine_graph.n_vertices:
            for machine_vertex in self._original_machine_graph.vertices:
                self.__reset_object(machine_vertex)
            for p in self._original_machine_graph.outgoing_edge_partitions:
                for machine_edge in p.edges:
                    self.__reset_object(machine_edge)<|MERGE_RESOLUTION|>--- conflicted
+++ resolved
@@ -827,7 +827,6 @@
         # Use the calc runtime even if higher than the requested one
         return calc_run_time
 
-<<<<<<< HEAD
     @property
     @overrides(SimulatorInterface.lcm_timestep)
     def lcm_timestep(self):
@@ -844,10 +843,7 @@
                     self.__lcm_timestep,  timesteps)
         return self.__lcm_timestep
 
-    def _run(self, run_time_in_ms, run_until_complete=False):
-=======
-    def _run(self, run_time):
->>>>>>> 87748530
+    def _run(self, run_time_in_ms):
         """ The main internal run function
 
         :param run_time_in_us: the run duration in milliseconds.
@@ -962,55 +958,24 @@
             if not self._use_virtual_board:
                 self._do_load(graph_changed, data_changed)
 
-<<<<<<< HEAD
         if self._config.getboolean("Buffers", "use_auto_pause_and_resume"):
             if run_time_in_us is None:
                 if variable_sdram:
-                    self._run_in_loop(graph_changed, run_until_complete)
+                    self._run_in_loop(graph_changed)
                 else:
-                    self._run_undetermined(graph_changed, run_until_complete)
+                    self._run_undetermined(graph_changed)
             else:
                 if run_time_in_us <= self._max_run_time_in_us:
                     self._run_single(
-                        run_time_in_us, graph_changed, run_until_complete)
+                        run_time_in_us, graph_changed)
                 else:
                     self._run_in_steps(
-                        run_time_in_us, graph_changed, run_until_complete)
+                        run_time_in_us, graph_changed)
         else:
             if run_time_in_us is None:
-                self._run_undetermined(graph_changed, run_until_complete)
+                self._run_undetermined(graph_changed)
             else:
-                self._run_single(
-                    run_time_in_us, graph_changed, run_until_complete)
-=======
-        # Run for each of the given steps
-        if run_time is not None:
-            logger.info("Running for {} steps for a total of {}ms",
-                        len(steps), run_time)
-            for i, step in enumerate(steps):
-                logger.info("Run {} of {}", i + 1, len(steps))
-                self._do_run(step, graph_changed)
-        elif run_time is None and self._run_until_complete:
-            logger.info("Running until complete")
-            self._do_run(None, graph_changed)
-        elif (not self._config.getboolean(
-                "Buffers", "use_auto_pause_and_resume") or
-                not is_per_timestep_sdram):
-            logger.info("Running forever")
-            self._do_run(None, graph_changed)
-            logger.info("Waiting for stop request")
-            with self._state_condition:
-                while self._state != Simulator_State.STOP_REQUESTED:
-                    self._state_condition.wait()
-        else:
-            logger.info("Running forever in steps of {}ms".format(
-                self._max_run_time_steps))
-            i = 0
-            while self._state != Simulator_State.STOP_REQUESTED:
-                logger.info("Run {}".format(i + 1))
-                self._do_run(self._max_run_time_steps, graph_changed)
-                i += 1
->>>>>>> 87748530
+                self._run_single(run_time_in_us, graph_changed)
 
         # Indicate that the signal handler needs to act
         if isinstance(threading.current_thread(), threading._MainThread):
@@ -1814,25 +1779,10 @@
         # The initial inputs are the mapping outputs
         inputs = dict(self._mapping_outputs)
         tokens = list(self._mapping_tokens)
-<<<<<<< HEAD
         inputs["RunUntilTimeInUs"] = self._max_run_time_in_us
         inputs["RunFromTimeInUs"] = self._previous_simtime_in_us
 
         inputs["DataSimtimeInUs"] = self._max_run_time_in_us
-=======
-        inputs["RunUntilTimeSteps"] = n_machine_time_steps
-        inputs["FirstMachineTimeStep"] = self._current_run_timesteps
-
-        # This is done twice to make things nicer for things which don't have
-        # time steps without breaking existing code; it is purely aesthetic
-        inputs["RunTimeMachineTimeSteps"] = n_machine_time_steps
-        inputs["RunTimeSteps"] = n_machine_time_steps
-
-        # This is done twice to make things nicer for things which don't have
-        # time steps without breaking existing code; it is purely aesthetic
-        inputs["DataNTimeSteps"] = self._max_run_time_steps
-        inputs["DataNSteps"] = self._max_run_time_steps
->>>>>>> 87748530
 
         # Run the data generation algorithms
         outputs = []
@@ -1997,24 +1947,13 @@
         self._write_provenance(prov_items)
         self._all_provenance_items.append(prov_items)
 
-<<<<<<< HEAD
-    def _do_run(self, runtime_in_us, graph_changed, run_until_complete):
-=======
-    def _do_run(self, n_machine_time_steps, graph_changed):
->>>>>>> 87748530
+    def _do_run(self, runtime_in_us, graph_changed):
         # start timer
         self._run_timer = Timer()
         self._run_timer.start_timing()
 
         run_complete = False
-<<<<<<< HEAD
-
-        executor = self._create_execute_workflow(
-            runtime_in_us, graph_changed, run_until_complete)
-=======
-        executor, self._current_run_timesteps = self._create_execute_workflow(
-            n_machine_time_steps, graph_changed)
->>>>>>> 87748530
+        executor = self._create_execute_workflow(runtime_in_us, graph_changed)
         try:
             executor.execute_mapping()
             self._pacman_provenance.extract_provenance(executor)
@@ -2022,31 +1961,8 @@
 
             # write provenance to file if necessary
             if (self._config.getboolean("Reports", "write_provenance_data") and
-<<<<<<< HEAD
                     runtime_in_us is not None):
-                prov_items = list()
-                if self._version_provenance is not None:
-                    prov_items.extend(self._version_provenance)
-                if self._pacman_provenance is not None:
-                    if self._pacman_provenance.data_items is not None:
-                        prov_items.extend(self._pacman_provenance.data_items)
-                prov_item = executor.get_item("GraphProvenanceItems")
-                if prov_item is not None:
-                    prov_items.extend(prov_item)
-                prov_item = executor.get_item("PlacementsProvenanceItems")
-                if prov_item is not None:
-                    prov_items.extend(prov_item)
-                prov_item = executor.get_item("RouterProvenanceItems")
-                if prov_item is not None:
-                    prov_items.extend(prov_item)
-                self._pacman_provenance.clear()
-                self._version_provenance = list()
-                self._write_provenance(prov_items)
-                self._all_provenance_items.append(prov_items)
-=======
-                    n_machine_time_steps is not None):
                 self._gather_provenance_for_writing(executor)
->>>>>>> 87748530
 
             # move data around
             self._last_run_outputs = executor.get_items()
@@ -2096,20 +2012,7 @@
             # reraise exception
             reraise(*e_inf)
 
-<<<<<<< HEAD
-    def _create_execute_workflow(
-            self, runtime_in_us, graph_changed, run_until_complete):
-=======
-    def _create_execute_workflow(self, n_machine_time_steps, graph_changed):
-        # calculate number of machine time steps
-        run_until_timesteps = self._calculate_number_of_machine_time_steps(
-            n_machine_time_steps)
-        run_time = None
-        if n_machine_time_steps is not None:
-            run_time = (
-                n_machine_time_steps * self.machine_time_step /
-                MICRO_TO_MILLISECOND_CONVERSION)
->>>>>>> 87748530
+    def _create_execute_workflow(self, runtime_in_us, graph_changed):
 
         # if running again, load the outputs from last load or last mapping
         if self._load_outputs is not None:
@@ -2121,7 +2024,6 @@
 
         inputs["RanToken"] = self._has_ran
         inputs["NoSyncChanges"] = self._no_sync_changes
-<<<<<<< HEAD
         if runtime_in_us is None:
             inputs["RunUntilTimeInUs"] = None
         else:
@@ -2129,14 +2031,7 @@
                 self._previous_simtime_in_us + runtime_in_us
         inputs["RunTimeInUs"] = runtime_in_us
         inputs["RunFromTimeInUs"] = self._previous_simtime_in_us
-        if run_until_complete:
-=======
-        inputs["RunTimeMachineTimeSteps"] = n_machine_time_steps
-        inputs["RunUntilTimeSteps"] = run_until_timesteps
-        inputs["RunTime"] = run_time
-        inputs["FirstMachineTimeStep"] = self._current_run_timesteps
         if self._run_until_complete:
->>>>>>> 87748530
             inputs["RunUntilCompleteFlag"] = True
 
         inputs["ExtractIobufFromCores"] = self._config.get(
@@ -2199,13 +2094,8 @@
 
         # ensure we exploit the parallel of data extraction by running it at\
         # end regardless of multirun, but only run if using a real machine
-<<<<<<< HEAD
-        if (not self._use_virtual_board and
-                (run_until_complete or runtime_in_us is not None)):
-=======
-        if ((self._run_until_complete or n_machine_time_steps is not None)
+        if ((self._run_until_complete or runtime_in_us is not None)
                 and not self._use_virtual_board):
->>>>>>> 87748530
             algorithms.append("BufferExtractor")
 
         read_prov = self._config.getboolean(
@@ -2221,12 +2111,7 @@
         if (self._config.getboolean("Reports", "extract_iobuf") and
                 self._config.getboolean(
                     "Reports", "extract_iobuf_during_run") and
-<<<<<<< HEAD
-                not self._use_virtual_board and
-                runtime_in_us is not None):
-=======
                 not self._use_virtual_board):
->>>>>>> 87748530
             algorithms.append("ChipIOBufExtractor")
 
         # add in the timing finalisation
@@ -2238,14 +2123,8 @@
                     algorithms.append("EnergyProvenanceReporter")
 
         # add extractor of provenance if needed
-<<<<<<< HEAD
-        if (self._config.getboolean("Reports", "write_provenance_data") and
-                not self._use_virtual_board and
+        if (read_prov and not self._use_virtual_board and
                 runtime_in_us is not None):
-=======
-        if (read_prov and not self._use_virtual_board and
-                n_machine_time_steps is not None):
->>>>>>> 87748530
             algorithms.append("PlacementsProvenanceGatherer")
             algorithms.append("RouterProvenanceGatherer")
             algorithms.append("ProfileDataGatherer")
@@ -2797,13 +2676,8 @@
         exc_info = None
 
         # If we have run forever, stop the binaries
-<<<<<<< HEAD
         if (self._has_ran and self._previous_simtime_in_us is None and
-                not self._use_virtual_board):
-=======
-        if (self._has_ran and self._current_run_timesteps is None and
                 not self._use_virtual_board and not self._run_until_complete):
->>>>>>> 87748530
             executor = self._create_stop_workflow()
             run_complete = False
             try:
@@ -2914,22 +2788,9 @@
             return
 
         # run energy report
-<<<<<<< HEAD
-        energy_report(
-            self._placements, self._machine,
-            self._report_default_directory,
-            self._read_config_int("Machine", "version"),
-            self._spalloc_server, self._remote_spinnaker_url,
-            self.time_scale_factor, pacman_provenance, router_provenance,
-            self._machine_graph, self._previous_simtime_in_us,
-            self._buffer_manager, self._mapping_time, self._load_time,
-            self._execute_time, self._dsg_time, self._extraction_time,
-            self._machine_allocation_controller)
-=======
         energy_reporter.write_energy_report(
-            self._placements, self._machine, self._current_run_timesteps,
+            self._placements, self._machine, self._previous_simtime_in_us,
             self._buffer_manager, power_used)
->>>>>>> 87748530
 
     def _extract_iobufs(self):
         if self._config.getboolean("Reports", "extract_iobuf_during_run"):
