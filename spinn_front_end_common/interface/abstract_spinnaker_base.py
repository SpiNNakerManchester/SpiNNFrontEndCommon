"""
main interface for the spinnaker tools
"""
import spinn_utilities.conf_loader as conf_loader
from spinn_front_end_common.utility_models.\
    data_speed_up_packet_gatherer_machine_vertex import \
    DataSpeedUpPacketGatherMachineVertex
from spinn_utilities.timer import Timer
from spinn_utilities import __version__ as spinn_utils_version

# pacman imports
from pacman.executor.injection_decorator import provide_injectables, \
    clear_injectables
from pacman.model.graphs import AbstractVirtualVertex
from pacman.model.graphs.common import GraphMapper
from pacman.model.placements import Placements
from pacman.executor import PACMANAlgorithmExecutor
from pacman.exceptions import PacmanAlgorithmFailedToCompleteException
from pacman.model.graphs.application import ApplicationGraph
from pacman.model.graphs.application import ApplicationEdge
from pacman.model.graphs.application import ApplicationVertex
from pacman.model.graphs.machine import MachineGraph, MachineVertex
from pacman.model.resources import PreAllocatedResourceContainer
from pacman import __version__ as pacman_version

# common front end imports
from spinn_front_end_common.abstract_models import \
    AbstractSendMeMulticastCommandsVertex, AbstractRecordable
from spinn_front_end_common.abstract_models import \
    AbstractVertexWithEdgeToDependentVertices, AbstractChangableAfterRun
from spinn_front_end_common.utilities.exceptions import ConfigurationException
from spinn_front_end_common.utilities.utility_objs.provenance_data_item \
    import ProvenanceDataItem
from spinn_front_end_common.utilities \
    import helpful_functions, globals_variables, SimulatorInterface
from spinn_front_end_common.utilities import function_list
from spinn_front_end_common.utilities.utility_objs import ExecutableType
from spinn_front_end_common.utility_models import CommandSender
from spinn_front_end_common.interface.buffer_management.buffer_models \
    import AbstractReceiveBuffersToHost
from spinn_front_end_common.utilities.report_functions.energy_report import \
    EnergyReport
from spinn_front_end_common.interface.provenance \
    import PacmanProvenanceExtractor
from spinn_front_end_common.interface.simulator_state import Simulator_State
from spinn_front_end_common.interface.interface_functions \
    import ProvenanceXMLWriter
from spinn_front_end_common.interface.interface_functions \
    import ProvenanceJSONWriter
from spinn_front_end_common.interface.interface_functions \
    import ChipProvenanceUpdater
from spinn_front_end_common.interface.interface_functions \
    import PlacementsProvenanceGatherer
from spinn_front_end_common.interface.interface_functions \
    import RouterProvenanceGatherer
from spinn_front_end_common.interface.interface_functions \
    import ChipIOBufExtractor
from spinn_front_end_common import __version__ as fec_version

# spinnman imports
from spinnman.model.enums.cpu_state import CPUState
from spinnman import __version__ as spinnman_version

# spinnmachine imports
from spinn_machine import CoreSubsets
from spinn_machine import __version__ as spinn_machine_version

# general imports
from collections import defaultdict
import logging
import math
import os
import signal
import sys

from numpy import __version__ as numpy_version
try:
    from scipy import __version__ as scipy_version
except ImportError:
    scipy_version = "scipy not installed"
from data_specification import __version__ as data_spec_version
from spinn_storage_handlers import __version__ as spinn_storage_version
from spalloc import __version__ as spalloc_version


logger = logging.getLogger(__name__)

CONFIG_FILE = "spinnaker.cfg"


class AbstractSpinnakerBase(SimulatorInterface):
    """ Main interface into the tools logic flow
    """

    __slots__ = [
        # the interface to the cfg files. supports get get_int etc
        "_config",

        # the object that contains a set of file paths, which should encompass
        # all locations where binaries are for this simulation.
        "_executable_finder",

        # the number of chips required for this simulation to run, mainly tied
        # to the spalloc system
        "_n_chips_required",

        # The ip-address of the SpiNNaker machine
        "_hostname",

        # the ip_address of the spalloc server
        "_spalloc_server",

        # the URL for the HBP platform interface
        "_remote_spinnaker_url",

        # the algorithm used for allocating machines from the HBP platform
        #  interface
        "_machine_allocation_controller",

        # the human readable label for the application graph.
        "_graph_label",

        # the pacman application graph, used to hold vertices which need to be
        # split to core sizes
        "_application_graph",

        # the pacman machine graph, used to hold vertices which represent cores
        "_machine_graph",

        # the mapping interface between application and machine graphs.
        "_graph_mapper",

        # The holder for where machine graph vertices are placed.
        "_placements",

        # The holder for the routing table entries for all used routers in this
        # simulation
        "_router_tables",

        # the holder for the keys used by the machine vertices for
        # communication
        "_routing_infos",

        # The holder for the ip and reverse iptags used by the simulation
        "_tags",

        # The python representation of the SpiNNaker machine that this
        # simulation is going to run on
        "_machine",

        # The SpiNNMan interface instance.
        "_txrx",

        # The manager of streaming buffered data in and out of the SpiNNaker
        # machine
        "_buffer_manager",

        #
        "_ip_address",

        #
        "_machine_outputs",

        #
        "_mapping_outputs",

        #
        "_load_outputs",

        #
        "_last_run_outputs",

        #
        "_pacman_provenance",

        #
        "_xml_paths",

        #
        "_extra_mapping_algorithms",

        #
        "_extra_mapping_inputs",

        #
        "_extra_inputs",

        #
        "_extra_pre_run_algorithms",

        #
        "_extra_post_run_algorithms",

        #
        "_extra_load_algorithms",

        #
        "_dsg_algorithm",

        #
        "_none_labelled_vertex_count",

        #
        "_none_labelled_edge_count",

        #
        "_database_socket_addresses",

        #
        "_database_interface",

        #
        "_create_database",

        #
        "_database_file_path",

        #
        "_has_ran",

        #
        "_state",

        #
        "_has_reset_last",

        #
        "_current_run_timesteps",

        #
        "_no_sync_changes",

        #
        "_minimum_step_generated",

        #
        "_no_machine_time_steps",

        #
        "_machine_time_step",

        #
        "_time_scale_factor",

        #
        "_app_id",

        #
        "_report_default_directory",

        # If not None path to append pacman exutor provenance info to
        "_pacman_executor_provenance_path",

        #
        "_app_data_runtime_folder",

        #
        "_json_folder",

        #
        "_provenance_file_path",

        #
        "_do_timings",

        #
        "_print_timings",

        #
        "_provenance_format",

        #
        "_exec_dse_on_host",

        #
        "_use_virtual_board",

        #
        "_raise_keyboard_interrupt",

        #
        "_n_calls_to_run",

        #
        "_this_run_time_string",

        #
        "_report_simulation_top_directory",

        #
        "_app_data_top_simulation_folder",

        #
        "_command_sender",

        # Run for infinite time
        "_infinite_run",

        # iobuf cores
        "_cores_to_read_iobuf",

        #
        "_all_provenance_items",

        #
        "_executable_types",

        # mapping between parameters and the vertices which need to talk to
        # them
        "_live_packet_recorder_params",

        # place holder for checking the vertices being added to the recorders
        # tracker are all of the same vertex type.
        "_live_packet_recorders_associated_vertex_type",

        # the time the process takes to do mapping
        "_mapping_time",

        # the time the process takes to do load
        "_load_time",

        # the time takes to execute the simulation
        "_execute_time",

        # time takes to do data generation
        "_dsg_time",

        # time taken by the front end extracting things
        "_extraction_time",

        # power save mode. Only True if power saver has turned off board
        "_machine_is_turned_off",

        # Version information from the front end
        "_front_end_versions"
    ]

    def __init__(
            self, configfile, executable_finder, graph_label=None,
            database_socket_addresses=None, extra_algorithm_xml_paths=None,
            n_chips_required=None, default_config_paths=None,
            validation_cfg=None, front_end_versions=None):

        # global params
        if default_config_paths is None:
            default_config_paths = []
        default_config_paths.insert(0, os.path.join(os.path.dirname(__file__),
                                                    CONFIG_FILE))

        self._load_config(filename=configfile, defaults=default_config_paths,
                          validation_cfg=validation_cfg)

        # timings
        self._mapping_time = 0.0
        self._load_time = 0.0
        self._execute_time = 0.0
        self._dsg_time = 0.0
        self._extraction_time = 0.0

        self._executable_finder = executable_finder

        # output locations of binaries to be searched for end user info
        logger.info(
            "Will search these locations for binaries: {}"
            .format(self._executable_finder.binary_paths))

        self._n_chips_required = n_chips_required
        self._hostname = None
        self._spalloc_server = None
        self._remote_spinnaker_url = None
        self._machine_allocation_controller = None

        # command sender vertex
        self._command_sender = None

        # store for Live Packet Gatherers
        self._live_packet_recorder_params = defaultdict(list)
        self._live_packet_recorders_associated_vertex_type = None

        # update graph label if needed
        if graph_label is None:
            self._graph_label = "Application_graph"
        else:
            self._graph_label = graph_label

        # pacman objects
        self._application_graph = ApplicationGraph(label=self._graph_label)
        self._machine_graph = MachineGraph(label=self._graph_label)
        self._graph_mapper = None
        self._placements = None
        self._router_tables = None
        self._routing_infos = None
        self._tags = None
        self._machine = None
        self._txrx = None
        self._buffer_manager = None
        self._ip_address = None
        self._executable_types = None

        # pacman executor objects
        self._machine_outputs = None
        self._mapping_outputs = None
        self._load_outputs = None
        self._last_run_outputs = None
        self._pacman_provenance = PacmanProvenanceExtractor()
        self._all_provenance_items = list()
        self._xml_paths = self._create_xml_paths(extra_algorithm_xml_paths)

        # extra algorithms and inputs for runs, should disappear in future
        #  releases
        self._extra_mapping_algorithms = list()
        self._extra_mapping_inputs = dict()
        self._extra_inputs = dict()
        self._extra_pre_run_algorithms = list()
        self._extra_post_run_algorithms = list()
        self._extra_load_algorithms = list()

        self._dsg_algorithm = "GraphDataSpecificationWriter"

        # vertex label safety (used by reports mainly)
        self._none_labelled_vertex_count = 0
        self._none_labelled_edge_count = 0

        # database objects
        self._database_socket_addresses = set()
        if database_socket_addresses is not None:
            self._database_socket_addresses.update(database_socket_addresses)
        self._database_interface = None
        self._create_database = None
        self._database_file_path = None

        # holder for timing related values
        self._has_ran = False
        self._state = Simulator_State.INIT
        self._has_reset_last = False
        self._n_calls_to_run = 1
        self._current_run_timesteps = 0
        self._no_sync_changes = 0
        self._minimum_step_generated = None
        self._no_machine_time_steps = None
        self._machine_time_step = None
        self._time_scale_factor = None
        self._this_run_time_string = None
        self._infinite_run = False

        self._app_id = helpful_functions.read_config_int(
            self._config, "Machine", "app_id")

        # folders
        self._report_default_directory = None
        self._report_simulation_top_directory = None
        self._app_data_runtime_folder = None
        self._app_data_top_simulation_folder = None
        self._pacman_executor_provenance_path = None
        self._set_up_output_folders()

        self._json_folder = os.path.join(
            self._report_default_directory, "json_files")
        if not os.path.exists(self._json_folder):
            os.makedirs(self._json_folder)

        # make a folder for the provenance data storage
        self._provenance_file_path = os.path.join(
            self._report_default_directory, "provenance_data")
        if not os.path.exists(self._provenance_file_path):
            os.makedirs(self._provenance_file_path)

        # timing provenance elements
        self._do_timings = self._config.getboolean(
            "Reports", "write_algorithm_timings")
        self._print_timings = self._config.getboolean(
            "Reports", "display_algorithm_timings")
        self._provenance_format = self._config.get(
            "Reports", "provenance_format")
        if self._provenance_format not in ["xml", "json"]:
            raise Exception("Unknown provenance format: {}".format(
                self._provenance_format))
        self._exec_dse_on_host = self._config.getboolean(
            "SpecExecution", "spec_exec_on_host")

        # set up machine targeted data
        self._use_virtual_board = self._config.getboolean(
            "Machine", "virtual_board")

        # Setup for signal handling
        self._raise_keyboard_interrupt = False

        # By default board is kept on once started later
        self._machine_is_turned_off = False

        globals_variables.set_simulator(self)

        # Front End version information
        self._front_end_versions = front_end_versions

    def update_extra_mapping_inputs(self, extra_mapping_inputs):
        if self.has_ran:
            msg = "Changing mapping inputs is not supported after run"
            raise ConfigurationException(msg)
        if extra_mapping_inputs is not None:
            self._extra_mapping_inputs.update(extra_mapping_inputs)

    def update_extra_inputs(self, extra_inputs):
        if self.has_ran:
            msg = "Changing inputs is not supported after run"
            raise ConfigurationException(msg)
        if extra_inputs is not None:
            self._extra_inputs.update(extra_inputs)

    def extend_extra_mapping_algorithms(self, extra_mapping_algorithms):
        if self.has_ran:
            msg = "Changing algorithms is not supported after run"
            raise ConfigurationException(msg)
        if extra_mapping_algorithms is not None:
            self._extra_mapping_algorithms.extend(extra_mapping_algorithms)

    def prepend_extra_pre_run_algorithms(self, extra_pre_run_algorithms):
        if self.has_ran:
            msg = "Changing algorithms is not supported after run"
            raise ConfigurationException(msg)
        if extra_pre_run_algorithms is not None:
            self._extra_pre_run_algorithms[0:0] = extra_pre_run_algorithms

    def extend_extra_post_run_algorithms(self, extra_post_run_algorithms):
        if self.has_ran:
            msg = "Changing algorithms is not supported after run"
            raise ConfigurationException(msg)
        if extra_post_run_algorithms is not None:
            self._extra_post_run_algorithms.extend(extra_post_run_algorithms)

    def extend_extra_load_algorithms(self, extra_load_algorithms):
        if self.has_ran:
            msg = "Changing algorithms is not supported after run"
            raise ConfigurationException(msg)
        if extra_load_algorithms is not None:
            self._extra_load_algorithms.extend(extra_load_algorithms)

    def set_n_chips_required(self, n_chips_required):
        if self.has_ran:
            msg = "Setting n_chips_required is not supported after run"
            raise ConfigurationException(msg)
        self._n_chips_required = n_chips_required

    def add_extraction_timing(self, timing):
        ms = helpful_functions.convert_time_diff_to_total_milliseconds(timing)
        self._extraction_time += ms

    def add_live_packet_gatherer_parameters(
            self, live_packet_gatherer_params, vertex_to_record_from):
        """ adds params for a new LPG if needed, or adds to the tracker for\
         same params.

        :param live_packet_gatherer_params: params to look for a LPG
        :param vertex_to_record_from: the vertex that needs to send to a\
         given LPG
        :rtype: None
        """
        self._live_packet_recorder_params[live_packet_gatherer_params].append(
            vertex_to_record_from)

        # verify that the vertices being added are of one vertex type.
        if self._live_packet_recorders_associated_vertex_type is None:
            if isinstance(vertex_to_record_from, ApplicationVertex):
                self._live_packet_recorders_associated_vertex_type = \
                    ApplicationVertex
            else:
                self._live_packet_recorders_associated_vertex_type = \
                    MachineVertex
        else:
            if not isinstance(
                    vertex_to_record_from,
                    self._live_packet_recorders_associated_vertex_type):
                raise ConfigurationException(
                    "Only one type of graph can be used during live output. "
                    "Please fix and try again")

    def _load_config(self, filename, defaults, validation_cfg):
        self._config = conf_loader.load_config(filename=filename,
                                               defaults=defaults,
                                               validation_cfg=validation_cfg)

    def _adjust_config(self, runtime):
        """
        Adjust and checks config based on runtime and mode

        :param runtime:
        :type runtime: int or bool
        :raises ConfigurationException
        """
        if self._config.get("Mode", "mode") == "Debug":
            for option in self._config.options("Reports"):
                # options names are all lower without _ inside config
                if (option in ["reportsenabled", "displayalgorithmtimings",
                               "clear_iobuf_during_run",
                               "extract_iobuf", "extract_iobuf_during_run"]
                        or option[:5] == "write"):
                    try:
                        if not self._config.get_bool("Reports", option):
                            self._config.set("Reports", option, "True")
                            logger.info("As mode == \"Debug\" [Reports] {} "
                                        "has been set to True".format(option))
                    except ValueError:
                        pass

        if runtime is None:
            if self._config.getboolean(
                    "Reports", "write_energy_report") is True:
                self._config.set("Reports", "write_energy_report", "False")
                logger.info("[Reports]write_energy_report has been set to "
                            "False as runtime is set to forever")
            if self._config.get_bool(
                    "EnergySavings", "turn_off_board_after_discovery") is True:
                self._config.set(
                    "EnergySavings", "turn_off_board_after_discovery", "False")
                logger.info("[EnergySavings]turn_off_board_after_discovery has"
                            " been set to False as runtime is set to forever")

        if self._use_virtual_board:
            if self._config.getboolean(
                    "Reports", "write_energy_report") is True:
                self._config.set("Reports", "write_energy_report", "False")
                logger.info("[Reports]write_energy_report has been set to "
                            "False as using virtual boards")
            if self._config.get_bool(
                    "EnergySavings", "turn_off_board_after_discovery") is True:
                self._config.set(
                    "EnergySavings", "turn_off_board_after_discovery", "False")
                logger.info("[EnergySavings]turn_off_board_after_discovery has"
                            " been set to False as s using virtual boards")

    def _set_up_output_folders(self):
        """ Sets up the outgoing folders (reports and app data) by creating\
            a new timestamp folder for each and clearing

        :rtype: None
        """

        # set up reports default folder
        (self._report_default_directory, self._report_simulation_top_directory,
         self._this_run_time_string) = \
            helpful_functions.set_up_report_specifics(
                default_report_file_path=self._config.get(
                    "Reports", "default_report_file_path"),
                max_reports_kept=self._config.getint(
                    "Reports", "max_reports_kept"),
                n_calls_to_run=self._n_calls_to_run,
                this_run_time_string=self._this_run_time_string)

        # set up application report folder
        self._app_data_runtime_folder, self._app_data_top_simulation_folder = \
            helpful_functions.set_up_output_application_data_specifics(
                max_application_binaries_kept=self._config.getint(
                    "Reports", "max_application_binaries_kept"),
                where_to_write_application_data_files=self._config.get(
                    "Reports", "default_application_data_file_path"),
                n_calls_to_run=self._n_calls_to_run,
                this_run_time_string=self._this_run_time_string)

        if self._read_config_boolean("Reports",
                                     "writePacmanExecutorProvenance"):
            self._pacman_executor_provenance_path = os.path.join(
                self._report_default_directory,
                "pacman_executor_provenance.rpt")

    def set_up_timings(self, machine_time_step=None, time_scale_factor=None):
        """ Set up timings of the machine

        :param machine_time_step:\
            An explicitly specified time step for the machine.  If None,\
            the value is read from the config
        :param time_scale_factor:\
            An explicitly specified time scale factor for the simulation.\
            If None, the value is read from the config
        """

        # set up timings
        if machine_time_step is None:
            self._machine_time_step = \
                self._config.getint("Machine", "machine_time_step")
        else:
            self._machine_time_step = machine_time_step

        if self._machine_time_step <= 0:
            raise ConfigurationException(
                "invalid machine_time_step {}: must greater than zero".format(
                    self._machine_time_step))

        if time_scale_factor is None:
            self._time_scale_factor = self._read_config_int(
                "Machine", "time_scale_factor")
        else:
            self._time_scale_factor = time_scale_factor

    def set_up_machine_specifics(self, hostname):
        """ Adds machine specifics for the different modes of execution

        :param hostname: machine name
        :rtype: None
        """
        if hostname is not None:
            self._hostname = hostname
            logger.warn("The machine name from setup call is overriding the "
                        "machine name defined in the config file")
        else:
            self._hostname = self._read_config("Machine", "machine_name")
            self._spalloc_server = self._read_config(
                "Machine", "spalloc_server")
            self._remote_spinnaker_url = self._read_config(
                "Machine", "remote_spinnaker_url")
        if (self._hostname is None and self._spalloc_server is None and
                self._remote_spinnaker_url is None and
                not self._use_virtual_board):
            raise Exception(
                "A SpiNNaker machine must be specified your configuration"
                " file")

        n_items_specified = sum([
            1 if item is not None else 0
            for item in [
                self._hostname, self._spalloc_server,
                self._remote_spinnaker_url]])

        if (n_items_specified > 1 or
                (n_items_specified == 1 and self._use_virtual_board)):
            raise Exception(
                "Only one of machineName, spalloc_server, "
                "remote_spinnaker_url and virtual_board should be specified "
                "in your configuration files")

        if self._spalloc_server is not None:
            if self._read_config("Machine", "spalloc_user") is None:
                raise Exception(
                    "A spalloc_user must be specified with a spalloc_server")

    def signal_handler(self, signal, frame):  # @UnusedVariable
        """ handles closing down of script via keyboard interrupt

        :param signal: the signal received
        :param frame: frame executed in
        :return:  None
        """
        # If we are to raise the keyboard interrupt, do so
        if self._raise_keyboard_interrupt:
            raise KeyboardInterrupt

        logger.error("User has cancelled simulation")
        self._shutdown()

    def exception_handler(self, exctype, value, traceback_obj):
        """ handler of exceptions

        :param exctype:  the type of execution received
        :param value: the value of the exception
        :param traceback_obj: the trace back stuff
        """
        self._shutdown()
        return sys.__excepthook__(exctype, value, traceback_obj)

    def verify_not_running(self):
        if self._state in [Simulator_State.IN_RUN,
                           Simulator_State.RUN_FOREVER]:
            msg = "Illegal call while a simulation is already running"
            raise ConfigurationException(msg)
        if self._state in [Simulator_State.SHUTDOWN]:
            msg = "Illegal call after simulation is shutdown"
            raise ConfigurationException(msg)

    def run_until_complete(self):
        """ Run a simulation until it completes
        """
        self._run(None, run_until_complete=True)

    def run(self, run_time):
        """ Run a simulation for a fixed amount of time

        :param run_time: the run duration in milliseconds.
        """
        self._run(run_time)

    def _run(self, run_time, run_until_complete=False):
        """ The main internal run function

        :param run_time: the run duration in milliseconds.
        """
        self.verify_not_running()

        # verify that we can keep doing auto pause and resume
        can_keep_running = True
        if self._has_ran:
            for executable_type in self._executable_types:
                if not executable_type.supports_auto_pause_and_resume:
                    can_keep_running = False

        if self._has_ran and not can_keep_running:
            raise NotImplementedError(
                "Only binaries that use the simulation interface can be run"
                " more than once")

        self._state = Simulator_State.IN_RUN

        self._adjust_config(run_time)

        # Install the Control-C handler
        signal.signal(signal.SIGINT, self.signal_handler)
        self._raise_keyboard_interrupt = True
        sys.excepthook = sys.__excepthook__

        logger.info("Starting execution process")

        n_machine_time_steps = None
        total_run_time = None
        self._infinite_run = True
        if run_time is not None:
            n_machine_time_steps = int(
                (run_time * 1000.0) / self._machine_time_step)
            total_run_timesteps = (
                self._current_run_timesteps + n_machine_time_steps)
            total_run_time = (
                total_run_timesteps *
                (float(self._machine_time_step) / 1000.0) *
                self._time_scale_factor)
            self._infinite_run = False
        if self._machine_allocation_controller is not None:
            self._machine_allocation_controller.extend_allocation(
                total_run_time)

        # If we have never run before, or the graph has changed,
        # start by performing mapping
        application_graph_changed = self._detect_if_graph_has_changed(True)

        # create new sub-folder for reporting data if the graph has changed and
        # reset has been called.
        if (self._has_ran and application_graph_changed and
                self._has_reset_last):
            self._set_up_output_folders()

        # verify that the if graph has changed, and has ran, that a reset has
        # been called, otherwise system go boom boom
        if not self._has_ran or application_graph_changed:
            if (application_graph_changed and self._has_ran and
                    not self._has_reset_last):
                self.stop()
                raise NotImplementedError(
                    "The network cannot be changed between runs without"
                    " resetting")

            if not self._has_ran:
                self._add_dependent_verts_and_edges_for_application_graph()
                self._add_commands_to_command_sender()

            # Reset the machine graph if there is an application graph
            if self._application_graph.n_vertices > 0:
                self._machine_graph = MachineGraph(self._graph_label)
                self._graph_mapper = None

            # Reset the machine if the graph has changed
            if (self._has_ran and application_graph_changed and
                    not self._use_virtual_board):

                # wipe out stuff associated with a given machine, as these need
                # to be rebuilt.
                self._machine = None
                self._buffer_manager = None
                if self._txrx is not None:
                    self._txrx.close()
                    self._app_id = None
                if self._machine_allocation_controller is not None:
                    self._machine_allocation_controller.close()

            if self._machine is None:
                self._get_machine(total_run_time, n_machine_time_steps)
            self._do_mapping(run_time, n_machine_time_steps, total_run_time)

        # Check if anything is recording and buffered
        is_buffered_recording = False
        for placement in self._placements.placements:
            vertex = placement.vertex
            if (isinstance(vertex, AbstractReceiveBuffersToHost) and
                    isinstance(vertex, AbstractRecordable)):
                if vertex.is_recording():
                    is_buffered_recording = True
                    break

        # Disable auto pause and resume if the binary can't do it
        for executable_type in self._executable_types:
            if not executable_type.supports_auto_pause_and_resume:
                self._config.set("Buffers",
                                 "use_auto_pause_and_resume", "False")

        # Work out an array of timesteps to perform
        if (not self._config.getboolean(
                "Buffers", "use_auto_pause_and_resume") or
                not is_buffered_recording):

            # Not currently possible to run the second time for more than the
            # first time without auto pause and resume
            if (is_buffered_recording and
                    self._minimum_step_generated is not None and
                    (self._minimum_step_generated < n_machine_time_steps or
                        n_machine_time_steps is None)):
                self._state = Simulator_State.FINISHED
                raise ConfigurationException(
                    "Second and subsequent run time must be less than or equal"
                    " to the first run time")

            steps = [n_machine_time_steps]
            self._minimum_step_generated = steps[0]
        else:

            if run_time is None:
                self._state = Simulator_State.FINISHED
                raise Exception(
                    "Cannot use automatic pause and resume with an infinite "
                    "run time")

            # With auto pause and resume, any time step is possible but run
            # time more than the first will guarantee that run will be called
            # more than once
            if self._minimum_step_generated is not None:
                steps = self._generate_steps(
                    n_machine_time_steps, self._minimum_step_generated)
            else:
                steps = self._deduce_number_of_iterations(n_machine_time_steps)
                self._minimum_step_generated = steps[0]

        # Keep track of if loading was done; if loading is done before run,
        # run doesn't need to rewrite data again
        loading_done = False

        # If we have never run before, or the graph has changed, or a reset
        # has been requested, load the data
        if (not self._has_ran or application_graph_changed or
                self._has_reset_last):

            # Data generation needs to be done if not already done
            if not self._has_ran or application_graph_changed:
                self._do_data_generation(steps[0])

            # If we are using a virtual board, don't load
            if not self._use_virtual_board:
                self._do_load(application_graph_changed)
                loading_done = True

        # Run for each of the given steps
        logger.info("Running for {} steps for a total of {} ms".format(
            len(steps), run_time))
        for i, step in enumerate(steps):
            logger.info("Run {} of {}".format(i + 1, len(steps)))
            self._do_run(step, loading_done, run_until_complete)

        # Indicate that the signal handler needs to act
        self._raise_keyboard_interrupt = False
        sys.excepthook = self.exception_handler

        # update counter for runs (used by reports and app data)
        self._n_calls_to_run += 1
        if run_time is not None:
            self._state = Simulator_State.FINISHED
        else:
            self._state = Simulator_State.RUN_FOREVER

    def _add_commands_to_command_sender(self):
        for vertex in self._application_graph.vertices:
            if isinstance(vertex, AbstractSendMeMulticastCommandsVertex):
                # if there's no command sender yet, build one
                if self._command_sender is None:
                    self._command_sender = CommandSender(
                        "auto_added_command_sender", None)
                    self.add_application_vertex(self._command_sender)

                # allow the command sender to create key to partition map
                self._command_sender.add_commands(
                    vertex.start_resume_commands,
                    vertex.pause_stop_commands,
                    vertex.timed_commands, vertex)

        # add the edges from the command sender to the dependent vertices
        if self._command_sender is not None:
            edges, partition_ids = \
                self._command_sender.edges_and_partitions()
            for edge, partition_id in zip(edges, partition_ids):
                self.add_application_edge(edge, partition_id)

    def _add_dependent_verts_and_edges_for_application_graph(self):
        for vertex in self._application_graph.vertices:
            # add any dependent edges and vertices if needed
            if isinstance(vertex, AbstractVertexWithEdgeToDependentVertices):
                for dependant_vertex in vertex.dependent_vertices():
                    self.add_application_vertex(dependant_vertex)
                    edge_partition_identifiers = vertex.\
                        edge_partition_identifiers_for_dependent_vertex(
                            dependant_vertex)
                    for edge_identifier in edge_partition_identifiers:
                        dependant_edge = ApplicationEdge(
                            pre_vertex=vertex,
                            post_vertex=dependant_vertex)
                        self.add_application_edge(
                            dependant_edge, edge_identifier)

    def _deduce_number_of_iterations(self, n_machine_time_steps):
        """ operates the auto pause and resume functionality by figuring out\
            how many timer ticks a simulation can run before sdram runs out,\
            and breaks simulation into chunks of that long.

        :param n_machine_time_steps: the total timer ticks to be ran
        :return: list of timer steps.
        """
        # Go through the placements and find how much SDRAM is available
        # on each chip
        sdram_tracker = dict()
        vertex_by_chip = defaultdict(list)

        # horrible hack. This needs to be fixed somehow
        provide_injectables(
            {"MachineTimeStep": self._machine_time_step,
             "TotalMachineTimeSteps": n_machine_time_steps,
             "TimeScaleFactor": self._time_scale_factor})

        for placement in self._placements.placements:
            vertex = placement.vertex
            if isinstance(vertex, AbstractReceiveBuffersToHost):

                resources = vertex.resources_required
                if (placement.x, placement.y) not in sdram_tracker:
                    sdram_tracker[placement.x, placement.y] = \
                        self._machine.get_chip_at(
                            placement.x, placement.y).sdram.size
                sdram = (
                    resources.sdram.get_value() -
                    vertex.get_minimum_buffer_sdram_usage())
                sdram_tracker[placement.x, placement.y] -= sdram
                vertex_by_chip[placement.x, placement.y].append(vertex)

        # Go through the chips and divide up the remaining SDRAM, finding
        # the minimum number of machine timesteps to assign
        min_time_steps = None
        for x, y in vertex_by_chip:
            vertices_on_chip = vertex_by_chip[x, y]
            sdram = sdram_tracker[x, y]
            sdram_per_vertex = int(sdram / len(vertices_on_chip))
            for vertex in vertices_on_chip:
                n_time_steps = vertex.get_n_timesteps_in_buffer_space(
                    sdram_per_vertex, self._machine_time_step)
                if min_time_steps is None or n_time_steps < min_time_steps:
                    min_time_steps = n_time_steps

        # clear injectable
        clear_injectables()

        if min_time_steps is None:
            return [n_machine_time_steps]
        else:
            return self._generate_steps(n_machine_time_steps, min_time_steps)

    @staticmethod
    def _generate_steps(n_machine_time_steps, min_machine_time_steps):
        """ generates the list of timer runs

        :param n_machine_time_steps: the total runtime in machine time steps
        :param min_machine_time_steps: the min allowed per chunk
        :return: list of time steps
        """
        number_of_full_iterations = int(math.floor(
            n_machine_time_steps / min_machine_time_steps))
        left_over_time_steps = int(
            n_machine_time_steps -
            (number_of_full_iterations * min_machine_time_steps))

        steps = [int(min_machine_time_steps)] * number_of_full_iterations
        if left_over_time_steps != 0:
            steps.append(int(left_over_time_steps))
        return steps

    def _calculate_number_of_machine_time_steps(self, next_run_timesteps):
        total_run_timesteps = next_run_timesteps
        if next_run_timesteps is not None:
            total_run_timesteps += self._current_run_timesteps
            machine_time_steps = (
                (total_run_timesteps * 1000.0) / self._machine_time_step)
            if machine_time_steps != int(machine_time_steps):
                logger.warn(
                    "The runtime and machine time step combination result in "
                    "a fractional number of machine time steps")
            self._no_machine_time_steps = int(math.ceil(machine_time_steps))
        else:
            self._no_machine_time_steps = None
            for vertex in self._application_graph.vertices:
                if (isinstance(vertex, AbstractRecordable) and
                        vertex.is_recording()):
                    raise ConfigurationException(
                        "recording a vertex when set to infinite runtime "
                        "is not currently supported")
            for vertex in self._machine_graph.vertices:
                if (isinstance(vertex, AbstractRecordable) and
                        vertex.is_recording()):
                    raise ConfigurationException(
                        "recording a vertex when set to infinite runtime "
                        "is not currently supported")
        return total_run_timesteps

    def _run_algorithms(
            self, inputs, algorithms, outputs, provenance_name,
            optional_algorithms=None):
        """ runs getting a spinnaker machine logic

        :param inputs: the inputs
        :param algorithms: algorithms to call
        :param outputs: outputs to get
        :param optional_algorithms: optional algorithms to use
        :param provenance_name: the name for provenance
        :return:  None
        """

        optional = optional_algorithms
        if optional is None:
            optional = []

        # Execute the algorithms
        executor = PACMANAlgorithmExecutor(
            algorithms=algorithms, optional_algorithms=optional,
            inputs=inputs, xml_paths=self._xml_paths, required_outputs=outputs,
            do_timings=self._do_timings, print_timings=self._print_timings,
            provenance_name=provenance_name,
            provenance_path=self._pacman_executor_provenance_path)

        try:
            executor.execute_mapping()
            self._pacman_provenance.extract_provenance(executor)
            return executor
        except Exception:
            self._txrx = executor.get_item("MemoryTransceiver")
            self._machine_allocation_controller = executor.get_item(
                "MachineAllocationController")
            ex_type, ex_value, ex_traceback = sys.exc_info()
            try:
                self._shutdown()
                helpful_functions.write_finished_file(
                    self._app_data_top_simulation_folder,
                    self._report_simulation_top_directory)
            except Exception:
                logger.warn("problem when shutting down", exc_info=True)
            raise ex_type, ex_value, ex_traceback

    def _get_machine(self, total_run_time=0.0, n_machine_time_steps=None):
        if self._machine is not None:
            return self._machine

        inputs = dict(self._extra_inputs)
        algorithms = list()
        outputs = list()

        # Add the version information to the provenance data at the start
        version_provenance = list()
        version_provenance.append(ProvenanceDataItem(
            ["version_data", "spinn_utilities_version"], spinn_utils_version))
        version_provenance.append(ProvenanceDataItem(
            ["version_data", "spinn_machine_version"], spinn_machine_version))
        version_provenance.append(ProvenanceDataItem(
            ["version_data", "spinn_storage_handlers_version"],
            spinn_storage_version))
        version_provenance.append(ProvenanceDataItem(
            ["version_data", "spalloc_version"], spalloc_version))
        version_provenance.append(ProvenanceDataItem(
            ["version_data", "spinnman_version"], spinnman_version))
        version_provenance.append(ProvenanceDataItem(
            ["version_data", "pacman_version"], pacman_version))
        version_provenance.append(ProvenanceDataItem(
            ["version_data", "data_specification_version"], data_spec_version))
        version_provenance.append(ProvenanceDataItem(
            ["version_data", "front_end_common_version"], fec_version))
        version_provenance.append(ProvenanceDataItem(
            ["version_data", "numpy_version"], numpy_version))
        version_provenance.append(ProvenanceDataItem(
            ["version_data", "scipy_version"], scipy_version))
        if self._front_end_versions is not None:
            for name, value in self._front_end_versions:
                version_provenance.append(ProvenanceDataItem(
                    names=["version_data", name], value=value))
        inputs["ProvenanceItems"] = version_provenance
        inputs["UsingAdvancedMonitorSupport"] = self._config.getboolean(
            "Machine", "enable_advanced_monitor_support")

        # add algorithms for handling LPG placement and edge insertion
        if len(self._live_packet_recorder_params) != 0:
            algorithms.append("PreAllocateResourcesForLivePacketGatherers")
            inputs['LivePacketRecorderParameters'] = \
                self._live_packet_recorder_params
        if (self._config.getboolean("Reports", "reportsEnabled") and
                self._config.getboolean("Reports", "write_energy_report")):

            algorithms.append("PreAllocateResourcesForChipPowerMonitor")
            inputs['MemorySamplingFrequency'] = self._config.getfloat(
                "EnergyMonitor", "sampling_frequency")
            inputs['MemoryNumberSamplesPerRecordingEntry'] = \
                self._config.getfloat(
                    "EnergyMonitor", "n_samples_per_recording_entry")

        # add algorithms for handling extra monitor code
        if self._config.getboolean("Machine",
                                   "enable_advanced_monitor_support"):
            algorithms.append("PreAllocateResourcesForExtraMonitorSupport")

        # add the application and machine graphs as needed
        if self._application_graph.n_vertices > 0:
            inputs["MemoryApplicationGraph"] = self._application_graph
        elif self._machine_graph.n_vertices > 0:
            inputs["MemoryMachineGraph"] = self._machine_graph

        # add max sdram size which we're going to allow (debug purposes)
        inputs["MaxSDRAMSize"] = self._read_config_int(
            "Machine", "max_sdram_allowed_per_chip")

        # Set the total run time
        inputs["TotalRunTime"] = total_run_time
        inputs["TotalMachineTimeSteps"] = n_machine_time_steps
        inputs["MachineTimeStep"] = self._machine_time_step
        inputs["TimeScaleFactor"] = self._time_scale_factor

        # If we are using a directly connected machine, add the details to get
        # the machine and transceiver
        if self._hostname is not None:
            self._handle_machine_common_config(inputs)
            inputs["IPAddress"] = self._hostname
            inputs["BMPDetails"] = self._read_config("Machine", "bmp_names")
            inputs["AutoDetectBMPFlag"] = self._config.getboolean(
                "Machine", "auto_detect_bmp")
            inputs["ScampConnectionData"] = self._read_config(
                "Machine", "scamp_connections_data")
            inputs["MaxCoreId"] = self._read_config_int(
                "Machine", "core_limit")

            algorithms.append("MachineGenerator")
            algorithms.append("MallocBasedChipIDAllocator")

            outputs.append("MemoryExtendedMachine")
            outputs.append("MemoryTransceiver")

            executor = self._run_algorithms(
                inputs, algorithms, outputs, "machine_generation")
            self._machine = executor.get_item("MemoryExtendedMachine")
            self._txrx = executor.get_item("MemoryTransceiver")
            self._machine_outputs = executor.get_items()

        if self._use_virtual_board:
            self._handle_machine_common_config(inputs)
            inputs["IPAddress"] = "virtual"
            inputs["NumberOfBoards"] = self._read_config_int(
                "Machine", "number_of_boards")
            inputs["MachineWidth"] = self._read_config_int(
                "Machine", "width")
            inputs["MachineHeight"] = self._read_config_int(
                "Machine", "height")
            inputs["MachineHasWrapAroundsFlag"] = self._read_config_boolean(
                "Machine", "requires_wrap_arounds")
            inputs["BMPDetails"] = None
            inputs["AutoDetectBMPFlag"] = False
            inputs["ScampConnectionData"] = None
            inputs["CPUsPerVirtualChip"] = 16

            algorithms.append("VirtualMachineGenerator")
            algorithms.append("MallocBasedChipIDAllocator")

            outputs.append("MemoryExtendedMachine")

            executor = self._run_algorithms(
                inputs, algorithms, outputs, "machine_generation")
            self._machine_outputs = executor.get_items()
            self._machine = executor.get_item("MemoryExtendedMachine")

        if (self._spalloc_server is not None or
                self._remote_spinnaker_url is not None):

            need_virtual_board = False

            # if using spalloc system
            if self._spalloc_server is not None:
                inputs["SpallocServer"] = self._spalloc_server
                inputs["SpallocPort"] = self._read_config_int(
                    "Machine", "spalloc_port")
                inputs["SpallocUser"] = self._read_config(
                    "Machine", "spalloc_user")
                inputs["SpallocMachine"] = self._read_config(
                    "Machine", "spalloc_machine")
                if self._n_chips_required is None:
                    algorithms.append("SpallocMaxMachineGenerator")
                    need_virtual_board = True

            # if using HBP server system
            if self._remote_spinnaker_url is not None:
                inputs["RemoteSpinnakerUrl"] = self._remote_spinnaker_url
                if self._n_chips_required is None:
                    algorithms.append("HBPMaxMachineGenerator")
                    need_virtual_board = True

            if (self._application_graph.n_vertices == 0 and
                    self._machine_graph.n_vertices == 0 and
                    need_virtual_board):
                if self._config.getboolean(
                        "Mode", "violate_no_vertex_in_graphs_restriction"):
                    logger.warn(
                        "you graph has no vertices in it, but you have "
                        "requested that we still execute.")
                else:
                    raise ConfigurationException(
                        "A allocated machine has been requested but there are "
                        "no vertices to work out the size of the machine "
                        "required and n_chips_required has not been set")

            inputs["CPUsPerVirtualChip"] = 16

            do_partitioning = False
            if need_virtual_board:
                algorithms.append("VirtualMachineGenerator")
                algorithms.append("MallocBasedChipIDAllocator")

                # If we are using an allocation server, and we need a virtual
                # board, we need to use the virtual board to get the number of
                # chips to be allocated either by partitioning, or by measuring
                # the graph

                # if the end user has requested violating the no vertex check,
                # add the app graph and let the rest work out.
                if (self._application_graph.n_vertices != 0 or (
                        self._config.getboolean(
                            "Mode",
                            "violate_no_vertex_in_graphs_restriction") and
                        self._machine_graph.n_vertices == 0)):
                    inputs["MemoryApplicationGraph"] = self._application_graph
                    algorithms.extend(self._config.get(
                        "Mapping",
                        "application_to_machine_graph_algorithms").split(","))
                    outputs.append("MemoryMachineGraph")
                    outputs.append("MemoryGraphMapper")
                    do_partitioning = True

                # only add machine graph is it has vertices. as the check for
                # no vertices in both graphs is checked above.
                elif self._machine_graph.n_vertices != 0:
                    inputs["MemoryMachineGraph"] = self._machine_graph
                    algorithms.append("GraphMeasurer")
            else:

                # If we are using an allocation server but have been told how
                # many chips to use, just use that as an input
                inputs["NChipsRequired"] = self._n_chips_required

            if self._spalloc_server is not None:
                algorithms.append("SpallocAllocator")
            elif self._remote_spinnaker_url is not None:
                algorithms.append("HBPAllocator")

            algorithms.append("MachineGenerator")
            algorithms.append("MallocBasedChipIDAllocator")

            outputs.append("MemoryExtendedMachine")
            outputs.append("IPAddress")
            outputs.append("MemoryTransceiver")
            outputs.append("MachineAllocationController")

            executor = self._run_algorithms(
                inputs, algorithms, outputs, "machine_generation")

            self._machine_outputs = executor.get_items()
            self._machine = executor.get_item("MemoryExtendedMachine")
            self._ip_address = executor.get_item("IPAddress")
            self._txrx = executor.get_item("MemoryTransceiver")
            self._machine_allocation_controller = executor.get_item(
                "MachineAllocationController")

            if do_partitioning:
                self._machine_graph = executor.get_item(
                    "MemoryMachineGraph")
                self._graph_mapper = executor.get_item(
                    "MemoryGraphMapper")

        if self._txrx is not None and self._app_id is None:
            self._app_id = self._txrx.app_id_tracker.get_new_id()

        self._turn_off_on_board_to_save_power("turn_off_board_after_discovery")

        return self._machine

    def _handle_machine_common_config(self, inputs):
        """ adds common parts of the machine configuration

        :param inputs: the input dict
        :rtype: None
        """
        down_chips, down_cores, down_links = \
            helpful_functions.sort_out_downed_chips_cores_links(
                self._config.get("Machine", "down_chips"),
                self._config.get("Machine", "down_cores"),
                self._config.get("Machine", "down_links"))
        inputs["DownedChipsDetails"] = down_chips
        inputs["DownedCoresDetails"] = down_cores
        inputs["DownedLinksDetails"] = down_links
        inputs["BoardVersion"] = self._read_config_int(
            "Machine", "version")
        inputs["ResetMachineOnStartupFlag"] = self._config.getboolean(
            "Machine", "reset_machine_on_startup")
        inputs["BootPortNum"] = self._read_config_int(
            "Machine", "boot_connection_port_num")

    def generate_file_machine(self):
        inputs = {
            "MemoryExtendedMachine": self.machine,
            "FileMachineFilePath": os.path.join(
                self._json_folder, "machine.json")
        }
        outputs = ["FileMachine"]
        executor = PACMANAlgorithmExecutor(
            algorithms=[], optional_algorithms=[], inputs=inputs,
            xml_paths=self._xml_paths, required_outputs=outputs,
            do_timings=self._do_timings, print_timings=self._print_timings,
            provenance_path=self._pacman_executor_provenance_path)
        executor.execute_mapping()

    def _do_mapping(self, run_time, n_machine_time_steps, total_run_time):

        # time the time it takes to do all pacman stuff
        mapping_total_timer = Timer()
        mapping_total_timer.start_timing()

        # update inputs with extra mapping inputs if required
        inputs = dict(self._machine_outputs)
        if self._extra_mapping_inputs is not None:
            inputs.update(self._extra_mapping_inputs)

        inputs["RunTime"] = run_time
        inputs["TotalRunTime"] = total_run_time
        inputs["TotalMachineTimeSteps"] = n_machine_time_steps
        inputs["PostSimulationOverrunBeforeError"] = self._config.getint(
            "Machine", "post_simulation_overrun_before_error")

        # handle graph additions
        if (self._application_graph.n_vertices > 0 and
                self._graph_mapper is None):
            inputs["MemoryApplicationGraph"] = self._application_graph
        elif self._machine_graph.n_vertices > 0:
            inputs['MemoryMachineGraph'] = self._machine_graph
            if self._graph_mapper is not None:
                inputs["MemoryGraphMapper"] = self._graph_mapper
        elif self._config.getboolean(
                "Mode", "violate_no_vertex_in_graphs_restriction"):
            logger.warn(
                "you graph has no vertices in it, but you have requested that"
                " we still execute.")
            inputs["MemoryApplicationGraph"] = self._application_graph
            inputs["MemoryGraphMapper"] = GraphMapper()
            inputs['MemoryMachineGraph'] = self._machine_graph
        else:
            raise ConfigurationException(
                "There needs to be a graph which contains at least one vertex"
                " for the tool chain to map anything.")

        inputs['ReportFolder'] = self._report_default_directory
        inputs["ApplicationDataFolder"] = self._app_data_runtime_folder
        inputs["ProvenanceFilePath"] = self._provenance_file_path
        inputs["APPID"] = self._app_id
        inputs["ExecDSEOnHostFlag"] = self._exec_dse_on_host
        inputs["TimeScaleFactor"] = self._time_scale_factor
        inputs["MachineTimeStep"] = self._machine_time_step
        inputs["DatabaseSocketAddresses"] = self._database_socket_addresses
        inputs["DatabaseWaitOnConfirmationFlag"] = self._config.getboolean(
            "Database", "wait_on_confirmation")
        inputs["WriteCheckerFlag"] = self._config.getboolean(
            "Mode", "verify_writes")
        inputs["WriteTextSpecsFlag"] = self._config.getboolean(
            "Reports", "write_text_specs")
        inputs["ExecutableFinder"] = self._executable_finder
        inputs["UserCreateDatabaseFlag"] = self._config.get(
            "Database", "create_database")
        inputs["SendStartNotifications"] = self._config.getboolean(
            "Database", "send_start_notification")
        inputs["SendStopNotifications"] = self._config.getboolean(
            "Database", "send_stop_notification")

        # add paths for each file based version
        inputs["FileCoreAllocationsFilePath"] = os.path.join(
            self._json_folder, "core_allocations.json")
        inputs["FileSDRAMAllocationsFilePath"] = os.path.join(
            self._json_folder, "sdram_allocations.json")
        inputs["FileMachineFilePath"] = os.path.join(
            self._json_folder, "machine.json")
        inputs["FileMachineGraphFilePath"] = os.path.join(
            self._json_folder, "machine_graph.json")
        inputs["FilePlacementFilePath"] = os.path.join(
            self._json_folder, "placements.json")
        inputs["FileRoutingPathsFilePath"] = os.path.join(
            self._json_folder, "routing_paths.json")
        inputs["FileConstraintsFilePath"] = os.path.join(
            self._json_folder, "constraints.json")

        algorithms = list()

        if len(self._live_packet_recorder_params) != 0:
            algorithms.append(
                "InsertLivePacketGatherersToGraphs")
            algorithms.append("InsertEdgesToLivePacketGatherers")
            inputs['LivePacketRecorderParameters'] = \
                self._live_packet_recorder_params

        if (self._config.getboolean("Reports", "reportsEnabled") and
                self._config.getboolean("Reports", "write_energy_report")):
            algorithms.append(
                "InsertChipPowerMonitorsToGraphs")
            inputs['MemorySamplingFrequency'] = self._config.getfloat(
                "EnergyMonitor", "sampling_frequency")
            inputs['MemoryNumberSamplesPerRecordingEntry'] = \
                self._config.getfloat(
                    "EnergyMonitor", "n_samples_per_recording_entry")

        # handle extra monitor functionality
        if self._config.getboolean("Machine",
                                   "enable_advanced_monitor_support"):
            algorithms.append("InsertEdgesToExtraMonitorFunctionality")
            algorithms.append("InsertExtraMonitorVerticesToGraphs")
            algorithms.append("FixedRouteRouter")
            inputs['FixedRouteDestinationClass'] = \
                DataSpeedUpPacketGatherMachineVertex

        # handle extra mapping algorithms if required
        if self._extra_mapping_algorithms is not None:
            algorithms.extend(self._extra_mapping_algorithms)

        optional_algorithms = list()

        # Add reports
        if self._config.getboolean("Reports", "reports_enabled"):
            if self._config.getboolean("Reports",
                                       "write_tag_allocation_reports"):
                algorithms.append("TagReport")
            if self._config.getboolean("Reports", "write_router_info_report"):
                algorithms.append("routingInfoReports")
            if self._config.getboolean("Reports", "write_router_reports"):
                algorithms.append("RouterReports")
            if self._config.getboolean("Reports",
                                       "write_routing_table_reports"):
                optional_algorithms.append("unCompressedRoutingTableReports")
                optional_algorithms.append("compressedRoutingTableReports")
                optional_algorithms.append("comparisonOfRoutingTablesReport")
            if self._config.getboolean(
                    "Reports", "write_routing_tables_from_machine_report"):
                optional_algorithms.append(
                    "RoutingTableFromMachineReport")

            # only add partitioner report if using an application graph
            if (self._config.getboolean(
                    "Reports", "write_partitioner_reports") and
                    self._application_graph.n_vertices != 0):
                algorithms.append("PartitionerReport")

            # only add write placer report with application graph when
            # there's application vertices
            if (self._config.getboolean(
                    "Reports", "write_application_graph_placer_report") and
                    self._application_graph.n_vertices != 0):
                algorithms.append("PlacerReportWithApplicationGraph")

            if self._config.getboolean(
                    "Reports", "write_machine_graph_placer_report"):
                algorithms.append("PlacerReportWithoutApplicationGraph")

            # only add network specification report if there's
            # application vertices.
            if (self._config.getboolean(
                    "Reports", "write_network_specification_report")):
                algorithms.append("NetworkSpecificationReport")

        # only add the partitioner if there isn't already a machine graph
        if (self._application_graph.n_vertices > 0 and
                self._machine_graph.n_vertices == 0):
            full = self._config.get(
                "Mapping", "application_to_machine_graph_algorithms")
            individual = full.replace(" ", "").split(",")
            algorithms.extend(individual)
            inputs['MemoryPreviousAllocatedResources'] = \
                PreAllocatedResourceContainer()

        if self._use_virtual_board:
            full = self._config.get(
                "Mapping", "machine_graph_to_virtual_machine_algorithms")
            individual = full.replace(" ", "").split(",")
            algorithms.extend(individual)
        else:
            full = self._config.get(
                "Mapping", "machine_graph_to_machine_algorithms")
            individual = full.replace(" ", "").split(",")
            algorithms.extend(individual)

        # add check for algorithm start type
        algorithms.append("LocateExecutableStartType")

        # handle outputs
        outputs = [
            "MemoryPlacements", "MemoryRoutingTables",
            "MemoryTags", "MemoryRoutingInfos",
            "MemoryMachineGraph", "ExecutableTypes"
        ]

        if self._application_graph.n_vertices > 0:
            outputs.append("MemoryGraphMapper")

        # Create a buffer manager if there isn't one already
        if not self._use_virtual_board:
            if self._buffer_manager is None:
                inputs["StoreBufferDataInFile"] = self._config.getboolean(
                    "Buffers", "store_buffer_data_in_file")
                algorithms.append("BufferManagerCreator")
                outputs.append("BufferManager")
            else:
                inputs["BufferManager"] = self._buffer_manager

        # Execute the mapping algorithms
        executor = self._run_algorithms(
            inputs, algorithms, outputs, "mapping", optional_algorithms)

        # get result objects from the pacman executor
        self._mapping_outputs = executor.get_items()

        # Get the outputs needed
        self._placements = executor.get_item("MemoryPlacements")
        self._router_tables = executor.get_item("MemoryRoutingTables")
        self._tags = executor.get_item("MemoryTags")
        self._routing_infos = executor.get_item("MemoryRoutingInfos")
        self._graph_mapper = executor.get_item("MemoryGraphMapper")
        self._machine_graph = executor.get_item("MemoryMachineGraph")
        self._executable_types = executor.get_item("ExecutableTypes")

        if not self._use_virtual_board:
            self._buffer_manager = executor.get_item("BufferManager")
        else:
            # Fill in IP Tag ports (virtual so won't actually be used)
            for tag in self._tags.ip_tags:
                if tag.port is None:
                    tag.port = 65534
            for tag in self._tags.reverse_ip_tags:
                if tag.port is None:
                    tag.port = 64434

        self._mapping_time += \
            helpful_functions.convert_time_diff_to_total_milliseconds(
                mapping_total_timer.take_sample())

    def _do_data_generation(self, n_machine_time_steps):

        # set up timing
        data_gen_timer = Timer()
        data_gen_timer.start_timing()

        # The initial inputs are the mapping outputs
        inputs = dict(self._mapping_outputs)
        inputs["TotalMachineTimeSteps"] = n_machine_time_steps
        inputs["FirstMachineTimeStep"] = self._current_run_timesteps
        inputs["RunTimeMachineTimeSteps"] = n_machine_time_steps

        # Run the data generation algorithms
        outputs = []
        algorithms = [self._dsg_algorithm]

        executor = self._run_algorithms(
            inputs, algorithms, outputs, "data_generation")
        self._mapping_outputs = executor.get_items()

        self._dsg_time += \
            helpful_functions.convert_time_diff_to_total_milliseconds(
                data_gen_timer.take_sample())

    def _do_load(self, application_graph_changed):
        # set up timing
        load_timer = Timer()
        load_timer.start_timing()

        self._turn_on_board_if_saving_power()

        # The initial inputs are the mapping outputs
        inputs = dict(self._mapping_outputs)
        inputs["WriteMemoryMapReportFlag"] = (
            self._config.getboolean("Reports", "reports_enabled") and
            self._config.getboolean("Reports", "write_memory_map_report") and
            application_graph_changed
        )

        if not application_graph_changed:
            inputs["ExecutableTargets"] = self._last_run_outputs[
                "ExecutableTargets"]
            inputs["LoadedReverseIPTagsToken"] = self._last_run_outputs[
                "LoadedReverseIPTagsToken"]
            inputs["LoadedIPTagsToken"] = self._last_run_outputs[
                "LoadedIPTagsToken"]
            inputs["LoadedIPTagsToken"] = self._last_run_outputs[
                "LoadedIPTagsToken"]
            inputs["LoadedIPTagsToken"] = self._last_run_outputs[
                "LoadedIPTagsToken"]

        algorithms = list()

        # add report for extracting routing table from machine report if needed
        # Add algorithm to clear routing tables and set up routing
        if not self._use_virtual_board and application_graph_changed:
                algorithms.append("RoutingSetup")
                # Get the executable targets
                algorithms.append("GraphBinaryGatherer")

<<<<<<< HEAD
        loading_algorithm = helpful_functions.read_config(
            self._config, "Mapping", "loading_algorithms")
        if loading_algorithm is not None and self._application_graph_changed:
=======
        if helpful_functions.read_config(
                self._config, "Mapping", "loading_algorithms") is not None \
                and application_graph_changed:
>>>>>>> ce3e5cd5
            algorithms.extend(
                self._config.get("Mapping", "loading_algorithms").split(","))
        algorithms.extend(self._extra_load_algorithms)

        # add optional algorithms
        optional_algorithms = list()
        optional_algorithms.append("RoutingTableLoader")
        optional_algorithms.append("TagsLoader")

        write_memory_report = self._config.getboolean(
            "Reports", "write_memory_map_report")
        if self._exec_dse_on_host:
            optional_algorithms.append("HostExecuteDataSpecification")
<<<<<<< HEAD

            if write_memory_report and self._application_graph_changed:
=======
            if self._config.getboolean(
                    "Reports", "write_memory_map_report") and \
                    application_graph_changed:
>>>>>>> ce3e5cd5
                algorithms.append("MemoryMapOnHostReport")
                algorithms.append("MemoryMapOnHostChipReport")
        else:
            optional_algorithms.append("MachineExecuteDataSpecification")
            if write_memory_report:
                optional_algorithms.append("MemoryMapOnChipReport")

        # Reload any parameters over the loaded data if we have already
        # run and not using a virtual board
        if self._has_ran and not self._use_virtual_board:
            optional_algorithms.append("DSGRegionReloader")

        # Get the executable targets
        optional_algorithms.append("GraphBinaryGatherer")

        # algorithms needed for loading the binaries to the SpiNNaker machine
        optional_algorithms.append("LoadExecutableImages")

        # Add reports that depend on compression

        if self._config.getboolean("Reports", "reports_enabled") and \
                application_graph_changed:
            routing_tables_needed = False
            if self._config.getboolean("Reports",
                                       "write_routing_table_reports"):
                routing_tables_needed = True
                algorithms.append("unCompressedRoutingTableReports")
                algorithms.append("compressedRoutingTableReports")
                algorithms.append("comparisonOfRoutingTablesReport")
            if self._config.getboolean(
                    "Reports", "write_routing_compression_checker_report"):
                routing_tables_needed = True
                algorithms.append("routingCompressionCheckerReport")
            if routing_tables_needed:
                optional_algorithms.append("RoutingTableFromMachineReport")

        # handle extra monitor functionality
<<<<<<< HEAD
        enable_advanched_monitor = self._config.getboolean(
            "Machine", "enable_advanced_monitor_support")
        if enable_advanched_monitor and self._application_graph_changed:
=======
        if self._config.getboolean("Machine",
                                   "enable_advanced_monitor_support") \
                and application_graph_changed:
>>>>>>> ce3e5cd5
            algorithms.append("LoadFixedRoutes")
            algorithms.append("FixedRouteFromMachineReport")

        # expected outputs from this phase
        outputs = [
            "LoadedReverseIPTagsToken", "LoadedIPTagsToken",
            "LoadedRoutingTablesToken", "LoadBinariesToken",
            "LoadedApplicationDataToken"
        ]

        executor = self._run_algorithms(
            inputs, algorithms, outputs, "loading", optional_algorithms)
        self._load_outputs = executor.get_items()

        self._load_time += \
            helpful_functions.convert_time_diff_to_total_milliseconds(
                load_timer.take_sample())

    def _do_run(self, n_machine_time_steps, loading_done, run_until_complete):
        # start timer
        run_timer = Timer()
        run_timer.start_timing()

        # calculate number of machine time steps
        total_run_timesteps = self._calculate_number_of_machine_time_steps(
            n_machine_time_steps)
        run_time = None
        if n_machine_time_steps is not None:
            run_time = (
                n_machine_time_steps *
                (float(self._machine_time_step) / 1000.0)
            )

        # if running again, load the outputs from last load or last mapping
        if self._load_outputs is not None:
            inputs = dict(self._load_outputs)
        else:
            inputs = dict(self._mapping_outputs)

        inputs["RanToken"] = self._has_ran
        inputs["NoSyncChanges"] = self._no_sync_changes
        inputs["RunTimeMachineTimeSteps"] = n_machine_time_steps
        inputs["TotalMachineTimeSteps"] = total_run_timesteps
        inputs["RunTime"] = run_time
        inputs["FirstMachineTimeStep"] = self._current_run_timesteps
        if run_until_complete:
            inputs["RunUntilCompleteFlag"] = True

        if not self._use_virtual_board:
            inputs["CoresToExtractIOBufFrom"] = \
                helpful_functions.translate_iobuf_extraction_elements(
                    self._config.get(
                        "Reports", "extract_iobuf_from_cores"),
                    self._config.get(
                        "Reports", "extract_iobuf_from_binary_types"),
                    self._load_outputs["ExecutableTargets"],
                    self._executable_finder)

        # update algorithm list with extra pre algorithms if needed
        if self._extra_pre_run_algorithms is not None:
            algorithms = list(self._extra_pre_run_algorithms)
        else:
            algorithms = list()

        # clear iobuf if were in multirun mode
        if (self._has_ran and not self._has_reset_last and
                not self._use_virtual_board and
                self._config.getboolean("Reports", "clear_iobuf_during_run")):
            algorithms.append("ChipIOBufClearer")

        # Reload any parameters over the loaded data if we have already
        # run and not using a virtual board and the data hasn't already
        # been regenerated during a load
        if (self._has_ran and not self._use_virtual_board and
                not loading_done):
            algorithms.append("DSGRegionReloader")

        # Update the run time if not using a virtual board
        if (not self._use_virtual_board and
                ExecutableType.USES_SIMULATION_INTERFACE in
                self._executable_types):
            algorithms.append("ChipRuntimeUpdater")

        # Add the database writer in case it is needed
        algorithms.append("DatabaseInterface")
        if not self._use_virtual_board:
            algorithms.append("NotificationProtocol")

        # Sort out reload if needed
        if self._config.getboolean("Reports", "write_reload_steps"):
            logger.warn("Reload script is not supported in this version")

        outputs = [
            "NoSyncChanges"
        ]

        if self._use_virtual_board:
            logger.warn(
                "Application will not actually be run as on a virtual board")
        elif (len(self._executable_types) == 1 and
                ExecutableType.NO_APPLICATION in self._executable_types):
            logger.warn(
                "Application will not actually be run as there is nothing to "
                "actually run")
        else:
            algorithms.append("ApplicationRunner")

        # ensure we exploit the parallel of data extraction by running it at\
        # end regardless of multirun, but only run if using a real machine
        if not self._use_virtual_board:
            algorithms.append("BufferExtractor")

        if (self._config.getboolean("Reports", "reports_enabled") and
                self._config.getboolean("Reports", "write_provenance_data")):
            algorithms.append("GraphProvenanceGatherer")

        # add any extra post algorithms as needed
        if self._extra_post_run_algorithms is not None:
            algorithms += self._extra_post_run_algorithms

        # add extractor of iobuf if needed
        if (self._config.getboolean("Reports", "extract_iobuf") and
                self._config.getboolean(
                    "Reports", "extract_iobuf_during_run") and
                not self._use_virtual_board and
                n_machine_time_steps is not None):
            algorithms.append("ChipIOBufExtractor")

        # add extractor of provenance if needed
        if (self._config.getboolean("Reports", "reports_enabled") and
                self._config.getboolean("Reports", "write_provenance_data") and
                not self._use_virtual_board and
                n_machine_time_steps is not None):
            algorithms.append("PlacementsProvenanceGatherer")
            algorithms.append("RouterProvenanceGatherer")
            algorithms.append("ProfileDataGatherer")
            outputs.append("ProvenanceItems")

        run_complete = False
        executor = PACMANAlgorithmExecutor(
            algorithms=algorithms, optional_algorithms=[], inputs=inputs,
            xml_paths=self._xml_paths, required_outputs=outputs,
            do_timings=self._do_timings, print_timings=self._print_timings,
            provenance_path=self._pacman_executor_provenance_path,
            provenance_name="Execution")
        try:
            executor.execute_mapping()
            self._pacman_provenance.extract_provenance(executor)
            run_complete = True

            # write provenance to file if necessary
            if (self._config.getboolean("Reports", "reports_enabled") and
                    self._config.getboolean(
                        "Reports", "write_provenance_data") and
                    not self._use_virtual_board and
                    n_machine_time_steps is not None):
                prov_items = executor.get_item("ProvenanceItems")
                prov_items.extend(self._pacman_provenance.data_items)
                self._pacman_provenance.clear()
                self._write_provenance(prov_items)
                self._all_provenance_items.append(prov_items)

            # move data around
            self._last_run_outputs = executor.get_items()
            self._current_run_timesteps = total_run_timesteps
            self._no_sync_changes = executor.get_item("NoSyncChanges")
            self._has_reset_last = False
            self._has_ran = True

            self._execute_time += \
                helpful_functions.convert_time_diff_to_total_milliseconds(
                    run_timer.take_sample())

        except KeyboardInterrupt:
            logger.error("User has aborted the simulation")
            self._shutdown()
            sys.exit(1)
        except Exception as e:
            e_inf = sys.exc_info()

            # If an exception occurs during a run, attempt to get
            # information out of the simulation before shutting down
            try:
                if executor is not None:
                    # Only do this if the error occurred in the run
                    if not run_complete and not self._use_virtual_board:
                        self._last_run_outputs = executor.get_items()
                        self._recover_from_error(
                            e, e_inf, executor.get_item("ExecutableTargets"))
                else:
                    logger.error(
                        "The PACMAN executor crashing during initialisation,"
                        " please read previous error message to locate its"
                        " error")
            except Exception:
                logger.error("Error when attempting to recover from error",
                             exc_info=True)

            # if in debug mode, do not shut down machine
            in_debug_mode = self._config.get("Mode", "mode") == "Debug"
            if not in_debug_mode:
                try:
                    self.stop(
                        turn_off_machine=False, clear_routing_tables=False,
                        clear_tags=False)
                except Exception:
                    logger.error("Error when attempting to stop",
                                 exc_info=True)

            # reraise exception
            ex_type, ex_value, ex_traceback = e_inf
            raise ex_type, ex_value, ex_traceback

    def _write_provenance(self, provenance_data_items):
        """ Write provenance to disk
        """
        writer = None
        if self._provenance_format == "xml":
            writer = ProvenanceXMLWriter()
        elif self._provenance_format == "json":
            writer = ProvenanceJSONWriter()
        writer(provenance_data_items, self._provenance_file_path)

    def _recover_from_error(self, exception, exc_info, executable_targets):
        # if exception has an exception, print to system
        logger.error("An error has occurred during simulation")
        # Print the detail including the traceback
        if isinstance(exception, PacmanAlgorithmFailedToCompleteException):
            logger.error(exception.exception, exc_info=exc_info)
        else:
            logger.error(exception, exc_info=exc_info)

        logger.info("\n\nAttempting to extract data\n\n")

        # Extract router provenance
        router_provenance = RouterProvenanceGatherer()
        prov_items = router_provenance(
            transceiver=self._txrx, machine=self._machine,
            router_tables=self._router_tables, has_ran=True,
            extra_monitor_vertices=(
                self._last_run_outputs["MemoryExtraMonitorVertices"]),
            placements=self._placements)

        # Find the cores that are not in an expected state
        unsuccessful_cores = self._txrx.get_cores_not_in_state(
            executable_targets.all_core_subsets,
            {CPUState.RUNNING, CPUState.PAUSED, CPUState.FINISHED})

        # If there are no cores in a bad state, find those not yet in
        # their finished state
        unsuccessful_core_subset = CoreSubsets()
        if len(unsuccessful_cores) == 0:
            for executable_type in self._executable_types:
                unsuccessful_cores = self._txrx.get_cores_not_in_state(
                    self._executable_types[executable_type],
                    executable_type.end_state)
                for (x, y, p), _ in unsuccessful_cores.iteritems():
                    unsuccessful_core_subset.add_processor(x, y, p)

        # Find the cores that are not in RTE i.e. that can still be read
        non_rte_cores = [
            (x, y, p)
            for (x, y, p), core_info in unsuccessful_cores.iteritems()
            if (core_info.state != CPUState.RUN_TIME_EXCEPTION and
                core_info.state != CPUState.WATCHDOG)
        ]

        # If there are any cores that are not in RTE, extract data from them
        if (len(non_rte_cores) > 0 and
                ExecutableType.USES_SIMULATION_INTERFACE in
                self._executable_types):
            placements = Placements()
            non_rte_core_subsets = CoreSubsets()
            for (x, y, p) in non_rte_cores:
                vertex = self._placements.get_vertex_on_processor(x, y, p)
                placements.add_placement(
                    self._placements.get_placement_of_vertex(vertex))
                non_rte_core_subsets.add_processor(x, y, p)

            # Attempt to force the cores to write provenance and exit
            updater = ChipProvenanceUpdater()
            updater(self._txrx, self._app_id, non_rte_core_subsets)

            # Extract any written provenance data
            extracter = PlacementsProvenanceGatherer()
            extracter(self._txrx, placements, True, prov_items)

        # Finish getting the provenance
        prov_items.extend(self._pacman_provenance.data_items)
        self._pacman_provenance.clear()
        self._write_provenance(prov_items)
        self._all_provenance_items.append(prov_items)

        # Read IOBUF where possible (that should be everywhere)
        iobuf = ChipIOBufExtractor()
        errors, warnings = iobuf(
            self._txrx, True, unsuccessful_core_subset,
            self._provenance_file_path)

        # Print the details of error cores
        for (x, y, p), core_info in unsuccessful_cores.iteritems():
            state = core_info.state
            if state == CPUState.RUN_TIME_EXCEPTION:
                state = core_info.run_time_error
            logger.error("{}, {}, {}: {} {}".format(
                x, y, p, state.name, core_info.application_name))
            if core_info.state == CPUState.RUN_TIME_EXCEPTION:
                logger.error(
                    "r0=0x{:08X} r1=0x{:08X} r2=0x{:08X} r3=0x{:08X}".format(
                        core_info.registers[0], core_info.registers[1],
                        core_info.registers[2], core_info.registers[3]))
                logger.error(
                    "r4=0x{:08X} r5=0x{:08X} r6=0x{:08X} r7=0x{:08X}".format(
                        core_info.registers[4], core_info.registers[5],
                        core_info.registers[6], core_info.registers[7]))
                logger.error("PSR=0x{:08X} SR=0x{:08X} LR=0x{:08X}".format(
                    core_info.processor_state_register,
                    core_info.stack_pointer, core_info.link_register))

        # Print the IOBUFs
        self._print_iobuf(errors, warnings)

    @staticmethod
    def _print_iobuf(errors, warnings):
        for warning in warnings:
            logger.warn(warning)
        for error in errors:
            logger.error(error)

    def reset(self):
        """ Code that puts the simulation back at time zero
        """

        logger.info("Resetting")
        if self._txrx is not None:

            # Stop the application
            self._txrx.stop_application(self._app_id)

        # rewind the buffers from the buffer manager, to start at the beginning
        # of the simulation again and clear buffered out
        if self._buffer_manager is not None:
            self._buffer_manager.reset()

        # reset the current count of how many milliseconds the application
        # has ran for over multiple calls to run
        self._current_run_timesteps = 0

        # change number of resets as loading the binary again resets the sync\
        # to 0
        self._no_sync_changes = 0

        # sets the reset last flag to true, so that when run occurs, the tools
        # know to update the vertices which need to know a reset has occurred
        self._has_reset_last = True

    def _create_xml_paths(self, extra_algorithm_xml_paths):

        # add the extra xml files from the config file
        xml_paths = self._config.get("Mapping", "extra_xmls_paths")
        if xml_paths == "None":
            xml_paths = list()
        else:
            xml_paths = xml_paths.split(",")

        xml_paths.extend(
            function_list.get_front_end_common_pacman_xml_paths())

        if extra_algorithm_xml_paths is not None:
            xml_paths.extend(extra_algorithm_xml_paths)

        return xml_paths

    def _detect_if_graph_has_changed(self, reset_flags=True):
        """ Iterates though the graph and looks changes
        """
        changed = False

        # if application graph is filled, check their changes
        if self._application_graph.n_vertices != 0:
            for vertex in self._application_graph.vertices:
                if isinstance(vertex, AbstractChangableAfterRun):
                    if vertex.requires_mapping:
                        changed = True
                    if reset_flags:
                        vertex.mark_no_changes()
            for partition in self._application_graph.outgoing_edge_partitions:
                for edge in partition.edges:
                    if isinstance(edge, AbstractChangableAfterRun):
                        if edge.requires_mapping:
                            changed = True
                        if reset_flags:
                            edge.mark_no_changes()

        # if no application, but a machine graph, check for changes there
        elif self._machine_graph.n_vertices != 0:
            for machine_vertex in self._machine_graph.vertices:
                if isinstance(machine_vertex, AbstractChangableAfterRun):
                    if machine_vertex.requires_mapping:
                        changed = True
                    if reset_flags:
                        machine_vertex.mark_no_changes()
            for partition in self._machine_graph.outgoing_edge_partitions:
                for machine_edge in partition.edges:
                    if isinstance(machine_edge, AbstractChangableAfterRun):
                        if machine_edge.requires_mapping:
                            changed = True
                        if reset_flags:
                            machine_edge.mark_no_changes()
        return changed

    @property
    def has_ran(self):
        return self._has_ran

    @property
    def machine_time_step(self):
        return self._machine_time_step

    @property
    def machine(self):
        """ The python machine object

        :rtype: :py:class:`spinn_machine.Machine`
        """
        return self._get_machine()

    @property
    def no_machine_time_steps(self):
        return self._no_machine_time_steps

    @property
    def timescale_factor(self):
        return self._time_scale_factor

    @property
    def machine_graph(self):
        return self._machine_graph

    @property
    def application_graph(self):
        return self._application_graph

    @property
    def routing_infos(self):
        return self._routing_infos

    @property
    def placements(self):
        return self._placements

    @property
    def transceiver(self):
        return self._txrx

    @property
    def graph_mapper(self):
        return self._graph_mapper

    @property
    def tags(self):
        return self._tags

    @property
    def buffer_manager(self):
        """ The buffer manager being used for loading/extracting buffers

        """
        return self._buffer_manager

    @property
    def dsg_algorithm(self):
        """ The dsg algorithm used by the tools

        """
        return self._dsg_algorithm

    @dsg_algorithm.setter
    def dsg_algorithm(self, new_dsg_algorithm):
        """ Set the dsg algorithm to be used by the tools

        :param new_dsg_algorithm: the new dsg algorithm name
        :rtype: None
        """
        self._dsg_algorithm = new_dsg_algorithm

    @property
    def none_labelled_vertex_count(self):
        """ The number of times vertices have not been labelled.
        """
        return self._none_labelled_vertex_count

    def increment_none_labelled_vertex_count(self):
        """ Increment the number of new vertices which have not been labelled.
        """
        self._none_labelled_vertex_count += 1

    @property
    def none_labelled_edge_count(self):
        """ The number of times edges have not been labelled.
        """
        return self._none_labelled_edge_count

    def increment_none_labelled_edge_count(self):
        """ Increment the number of new edges which have not been labelled.
        """
        self._none_labelled_edge_count += 1

    @property
    def use_virtual_board(self):
        """ True if this run is using a virtual machine
        """
        return self._use_virtual_board

    def get_current_time(self):
        if self._has_ran:
            return (
                float(self._current_run_timesteps) *
                (float(self._machine_time_step) / 1000.0))
        return 0.0

    def get_generated_output(self, name_of_variable):
        if name_of_variable in self._last_run_outputs:
            return self._last_run_outputs[name_of_variable]
        else:
            return None

    def __repr__(self):
        return "general front end instance for machine {}"\
            .format(self._hostname)

    def add_application_vertex(self, vertex_to_add):
        """

        :param vertex_to_add: the vertex to add to the graph
        :rtype: None
        :raises: ConfigurationException when both graphs contain vertices
        """
        if (self._machine_graph.n_vertices > 0 and
                self._graph_mapper is None):
            raise ConfigurationException(
                "Cannot add vertices to both the machine and application"
                " graphs")
        if (isinstance(vertex_to_add, AbstractVirtualVertex) and
                self._machine is not None):
            raise ConfigurationException(
                "A Virtual Vertex cannot be added after the machine has been"
                " created")
        self._application_graph.add_vertex(vertex_to_add)

    def add_machine_vertex(self, vertex):
        """

        :param vertex: the vertex to add to the graph
        :rtype: None
        :raises: ConfigurationException when both graphs contain vertices
        """
        # check that there's no application vertices added so far
        if self._application_graph.n_vertices > 0:
            raise ConfigurationException(
                "Cannot add vertices to both the machine and application"
                " graphs")
        if (isinstance(vertex, AbstractVirtualVertex) and
                self._machine is not None):
            raise ConfigurationException(
                "A Virtual Vertex cannot be added after the machine has been"
                " created")
        self._machine_graph.add_vertex(vertex)

    def add_application_edge(self, edge_to_add, partition_identifier):
        """

        :param edge_to_add:
        :param partition_identifier: the partition identifier for the outgoing
                    edge partition
        :rtype: None
        """

        self._application_graph.add_edge(
            edge_to_add, partition_identifier)

    def add_machine_edge(self, edge, partition_id):
        """

        :param edge: the edge to add to the graph
        :param partition_id: the partition identifier for the outgoing
                    edge partition
        :rtype: None
        """
        self._machine_graph.add_edge(edge, partition_id)

    def _shutdown(
            self, turn_off_machine=None, clear_routing_tables=None,
            clear_tags=None):

        self._state = Simulator_State.SHUTDOWN

        # if on a virtual machine then shut down not needed
        if self._use_virtual_board:
            return

        if self._machine_is_turned_off:
            logger.info("Shutdown skipped as board is off for power save")
            return

        if turn_off_machine is None:
            turn_off_machine = self._config.getboolean(
                "Machine", "turn_off_machine")

        if clear_routing_tables is None:
            clear_routing_tables = self._config.getboolean(
                "Machine", "clear_routing_tables")

        if clear_tags is None:
            clear_tags = self._config.getboolean(
                "Machine", "clear_tags")

        if self._txrx is not None:

            # if stopping on machine, clear iptags and
            if clear_tags:
                for ip_tag in self._tags.ip_tags:
                    self._txrx.clear_ip_tag(
                        ip_tag.tag, board_address=ip_tag.board_address)
                for reverse_ip_tag in self._tags.reverse_ip_tags:
                    self._txrx.clear_ip_tag(
                        reverse_ip_tag.tag,
                        board_address=reverse_ip_tag.board_address)

            # if clearing routing table entries, clear
            if clear_routing_tables:
                for router_table in self._router_tables.routing_tables:
                    if not self._machine.get_chip_at(
                            router_table.x, router_table.y).virtual:
                        self._txrx.clear_multicast_routes(
                            router_table.x, router_table.y)

            # clear values
            self._no_sync_changes = 0

            # app stop command
            if self._txrx is not None and self._app_id is not None:
                self._txrx.stop_application(self._app_id)

        # stop the transceiver
        if self._txrx is not None:
            if turn_off_machine:
                logger.info("Turning off machine")

            self._txrx.close(power_off_machine=turn_off_machine)
            self._txrx = None

        if self._machine_allocation_controller is not None:
            self._machine_allocation_controller.close()
            self._machine_allocation_controller = None
        self._state = Simulator_State.SHUTDOWN

    def stop(self, turn_off_machine=None, clear_routing_tables=None,
             clear_tags=None):
        """
        :param turn_off_machine: decides if the machine should be powered down\
            after running the execution. Note that this powers down all boards\
            connected to the BMP connections given to the transceiver
        :type turn_off_machine: bool
        :param clear_routing_tables: informs the tool chain if it\
            should turn off the clearing of the routing tables
        :type clear_routing_tables: bool
        :param clear_tags: informs the tool chain if it should clear the tags\
            off the machine at stop
        :type clear_tags: boolean
        :rtype: None
        """
        if self._state in [Simulator_State.SHUTDOWN]:
            msg = "Simulator has already been shutdown"
            raise ConfigurationException(msg)
        self._state = Simulator_State.SHUTDOWN

        # Keep track of any exception to be re-raised
        ex_type, ex_value, ex_traceback = None, None, None

        # If we have run forever, stop the binaries
        if (self._has_ran and self._current_run_timesteps is None and
                not self._use_virtual_board):
            inputs = self._last_run_outputs
            algorithms = []
            outputs = []

            # stop any binaries that need to be notified of the simulation
            # stopping if in infinite run
            if (ExecutableType.USES_SIMULATION_INTERFACE in
                    self._executable_types):
                algorithms.append("ApplicationFinisher")

            # add extractor of iobuf if needed
            if (self._config.getboolean("Reports", "extract_iobuf") and
                    self._config.getboolean(
                        "Reports", "extract_iobuf_during_run")):
                algorithms.append("ChipIOBufExtractor")

            # add extractor of provenance if needed
            if (self._config.getboolean("Reports", "reportsEnabled") and
                    self._config.getboolean("Reports", "writeProvenanceData")):
                algorithms.append("PlacementsProvenanceGatherer")
                algorithms.append("RouterProvenanceGatherer")
                algorithms.append("ProfileDataGatherer")
                outputs.append("ProvenanceItems")

            # Run the algorithms
            executor = PACMANAlgorithmExecutor(
                algorithms=algorithms, optional_algorithms=[], inputs=inputs,
                xml_paths=self._xml_paths, required_outputs=outputs,
                do_timings=self._do_timings, print_timings=self._print_timings,
                provenance_path=self._pacman_executor_provenance_path,
                provenance_name="stopping")
            run_complete = False
            try:
                executor.execute_mapping()
                self._pacman_provenance.extract_provenance(executor)
                run_complete = True

                # write provenance to file if necessary
                if (self._config.getboolean("Reports", "reportsEnabled") and
                        self._config.getboolean(
                            "Reports", "writeProvenanceData")):
                    prov_items = executor.get_item("ProvenanceItems")
                    prov_items.extend(self._pacman_provenance.data_items)
                    self._pacman_provenance.clear()
                    self._write_provenance(prov_items)
                    self._all_provenance_items.append(prov_items)
            except Exception as e:
                ex_type, ex_value, ex_traceback = sys.exc_info()

                # If an exception occurs during a run, attempt to get
                # information out of the simulation before shutting down
                try:

                    # Only do this if the error occurred in the run
                    if not run_complete and not self._use_virtual_board:
                        self._recover_from_error(
                            e, ex_traceback, executor.get_item(
                                "ExecutableTargets"))
                except Exception:
                    logger.error("Error when attempting to recover from error",
                                 exc_info=True)

        if (self._config.getboolean("Reports", "reportsEnabled") and
                self._config.getboolean("Reports", "write_energy_report") and
                self._buffer_manager is not None):

            # create energy report
            energy_report = EnergyReport()

            # acquire provenance items
            if self._last_run_outputs is not None:
                prov_items = self._last_run_outputs["ProvenanceItems"]
                pacman_provenance = list()
                router_provenance = list()

                # group them by name type
                grouped_items = sorted(
                    prov_items, key=lambda item: item.names[0])
                for element in grouped_items:
                    if element.names[0] == 'pacman':
                        pacman_provenance.append(element)
                    if element.names[0] == 'router_provenance':
                        router_provenance.append(element)

                # run energy report
                energy_report(
                    self._placements, self._machine,
                    self._report_default_directory,
                    self._read_config_int("Machine", "version"),
                    self._spalloc_server, self._remote_spinnaker_url,
                    self._time_scale_factor, self._machine_time_step,
                    pacman_provenance, router_provenance, self._machine_graph,
                    self._current_run_timesteps, self._buffer_manager,
                    self._mapping_time, self._load_time, self._execute_time,
                    self._dsg_time, self._extraction_time,
                    self._machine_allocation_controller)

        # handle iobuf extraction if never extracted it yet but requested to
        if (self._config.getboolean("Reports", "extract_iobuf") and
                not self._config.getboolean(
                    "Reports", "extract_iobuf_during_run") and
                not self._config.getboolean(
                    "Reports", "clear_iobuf_during_run")):
            extractor = ChipIOBufExtractor()
            extractor(
                transceiver=self._txrx, has_ran=self._has_ran,
                core_subsets=self._last_run_outputs["CoresToExtractIOBufFrom"],
                provenance_file_path=self._provenance_file_path)

        # shut down the machine properly
        self._shutdown(
            turn_off_machine, clear_routing_tables, clear_tags)

        # display any provenance data gathered
        for i, provenance_items in enumerate(self._all_provenance_items):
            message = None
            if len(self._all_provenance_items) > 1:
                message = "Provenance from run {}".format(i)
            self._check_provenance(provenance_items, message)

        helpful_functions.write_finished_file(
            self._app_data_top_simulation_folder,
            self._report_simulation_top_directory)

        if ex_type is not None:
            raise ex_type, ex_value, ex_traceback

    def add_socket_address(self, socket_address):
        """

        :param socket_address:
        :rtype: None
        """
        self._database_socket_addresses.add(socket_address)

    @staticmethod
    def _check_provenance(items, initial_message=None):
        """ Display any errors from provenance data
        """
        initial_message_printed = False
        for item in items:
            if item.report:
                if not initial_message_printed and initial_message is not None:
                    print initial_message
                    initial_message_printed = True
                logger.warn(item.message)

    def _read_config(self, section, item):
        return helpful_functions.read_config(self._config, section, item)

    def _read_config_int(self, section, item):
        return helpful_functions.read_config_int(self._config, section, item)

    def _read_config_boolean(self, section, item):
        return helpful_functions.read_config_boolean(
            self._config, section, item)

    def _turn_off_on_board_to_save_power(self, config_flag):
        """ executes the power saving mode of either on or off of the/
            spinnaker machine.

        :param config_flag: config flag string
        :rtype: None
        """
        # check if machine should be turned off
        turn_off = helpful_functions.read_config_boolean(
            self._config, "EnergySavings", config_flag)

        # if a mode is set, execute
        if turn_off is not None:
            if turn_off:
                if self._turn_off_board_to_save_power():
                    logger.info(
                        "Board turned off based on: {}".format(config_flag))
            else:
                if self._turn_on_board_if_saving_power():
                    logger.info(
                        "Board turned on based on: {}".format(config_flag))

    def _turn_off_board_to_save_power(self):
        """ executes the power saving mode of turning off the spinnaker \
            machine.

        :return: bool when successful, flase otherwise
        :rtype: bool
        """
        # already off or no machine to turn off
        if self._machine_is_turned_off or self._use_virtual_board:
            return False

        if self._machine_allocation_controller is not None:
            # switch power state if needed
            if self._machine_allocation_controller.power:
                self._machine_allocation_controller.set_power(False)

        self._txrx.power_off_machine()

        self._machine_is_turned_off = True
        return True

    def _turn_on_board_if_saving_power(self):
        # Only required if previously turned off which never happens
        # on virtual machine
        if not self._machine_is_turned_off:
            return False

        if self._machine_allocation_controller is not None:
            # switch power state if needed
            if not self._machine_allocation_controller.power:
                self._machine_allocation_controller.set_power(True)
        else:
            self._txrx.power_on_machine()

        self._txrx.ensure_board_is_ready()
        self._machine_is_turned_off = False
        return True

    @property
    def has_reset_last(self):
        return self._has_reset_last

    @property
    def config(self):
        """ helper method for the front end implementations until we remove\
            config
        """
        return self._config

    @property
    def get_number_of_available_cores_on_machine(self):
        """ returns the number of available cores on the machine after taking
        into account pre allocated resources

        :return: number of available cores
        :rtype: int
        """

        # get machine if not got already
        if self._machine is None:
            self._get_machine()

        # get cores of machine
        cores = self._machine.total_available_user_cores
        take_into_account_chip_power_monitor = self._read_config_boolean(
            "Reports", "write_energy_report")
        if take_into_account_chip_power_monitor:
            cores -= self._machine.n_chips
        take_into_account_extra_monitor_cores = self._read_config_boolean(
            "Machine", "enable_advanced_monitor_support")
        if take_into_account_extra_monitor_cores:
            cores -= self._machine.n_chips
            cores -= len(self._machine.ethernet_connected_chips)
        return cores<|MERGE_RESOLUTION|>--- conflicted
+++ resolved
@@ -1702,15 +1702,9 @@
                 # Get the executable targets
                 algorithms.append("GraphBinaryGatherer")
 
-<<<<<<< HEAD
         loading_algorithm = helpful_functions.read_config(
             self._config, "Mapping", "loading_algorithms")
-        if loading_algorithm is not None and self._application_graph_changed:
-=======
-        if helpful_functions.read_config(
-                self._config, "Mapping", "loading_algorithms") is not None \
-                and application_graph_changed:
->>>>>>> ce3e5cd5
+        if loading_algorithm is not None and application_graph_changed:
             algorithms.extend(
                 self._config.get("Mapping", "loading_algorithms").split(","))
         algorithms.extend(self._extra_load_algorithms)
@@ -1724,14 +1718,8 @@
             "Reports", "write_memory_map_report")
         if self._exec_dse_on_host:
             optional_algorithms.append("HostExecuteDataSpecification")
-<<<<<<< HEAD
-
-            if write_memory_report and self._application_graph_changed:
-=======
-            if self._config.getboolean(
-                    "Reports", "write_memory_map_report") and \
-                    application_graph_changed:
->>>>>>> ce3e5cd5
+
+            if write_memory_report and application_graph_changed:
                 algorithms.append("MemoryMapOnHostReport")
                 algorithms.append("MemoryMapOnHostChipReport")
         else:
@@ -1751,7 +1739,6 @@
         optional_algorithms.append("LoadExecutableImages")
 
         # Add reports that depend on compression
-
         if self._config.getboolean("Reports", "reports_enabled") and \
                 application_graph_changed:
             routing_tables_needed = False
@@ -1769,15 +1756,9 @@
                 optional_algorithms.append("RoutingTableFromMachineReport")
 
         # handle extra monitor functionality
-<<<<<<< HEAD
         enable_advanched_monitor = self._config.getboolean(
             "Machine", "enable_advanced_monitor_support")
-        if enable_advanched_monitor and self._application_graph_changed:
-=======
-        if self._config.getboolean("Machine",
-                                   "enable_advanced_monitor_support") \
-                and application_graph_changed:
->>>>>>> ce3e5cd5
+        if enable_advanched_monitor and application_graph_changed:
             algorithms.append("LoadFixedRoutes")
             algorithms.append("FixedRouteFromMachineReport")
 
