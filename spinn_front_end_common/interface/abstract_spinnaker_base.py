# Copyright (c) 2017-2019 The University of Manchester
#
# This program is free software: you can redistribute it and/or modify
# it under the terms of the GNU General Public License as published by
# the Free Software Foundation, either version 3 of the License, or
# (at your option) any later version.
#
# This program is distributed in the hope that it will be useful,
# but WITHOUT ANY WARRANTY; without even the implied warranty of
# MERCHANTABILITY or FITNESS FOR A PARTICULAR PURPOSE.  See the
# GNU General Public License for more details.
#
# You should have received a copy of the GNU General Public License
# along with this program.  If not, see <http://www.gnu.org/licenses/>.

"""
main interface for the SpiNNaker tools
"""
from collections import defaultdict
import logging
import math
import signal
import sys
import threading
from threading import Condition
from numpy import __version__ as numpy_version

from spinn_utilities import __version__ as spinn_utils_version
from spinn_utilities.config_holder import (
    get_config_bool, get_config_int, get_config_str, set_config)
from spinn_utilities.log import FormatAdapter
from spinn_utilities.timer import Timer

from spinn_machine import __version__ as spinn_machine_version
from spinn_machine import CoreSubsets

from spinnman import __version__ as spinnman_version
from spinnman.exceptions import SpiNNManCoresNotInStateException
from spinnman.messages.scp.enums.signal import Signal
from spinnman.model.cpu_infos import CPUInfos
from spinnman.model.enums.cpu_state import CPUState

from data_specification import __version__ as data_spec_version

from spalloc import __version__ as spalloc_version

from pacman import __version__ as pacman_version
from pacman.executor.injection_decorator import (
    clear_injectables, provide_injectables)
from pacman.model.graphs.application import (
    ApplicationGraph, ApplicationGraphView, ApplicationEdge, ApplicationVertex)
from pacman.model.graphs.machine import (
    MachineGraphView, MachineVertex)
from pacman.model.partitioner_splitters.splitter_reset import splitter_reset
from pacman.model.placements import Placements
from pacman.model.resources import PreAllocatedResourceContainer
from pacman.operations.chip_id_allocator_algorithms import (
    malloc_based_chip_id_allocator)
from pacman.operations.fixed_route_router import fixed_route_router
from pacman.operations.partition_algorithms import splitter_partitioner
from pacman.operations.placer_algorithms import (
<<<<<<< HEAD
    ConnectiveBasedPlacer, OneToOnePlacer, RadialPlacer, SpreaderPlacer,
    place_application_graph)
=======
    connective_based_placer, one_to_one_placer, radial_placer, spreader_placer)
>>>>>>> 67684c04
from pacman.operations.router_algorithms import (
    basic_dijkstra_routing, ner_route, ner_route_traffic_aware)
from pacman.operations.router_compressors import pair_compressor
from pacman.operations.router_compressors.ordered_covering_router_compressor \
    import ordered_covering_compressor
from pacman.operations.routing_info_allocator_algorithms.\
    malloc_based_routing_allocator import malloc_based_routing_info_allocator
from pacman.operations.routing_info_allocator_algorithms.\
    zoned_routing_info_allocator import (flexible_allocate, global_allocate)
from pacman.operations.routing_table_generators import (
    basic_routing_table_generator)
from pacman.operations.tag_allocator_algorithms import basic_tag_allocator

from spinn_front_end_common import __version__ as fec_version
from spinn_front_end_common.abstract_models import (
    AbstractSendMeMulticastCommandsVertex,
    AbstractVertexWithEdgeToDependentVertices, AbstractChangableAfterRun,
    AbstractCanReset)
from spinn_front_end_common.interface.config_handler import ConfigHandler
from spinn_front_end_common.interface.interface_functions import (
<<<<<<< HEAD
    ApplicationFinisher, ApplicationRunner,  BufferExtractor,
    BufferManagerCreator, ChipIOBufClearer, ChipIOBufExtractor,
    ChipProvenanceUpdater, ChipRuntimeUpdater, ComputeEnergyUsed,
    CreateNotificationProtocol, DatabaseInterface,
    DSGRegionReloader, EnergyProvenanceReporter,
    GraphBinaryGatherer, GraphDataSpecificationWriter,
    GraphProvenanceGatherer,  HostBasedBitFieldRouterCompressor,
    HostExecuteDataSpecification, HBPAllocator, HBPMaxMachineGenerator,
    InsertChipPowerMonitorsToGraphs, InsertEdgesToLivePacketGatherers,
    InsertExtraMonitorVerticesToGraphs, InsertLivePacketGatherersToGraphs,
    LoadExecutableImages, LoadFixedRoutes,
    LocalTDMABuilder, LocateExecutableStartType, MachineGenerator,
    PreAllocateResourcesForChipPowerMonitor,
    PreAllocateResourcesForLivePacketGatherers,
    PreAllocateResourcesForExtraMonitorSupport,
    PlacementsProvenanceGatherer,
    ProfileDataGatherer, ProcessPartitionConstraints,
    ReadRoutingTablesFromMachine,
    RouterProvenanceGatherer, RoutingSetup, RoutingTableLoader,
    SDRAMOutgoingPartitionAllocator, SpallocAllocator,
    SpallocMaxMachineGenerator,
    SystemMulticastRoutingGenerator,
    TagsLoader, VirtualMachineGenerator)
=======
    application_finisher, application_runner, buffer_extractor,
    buffer_manager_creator, chip_io_buf_clearer, chip_io_buf_extractor,
    chip_provenance_updater, chip_runtime_updater, compute_energy_used,
    create_notification_protocol, database_interface,
    dsg_region_reloader, edge_to_n_keys_mapper, energy_provenance_reporter,
    execute_application_data_specs, execute_system_data_specs,
    graph_binary_gatherer, graph_data_specification_writer,
    graph_measurer, graph_provenance_gatherer,
    host_based_bit_field_router_compressor,
    hbp_allocator, hbp_max_machine_generator,
    insert_chip_power_monitors_to_graphs,
    insert_edges_to_extra_monitor_functionality,
    insert_edges_to_live_packet_gatherers,
    insert_extra_monitor_vertices_to_graphs,
    insert_live_packet_gatherers_to_graphs,
    load_app_images, load_fixed_routes, load_sys_images,
    local_tdma_builder, locate_executable_start_type, machine_generator,
    preallocate_resources_for_chip_power_monitor,
    preallocate_resources_for_live_packet_gatherers,
    pre_allocate_resources_for_extra_monitor_support,
    placements_provenance_gatherer,
    profile_data_gatherer, process_partition_constraints,
    read_routing_tables_from_machine,
    router_provenance_gatherer, routing_setup, routing_table_loader,
    sdram_outgoing_partition_allocator, spalloc_allocator,
    spalloc_max_machine_generator,
    system_multicast_routing_generator,
    tags_loader, virtual_machine_generator)
>>>>>>> 67684c04
from spinn_front_end_common.interface.interface_functions.\
    machine_bit_field_router_compressor import (
        machine_bit_field_ordered_covering_compressor,
        machine_bit_field_pair_router_compressor)
from spinn_front_end_common.interface.interface_functions.\
    host_no_bitfield_router_compression import (
        ordered_covering_compression, pair_compression)
from spinn_front_end_common.interface.splitter_selectors import (
    splitter_selector)
from spinn_front_end_common.interface.java_caller import JavaCaller
from spinn_front_end_common.interface.provenance import (
    APPLICATION_RUNNER, DATA_GENERATION, GET_MACHINE, LOADING,
    ProvenanceWriter, MAPPING, RUN_LOOP)
from spinn_front_end_common.interface.simulator_status import (
    RUNNING_STATUS, SHUTDOWN_STATUS, Simulator_Status)
from spinn_front_end_common.utilities import globals_variables
from spinn_front_end_common.utilities.exceptions import ConfigurationException
from spinn_front_end_common.utilities.helpful_functions import (
    convert_time_diff_to_total_milliseconds)
from spinn_front_end_common.utilities.report_functions import (
    bitfield_compressor_report, board_chip_report, EnergyReport,
    fixed_route_from_machine_report, memory_map_on_host_report,
    memory_map_on_host_chip_report, network_specification,
    router_collision_potential_report,
    routing_table_from_machine_report, tags_from_machine_report,
    write_json_machine, write_json_partition_n_keys_map, write_json_placements,
    write_json_routing_tables)
from spinn_front_end_common.utilities import IOBufExtractor
from spinn_front_end_common.utilities.utility_objs import (
    ExecutableType)
from spinn_front_end_common.utility_models import (
    CommandSender, DataSpeedUpPacketGatherMachineVertex)
from spinn_front_end_common.utilities import FecTimer
from spinn_front_end_common.utilities.report_functions.reports import (
    generate_comparison_router_report, partitioner_report,
    placer_reports_with_application_graph,
    placer_reports_without_application_graph,
    router_compressed_summary_report, routing_info_report,
    router_report_from_compressed_router_tables,
    router_report_from_paths,
    router_report_from_router_tables, router_summary_report,
    sdram_usage_report_per_chip,
    tag_allocator_report)

try:
    from scipy import __version__ as scipy_version
except ImportError:
    scipy_version = "scipy not installed"

logger = FormatAdapter(logging.getLogger(__name__))

# 0-15 are reserved for system use (per lplana)
ALANS_DEFAULT_RANDOM_APP_ID = 16


class AbstractSpinnakerBase(ConfigHandler):
    """ Main interface into the tools logic flow.
    """
    # pylint: disable=broad-except

    __slots__ = [
        # the object that contains a set of file paths, which should encompass
        # all locations where binaries are for this simulation.
        # init param and never changed
        "_executable_finder",

        # the number of boards requested by the user during setup
        # init param and never changed
        "_n_boards_required",

        # the number of chips requested by the user during setup.
        # init param and never changed
        "_n_chips_required",

        # The IP-address of the SpiNNaker machine
        # provided during init and never changed
        # init or cfg param and never changed
        "_hostname",

        # The IP-address of the SpiNNaker machine
        # Either hostname or the ipaddress form the allocator
        "_ipaddress",

        # the ip_address of the spalloc server
        # provided during init and never changed
        # cfg param and never changed
        "_spalloc_server",

        # the URL for the HBP platform interface
        # cfg param and never changed
        "_remote_spinnaker_url",

        # the connection to allocted spalloc and HBP machines
        "_machine_allocation_controller",

        # the pacman application graph, used to hold vertices which need to be
        # split to core sizes
        "_application_graph",

        # the end user application graph, used to hold vertices which need to
        # be split to core sizes
        # Object created by init. Added to but never new object
        "_original_application_graph",

        # the pacman machine graph, used to hold vertices which represent cores
        "_machine_graph",

        # The holder for where machine graph vertices are placed.
        "_placements",

        # The holder for the routing table entries for all used routers in this
        # simulation
        "_router_tables",

        # the holder for the keys used by the machine vertices for
        # communication
        "_routing_infos",

        # the holder for the fixed routes generated, if there are any
        "_fixed_routes",

        # The holder for the IP tags and reverse IP tags used by the simulation
        "_tags",

        # The python representation of the SpiNNaker machine that this
        # simulation is going to run on
        "_machine",

        # The SpiNNMan interface instance.
        "_txrx",

        # The manager of streaming buffered data in and out of the SpiNNaker
        # machine
        "_buffer_manager",

        # Handler for keep all the calls to Java in a single space.
        # May be null is configs request not to use Java
        "_java_caller",

        # vertex label count used to ensure unique names of edges
        "_none_labelled_edge_count",

        # Set of addresses.
        # Set created at init. Added to but never new object
        "_database_socket_addresses",

        # status flag
        "_has_ran",

        # Status enum
        "_status",

        # Condition object used for waiting for stop
        # Set during init and the used but never new object
        "_state_condition",

        # status flag
        "_has_reset_last",

        # count of time from previous runs since setup/reset
        # During do_run points to the end timestep of that cycle
        "_current_run_timesteps",

        # change number of resets as loading the binary again resets the
        # sync to 0
        "_no_sync_changes",

        # max time the run can take without running out of memory
        "_max_run_time_steps",

        # Set when run_until_complete is specified by the user
        "_run_until_complete",

        # id for the application from the cfg or the tranceiver
        # TODO check after related PR
        "_app_id",

        #
        "_do_timings",

        #
        "_print_timings",

        #
        "_raise_keyboard_interrupt",

        # The run number for the this/next end_user call to run
        "_n_calls_to_run",

        # The loop number for the this/next loop in the end_user run
        "_n_loops",

        # dict of exucutable types to cores
        "_executable_types",

        # mapping between parameters and the vertices which need to talk to
        # them
        # Created during init. Added to but never new object
        "_live_packet_recorder_params",

        # place holder for checking the vertices being added to the recorders
        # tracker are all of the same vertex type.
        "_live_packet_recorders_associated_vertex_type",

        # mapping of live packet recorder parameters to vertex
        "_live_packet_recorder_parameters_mapping",

        # the time the process takes to do mapping
        # TODO energy report cleanup
        "_mapping_time",

        # the time the process takes to do load
        # TODO energy report cleanup
        "_load_time",

        # the time takes to execute the simulation
        # TODO energy report cleanup
        "_execute_time",

        # the timer used to log the execute time
        # TODO energy report cleanup
        "_run_timer",

        # time takes to do data generation
        # TODO energy report cleanup
        "_dsg_time",

        # time taken by the front end extracting things
        # TODO energy report cleanup
        "_extraction_time",

        # Version information from the front end
        # TODO provenance cleanup
        "_front_end_versions",

        # Used in exception handling and control c
        "_last_except_hook",

        # status flag
        "_vertices_or_edges_added",

        # Version provenance
        # TODO provenance cleanup
        "_version_provenance",

        # All beyond this point new for no extractor
        # The data is not new but now it is held direct and not via inputs

        # Path of the notification interface database
        "_database_file_path",

        # Binaries to run
        "_executable_targets",

        # version of the board to requested or discovered
        "_board_version",

        # vertices added to support Buffer Extractor
        "_extra_monitor_vertices",

        # Start timestep of a do_run cycle
        # Set by data generation and do_run cleared by do_run
        "_first_machine_time_step",

        # Mapping for partitions to how many keys they need
        "_machine_partition_n_keys_map",

        # system routing timout keys
        "_system_multicast_router_timeout_keys",

        # DSG to be written to the machine
        "_dsg_targets",

        # Sizes of dsg regions
        "_region_sizes",

        # Mapping for vertice to extra monitors
        "_vertex_to_ethernet_connected_chip_mapping",

        # Reinjection routing tables
        "_data_in_multicast_routing_tables",

        # Maps injector keys to chips
        "_data_in_multicast_key_to_chip_map",

        # Number of timesteps to consider when doing partitioning and placement
        "_plan_n_timesteps",

        # TODO provenance cleanup
        "_compressor_provenance",

        # Routing tables
        "_routing_table_by_partition",

        # Flag to say is compressed routing tables are on machine
        # TODO remove this when the data change only algorithms are done
        "_multicast_routes_loaded",

        # Extra monitors per chip
        "_extra_monitor_to_chip_mapping",

        # Flag to say if current machine is a temporary max machine
        # the temp /max machine is held in the "machine" slot
        "_max_machine",

        # Number of chips computed to be needed
        "_n_chips_needed",

        # Notification interface if needed
        "_notification_interface",
    ]

    def __init__(
            self, executable_finder, graph_label=None,
            database_socket_addresses=None, n_chips_required=None,
            n_boards_required=None, front_end_versions=[]):
        """
        :param executable_finder: How to find APLX files to deploy to SpiNNaker
        :type executable_finder:
            ~spinn_utilities.executable_finder.ExecutableFinder
        :param str graph_label: A label for the overall application graph
        :param database_socket_addresses: How to talk to notification databases
        :type database_socket_addresses:
            iterable(~spinn_utilities.socket_address.SocketAddress) or None
        :param int n_chips_required:
            Overrides the number of chips to allocate from spalloc
        :param int n_boards_required:
            Overrides the number of boards to allocate from spalloc
        :param list(tuple(str,str)) front_end_versions:
            Information about what software is in use
        """
        # pylint: disable=too-many-arguments
        super().__init__()

        # timings
        self._mapping_time = 0.0
        self._load_time = 0.0
        self._execute_time = 0.0
        self._dsg_time = 0.0
        self._extraction_time = 0.0

        self._executable_finder = executable_finder

        # output locations of binaries to be searched for end user info
        logger.info(
            "Will search these locations for binaries: {}",
            self._executable_finder.binary_paths)

        if n_chips_required is None or n_boards_required is None:
            self._n_chips_required = n_chips_required
            self._n_boards_required = n_boards_required
        else:
            raise ConfigurationException(
                "Please use at most one of n_chips_required or "
                "n_boards_required")
        self._spalloc_server = None
        self._remote_spinnaker_url = None

        # store for Live Packet Gatherers
        self._live_packet_recorder_params = defaultdict(list)
        self._live_packet_recorders_associated_vertex_type = None

        # update graph label if needed
        if graph_label is None:
            graph_label = "Application_graph"
        else:
            graph_label = graph_label

        # pacman objects
        self._original_application_graph = ApplicationGraph(label=graph_label)

        self._machine_allocation_controller = None
        self._txrx = None
        self._new_run_clear()

        # pacman executor objects

        self._none_labelled_edge_count = 0

        # database objects
        self._database_socket_addresses = set()
        if database_socket_addresses is not None:
            self._database_socket_addresses.update(database_socket_addresses)

        # holder for timing and running related values
        self._run_until_complete = False
        self._has_ran = False
        self._status = Simulator_Status.INIT
        self._state_condition = Condition()
        self._has_reset_last = False
        self._n_calls_to_run = 1
        self._n_loops = None
        self._current_run_timesteps = 0
        self._no_sync_changes = 0

        self._app_id = None

        # folders
        self._set_up_output_folders(self._n_calls_to_run)

        # Setup for signal handling
        self._raise_keyboard_interrupt = False

        globals_variables.set_simulator(self)

        self._create_version_provenance(front_end_versions)

        self._last_except_hook = sys.excepthook
        self._vertices_or_edges_added = False
        self._first_machine_time_step = None
        self._compressor_provenance = None
        self._hostname = None

        FecTimer.setup(self)

        # Safety in case a previous run left a bad state
        clear_injectables()

    def _new_run_clear(self):
        """
        This clears all data that if no longer valid after a hard reset

        """
        self.__close_allocation_controller()
        self._application_graph = None
        self._board_version = None
        self._buffer_manager = None
        self._database_file_path = None
        self._notification_interface = None
        self._data_in_multicast_key_to_chip_map = None
        self._data_in_multicast_routing_tables = None
        self._dsg_targets = None
        self._executable_targets = None
        self._executable_types = None
        self._extra_monitor_to_chip_mapping = None
        self._extra_monitor_vertices = None
        self._fixed_routes = None
        self._ipaddress = None
        self._java_caller = None
        self._live_packet_recorder_parameters_mapping = None
        self._machine = None
        self._machine_partition_n_keys_map = None
        self._max_machine = False
        self._max_run_time_steps = None
        self._multicast_routes_loaded = False
        self._n_chips_needed = None
        self._placements = None
        self._plan_n_timesteps = None
        self._region_sizes = None
        self._router_tables = None
        self._routing_table_by_partition = None
        self._routing_infos = None
        self._system_multicast_router_timeout_keys = None
        self._tags = None
        if self._txrx is not None:
            self._txrx.close()
            self._app_id = None
        self._txrx = None
        self._vertex_to_ethernet_connected_chip_mapping = None

    def __getitem__(self, item):
        """
        Provides dict style access to the key data.

        Allow ASB to be passed into the do_injection method

        Values exposed this way are limited to the ones needed for injection

        :param str item: key to object wanted
        :return: Object asked for
        :rtype: Object
        :raise KeyError: the error message will say if the item is not known
            now or not provided
        """
        value = self._unchecked_gettiem(item)
        if value or value == 0:
            return value
        if value is None:
            raise KeyError(f"Item {item} is currently not set")

    def __contains__(self, item):
        """
        Provides dict style in checks to the key data.

        Keys check this way are limited to the ones needed for injection

        :param str item:
        :return: True if the items is currently know
        :rtype: bool
        """
        if self._unchecked_gettiem(item) is not None:
            return True
        return False

    def items(self):
        """
        Lists the keys of the data currently available.

        Keys exposed this way are limited to the ones needed for injection

        :return: List of the keys for which there is data
        :rtype: list(str)
        :raise KeyError:  Amethod this call depends on could raise this
            exception, but that indicates a programming mismatch
        """
        results = []
        for key in ["APPID", "ApplicationGraph", "DataInMulticastKeyToChipMap",
                    "DataInMulticastRoutingTables", "DataNTimeSteps",
                    "ExtendedMachine", "FirstMachineTimeStep", "MachineGraph",
                    "MachinePartitionNKeysMap", "Placements", "RoutingInfos",
                    "RunUntilTimeSteps", "SystemMulticastRouterTimeoutKeys",
                    "Tags"]:
            item = self._unchecked_gettiem(key)
            if item is not None:
                results.append((key, item))
        return results

    def _unchecked_gettiem(self, item):
        """
        Returns the data for this item or None if currently unknown.

        Values exposed this way are limited to the ones needed for injection

        :param str item:
        :return: The value for this item or None is currently unkwon
        :rtype: Object or None
        :raise KeyError: It the item is one that is never provided
        """
        if item == "APPID":
            return self._app_id
        if item == "ApplicationGraph":
            return self._application_graph
        if item == "DataInMulticastKeyToChipMap":
            return self._data_in_multicast_key_to_chip_map
        if item == "DataInMulticastRoutingTables":
            return self._data_in_multicast_routing_tables
        if item == "DataNTimeSteps":
            return self._max_run_time_steps
        if item == "DataNSteps":
            return self._max_run_time_steps
        if item == "ExtendedMachine":
            return self._machine
        if item == "FirstMachineTimeStep":
            return self._first_machine_time_step
        if item == "MachineGraph":
            return self.machine_graph
        if item == "MachinePartitionNKeysMap":
            return self._machine_partition_n_keys_map
        if item == "Placements":
            return self._placements
        if item == "RoutingInfos":
            return self._routing_infos
        if item == "RunUntilTimeSteps":
            return self._current_run_timesteps
        if item == "SystemMulticastRouterTimeoutKeys":
            return self._system_multicast_router_timeout_keys
        if item == "Tags":
            return self._tags
        raise KeyError(f"Unexpected Item {item}")

    def set_n_boards_required(self, n_boards_required):
        """ Sets the machine requirements.

        .. warning::

            This method should not be called after the machine
            requirements have be computed based on the graph.

        :param int n_boards_required: The number of boards required
        :raises: ConfigurationException
            If any machine requirements have already been set
        """
        # Catch the unchanged case including leaving it None
        if n_boards_required == self._n_boards_required:
            return
        if self._n_boards_required is not None:
            raise ConfigurationException(
                "Illegal attempt to change previously set value.")
        if self._n_chips_required is not None:
            raise ConfigurationException(
                "Clash with n_chips_required.")
        self._n_boards_required = n_boards_required

    def add_extraction_timing(self, timing):
        """ Record the time taken for doing data extraction.

        :param ~datetime.timedelta timing:
        """
        ms = convert_time_diff_to_total_milliseconds(timing)
        self._extraction_time += ms

    def add_live_packet_gatherer_parameters(
            self, live_packet_gatherer_params, vertex_to_record_from,
            partition_ids):
        """ Adds parameters for a new LPG if needed, or adds to the tracker \
            for parameters. Note that LPGs can be inserted to track behaviour \
            either at the application graph level or at the machine graph \
            level, but not both at the same time.

        :param LivePacketGatherParameters live_packet_gatherer_params:
            params to look for a LPG
        :param ~pacman.model.graphs.AbstractVertex vertex_to_record_from:
            the vertex that needs to send to a given LPG
        :param list(str) partition_ids:
            the IDs of the partitions to connect from the vertex
        """
        self._live_packet_recorder_params[live_packet_gatherer_params].append(
            (vertex_to_record_from, partition_ids))

        # verify that the vertices being added are of one vertex type.
        if self._live_packet_recorders_associated_vertex_type is None:
            if isinstance(vertex_to_record_from, ApplicationVertex):
                self._live_packet_recorders_associated_vertex_type = \
                    ApplicationVertex
            else:
                self._live_packet_recorders_associated_vertex_type = \
                    MachineVertex
        elif not isinstance(
                vertex_to_record_from,
                self._live_packet_recorders_associated_vertex_type):
            raise ConfigurationException(
                "Only one type of graph can be used during live output. "
                "Please fix and try again")

    def set_up_machine_specifics(self, hostname):
        """ Adds machine specifics for the different modes of execution.

        :param str hostname: machine name
        """
        if hostname is not None:
            self._hostname = hostname
            logger.warning("The machine name from setup call is overriding "
                           "the machine name defined in the config file")
        else:
            self._hostname = get_config_str("Machine", "machine_name")
            self._spalloc_server = get_config_str(
                "Machine", "spalloc_server")
            self._remote_spinnaker_url = get_config_str(
                "Machine", "remote_spinnaker_url")

        if (self._hostname is None and self._spalloc_server is None and
                self._remote_spinnaker_url is None and
                not self._use_virtual_board):
            raise ConfigurationException(
                "See http://spinnakermanchester.github.io/spynnaker/"
                "PyNNOnSpinnakerInstall.html Configuration Section")

        n_items_specified = sum(
            item is not None
            for item in [
                self._hostname, self._spalloc_server,
                self._remote_spinnaker_url])

        if (n_items_specified > 1 or
                (n_items_specified == 1 and self._use_virtual_board)):
            raise Exception(
                "Only one of machineName, spalloc_server, "
                "remote_spinnaker_url and virtual_board should be specified "
                "in your configuration files")

        if self._spalloc_server is not None:
            if get_config_str("Machine", "spalloc_user") is None:
                raise Exception(
                    "A spalloc_user must be specified with a spalloc_server")

    def _setup_java_caller(self):
        if get_config_bool("Java", "use_java"):
            java_call = get_config_str("Java", "java_call")
            java_spinnaker_path = get_config_str(
                "Java", "java_spinnaker_path")
            java_jar_path = get_config_str(
                "Java", "java_jar_path")
            java_properties = get_config_str(
                "Java", "java_properties")
            self._java_caller = JavaCaller(
                self._json_folder, java_call, java_spinnaker_path,
                java_properties, java_jar_path)

    def __signal_handler(self, _signal, _frame):
        """ Handles closing down of script via keyboard interrupt

        :param _signal: the signal received (ignored)
        :param _frame: frame executed in (ignored)
        :return: None
        """
        # If we are to raise the keyboard interrupt, do so
        if self._raise_keyboard_interrupt:
            raise KeyboardInterrupt

        logger.error("User has cancelled simulation")
        self._shutdown()

    def exception_handler(self, exctype, value, traceback_obj):
        """ Handler of exceptions

        :param type exctype: the type of exception received
        :param Exception value: the value of the exception
        :param traceback traceback_obj: the trace back stuff
        """
        logger.error("Shutdown on exception")
        self._shutdown()
        return self._last_except_hook(exctype, value, traceback_obj)

    def verify_not_running(self):
        """ Verify that the simulator is in a state where it can start running.
        """
        if self._status in RUNNING_STATUS:
            raise ConfigurationException(
                "Illegal call while a simulation is already running")
        if self._status in SHUTDOWN_STATUS:
            raise ConfigurationException(
                "Illegal call after simulation is shutdown")

    def _should_run(self):
        """
        Checks if the simulation should run.

        Will warn the user if there is no need to run

        :return: True if and only if one of the graphs has vertices in it
        :raises ConfigurationException: If the current state does not
            support a new run call
        """
        self.verify_not_running()

        if self._original_application_graph.n_vertices:
            return True
        logger.warning(
            "Your graph has no vertices in it. "
            "Therefor the run call will exit immediately.")
        return False

    def run_until_complete(self, n_steps=None):
        """ Run a simulation until it completes

        :param int n_steps:
            If not None, this specifies that the simulation should be
            requested to run for the given number of steps.  The host will
            still wait until the simulation itself says it has completed
        """
        self._run_until_complete = True
        self._run(n_steps, sync_time=0)

    def run(self, run_time, sync_time=0):
        """ Run a simulation for a fixed amount of time

        :param int run_time: the run duration in milliseconds.
        :param float sync_time:
            If not 0, this specifies that the simulation should pause after
            this duration.  The continue_simulation() method must then be
            called for the simulation to continue.
        """
        self._run(run_time, sync_time)

    def _build_graphs_for_usage(self):
        self._application_graph = self._original_application_graph.clone()

    def __timesteps(self, time_in_ms):
        """ Get a number of timesteps for a given time in milliseconds.

        :return: The number of timesteps
        :rtype: int
        """
        n_time_steps = int(math.ceil(time_in_ms / self.machine_time_step_ms))
        calc_time = n_time_steps * self.machine_time_step_ms

        # Allow for minor float errors
        if abs(time_in_ms - calc_time) > 0.00001:
            logger.warning(
                "Time of {}ms "
                "is not a multiple of the machine time step of {}ms "
                "and has therefore been rounded up to {}ms",
                time_in_ms, self.machine_time_step_ms, calc_time)
        return n_time_steps

    def _calc_run_time(self, run_time):
        """
        Calculates n_machine_time_steps and total_run_time based on run_time\
        and machine_time_step

        This method rounds the run up to the next timestep as discussed in\
        https://github.com/SpiNNakerManchester/sPyNNaker/issues/149

        If run_time is None (run forever) both values will be None

        :param run_time: time user requested to run for in milliseconds
        :type run_time: float or None
        :return: n_machine_time_steps as a whole int and
            total_run_time in milliseconds
        :rtype: tuple(int,float) or tuple(None,None)
        """
        if run_time is None:
            return None, None
        n_machine_time_steps = self.__timesteps(run_time)
        total_run_timesteps = (
            self._current_run_timesteps + n_machine_time_steps)
        total_run_time = (
            total_run_timesteps * self.machine_time_step_ms *
            self.time_scale_factor)

        # Convert dt into microseconds and multiply by
        # scale factor to get hardware timestep
        hardware_timestep_us = (
                self.machine_time_step * self.time_scale_factor)

        logger.info(
            f"Simulating for {n_machine_time_steps} "
            f"{self.machine_time_step_ms}ms timesteps using a "
            f"hardware timestep of {hardware_timestep_us}us")

        return n_machine_time_steps, total_run_time

    def _run(self, run_time, sync_time):
        """ The main internal run function.

        :param int run_time: the run duration in milliseconds.
        :param int sync_time:
            the time in ms between synchronisations, or 0 to disable.
        """
        if not self._should_run():
            return

        # verify that we can keep doing auto pause and resume
        if self._has_ran and not self._use_virtual_board:
            can_keep_running = all(
                executable_type.supports_auto_pause_and_resume
                for executable_type in self._executable_types)
            if not can_keep_running:
                raise NotImplementedError(
                    "Only binaries that use the simulation interface can be"
                    " run more than once")

        self._status = Simulator_Status.IN_RUN

        self._adjust_config(run_time)

        # Install the Control-C handler
        if isinstance(threading.current_thread(), threading._MainThread):
            signal.signal(signal.SIGINT, self.__signal_handler)
            self._raise_keyboard_interrupt = True
            sys.excepthook = self._last_except_hook

        logger.info("Starting execution process")

        n_machine_time_steps, total_run_time = self._calc_run_time(run_time)
        if self._machine_allocation_controller is not None:
            self._machine_allocation_controller.extend_allocation(
                total_run_time)

        n_sync_steps = self.__timesteps(sync_time)

        # If we have never run before, or the graph has changed,
        # start by performing mapping
        graph_changed, data_changed = self._detect_if_graph_has_changed(True)
        if graph_changed and self._has_ran and not self._has_reset_last:
            self.stop()
            raise NotImplementedError(
                "The network cannot be changed between runs without"
                " resetting")

        # If we have reset and the graph has changed, stop any running
        # application
        if (graph_changed or data_changed) and self._has_ran:
            if self._txrx is not None:
                self._txrx.stop_application(self._app_id)

            self._no_sync_changes = 0

        # build the graphs to modify with system requirements
        if not self._has_ran or graph_changed:
            # Reset the machine if the graph has changed
            if not self._use_virtual_board and self._n_calls_to_run > 1:

                # wipe out stuff associated with a given machine, as these need
                # to be rebuilt.
                self._new_run_clear()

            if self._has_ran:
                # create new sub-folder for reporting data
                self._set_up_output_folders(self._n_calls_to_run)

            self._build_graphs_for_usage()
            self._add_dependent_verts_and_edges_for_application_graph()
            self._add_commands_to_command_sender()

            if get_config_bool("Buffers", "use_auto_pause_and_resume"):
                self._plan_n_timesteps = get_config_int(
                    "Buffers", "minimum_auto_time_steps")
            else:
                self._plan_n_timesteps = n_machine_time_steps

            if self._machine is None:
                self._get_machine(total_run_time)
            self._do_mapping(total_run_time)

        # Check if anything has per-timestep SDRAM usage
        provide_injectables(self)
        is_per_timestep_sdram = self._is_per_timestep_sdram()

        # Disable auto pause and resume if the binary can't do it
        if not self._use_virtual_board:
            for executable_type in self._executable_types:
                if not executable_type.supports_auto_pause_and_resume:
                    set_config(
                        "Buffers", "use_auto_pause_and_resume", "False")

        # Work out the maximum run duration given all recordings
        if self._max_run_time_steps is None:
            self._max_run_time_steps = self._deduce_data_n_timesteps()
        clear_injectables()

        # Work out an array of timesteps to perform
        steps = None
        if (not get_config_bool("Buffers", "use_auto_pause_and_resume")
                or not is_per_timestep_sdram):

            # Runs should only be in units of max_run_time_steps at most
            if (is_per_timestep_sdram and
                    (self._max_run_time_steps < n_machine_time_steps or
                        n_machine_time_steps is None)):
                self._status = Simulator_Status.FINISHED
                raise ConfigurationException(
                    "The SDRAM required by one or more vertices is based on"
                    " the run time, so the run time is limited to"
                    " {} time steps".format(self._max_run_time_steps))

            steps = [n_machine_time_steps]
        elif run_time is not None:

            # With auto pause and resume, any time step is possible but run
            # time more than the first will guarantee that run will be called
            # more than once
            steps = self._generate_steps(
                n_machine_time_steps, self._max_run_time_steps)

        # If we have never run before, or the graph has changed, or data has
        # been changed, generate and load the data
        if not self._has_ran or graph_changed or data_changed:
            self._do_data_generation()

            self._do_load(graph_changed)

        # Run for each of the given steps
        if run_time is not None:
            logger.info("Running for {} steps for a total of {}ms",
                        len(steps), run_time)
            for self._n_loops, step in enumerate(steps):
                logger.info("Run {} of {}", self._n_loops + 1, len(steps))
                self._do_run(step, graph_changed, n_sync_steps)
            self._n_loops = None
        elif run_time is None and self._run_until_complete:
            logger.info("Running until complete")
            self._do_run(None, graph_changed, n_sync_steps)
        elif (not get_config_bool(
                "Buffers", "use_auto_pause_and_resume") or
                not is_per_timestep_sdram):
            logger.info("Running forever")
            self._do_run(None, graph_changed, n_sync_steps)
            logger.info("Waiting for stop request")
            with self._state_condition:
                while self._status != Simulator_Status.STOP_REQUESTED:
                    self._state_condition.wait()
        else:
            logger.info("Running forever in steps of {}ms".format(
                self._max_run_time_steps))
            self._n_loops = 1
            while self._status != Simulator_Status.STOP_REQUESTED:
                logger.info("Run {}".format(self._n_loops))
                self._do_run(
                    self._max_run_time_steps, graph_changed, n_sync_steps)
                self._n_loops += 1

        # Indicate that the signal handler needs to act
        if isinstance(threading.current_thread(), threading._MainThread):
            self._raise_keyboard_interrupt = False
            self._last_except_hook = sys.excepthook
            sys.excepthook = self.exception_handler

        # update counter for runs (used by reports and app data)
        self._n_calls_to_run += 1
        self._n_loops = None
        self._status = Simulator_Status.FINISHED

    def _is_per_timestep_sdram(self):
        for placement in self._placements.placements:
            if placement.vertex.resources_required.sdram.per_timestep:
                return True
        return False

    def _add_commands_to_command_sender(self):
        command_sender = None
        vertices = self._application_graph.vertices
        graph = self._application_graph
        command_sender_vertex = CommandSender
        for vertex in vertices:
            if isinstance(vertex, AbstractSendMeMulticastCommandsVertex):
                # if there's no command sender yet, build one
                if command_sender is None:
                    command_sender = command_sender_vertex(
                        "auto_added_command_sender", None)
                    graph.add_vertex(command_sender)

                # allow the command sender to create key to partition map
                command_sender.add_commands(
                    vertex.start_resume_commands,
                    vertex.pause_stop_commands,
                    vertex.timed_commands, vertex)

        # add the edges from the command sender to the dependent vertices
        if command_sender is not None:
            edges, partition_ids = command_sender.edges_and_partitions()
            for edge, partition_id in zip(edges, partition_ids):
                graph.add_edge(edge, partition_id)

    def _add_dependent_verts_and_edges_for_application_graph(self):
        for vertex in self._application_graph.vertices:
            # add any dependent edges and vertices if needed
            if isinstance(vertex, AbstractVertexWithEdgeToDependentVertices):
                for dependant_vertex in vertex.dependent_vertices():
                    self._application_graph.add_vertex(dependant_vertex)
                    edge_partition_ids = vertex.\
                        edge_partition_identifiers_for_dependent_vertex(
                            dependant_vertex)
                    for edge_identifier in edge_partition_ids:
                        dependant_edge = ApplicationEdge(
                            pre_vertex=vertex, post_vertex=dependant_vertex)
                        self._application_graph.add_edge(
                            dependant_edge, edge_identifier)

    def _deduce_data_n_timesteps(self):
        """ Operates the auto pause and resume functionality by figuring out\
            how many timer ticks a simulation can run before SDRAM runs out,\
            and breaks simulation into chunks of that long.

        :return: max time a simulation can run.
        """
        # Go through the placements and find how much SDRAM is used
        # on each chip
        usage_by_chip = dict()

        for app_vert in self._application_graph.vertices:
            for vertices, sdram in app_vert.splitter.get_same_chip_groups():
                place = self._placements.get_placement_of_vertex(vertices[0])
                if (place.x, place.y) in usage_by_chip:
                    usage_by_chip[place.x, place.y] += sdram
                else:
                    usage_by_chip[place.x, place.y] = sdram

        # Go through the chips and divide up the remaining SDRAM, finding
        # the minimum number of machine timesteps to assign
        max_time_steps = sys.maxsize
        for (x, y), sdram in usage_by_chip.items():
            size = self._machine.get_chip_at(x, y).sdram.size
            if sdram.per_timestep:
                max_this_chip = int((size - sdram.fixed) // sdram.per_timestep)
                max_time_steps = min(max_time_steps, max_this_chip)

        return max_time_steps

    @staticmethod
    def _generate_steps(n_steps, n_steps_per_segment):
        """ Generates the list of "timer" runs. These are usually in terms of\
            time steps, but need not be.

        :param int n_steps: the total runtime in machine time steps
        :param int n_steps_per_segment: the minimum allowed per chunk
        :return: list of time step lengths
        :rtype: list(int)
        """
        if n_steps == 0:
            return [0]
        n_full_iterations = int(math.floor(n_steps / n_steps_per_segment))
        left_over_steps = n_steps - n_full_iterations * n_steps_per_segment
        steps = [int(n_steps_per_segment)] * n_full_iterations
        if left_over_steps:
            steps.append(int(left_over_steps))
        return steps

    def _calculate_number_of_machine_time_steps(self, next_run_timesteps):
        if next_run_timesteps is not None:
            total_timesteps = next_run_timesteps + self._current_run_timesteps
            return total_timesteps

        return None

    def _execute_get_virtual_machine(self):
        """
        Runs, times and logs the VirtualMachineGenerator if required

        May set then "machine" value
        """
        if self._machine:
            return
        if not self._use_virtual_board:
            return
        with FecTimer(GET_MACHINE, "Virtual machine generator"):
            self._machine = virtual_machine_generator()

    def _execute_allocator(self, category, total_run_time):
        """
        Runs, times and logs the SpallocAllocator or HBPAllocator if required

        :param str category: Algorithm category for provenance
        :param total_run_time: The total run time to request
        type total_run_time: int or None
        :return: machine name, machine version, BMP details (if any),
            reset on startup flag, auto-detect BMP, SCAMP connection details,
            boot port, allocation controller
        :rtype: tuple(str, int, object, bool, bool, object, object,
            MachineAllocationController)
        """
        if self._machine:
            return None
        if self._hostname:
            return None
        if self._n_chips_needed:
            n_chips_required = self._n_chips_needed
        else:
            n_chips_required = self._n_chips_required
        if n_chips_required is None and self._n_boards_required is None:
            return None
        if self._spalloc_server is not None:
            with FecTimer(category, "SpallocAllocator"):
                return spalloc_allocator(
                    self._spalloc_server, n_chips_required,
                    self._n_boards_required)
        else:
            with FecTimer(category, "HBPAllocator"):
                return hbp_allocator(
                    self._remote_spinnaker_url, total_run_time,
                    n_chips_required, self._n_boards_required)

    def _execute_machine_generator(self, category, allocator_data):
        """
        Runs, times and logs the MachineGenerator if required

        May set the "machine" value if not already set

        :param str category: Algorithm category for provenance
        :allocator_data: None or
            (machine name, machine version, BMP details (if any),
            reset on startup flag, auto-detect BMP, SCAMP connection details,
            boot port, allocation controller)
        :type allocator_data: None or
            tuple(str, int, object, bool, bool, object, object,
            MachineAllocationController)
        """
        if self._machine:
            return
        if self._hostname:
            self._ipaddress = self._hostname
            bmp_details = get_config_str("Machine", "bmp_names")
            auto_detect_bmp = get_config_bool(
                "Machine", "auto_detect_bmp")
            scamp_connection_data = get_config_str(
                "Machine", "scamp_connections_data")
            boot_port_num = get_config_int(
                "Machine", "boot_connection_port_num")
            reset_machine = get_config_bool(
                "Machine", "reset_machine_on_startup")
            self._board_version = get_config_int(
                "Machine", "version")

        elif allocator_data:
            (self._ipaddress, self._board_version, bmp_details,
             reset_machine, auto_detect_bmp, scamp_connection_data,
             boot_port_num, self._machine_allocation_controller
             ) = allocator_data
        else:
            return

        with FecTimer(category, "Machine generator"):
            self._machine, self._txrx = machine_generator(
                self._ipaddress, bmp_details, self._board_version,
                auto_detect_bmp, scamp_connection_data, boot_port_num,
                reset_machine)

    def _execute_get_max_machine(self, total_run_time):
        """
        Runs, times and logs the a MaxMachineGenerator if required

        Will set the "machine" value if not already set

        Sets the _max_machine to True if the "machine" value is a temporary
        max machine.

        :param total_run_time: The total run time to request
        :type total_run_time: int or None
        """
        if self._machine:
            # Leave _max_machine as is a may be true from an earlier call
            return self._machine

        self._max_machine = True
        if self._spalloc_server:
            with FecTimer(GET_MACHINE, "Spalloc max machine generator"):
                self._machine = spalloc_max_machine_generator(
                    self._spalloc_server)

        elif self._remote_spinnaker_url:
            with FecTimer(GET_MACHINE, "HBPMaxMachineGenerator"):
                self._machine = hbp_max_machine_generator(
                    self._remote_spinnaker_url, total_run_time,
                    )

        else:
            raise NotImplementedError("No machine generataion possible")

    def _get_machine(self, total_run_time=0.0):
        """ The python machine description object.

        :param total_run_time: The total run time to request
        :param n_machine_time_steps:
        :rtype: ~spinn_machine.Machine
        """
        if self._app_id is None:
            if self._txrx is None:
                self._app_id = ALANS_DEFAULT_RANDOM_APP_ID
            else:
                self._app_id = self._txrx.app_id_tracker.get_new_id()

        self._execute_get_virtual_machine()
        allocator_data = self._execute_allocator(GET_MACHINE, total_run_time)
        self._execute_machine_generator(GET_MACHINE, allocator_data)
        self._execute_get_max_machine(total_run_time)
        return self._machine

    def _create_version_provenance(self, front_end_versions):
        """ Add the version information to the provenance data at the start.
        """
        with ProvenanceWriter() as db:
            db.insert_version("spinn_utilities_version", spinn_utils_version)
            db.insert_version("spinn_machine_version", spinn_machine_version)
            db.insert_version("spalloc_version", spalloc_version)
            db.insert_version("spinnman_version", spinnman_version)
            db.insert_version("pacman_version", pacman_version)
            db.insert_version("data_specification_version", data_spec_version)
            db.insert_version("front_end_common_version", fec_version)
            db.insert_version("numpy_version", numpy_version)
            db.insert_version("scipy_version", scipy_version)
            for description, the_value in front_end_versions:
                db.insert_version(description, the_value)

    def _do_extra_mapping_algorithms(self):
        """
        Allows overriding classes to add algorithms
        """

    def _json_machine(self):
        """
        Runs, times and logs WriteJsonMachine if required

        """
        with FecTimer(MAPPING, "Json machine") as timer:
            if timer.skip_if_cfg_false("Reports", "write_json_machine"):
                return
            write_json_machine(self._machine, self._json_folder, True)

    def _report_network_specification(self):
        """
        Runs, times and logs the Network Specification report is requested

        """
        with FecTimer(MAPPING, "Network Specification report") as timer:
            if timer.skip_if_cfg_false(
                    "Reports", "write_network_specification_report"):
                return
<<<<<<< HEAD
            report = NetworkSpecification()
            report(self._application_graph)
=======
            if self._application_graph is None:
                graph = self._machine_graph
            else:
                graph = self._application_graph
            network_specification(graph)
>>>>>>> 67684c04

    def _execute_chip_id_allocator(self):
        """
        Runs, times and logs the ChipIdAllocator

        """
        with FecTimer(MAPPING, "Chip ID allocator"):
<<<<<<< HEAD
            allocator = MallocBasedChipIdAllocator()
            allocator(self._machine, self._application_graph)
=======
            if self._application_graph is None:
                graph = self._machine_graph
            else:
                graph = self._application_graph
            malloc_based_chip_id_allocator(self._machine, graph)
>>>>>>> 67684c04
            # return ignored as changes done inside original machine object

    def _execute_insert_live_packet_gatherers_to_graphs(self):
        """
        Runs, times and logs the InsertLivePacketGatherersToGraphs if required
        """
        with FecTimer(
                MAPPING, "Insert live packet gatherers to graphs") as timer:
            if timer.skip_if_empty(self._live_packet_recorder_params,
                                   "live_packet_recorder_params"):
                return
<<<<<<< HEAD
            inserter = InsertLivePacketGatherersToGraphs()
            self._live_packet_recorder_parameters_mapping = inserter(
                self._live_packet_recorder_params, self._machine,
                self._application_graph)
=======
            self._live_packet_recorder_parameters_mapping = \
                insert_live_packet_gatherers_to_graphs(
                    self._live_packet_recorder_params, self._machine,
                    self._machine_graph, self._application_graph)
>>>>>>> 67684c04

    def _report_board_chip(self):
        """
        Runs, times and logs the BoardChipReport is requested

        """
        with FecTimer(MAPPING, "Board chip report") as timer:
            if timer.skip_if_cfg_false(
                    "Reports", "write_board_chip_report"):
                return
            board_chip_report(self._machine)

    def _execute_splitter_reset(self):
        """
        Runs, times and logs the splitter_reset

        """
        with FecTimer(MAPPING, "Splitter reset"):
            splitter_reset(self._application_graph)

    # Overriden by spynaker to choose an extended algorithm
    def _execute_splitter_selector(self):
        """
        Runs, times and logs the SplitterSelector
        """
        with FecTimer(MAPPING, "Splitter selector"):
            splitter_selector(self._application_graph)

    def _execute_delay_support_adder(self):
        """
        Stub to allow spynakker to add delay supports
        """

    def _execute_preallocate_for_live_packet_gatherer(
            self, pre_allocated_resources):
        """
        Runs, times and logs the PreAllocateResourcesForLivePacketGatherers if\
        required

        :param pre_allocated_resources: other preallocated resources
        :type pre_allocated_resources:
            ~pacman.model.resources.PreAllocatedResourceContainer
        """
        with FecTimer(
                MAPPING, "Preallocate for live packet gatherer") as timer:
            if timer.skip_if_empty(self._live_packet_recorder_params,
                                   "live_packet_recorder_params"):
                return
            preallocate_resources_for_live_packet_gatherers(
                self._live_packet_recorder_params,
                self._machine, pre_allocated_resources)

    def _execute_preallocate_for_chip_power_monitor(
            self, pre_allocated_resources):
        """
        Runs, times and logs the PreAllocateResourcesForChipPowerMonitor if\
        required

        :param pre_allocated_resources: other preallocated resources
        :type pre_allocated_resources:
            ~pacman.model.resources.PreAllocatedResourceContainer
        """
        with FecTimer(MAPPING, "Preallocate for chip power monitor") as timer:
            if timer.skip_if_cfg_false("Reports", "write_energy_report"):
                return
            preallocate_resources_for_chip_power_monitor(
                pre_allocated_resources)

    def _execute_preallocate_for_extra_monitor_support(
            self, pre_allocated_resources):
        """
        Runs, times and logs the PreAllocateResourcesForExtraMonitorSupport if\
        required

        :param pre_allocated_resources: other preallocated resources
        :type pre_allocated_resources:
            ~pacman.model.resources.PreAllocatedResourceContainer
        """
        with FecTimer(MAPPING, "Preallocate for extra monitor support") \
                as timer:
            if timer.skip_if_cfgs_false(
                    "Machine", "enable_advanced_monitor_support",
                    "enable_reinjection"):
                return
            pre_allocate_resources_for_extra_monitor_support(
                pre_allocated_resources)

    # Overriden by spynaker to choose a different algorithm
    def _execute_splitter_partitioner(self):
        """
        Runs, times and logs the SplitterPartitioner if required
        """
        if not self._application_graph.n_vertices:
            return
        with FecTimer(MAPPING, "Splitter partitioner"):
<<<<<<< HEAD
            partitioner = SplitterPartitioner()
            self._n_chips_needed = partitioner(
                self._application_graph, self._plan_n_timesteps)
=======
            self._machine_graph, self._n_chips_needed = splitter_partitioner(
                self._application_graph, self._machine, self._plan_n_timesteps,
                pre_allocated_resources)

    def _execute_graph_measurer(self):
        """
        Runs, times and logs GraphMeasurer is required

        Sets self._n_chips_needed if no machine exists

        Warning if the users has specified a machine size he gets what he
        asks for and if it is too small the placer will tell him.

        :return:
        """
        if not self._max_machine:
            if self._machine:
                return
        with FecTimer(MAPPING, "Graph measurer"):
            self._n_chips_needed = graph_measurer(
                self._machine_graph, self._machine, self._plan_n_timesteps)
>>>>>>> 67684c04

    def _execute_insert_chip_power_monitors(self):
        """
        Run, time and log the InsertChipPowerMonitorsToGraphs if required

        """
        with FecTimer(MAPPING, "Insert chip power monitors") as timer:
            if timer.skip_if_cfg_false("Reports", "write_energy_report"):
                return
<<<<<<< HEAD
            inserter = InsertChipPowerMonitorsToGraphs()
            inserter(
                self._machine,
=======
            insert_chip_power_monitors_to_graphs(
                self._machine, self._machine_graph,
>>>>>>> 67684c04
                get_config_int("EnergyMonitor", "sampling_frequency"),
                self._application_graph)

    def _execute_insert_extra_monitor_vertices(self):
        """
        Run, time and log the InsertExtraMonitorVerticesToGraphs if required

        """
        with FecTimer(MAPPING, "Insert extra monitor vertices") as timer:
            if timer.skip_if_cfgs_false(
                    "Machine", "enable_advanced_monitor_support",
                    "enable_reinjection"):
                return
<<<<<<< HEAD
            inserter = InsertExtraMonitorVerticesToGraphs()
            (self._vertex_to_ethernet_connected_chip_mapping,
             self._extra_monitor_vertices,
             self._extra_monitor_to_chip_mapping) = inserter(
                self._machine, self._application_graph)
=======
            # inserter checks for None app graph not an empty one
        (self._vertex_to_ethernet_connected_chip_mapping,
         self._extra_monitor_vertices,
         self._extra_monitor_to_chip_mapping) = \
            insert_extra_monitor_vertices_to_graphs(
                self._machine, self._machine_graph, self._application_graph)
>>>>>>> 67684c04

    def _execute_partitioner_report(self):
        """
        Write, times and logs the partitioner_report if needed

        """
        with FecTimer(MAPPING, "Partitioner report") as timer:
            if timer.skip_if_cfg_false(
                    "Reports", "write_partitioner_reports"):
                return
            partitioner_report(self._ipaddress, self._application_graph)

<<<<<<< HEAD
=======
    def _execute_edge_to_n_keys_mapper(self):
        """
        Runs, times and logs the EdgeToNKeysMapper

        Sets the "machine_partition_n_keys_map" data
        """
        with FecTimer(MAPPING, "Edge to n keys mapper"):
            self._machine_partition_n_keys_map = edge_to_n_keys_mapper(
                self._machine_graph)

>>>>>>> 67684c04
    def _execute_local_tdma_builder(self):
        """
        Runs times and logs the LocalTDMABuilder
        """
        with FecTimer(MAPPING, "Local TDMA builder"):
<<<<<<< HEAD
            builder = LocalTDMABuilder()
            builder(self._application_graph)
=======
            local_tdma_builder(
                self._machine_graph, self._machine_partition_n_keys_map,
                self._application_graph)
>>>>>>> 67684c04

    def _json_partition_n_keys_map(self):
        """
        Writes, times and logs the machine_partition_n_keys_map if required
        """
        with FecTimer(MAPPING, "Json partition n keys map") as timer:
            if timer.skip_if_cfg_false(
                    "Reports", "write_json_partition_n_keys_map"):
                return
            write_json_partition_n_keys_map(
                self._machine_partition_n_keys_map, self._json_folder)
            # Output ignored as never used

    def _execute_connective_based_placer(self):
        """
        Runs, times and logs the ConnectiveBasedPlacer

        Sets the "placements" data

        .. note::
            Calling of this method is based on the cfg placer value

        """
        with FecTimer(MAPPING, "Connective based placer"):
            self._placements = connective_based_placer(
                self._machine_graph, self._machine, self._plan_n_timesteps)

    def _execute_one_to_one_placer(self):
        """
        Runs, times and logs the OneToOnePlacer

        Sets the "placements" data

        .. note::
            Calling of this method is based on the cfg placer value

        """
        with FecTimer(MAPPING, "One to one placer"):
            self._placements = one_to_one_placer(
                self._machine_graph, self._machine, self._plan_n_timesteps)

    def _execute_radial_placer(self):
        """
        Runs, times and logs the RadialPlacer

        Sets the "placements" data

        .. note::
            Calling of this method is based on the cfg placer value

        """
        with FecTimer(MAPPING, "Radial placer"):
            self._placements = radial_placer(
                self._machine_graph, self._machine, self._plan_n_timesteps)

    def _execute_speader_placer(self):
        """
        Runs, times and logs the SpreaderPlacer

        Sets the "placements" data

        .. note::
            Calling of this method is based on the cfg placer value

        """
        with FecTimer(MAPPING, "Spreader placer"):
            self._placements = spreader_placer(
                self._machine_graph, self._machine,
                self._machine_partition_n_keys_map, self._plan_n_timesteps)

    def _execute_application_placer(self):
        """
        Runs, times and logs the Application Placer

        Sets the "placements" data

        .. note::
            Calling of this method is based on the cfg placer value

        """
        with FecTimer(MAPPING, "Spreader placer"):
            self._placements = place_application_graph(
                self._machine, self._application_graph, self._plan_n_timesteps)

    def _do_placer(self):
        """
        Runs, times and logs one of the placers

        Sets the "placements" data

        Which placer is run depends on the cfg placer value

        This method is the entry point for adding a new Placer

        :raise ConfigurationException: if the cfg place value is unexpected
        """
        name = get_config_str("Mapping", "placer")
        if name == "ConnectiveBasedPlacer":
            return self._execute_connective_based_placer()
        if name == "OneToOnePlacer":
            return self._execute_one_to_one_placer()
        if name == "RadialPlacer":
            return self._execute_radial_placer()
        if name == "SpreaderPlacer":
            return self._execute_speader_placer()
        if name == "ApplicationPlacer":
            return self._execute_application_placer()
        if "," in name:
            raise ConfigurationException(
                "Only a single algorithm is supported for placer")
        raise ConfigurationException(
            f"Unexpected cfg setting placer: {name}")

    def _execute_insert_edges_to_live_packet_gatherers(self):
        """
        Runs, times and logs the InsertEdgesToLivePacketGatherers if required
        """
        with FecTimer(
                MAPPING, "Insert edges to live packet gatherers") as timer:
            if timer.skip_if_empty(self._live_packet_recorder_params,
                                   "live_packet_recorder_params"):
                return
            insert_edges_to_live_packet_gatherers(
                self._live_packet_recorder_params, self._placements,
                self._live_packet_recorder_parameters_mapping, self._machine,
<<<<<<< HEAD
=======
                self._machine_graph, self._application_graph,
                self._machine_partition_n_keys_map)

    def _execute_insert_edges_to_extra_monitor(self):
        """
        Runs times and logs the InsertEdgesToExtraMonitor is required
        """
        with FecTimer(MAPPING, "Insert Edges To Extra Monitor") as timer:
            if timer.skip_if_cfgs_false(
                    "Machine", "enable_advanced_monitor_support",
                    "enable_reinjection"):
                return
            insert_edges_to_extra_monitor_functionality(
                self._machine_graph, self._placements, self._machine,
                self._vertex_to_ethernet_connected_chip_mapping,
>>>>>>> 67684c04
                self._application_graph)

    def _execute_system_multicast_routing_generator(self):
        """
        Runs, times and logs the SystemMulticastRoutingGenerator is required

        May sets the data "data_in_multicast_routing_tables",
        "data_in_multicast_key_to_chip_map" and
        "system_multicast_router_timeout_keys"
        """
        with FecTimer(MAPPING, "System multicast routing generator") as timer:
            if timer.skip_if_cfgs_false(
                    "Machine", "enable_advanced_monitor_support",
                    "enable_reinjection"):
                return
            (self._data_in_multicast_routing_tables,
             self._data_in_multicast_key_to_chip_map,
             self._system_multicast_router_timeout_keys) = (
                system_multicast_routing_generator(
                    self._machine, self._extra_monitor_to_chip_mapping,
                    self._placements))

    def _execute_fixed_route_router(self):
        """
        Runs, times and logs the FixedRouteRouter if required

        May set the "fixed_routes" data.
        """
        with FecTimer(MAPPING, "Fixed route router") as timer:
            if timer.skip_if_cfg_false(
                    "Machine", "enable_advanced_monitor_support"):
                return
            self._fixed_routes = fixed_route_router(
                self._machine, self._placements,
                DataSpeedUpPacketGatherMachineVertex)

    def _report_placements_with_application_graph(self):
        """
        Writes, times and logs the application graph placer report if
        requested
        """
        if not self._application_graph.n_vertices:
            return
        with FecTimer(
                MAPPING, "Placements wth application graph report") as timer:
            if timer.skip_if_cfg_false(
                    "Reports", "write_application_graph_placer_report"):
                return
            placer_reports_with_application_graph(
                self._ipaddress, self._application_graph, self._placements,
                self._machine)

    def _report_placements_with_machine_graph(self):
        """
        Writes, times and logs the machine graph placer report if
        requested
        """
        with FecTimer(MAPPING, "Placements wthout machine graaph") as timer:
            if timer.skip_if_cfg_false(
                    "Reports", "write_machine_graph_placer_report"):
                return
            placer_reports_without_application_graph(
                self._ipaddress, self._machine_graph, self._placements,
                self._machine)

    def _json_placements(self):
        """
        Does, times and logs the writing of placements as json if requested
        :return:
        """
        with FecTimer(MAPPING, "Json placements") as timer:
            if timer.skip_if_cfg_false(
                    "Reports", "write_json_placements"):
                return
            write_json_placements(self._placements, self._json_folder)
            # Output ignored as never used

    def _execute_ner_route_traffic_aware(self):
        """
        Runs, times and logs the NerRouteTrafficAware

        Sets the "routing_table_by_partition" data if called

        .. note::
            Calling of this method is based on the cfg router value
        """
        with FecTimer(MAPPING, "Ner route traffic aware"):
            self._routing_table_by_partition = ner_route_traffic_aware(
                self._machine_graph, self._machine, self._placements)

    def _execute_ner_route(self):
        """
        Runs, times and logs the NerRoute

        Sets the "routing_table_by_partition" data

        .. note::
            Calling of this method is based on the cfg router value
        """
        with FecTimer(MAPPING, "Ner route"):
            self._routing_table_by_partition = ner_route(
                self._machine_graph, self._machine, self._placements)

    def _execute_basic_dijkstra_routing(self):
        """
        Runs, times and logs the BasicDijkstraRouting

        Sets the "routing_table_by_partition" data if called

        .. note::
            Calling of this method is based on the cfg router value
        """
        with FecTimer(MAPPING, "Basic dijkstra routing"):
            self._routing_table_by_partition = basic_dijkstra_routing(
                self._machine_graph, self._machine, self._placements)

    def _do_routing(self):
        """
        Runs, times and logs one of the routers

        Sets the "routing_table_by_partition" data

        Which router is run depends on the cfg router value

        This method is the entry point for adding a new Router

        :raise ConfigurationException: if the cfg router value is unexpected
        """
        name = get_config_str("Mapping", "router")
        if name == "BasicDijkstraRouting":
            return self._execute_basic_dijkstra_routing()
        if name == "NerRoute":
            return self._execute_ner_route()
        if name == "NerRouteTrafficAware":
            return self._execute_ner_route_traffic_aware()
        if "," in name:
            raise ConfigurationException(
                "Only a single algorithm is supported for router")
        raise ConfigurationException(
            f"Unexpected cfg setting router: {name}")

    def _execute_basic_tag_allocator(self):
        """
        Runs, times and logs the Tag Allocator

        Sets the "tag" data
        """
        with FecTimer(MAPPING, "Basic tag allocator"):
            self._tags = basic_tag_allocator(
                self._machine, self._plan_n_timesteps, self._placements)

    def _report_tag_allocations(self):
        """
        Write, times and logs the tag allocator report if requested
        """
        with FecTimer(MAPPING, "Tag allocator report") as timer:
            if timer.skip_if_cfg_false(
                    "Reports", "write_tag_allocation_reports"):
                return
            tag_allocator_report(self._tags)

    def _execute_process_partition_constraints(self):
        """
        Runs, times and logs the ProcessPartitionConstraints
        """
        with FecTimer(MAPPING, "Process partition constraints"):
            process_partition_constraints(self._machine_graph)

    def _execute_global_allocate(self):
        """
        Runs, times and logs the Global Zoned Routing Info Allocator

        Sets "routing_info" is called

        .. note::
            Calling of this method is based on the cfg info_allocator value

        :return:
        """
        with FecTimer(MAPPING, "Global allocate"):
            self._routing_infos = global_allocate(self._application_graph)

    def _execute_flexible_allocate(self):
        """
        Runs, times and logs the Zoned Routing Info Allocator

        Sets "routing_info" is called

        .. note::
            Calling of this method is based on the cfg info_allocator value

        :return:
        """
        with FecTimer(MAPPING, "Zoned routing info allocator"):
            self._routing_infos = flexible_allocate(self._application_graph)

    def _execute_malloc_based_routing_info_allocator(self):
        """
        Runs, times and logs the Malloc Based Routing Info Allocator

        Sets "routing_info" is called

        .. note::
            Calling of this method is based on the cfg info_allocator value

        :return:
        """
        with FecTimer(MAPPING, "Malloc based routing info allocator"):
            self._routing_infos = malloc_based_routing_info_allocator(
                self._machine_graph, self._machine_partition_n_keys_map)

    def do_info_allocator(self):
        """
        Runs, times and logs one of the info allocaters

        Sets the "routing_info" data

        Which alloactor is run depends on the cfg info_allocator value

        This method is the entry point for adding a new Info Allocator

        :raise ConfigurationException: if the cfg info_allocator value is
            unexpected
        """
        name = get_config_str("Mapping", "info_allocator")
        if name == "GlobalZonedRoutingInfoAllocator ":
            return self._execute_global_allocate()
        if name == "MallocBasedRoutingInfoAllocator":
            return self._execute_malloc_based_routing_info_allocator()
        if name == "ZonedRoutingInfoAllocator":
            return self._execute_flexible_allocate()
        if "," in name:
            raise ConfigurationException(
                "Only a single algorithm is supported for info_allocator")
        raise ConfigurationException(
            f"Unexpected cfg setting info_allocator: {name}")

    def _report_router_info(self):
        """
        Writes, times and logs the router iinfo report if requested
        """
        with FecTimer(MAPPING, "Router info report") as timer:
            if timer.skip_if_cfg_false(
                    "Reports", "write_router_info_report"):
                return
            routing_info_report(self._machine_graph, self._routing_infos)

    def _execute_basic_routing_table_generator(self):
        """
        Runs, times and logs the Routing Table Generator

        .. note::
            Currently no other Routing Table Generator supported.
            To add an additional Generator copy the pattern of do_placer
        """
        with FecTimer(MAPPING, "Basic routing table generator"):
            self._router_tables = basic_routing_table_generator(
                self._routing_infos, self._routing_table_by_partition,
                self._machine)
        # TODO Nuke ZonedRoutingTableGenerator

    def _report_routers(self):
        """
        Write, times and logs the router report if requested
        """
        with FecTimer(MAPPING, "Router report") as timer:
            if timer.skip_if_cfg_false(
                    "Reports", "write_router_reports"):
                return
        router_report_from_paths(
            self._router_tables, self._routing_infos, self._ipaddress,
            self._machine_graph, self._placements, self._machine)

    def _report_router_summary(self):
        """
        Write, times and logs the router summary report if requested
        """
        with FecTimer(MAPPING, "Router summary report") as timer:
            if timer.skip_if_cfg_false(
                    "Reports", "write_router_summary_report"):
                return
            router_summary_report(
                self._router_tables,  self._ipaddress, self._machine)

    def _json_routing_tables(self):
        """
        Write, time and log the routing tables as json if requested
        """
        with FecTimer(MAPPING, "Json routing tables") as timer:
            if timer.skip_if_cfg_false(
                    "Reports", "write_json_routing_tables"):
                return
            write_json_routing_tables(self._router_tables, self._json_folder)
            # Output ignored as never used

    def _report_router_collision_potential(self):
        """
        Write, time and log the router collision report
        """
        with FecTimer(MAPPING, "Router collision potential report"):
            # TODO cfg flag!
            router_collision_potential_report(
                self._routing_table_by_partition,
                self._machine_partition_n_keys_map, self._machine)

    def _execute_locate_executable_start_type(self):
        """
        Runs, times and logs LocateExecutableStartType if required

        May set the executable_types data.
        """
        with FecTimer(MAPPING, "Locate executable start type") as timer:
            # TODO why skip if virtual ?
            if timer.skip_if_virtual_board():
                return
<<<<<<< HEAD
            locator = LocateExecutableStartType()
            self._executable_types = locator(
                self._application_graph, self._placements)
=======
            self._executable_types = locate_executable_start_type(
                self._machine_graph, self._placements)
>>>>>>> 67684c04

    def _execute_buffer_manager_creator(self):
        """
        Run, times and logs the buffer manager creator if required

        May set the buffer_manager data
        """
        if self._buffer_manager:
            return
        with FecTimer(MAPPING, "Buffer manager creator") as timer:
            if timer.skip_if_virtual_board():
                return

            self._buffer_manager = buffer_manager_creator(
                self._placements, self._tags, self._txrx,
                self._extra_monitor_vertices,
                self._extra_monitor_to_chip_mapping,
                self._vertex_to_ethernet_connected_chip_mapping,
                self._machine, self._fixed_routes, self._java_caller)

    def _execute_sdram_outgoing_partition_allocator(self):
        """
        Runs, times and logs the SDRAMOutgoingPartitionAllocator
        """
        with FecTimer(MAPPING, "SDRAM outgoing partition allocator"):
            # Ok if transceiver = None
<<<<<<< HEAD
            allocator(
                self._application_graph, self._placements, self._app_id,
=======
            sdram_outgoing_partition_allocator(
                self._machine_graph, self._placements, self._app_id,
>>>>>>> 67684c04
                self._txrx)

    def _do_mapping(self, total_run_time):
        """
        Runs, times and logs all the algorithms in the mapping stage

        :param float total_run_time:
        """
        # time the time it takes to do all pacman stuff
        mapping_total_timer = Timer()
        mapping_total_timer.start_timing()
        provide_injectables(self)

        self._setup_java_caller()
        self._do_extra_mapping_algorithms()
        self._report_network_specification()
        self._execute_splitter_reset()
        self._execute_splitter_selector()
        self._execute_delay_support_adder()
        pre_allocated_resources = PreAllocatedResourceContainer()
        self._execute_preallocate_for_live_packet_gatherer(
            pre_allocated_resources)
        self._execute_preallocate_for_chip_power_monitor(
            pre_allocated_resources)
        self._execute_preallocate_for_extra_monitor_support(
            pre_allocated_resources)
        self._execute_splitter_partitioner()
        if self._max_machine:
            self._max_machine = False
            self._machine = None
        allocator_data = self._execute_allocator(MAPPING, total_run_time)
        self._execute_machine_generator(MAPPING, allocator_data)
        assert(self._machine)
        self._json_machine()
        self._execute_chip_id_allocator()
        self._execute_insert_live_packet_gatherers_to_graphs()
        self._report_board_chip()
        self._execute_insert_chip_power_monitors()
        self._execute_insert_extra_monitor_vertices()
        self._execute_partitioner_report()
        self._execute_local_tdma_builder()
        self._json_partition_n_keys_map()
        self._do_placer()
        self._execute_insert_edges_to_live_packet_gatherers()
        self._execute_system_multicast_routing_generator()
        self._execute_fixed_route_router()
        self._report_placements_with_application_graph()
        # self._report_placements_with_machine_graph()
        self._json_placements()
        self._do_routing()
        self._execute_basic_tag_allocator()
        self._report_tag_allocations()
        # self._execute_process_partition_constraints()
        self.do_info_allocator()
        self._report_router_info()
        self._execute_basic_routing_table_generator()
        self._report_routers()
        self._report_router_summary()
        self._json_routing_tables()
        self._report_router_collision_potential()
        self._execute_locate_executable_start_type()
        self._execute_buffer_manager_creator()
        self._execute_sdram_outgoing_partition_allocator()

        clear_injectables()
        self._mapping_time += convert_time_diff_to_total_milliseconds(
            mapping_total_timer.take_sample())

    # Overridden by spy which adds placement_order
    def _execute_graph_data_specification_writer(self):
        """
        Runs, times, and logs the GraphDataSpecificationWriter

        Sets the dsg_targets data
        """
        with FecTimer(
                DATA_GENERATION, "Graph data specification writer"):
            self._dsg_targets, self._region_sizes = \
                graph_data_specification_writer(
                    self._placements, self._ipaddress, self._machine,
                    self._max_run_time_steps)

    def _do_data_generation(self):
        """
        Runs, Times and logs the data generation
        """
        # set up timing
        data_gen_timer = Timer()
        data_gen_timer.start_timing()

        self._first_machine_time_step = self._current_run_timesteps

        provide_injectables(self)
        self._execute_graph_data_specification_writer()
        clear_injectables()

        self._dsg_time += convert_time_diff_to_total_milliseconds(
            data_gen_timer.take_sample())

    def _execute_routing_setup(self,):
        """
        Runs, times and logs the RoutingSetup if required.

        """
        if self._multicast_routes_loaded:
            return
        with FecTimer(LOADING, "Routing setup") as timer:
            if timer.skip_if_virtual_board():
                return
            # Only needs the x and y of chips with routing tables
            routing_setup(
                self._router_tables, self._app_id, self._txrx, self._machine)

    def _execute_graph_binary_gatherer(self):
        """
        Runs, times and logs the GraphBinaryGatherer if required.

        """
        with FecTimer(LOADING, "Graph binary gatherer") as timer:
            try:
<<<<<<< HEAD
                gather = GraphBinaryGatherer()
                self._executable_targets = gather(
                    self._placements, self._application_graph,
=======
                self._executable_targets = graph_binary_gatherer(
                    self._placements, self._machine_graph,
>>>>>>> 67684c04
                    self._executable_finder)
            except KeyError:
                if self.use_virtual_board:
                    logger.warning(
                        "Ignoring exectable not found as using virtual")
                    timer.error("exectable not found and virtual board")
                    return
                raise

    def _execute_host_bitfield_compressor(self):
        """
        Runs, times and logs the HostBasedBitFieldRouterCompressor

        .. note::
            Calling of this method is based on the cfg compressor or
            virtual_compressor value

        :return: CompressedRoutingTables
        :rtype: MulticastRoutingTables
        """
        with FecTimer(
                LOADING, "Host based bitfield router compressor") as timer:
            if timer.skip_if_virtual_board():
                return None, []
            self._multicast_routes_loaded = False
            compressed = host_based_bit_field_router_compressor(
                self._router_tables, self._machine, self._placements,
                self._txrx, self._machine_graph, self._routing_infos)
            return compressed

    def _execute_machine_bitfield_ordered_covering_compressor(self):
        """
        Runs, times and logs the MachineBitFieldOrderedCoveringCompressor

        .. note::
            Calling of this method is based on the cfg compressor or
            virtual_compressor value

        :return: None
        :rtype: None
        """
        with FecTimer(
                LOADING,
                "Machine bitfield ordered covering compressor") as timer:
            if timer.skip_if_virtual_board():
                return None, []
            machine_bit_field_ordered_covering_compressor(
                self._router_tables, self._txrx, self._machine, self._app_id,
                self._machine_graph, self._placements, self._executable_finder,
                self._routing_infos, self._executable_targets)
            self._multicast_routes_loaded = True
            return None

    def _execute_machine_bitfield_pair_compressor(self):
        """
        Runs, times and logs the MachineBitFieldPairRouterCompressor

        .. note::
            Calling of this method is based on the cfg compressor or
            virtual_compressor value

        :return: None
        :rtype: None
         """
        with FecTimer(
                LOADING, "Machine bitfield pair router compressor") as timer:
            if timer.skip_if_virtual_board():
                return None, []
            self._multicast_routes_loaded = True
            machine_bit_field_pair_router_compressor(
                self._router_tables, self._txrx, self._machine, self._app_id,
                self._machine_graph, self._placements, self._executable_finder,
                self._routing_infos, self._executable_targets)
            return None

    def _execute_ordered_covering_compressor(self):
        """
        Runs, times and logs the OrderedCoveringCompressor

        .. note::
            Calling of this method is based on the cfg compressor or
            virtual_compressor value

        :return: CompressedRoutingTables
        :rtype: MulticastRoutingTables
        """
        with FecTimer(LOADING, "Ordered covering compressor"):
            self._multicast_routes_loaded = False
            compressed = ordered_covering_compressor(self._router_tables)
            return compressed

    def _execute_ordered_covering_compression(self):
        """
        Runs, times and logs the ordered covering compressor on machine

        .. note::
            Calling of this method is based on the cfg compressor or
            virtual_compressor value

        :return: None
        :rtype: None
        """
        with FecTimer(LOADING, "Ordered covering compressor") as timer:
            if timer.skip_if_virtual_board():
                return None, []
            ordered_covering_compression(
                self._router_tables, self._txrx, self._executable_finder,
                self._machine, self._app_id)
            self._multicast_routes_loaded = True
            return None

    def _execute_pair_compressor(self):
        """
        Runs, times and logs the PairCompressor

        .. note::
            Calling of this method is based on the cfg compressor or
            virtual_compressor value

        :return: CompressedRoutingTable
        :rtype: MulticastRoutingTables
        """
        with FecTimer(LOADING, "Pair compressor"):
            compressed = pair_compressor(self._router_tables)
            self._multicast_routes_loaded = False
            return compressed

    def _execute_pair_compression(self):
        """
        Runs, times and logs the pair compressor on machine

        .. note::
            Calling of this method is based on the cfg compressor or
            virtual_compressor value

        :return: None
        :rtype: None
        """
        with FecTimer(LOADING, "Pair on chip router compression") as timer:
            if timer.skip_if_virtual_board():
                return None, []
            pair_compression(
                self._router_tables, self._txrx, self._executable_finder,
                self._machine, self._app_id)
            self._multicast_routes_loaded = True
            return None

    def _execute_pair_unordered_compressor(self):
        """
        Runs, times and logs the CheckedUnorderedPairCompressor

        .. note::
            Calling of this method is based on the cfg compressor or
            virtual_compressor value

        :return: CompressedRoutingTables
        :rtype: MulticastRoutingTables
        """
        with FecTimer(LOADING, "Pair unordered compressor"):
            compressed = pair_compressor(self._router_tables, ordered=False)
            self._multicast_routes_loaded = False
            return compressed

    def _compressor_name(self):
        if self.use_virtual_board:
            name = get_config_str("Mapping", "virtual_compressor")
            if name is None:
                logger.info("As no virtual_compressor specified "
                            "using compressor setting")
                name = get_config_str("Mapping", "compressor")
        else:
            name = get_config_str("Mapping", "compressor")
        return name

    def _do_early_compression(self, name):
        """
        Calls a compressor based on the name provided

        .. note::
            This method is the entry point for adding a new compressor that
             can or must run early.

        :param str name: Name of a compressor
        :raise ConfigurationException: if the name is not expected
        :return: CompressedRoutingTables (likely to be None),
            RouterCompressorProvenanceItems (may be an empty list)
        :rtype: tuple(MulticastRoutingTables or None, list(ProvenanceDataItem))
        """
        if name == "MachineBitFieldOrderedCoveringCompressor":
            return \
                self._execute_machine_bitfield_ordered_covering_compressor()
        if name == "MachineBitFieldPairRouterCompressor":
            return self._execute_machine_bitfield_pair_compressor()
        if name == "OrderedCoveringCompressor":
            return self._execute_ordered_covering_compressor()
        if name == "OrderedCoveringOnChipRouterCompression":
            return self._execute_ordered_covering_compression()
        if name == "PairCompressor":
            return self._execute_pair_compressor()
        if name == "PairOnChipRouterCompression":
            return self._execute_pair_compression()
        if name == "PairUnorderedCompressor":
            return self._execute_pair_unordered_compressor()

        # delay compression until later
        return None

    def _do_delayed_compression(self, name, compressed):
        """
        run compression that must be delayed until later

        .. note::
            This method is the entry point for adding a new compressor that
            can not run at the normal place

        :param str name: Name of a compressor
        :raise ConfigurationException: if the name is not expected
        :return: CompressedRoutingTables (likely to be None),
            RouterCompressorProvenanceItems (may be an empty list)
        :rtype: tuple(MulticastRoutingTables or None, list(ProvenanceDataItem))
        """
        if self._multicast_routes_loaded or compressed:
            # Already compressed
            return compressed
        # overridden in spy to handle:
        # SpynnakerMachineBitFieldOrderedCoveringCompressor
        # SpynnakerMachineBitFieldPairRouterCompressor

        if name == "HostBasedBitFieldRouterCompressor":
            return self._execute_host_bitfield_compressor()
        if "," in name:
            raise ConfigurationException(
                "Only a single algorithm is supported for compressor")

        raise ConfigurationException(
            f"Unexpected cfg setting compressor: {name}")

    def _execute_load_routing_tables(self, compressed):
        """
        Runs, times and logs the RoutingTableLoader if required

        :param compressed:
        :type compressed: MulticastRoutingTables or None
        """
        if not compressed:
            return
        with FecTimer(LOADING, "Routing table loader") as timer:
            self._multicast_routes_loaded = True
            if timer.skip_if_virtual_board():
                return
            routing_table_loader(
                compressed, self._app_id, self._txrx, self._machine)

    def _report_uncompressed_routing_table(self):
        """
        Runs, times and logs the router report from router tables if requested
        """
        # TODO why not during mapping?
        with FecTimer(LOADING, "Uncompressed routing table report") as timer:
            if timer.skip_if_cfg_false(
                    "Reports", "write_routing_table_reports"):
                return
            router_report_from_router_tables(self._router_tables)

    def _report_bit_field_compressor(self):
        """
        Runs, times and logs the BitFieldCompressorReport if requested
        """
        with FecTimer(LOADING, "Bitfield compressor report") as timer:
            if timer.skip_if_cfg_false(
                    "Reports",  "write_bit_field_compressor_report"):
                return
            # BitFieldSummary output ignored as never used
            bitfield_compressor_report(self._machine_graph, self._placements)

    def _execute_load_fixed_routes(self):
        """
        Runs, times and logs Load Fixed Routes is required
        """
        with FecTimer(LOADING, "Load fixed routes") as timer:
            if timer.skip_if_cfg_false(
                    "Machine", "enable_advanced_monitor_support"):
                return
            if timer.skip_if_virtual_board():
                return
            load_fixed_routes(self._fixed_routes, self._txrx, self._app_id)

    def _execute_system_data_specification(self):
        """
        Runs, times and logs the execute_system_data_specs if required

        :return: map of placement and DSG data, and loaded data flag.
        :rtype: dict(tuple(int,int,int),DataWritten) or DsWriteInfo
        """
        with FecTimer(LOADING, "Execute system data specification") \
                as timer:
            if timer.skip_if_virtual_board():
                return None
            return execute_system_data_specs(
                self._txrx, self._machine, self._app_id, self._dsg_targets,
                self._region_sizes, self._executable_targets,
                self._java_caller)

    def _execute_load_system_executable_images(self):
        """
        Runs, times and logs the loading of exectuable images
        """
        with FecTimer(LOADING, "Load executable system Images") as timer:
            if timer.skip_if_virtual_board():
                return
            load_sys_images(
                self._executable_targets, self._app_id, self._txrx)

    def _execute_application_data_specification(
            self, processor_to_app_data_base_address):
        """
        Runs, times and logs the execute_application_data_specs if required

        :return: map of placement and DSG data, and loaded data flag.
        :rtype: dict(tuple(int,int,int),DataWritten) or DsWriteInfo
        """
        with FecTimer(LOADING, "Host data specification") as timer:
            if timer.skip_if_virtual_board():
                return processor_to_app_data_base_address
            return execute_application_data_specs(
                self._txrx, self._machine, self._app_id, self._dsg_targets,
                self._executable_targets, self._region_sizes, self._placements,
                self._extra_monitor_vertices,
                self._vertex_to_ethernet_connected_chip_mapping,
                self._java_caller, processor_to_app_data_base_address)

    def _execute_tags_from_machine_report(self):
        """
        Run, times and logs the TagsFromMachineReport if requested
        :return:
        """
        with FecTimer(LOADING, "Tags from machine report") as timer:
            if timer.skip_if_virtual_board():
                return
            if timer.skip_if_cfg_false(
                    "Reports", "write_tag_allocation_reports"):
                return
            tags_from_machine_report(self._txrx)

    def _execute_load_tags(self):
        """
        Runs, times and logs the Tags Loader if required
        """
        # TODO why: if graph_changed or data_changed:
        with FecTimer(LOADING, "Tags Loader") as timer:
            if timer.skip_if_virtual_board():
                return
            tags_loader(self._txrx, self._tags)

    def _do_extra_load_algorithms(self):
        """
        Runs, times and logs any extra load algorithms

        """
        pass

    def _report_memory_on_host(self, processor_to_app_data_base_address):
        """
        Runs, times and logs MemoryMapOnHostReport is requested

        """
        with FecTimer(LOADING, "Memory report") as timer:
            if timer.skip_if_virtual_board():
                return
            if timer.skip_if_cfg_false(
                    "Reports", "write_memory_map_report"):
                return
            memory_map_on_host_report(processor_to_app_data_base_address)

    def _report_memory_on_chip(self):
        """
        Runs, times and logs MemoryMapOnHostChipReport is requested

        """
        with FecTimer(LOADING, "Memory report") as timer:
            if timer.skip_if_virtual_board():
                return
            if timer.skip_if_cfg_false(
                    "Reports", "write_memory_map_report"):
                return

            memory_map_on_host_chip_report(self._dsg_targets, self._txrx)

    # TODO consider different cfg flags
    def _report_compressed(self, compressed):
        """
        Runs, times and logs the compressor reports if requested

        :param compressed:
        :type compressed: MulticastRoutingTables or None
        """
        with FecTimer(LOADING, "Compressor report") as timer:
            if timer.skip_if_cfg_false(
                    "Reports", "write_routing_table_reports"):
                return
            if timer.skip_if_cfg_false(
                    "Reports", "write_routing_tables_from_machine_reports"):
                return

            if compressed is None:
                if timer.skip_if_virtual_board():
                    return
                compressed = read_routing_tables_from_machine(
                    self._txrx, self._router_tables, self._app_id)

            router_report_from_compressed_router_tables(compressed)

            generate_comparison_router_report(self._router_tables, compressed)

            router_compressed_summary_report(
                self._router_tables, self._ipaddress, self._machine)

            routing_table_from_machine_report(compressed)

    def _report_fixed_routes(self):
        """
        Runs, times and logs the FixedRouteFromMachineReport is requested
        """
        with FecTimer(LOADING, "Fixed route report") as timer:
            if timer.skip_if_virtual_board():
                return
            if timer.skip_if_cfg_false(
                    "Machine", "enable_advanced_monitor_support"):
                return
            # TODO at the same time as LoadFixedRoutes?
            fixed_route_from_machine_report(
                self._txrx, self._machine, self._app_id)

    def _execute_application_load_executables(self):
        """ algorithms needed for loading the binaries to the SpiNNaker machine

        :return:
        """
        with FecTimer(LOADING, "Load executable app images") as timer:
            if timer.skip_if_virtual_board():
                return
            load_app_images(
                self._executable_targets, self._app_id, self._txrx)

    def _do_load(self, graph_changed):
        """
        Runs, times and logs the load algotithms

        :param bool graph_changed: Flag to say the graph changed,
        """
        # set up timing
        load_timer = Timer()
        load_timer.start_timing()

        if graph_changed:
            self._execute_routing_setup()
            self._execute_graph_binary_gatherer()
        # loading_algorithms
        self._report_uncompressed_routing_table()
        compressor = self._compressor_name()
        compressed = self._do_early_compression(compressor)
        if graph_changed or not self._has_ran:
            self._execute_load_fixed_routes()
        processor_to_app_data_base_address = \
            self._execute_system_data_specification()
        self._execute_load_system_executable_images()
        self._execute_load_tags()
        processor_to_app_data_base_address = \
            self._execute_application_data_specification(
                processor_to_app_data_base_address)

        self._do_extra_load_algorithms()
        compressed = self._do_delayed_compression(compressor, compressed)
        self._execute_load_routing_tables(compressed)
        self._report_bit_field_compressor()

        # TODO Was master correct to run the report first?
        self._execute_tags_from_machine_report()
        if graph_changed:
            self._report_memory_on_host(processor_to_app_data_base_address)
            self._report_memory_on_chip()
            self._report_compressed(compressed)
            self._report_fixed_routes()
        self._execute_application_load_executables()

        self._load_time += convert_time_diff_to_total_milliseconds(
            load_timer.take_sample())

    def _execute_sdram_usage_report_per_chip(self):
        # TODO why in do run
        with FecTimer(RUN_LOOP, "Sdram usage per chip report") as timer:
            if timer.skip_if_cfg_false(
                    "Reports", "write_sdram_usage_report_per_chip"):
                return
            sdram_usage_report_per_chip(
                self._ipaddress, self._placements, self._machine,
                self._plan_n_timesteps,
                data_n_timesteps=self._max_run_time_steps)

    def _execute_dsg_region_reloader(self):
        """
            Runs, times and logs the DSGRegionReloader if required

            Reload any parameters over the loaded data if we have already
            run and not using a virtual board and the data hasn't already
            been regenerated

        """
        if not self.has_ran:
            return
        with FecTimer(RUN_LOOP, "DSG region reloader") as timer:
            if timer.skip_if_virtual_board():
                return
            dsg_region_reloader(self._txrx, self._placements, self._ipaddress)

    def _execute_graph_provenance_gatherer(self):
        """
        Runs, times and log the GraphProvenanceGatherer if requested

        """
        with FecTimer(RUN_LOOP, "Graph provenance gatherer") as timer:
            if timer.skip_if_cfg_false("Reports", "read_provenance_data"):
                return []
<<<<<<< HEAD
            gatherer = GraphProvenanceGatherer()
            gatherer(self._application_graph)
=======
            graph_provenance_gatherer(
                self._machine_graph, self._application_graph)
>>>>>>> 67684c04

    def _execute_placements_provenance_gatherer(self):
        """
        Runs, times and log the PlacementsProvenanceGatherer if requested
        """
        with FecTimer(RUN_LOOP, "Placements provenance gatherer") as timer:
            if timer.skip_if_cfg_false("Reports", "read_provenance_data"):
                return []
            if timer.skip_if_virtual_board():
                return []
            placements_provenance_gatherer(self._txrx, self._placements)

    def _execute_router_provenance_gatherer(self):
        """
        Runs, times and log the RouterProvenanceGatherer if requested
        """
        with FecTimer(RUN_LOOP, "Router provenance gatherer") as timer:
            if timer.skip_if_cfg_false("Reports", "read_provenance_data"):
                return []
            if timer.skip_if_virtual_board():
                return []
            router_provenance_gatherer(
                self._txrx, self._machine, self._router_tables,
                self._extra_monitor_vertices, self._placements)

    def _execute_profile_data_gatherer(self):
        """
        Runs, times and logs the ProfileDataGatherer if requested
        """
        with FecTimer(RUN_LOOP, "Profile data gatherer") as timer:
            if timer.skip_if_cfg_false("Reports", "read_provenance_data"):
                return
            if timer.skip_if_virtual_board():
                return
            profile_data_gatherer(self._txrx, self._placements)

    def _do_read_provenance(self):
        """
        Runs, times and log the methods that gather provenance

        :rtype: list(ProvenanceDataItem)
        """
        self._execute_graph_provenance_gatherer()
        self._execute_placements_provenance_gatherer()
        self._execute_router_provenance_gatherer()
        self._execute_profile_data_gatherer()

    def _report_energy(self, run_time):
        """
        Runs, times and logs the energy report if requested

        :param int run_time: the run duration in milliseconds.
        """
        with FecTimer(RUN_LOOP, "Energy report") as timer:
            if timer.skip_if_cfg_false("Reports", "write_energy_report"):
                return []

            # TODO runtime is None
            power_used = compute_energy_used(
                self._placements, self._machine, self._board_version,
                run_time, self._buffer_manager, self._mapping_time,
                self._load_time, self._execute_time, self._dsg_time,
                self._extraction_time,
                self._spalloc_server, self._remote_spinnaker_url,
                self._machine_allocation_controller)

            energy_provenance_reporter(power_used, self._placements)

            # create energy reporter
            energy_reporter = EnergyReport(
                get_config_int("Machine", "version"), self._spalloc_server,
                self._remote_spinnaker_url)

            # run energy report
            energy_reporter.write_energy_report(
                self._placements, self._machine,
                self._current_run_timesteps,
                self._buffer_manager, power_used)

    def _do_provenance_reports(self):
        """
        Runs any reports based on provenance

        """
        pass

    def _execute_clear_io_buf(self, runtime):
        """
        Runs, times and logs the ChipIOBufClearer if required

        """
        if runtime is None:
            return
        with FecTimer(RUN_LOOP, "Clear IO buffer") as timer:
            if timer.skip_if_virtual_board():
                return
            # TODO Why check empty_graph is always false??
            if timer.skip_if_cfg_false("Reports", "clear_iobuf_during_run"):
                return
            chip_io_buf_clearer(self._txrx, self._executable_types)

    def _execute_runtime_update(self, n_sync_steps):
        """
        Runs, times and logs the runtime updater if required

        :param int n_sync_steps:
            The number of timesteps between synchronisations
        """
        with FecTimer(RUN_LOOP, "Runtime Update") as timer:
            if timer.skip_if_virtual_board():
                return
            if (ExecutableType.USES_SIMULATION_INTERFACE in
                    self._executable_types):
                chip_runtime_updater(
                    self._txrx,  self._app_id, self._executable_types,
                    self._current_run_timesteps,
                    self._first_machine_time_step, n_sync_steps)
            else:
                timer.skip("No Simulation Interface used")

    def _execute_create_database_interface(self, run_time):
        """
        Runs, times and logs Database Interface Creater

        Sets the _database_file_path data object

        :param int run_time: the run duration in milliseconds.
        """
        with FecTimer(RUN_LOOP, "Create database interface"):
            # Used to used compressed routing tables if available on host
            # TODO consider not saving router tabes.
            self._database_file_path = database_interface(
                self._machine_graph, self._tags, run_time, self._machine,
                self._max_run_time_steps, self._placements,
                self._routing_infos, self._router_tables,
                self._app_id, self._application_graph)

    def _execute_create_notifiaction_protocol(self):
        """
        Runs, times and logs the creation of the Notification Protocol

        Sets the notification_interface data object
        """
        with FecTimer(RUN_LOOP, "Create notification protocol"):
            self._notification_interface = create_notification_protocol(
                self._database_socket_addresses, self._database_file_path)

    def _execute_runner(self, n_sync_steps, run_time):
        """
        Runs, times and logs the ApplicationRunner

        :param int n_sync_steps:
            The number of timesteps between synchronisations
        :param int run_time: the run duration in milliseconds.
        :return:
        """
        with FecTimer(RUN_LOOP, APPLICATION_RUNNER) as timer:
            if timer.skip_if_virtual_board():
                return
            # Don't timeout if a stepped mode is in operation
            if n_sync_steps:
                time_threshold = None
            else:
                time_threshold = get_config_int(
                    "Machine", "post_simulation_overrun_before_error")
            self._no_sync_changes = application_runner(
                self._buffer_manager, self._notification_interface,
                self._executable_types, self._app_id, self._txrx, run_time,
                self._no_sync_changes, time_threshold, self._machine,
                self._run_until_complete)

    def _execute_extract_iobuff(self):
        """
        Runs, times and logs the ChipIOBufExtractor if required
        """
        with FecTimer(RUN_LOOP, "Extract IO buff") as timer:
            if timer.skip_if_virtual_board():
                return
            if timer.skip_if_cfg_false(
                    "Reports", "extract_iobuf"):
                return
            # ErrorMessages, WarnMessages output ignored as never used!
            chip_io_buf_extractor(
                self._txrx, self._executable_targets, self._executable_finder)

    def _execute_buffer_extractor(self):
        """
        Runs, times and logs the BufferExtractor if required
        """
        with FecTimer(RUN_LOOP, "Buffer extractor") as timer:
            if timer.skip_if_virtual_board():
                return
            buffer_extractor(
                self._application_graph, self._placements,
                self._buffer_manager)

    def _do_extract_from_machine(self, run_time):
        """
        Runs, times and logs the steps to extract data from the machine

        :param run_time: the run duration in milliseconds.
        :type run_time: int or None
        """
        self._execute_extract_iobuff()
        self._execute_buffer_extractor()
        self._execute_clear_io_buf(run_time)

        # FinaliseTimingData never needed as just pushed self._ to inputs
        self._do_read_provenance()
        self._execute_time += convert_time_diff_to_total_milliseconds(
            self._run_timer.take_sample())
        self._report_energy(run_time)
        self._do_provenance_reports()

    def __do_run(self, n_machine_time_steps, graph_changed, n_sync_steps):
        """
        Runs, times and logs the do run steps.

        :param n_machine_time_steps: Number of timesteps run
        :type n_machine_time_steps: int or None
        :param int n_sync_steps:
            The number of timesteps between synchronisations
        :param bool graph_changed: Flag to say the graph changed,
        """
        # TODO virtual board
        self._run_timer = Timer()
        self._run_timer.start_timing()
        run_time = None
        if n_machine_time_steps is not None:
            run_time = n_machine_time_steps * self.machine_time_step_ms
        self._first_machine_time_step = self._current_run_timesteps
        self._current_run_timesteps = \
            self._calculate_number_of_machine_time_steps(n_machine_time_steps)

        provide_injectables(self)

        self._execute_sdram_usage_report_per_chip()
        if not self._has_ran or graph_changed:
            self._execute_create_database_interface(run_time)
        self._execute_create_notifiaction_protocol()
        if self._has_ran and not graph_changed:
            self._execute_dsg_region_reloader()
        self._execute_runtime_update(n_sync_steps)
        self._execute_runner(n_sync_steps, run_time)
        if n_machine_time_steps is not None or self._run_until_complete:
            self._do_extract_from_machine(run_time)
        self._has_reset_last = False
        self._has_ran = True
        # reset at the end of each do_run cycle
        self._first_machine_time_step = None
        clear_injectables()

    def _do_run(self, n_machine_time_steps, graph_changed, n_sync_steps):
        """
        Runs, times and logs the do run steps.

        :param n_machine_time_steps: Number of timesteps run
        :type n_machine_time_steps: int or None
        :param int n_sync_steps:
            The number of timesteps between synchronisations
        :param bool graph_changed: Flag to say the graph changed,
        """
        try:
            self.__do_run(
                n_machine_time_steps, graph_changed, n_sync_steps)
        except KeyboardInterrupt:
            logger.error("User has aborted the simulation")
            self._shutdown()
            sys.exit(1)
        except Exception as run_e:
            self._recover_from_error(run_e)

            # if in debug mode, do not shut down machine
            if get_config_str("Mode", "mode") != "Debug":
                try:
                    self.stop(
                        turn_off_machine=False, clear_routing_tables=False,
                        clear_tags=False)
                except Exception as stop_e:
                    logger.exception(f"Error {stop_e} when attempting to stop")

            # reraise exception
            raise run_e

    def _recover_from_error(self, exception):
        """
        :param Exception exception:
        """
        try:
            self.__recover_from_error(exception)
        except Exception as rec_e:
            logger.exception(
                f"Error {rec_e} when attempting to recover from error")

    def __recover_from_error(self, exception):
        """
        :param Exception exception:
        """
        # if exception has an exception, print to system
        logger.error("An error has occurred during simulation")
        # Print the detail including the traceback
        logger.error(exception)

        logger.info("\n\nAttempting to extract data\n\n")

        # Extract router provenance
        try:
            router_provenance_gatherer(
                transceiver=self._txrx, machine=self._machine,
                router_tables=self._router_tables,
                extra_monitor_vertices=self._extra_monitor_vertices,
                placements=self._placements)
        except Exception:
            logger.exception("Error reading router provenance")

        # Find the cores that are not in an expected state
        unsuccessful_cores = CPUInfos()
        if isinstance(exception, SpiNNManCoresNotInStateException):
            unsuccessful_cores = exception.failed_core_states()

        # If there are no cores in a bad state, find those not yet in
        # their finished state
        if not unsuccessful_cores:
            for executable_type in self._executable_types:
                failed_cores = self._txrx.get_cores_not_in_state(
                    self._executable_types[executable_type],
                    executable_type.end_state)
                for (x, y, p) in failed_cores:
                    unsuccessful_cores.add_processor(
                        x, y, p, failed_cores.get_cpu_info(x, y, p))

        # Print the details of error cores
        for (x, y, p), core_info in unsuccessful_cores.items():
            state = core_info.state
            rte_state = ""
            if state == CPUState.RUN_TIME_EXCEPTION:
                rte_state = " ({})".format(core_info.run_time_error.name)
            logger.error("{}, {}, {}: {}{} {}".format(
                x, y, p, state.name, rte_state, core_info.application_name))
            if core_info.state == CPUState.RUN_TIME_EXCEPTION:
                logger.error(
                    "r0=0x{:08X} r1=0x{:08X} r2=0x{:08X} r3=0x{:08X}".format(
                        core_info.registers[0], core_info.registers[1],
                        core_info.registers[2], core_info.registers[3]))
                logger.error(
                    "r4=0x{:08X} r5=0x{:08X} r6=0x{:08X} r7=0x{:08X}".format(
                        core_info.registers[4], core_info.registers[5],
                        core_info.registers[6], core_info.registers[7]))
                logger.error("PSR=0x{:08X} SR=0x{:08X} LR=0x{:08X}".format(
                    core_info.processor_state_register,
                    core_info.stack_pointer, core_info.link_register))

        # Find the cores that are not in RTE i.e. that can still be read
        non_rte_cores = [
            (x, y, p)
            for (x, y, p), core_info in unsuccessful_cores.items()
            if (core_info.state != CPUState.RUN_TIME_EXCEPTION and
                core_info.state != CPUState.WATCHDOG)]

        # If there are any cores that are not in RTE, extract data from them
        if (non_rte_cores and
                ExecutableType.USES_SIMULATION_INTERFACE in
                self._executable_types):
            non_rte_core_subsets = CoreSubsets()
            for (x, y, p) in non_rte_cores:
                non_rte_core_subsets.add_processor(x, y, p)

            # Attempt to force the cores to write provenance and exit
            try:
                chip_provenance_updater(
                    self._txrx, self._app_id, non_rte_core_subsets)
            except Exception:
                logger.exception("Could not update provenance on chip")

            # Extract any written provenance data
            try:
                finished_cores = self._txrx.get_cores_in_state(
                    non_rte_core_subsets, CPUState.FINISHED)
                finished_placements = Placements()
                for (x, y, p) in finished_cores:
                    finished_placements.add_placement(
                        self._placements.get_placement_on_processor(x, y, p))
                placements_provenance_gatherer(self._txrx, finished_placements)
            except Exception as pro_e:
                logger.exception(f"Could not read provenance due to {pro_e}")

        # Read IOBUF where possible (that should be everywhere)
        iobuf = IOBufExtractor(
            self._txrx, self._executable_targets, self._executable_finder)
        try:
            errors, warnings = iobuf.extract_iobuf()
        except Exception:
            logger.exception("Could not get iobuf")
            errors, warnings = [], []

        # Print the IOBUFs
        self._print_iobuf(errors, warnings)

    @staticmethod
    def _print_iobuf(errors, warnings):
        """
        :param list(str) errors:
        :param list(str) warnings:
        """
        for warning in warnings:
            logger.warning(warning)
        for error in errors:
            logger.error(error)

    def reset(self):
        """ Code that puts the simulation back at time zero
        """

        logger.info("Resetting")

        # rewind the buffers from the buffer manager, to start at the beginning
        # of the simulation again and clear buffered out
        if self._buffer_manager is not None:
            self._buffer_manager.reset()

        # reset the current count of how many milliseconds the application
        # has ran for over multiple calls to run
        self._current_run_timesteps = 0

        # sets the reset last flag to true, so that when run occurs, the tools
        # know to update the vertices which need to know a reset has occurred
        self._has_reset_last = True

        # Reset the graph off the machine, to set things to time 0
        self.__reset_graph_elements()

    def _detect_if_graph_has_changed(self, reset_flags=True):
        """ Iterates though the original graphs looking for changes.

        :param bool reset_flags:
        :return: mapping_changed, data_changed
        :rtype: tuple(bool, bool)
        """
        changed = False
        data_changed = False
        if self._vertices_or_edges_added:
            self._vertices_or_edges_added = False
            # Set changed - note that we can't return yet as we still have to
            # mark vertices as not changed, otherwise they will keep reporting
            # that they have changed when they haven't
            changed = True

        # if application graph is filled, check their changes
        if self._original_application_graph.n_vertices:
            for vertex in self._original_application_graph.vertices:
                if isinstance(vertex, AbstractChangableAfterRun):
                    if vertex.requires_mapping:
                        changed = True
                    if vertex.requires_data_generation:
                        data_changed = True
                    if reset_flags:
                        vertex.mark_no_changes()
                for machine_vertex in vertex.machine_vertices:
                    if isinstance(machine_vertex, AbstractChangableAfterRun):
                        if machine_vertex.requires_mapping:
                            changed = True
                        if machine_vertex.requires_data_generation:
                            data_changed = True
                        if reset_flags:
                            machine_vertex.mark_no_changes()
            for partition in \
                    self._original_application_graph.outgoing_edge_partitions:
                for edge in partition.edges:
                    if isinstance(edge, AbstractChangableAfterRun):
                        if edge.requires_mapping:
                            changed = True
                        if edge.requires_data_generation:
                            data_changed = True
                        if reset_flags:
                            edge.mark_no_changes()

        return changed, data_changed

    @property
    def has_ran(self):
        """ Whether the simulation has executed anything at all.

        :rtype: bool
        """
        return self._has_ran

    @property
    def machine(self):
        """ The python machine description object.

         :rtype: ~spinn_machine.Machine
         """
        return self._get_machine()

    @property
    def no_machine_time_steps(self):
        """ The number of machine time steps.

        :rtype: int
        """
        return self._current_run_timesteps

    @property
    def machine_graph(self):
        """
        Returns a protected view of the machine_graph
        :rtype: ~pacman.model.graphs.machine.MachineGraph
        """
        return MachineGraphView(self._machine_graph)

    @property
    def original_application_graph(self):
        """
        :rtype: ~pacman.model.graphs.application.ApplicationGraph
        """
        return self._original_application_graph

    @property
    def application_graph(self):
        """ The protected view of the application graph used to derive the
            runtime machine configuration.

        :rtype: ~pacman.model.graphs.application.ApplicationGraph
        """
        return ApplicationGraphView(self._application_graph)

    @property
    def routing_infos(self):
        """
        :rtype: ~pacman.model.routing_info.RoutingInfo
        """
        return self._routing_infos

    @property
    def fixed_routes(self):
        """
        :rtype: dict(tuple(int,int),~spinn_machine.FixedRouteEntry)
        """
        return self._fixed_routes

    @property
    def placements(self):
        """ Where machine vertices are placed on the machine.

        :rtype: ~pacman.model.placements.Placements
        """
        return self._placements

    @property
    def transceiver(self):
        """ How to talk to the machine.

        :rtype: ~spinnman.transceiver.Transceiver
        """
        return self._txrx

    @property
    def tags(self):
        """
        :rtype: ~pacman.model.tags.Tags
        """
        return self._tags

    @property
    def buffer_manager(self):
        """ The buffer manager being used for loading/extracting buffers

        :rtype:
            ~spinn_front_end_common.interface.buffer_management.BufferManager
        """
        return self._buffer_manager

    @property
    def none_labelled_edge_count(self):
        """ The number of times edges have not been labelled.

        :rtype: int
        """
        return self._none_labelled_edge_count

    def increment_none_labelled_edge_count(self):
        """ Increment the number of new edges which have not been labelled.
        """
        self._none_labelled_edge_count += 1

    @property
    def use_virtual_board(self):
        """ True if this run is using a virtual machine

        :rtype: bool
        """
        return self._use_virtual_board

    @property
    def n_calls_to_run(self):
        """
        The number for this or the next end_user call to run

        :rtype: int
        """
        return self._n_calls_to_run

    @property
    def n_loops(self):
        """
        The number for this or the net loop within an end_user run

        :rtype: int or None
        """
        return self._n_loops

    def get_current_time(self):
        """ Get the current simulation time.

        :rtype: float
        """
        if self._has_ran:
            return self._current_run_timesteps * self.machine_time_step_ms
        return 0.0

    def __repr__(self):
        if self._ipaddress:
            return f"general front end instance for machine {self._ipaddress}"
        else:
            return f"general front end instance for machine {self._hostname}"

    def add_application_vertex(self, vertex):
        """
        :param ~pacman.model.graphs.application.ApplicationVertex vertex:
            the vertex to add to the graph
        :raises ConfigurationException: when both graphs contain vertices
        :raises PacmanConfigurationException:
            If there is an attempt to add the same vertex more than once
        """
        self._original_application_graph.add_vertex(vertex)
        self._vertices_or_edges_added = True

    def add_application_edge(self, edge_to_add, partition_identifier):
        """
        :param ~pacman.model.graphs.application.ApplicationEdge edge_to_add:
            the edge to add to the graph
        :param str partition_identifier:
            the partition identifier for the outgoing edge partition
        """
        self._original_application_graph.add_edge(
            edge_to_add, partition_identifier)
        self._vertices_or_edges_added = True

    def _shutdown(
            self, turn_off_machine=None, clear_routing_tables=None,
            clear_tags=None):
        """
        :param bool turn_off_machine:
        :param bool clear_routing_tables:
        :param bool clear_tags:
        """
        self._status = Simulator_Status.SHUTDOWN

        if turn_off_machine is None:
            turn_off_machine = get_config_bool(
                "Machine", "turn_off_machine")

        if clear_routing_tables is None:
            clear_routing_tables = get_config_bool(
                "Machine", "clear_routing_tables")

        if clear_tags is None:
            clear_tags = get_config_bool("Machine", "clear_tags")

        if self._txrx is not None:
            # if stopping on machine, clear IP tags and routing table
            self.__clear(clear_tags, clear_routing_tables)

        # Fully stop the application
        self.__stop_app()

        # stop the transceiver and allocation controller
        self.__close_transceiver(turn_off_machine)
        self.__close_allocation_controller()

        try:
            if self._notification_interface:
                self._notification_interface.close()
                self._notification_interface = None
        except Exception:
            logger.exception(
                "Error when closing Notifications")

    def __clear(self, clear_tags, clear_routing_tables):
        """
        :param bool clear_tags:
        :param bool clear_routing_tables:
        """
        # if stopping on machine, clear IP tags and
        if clear_tags:
            for ip_tag in self._tags.ip_tags:
                self._txrx.clear_ip_tag(
                    ip_tag.tag, board_address=ip_tag.board_address)
            for reverse_ip_tag in self._tags.reverse_ip_tags:
                self._txrx.clear_ip_tag(
                    reverse_ip_tag.tag,
                    board_address=reverse_ip_tag.board_address)

        # if clearing routing table entries, clear
        if clear_routing_tables:
            for router_table in self._router_tables.routing_tables:
                if not self._machine.get_chip_at(
                        router_table.x, router_table.y).virtual:
                    self._txrx.clear_multicast_routes(
                        router_table.x, router_table.y)

        # clear values
        self._no_sync_changes = 0

    def __stop_app(self):
        if self._txrx is not None and self._app_id is not None:
            self._txrx.stop_application(self._app_id)

    def __close_transceiver(self, turn_off_machine):
        """
        :param bool turn_off_machine:
        """
        if self._txrx is not None:
            if turn_off_machine:
                logger.info("Turning off machine")

            self._txrx.close(power_off_machine=turn_off_machine)
            self._txrx = None

    def __close_allocation_controller(self):
        if self._machine_allocation_controller is not None:
            self._machine_allocation_controller.close()
            self._machine_allocation_controller = None

    def stop(self, turn_off_machine=None,  # pylint: disable=arguments-differ
             clear_routing_tables=None, clear_tags=None):
        """
        End running of the simulation.

        :param bool turn_off_machine:
            decides if the machine should be powered down after running the
            execution. Note that this powers down all boards connected to the
            BMP connections given to the transceiver
        :param bool clear_routing_tables: informs the tool chain if it
            should turn off the clearing of the routing tables
        :param bool clear_tags: informs the tool chain if it should clear the
            tags off the machine at stop
        """
        if self._status in [Simulator_Status.SHUTDOWN]:
            raise ConfigurationException("Simulator has already been shutdown")
        self._status = Simulator_Status.SHUTDOWN

        # Keep track of any exception to be re-raised
        exn = None

        # If we have run forever, stop the binaries

        if (self._has_ran and self._current_run_timesteps is None and
                not self._use_virtual_board and not self._run_until_complete):
            try:
                self._do_stop_workflow()
            except Exception as e:
                exn = e
                self._recover_from_error(e)

        # shut down the machine properly
        self._shutdown(turn_off_machine, clear_routing_tables, clear_tags)

        if exn is not None:
            self.write_errored_file()
            raise exn  # pylint: disable=raising-bad-type
        self.write_finished_file()

    def _execute_application_finisher(self):
        with FecTimer(RUN_LOOP, "Application finisher"):
            application_finisher(
                self._app_id, self._txrx, self._executable_types)

    def _do_stop_workflow(self):
        """
        :rtype: ~.PACMANAlgorithmExecutor
        """
        self._execute_application_finisher()
        # TODO is self._current_run_timesteps just 0
        self._do_extract_from_machine(self._current_run_timesteps)

    def add_socket_address(self, socket_address):
        """ Add the address of a socket used in the run notification protocol.

        :param ~spinn_utilities.socket_address.SocketAddress socket_address:
            The address of the database socket
        """
        self._database_socket_addresses.add(socket_address)

    @property
    def has_reset_last(self):
        return self._has_reset_last

    @property
    def get_number_of_available_cores_on_machine(self):
        """ The number of available cores on the machine after taking\
            into account preallocated resources.

        :return: number of available cores
        :rtype: int
        """
        # get machine if not got already
        if self._machine is None:
            self._get_machine()

        # get cores of machine
        cores = self._machine.total_available_user_cores
        take_into_account_chip_power_monitor = get_config_bool(
            "Reports", "write_energy_report")
        if take_into_account_chip_power_monitor:
            cores -= self._machine.n_chips
        take_into_account_extra_monitor_cores = (get_config_bool(
            "Machine", "enable_advanced_monitor_support") or
                get_config_bool("Machine", "enable_reinjection"))
        if take_into_account_extra_monitor_cores:
            cores -= self._machine.n_chips
            cores -= len(self._machine.ethernet_connected_chips)
        return cores

    def stop_run(self):
        """ Request that the current infinite run stop.

        .. note::
            This will need to be called from another thread as the infinite \
            run call is blocking.
        """
        if self._status is not Simulator_Status.IN_RUN:
            return
        with self._state_condition:
            self._status = Simulator_Status.STOP_REQUESTED
            self._state_condition.notify_all()

    def continue_simulation(self):
        """ Continue a simulation that has been started in stepped mode
        """
        if self._no_sync_changes % 2 == 0:
            sync_signal = Signal.SYNC0
        else:
            sync_signal = Signal.SYNC1
        self._txrx.send_signal(self._app_id, sync_signal)
        self._no_sync_changes += 1

    @staticmethod
    def __reset_object(obj):
        # Reset an object if appropriate
        if isinstance(obj, AbstractCanReset):
            obj.reset_to_first_timestep()

    def __reset_graph_elements(self):
        # Reset any object that can reset
        if self._original_application_graph.n_vertices:
            for vertex in self._original_application_graph.vertices:
                self.__reset_object(vertex)
            for p in self._original_application_graph.outgoing_edge_partitions:
                for edge in p.edges:
                    self.__reset_object(edge)<|MERGE_RESOLUTION|>--- conflicted
+++ resolved
@@ -59,12 +59,8 @@
 from pacman.operations.fixed_route_router import fixed_route_router
 from pacman.operations.partition_algorithms import splitter_partitioner
 from pacman.operations.placer_algorithms import (
-<<<<<<< HEAD
-    ConnectiveBasedPlacer, OneToOnePlacer, RadialPlacer, SpreaderPlacer,
+    connective_based_placer, one_to_one_placer, radial_placer, spreader_placer,
     place_application_graph)
-=======
-    connective_based_placer, one_to_one_placer, radial_placer, spreader_placer)
->>>>>>> 67684c04
 from pacman.operations.router_algorithms import (
     basic_dijkstra_routing, ner_route, ner_route_traffic_aware)
 from pacman.operations.router_compressors import pair_compressor
@@ -85,43 +81,17 @@
     AbstractCanReset)
 from spinn_front_end_common.interface.config_handler import ConfigHandler
 from spinn_front_end_common.interface.interface_functions import (
-<<<<<<< HEAD
-    ApplicationFinisher, ApplicationRunner,  BufferExtractor,
-    BufferManagerCreator, ChipIOBufClearer, ChipIOBufExtractor,
-    ChipProvenanceUpdater, ChipRuntimeUpdater, ComputeEnergyUsed,
-    CreateNotificationProtocol, DatabaseInterface,
-    DSGRegionReloader, EnergyProvenanceReporter,
-    GraphBinaryGatherer, GraphDataSpecificationWriter,
-    GraphProvenanceGatherer,  HostBasedBitFieldRouterCompressor,
-    HostExecuteDataSpecification, HBPAllocator, HBPMaxMachineGenerator,
-    InsertChipPowerMonitorsToGraphs, InsertEdgesToLivePacketGatherers,
-    InsertExtraMonitorVerticesToGraphs, InsertLivePacketGatherersToGraphs,
-    LoadExecutableImages, LoadFixedRoutes,
-    LocalTDMABuilder, LocateExecutableStartType, MachineGenerator,
-    PreAllocateResourcesForChipPowerMonitor,
-    PreAllocateResourcesForLivePacketGatherers,
-    PreAllocateResourcesForExtraMonitorSupport,
-    PlacementsProvenanceGatherer,
-    ProfileDataGatherer, ProcessPartitionConstraints,
-    ReadRoutingTablesFromMachine,
-    RouterProvenanceGatherer, RoutingSetup, RoutingTableLoader,
-    SDRAMOutgoingPartitionAllocator, SpallocAllocator,
-    SpallocMaxMachineGenerator,
-    SystemMulticastRoutingGenerator,
-    TagsLoader, VirtualMachineGenerator)
-=======
     application_finisher, application_runner, buffer_extractor,
     buffer_manager_creator, chip_io_buf_clearer, chip_io_buf_extractor,
     chip_provenance_updater, chip_runtime_updater, compute_energy_used,
     create_notification_protocol, database_interface,
-    dsg_region_reloader, edge_to_n_keys_mapper, energy_provenance_reporter,
+    dsg_region_reloader, energy_provenance_reporter,
     execute_application_data_specs, execute_system_data_specs,
     graph_binary_gatherer, graph_data_specification_writer,
-    graph_measurer, graph_provenance_gatherer,
+    graph_provenance_gatherer,
     host_based_bit_field_router_compressor,
     hbp_allocator, hbp_max_machine_generator,
     insert_chip_power_monitors_to_graphs,
-    insert_edges_to_extra_monitor_functionality,
     insert_edges_to_live_packet_gatherers,
     insert_extra_monitor_vertices_to_graphs,
     insert_live_packet_gatherers_to_graphs,
@@ -138,7 +108,6 @@
     spalloc_max_machine_generator,
     system_multicast_routing_generator,
     tags_loader, virtual_machine_generator)
->>>>>>> 67684c04
 from spinn_front_end_common.interface.interface_functions.\
     machine_bit_field_router_compressor import (
         machine_bit_field_ordered_covering_compressor,
@@ -1406,16 +1375,7 @@
             if timer.skip_if_cfg_false(
                     "Reports", "write_network_specification_report"):
                 return
-<<<<<<< HEAD
-            report = NetworkSpecification()
-            report(self._application_graph)
-=======
-            if self._application_graph is None:
-                graph = self._machine_graph
-            else:
-                graph = self._application_graph
-            network_specification(graph)
->>>>>>> 67684c04
+            network_specification(self._application_graph)
 
     def _execute_chip_id_allocator(self):
         """
@@ -1423,16 +1383,8 @@
 
         """
         with FecTimer(MAPPING, "Chip ID allocator"):
-<<<<<<< HEAD
-            allocator = MallocBasedChipIdAllocator()
-            allocator(self._machine, self._application_graph)
-=======
-            if self._application_graph is None:
-                graph = self._machine_graph
-            else:
-                graph = self._application_graph
-            malloc_based_chip_id_allocator(self._machine, graph)
->>>>>>> 67684c04
+            malloc_based_chip_id_allocator(
+                self._machine, self._application_graph)
             # return ignored as changes done inside original machine object
 
     def _execute_insert_live_packet_gatherers_to_graphs(self):
@@ -1444,17 +1396,10 @@
             if timer.skip_if_empty(self._live_packet_recorder_params,
                                    "live_packet_recorder_params"):
                 return
-<<<<<<< HEAD
-            inserter = InsertLivePacketGatherersToGraphs()
-            self._live_packet_recorder_parameters_mapping = inserter(
-                self._live_packet_recorder_params, self._machine,
-                self._application_graph)
-=======
             self._live_packet_recorder_parameters_mapping = \
                 insert_live_packet_gatherers_to_graphs(
                     self._live_packet_recorder_params, self._machine,
-                    self._machine_graph, self._application_graph)
->>>>>>> 67684c04
+                    self._application_graph)
 
     def _report_board_chip(self):
         """
@@ -1550,33 +1495,8 @@
         if not self._application_graph.n_vertices:
             return
         with FecTimer(MAPPING, "Splitter partitioner"):
-<<<<<<< HEAD
-            partitioner = SplitterPartitioner()
-            self._n_chips_needed = partitioner(
+            self._n_chips_needed = splitter_partitioner(
                 self._application_graph, self._plan_n_timesteps)
-=======
-            self._machine_graph, self._n_chips_needed = splitter_partitioner(
-                self._application_graph, self._machine, self._plan_n_timesteps,
-                pre_allocated_resources)
-
-    def _execute_graph_measurer(self):
-        """
-        Runs, times and logs GraphMeasurer is required
-
-        Sets self._n_chips_needed if no machine exists
-
-        Warning if the users has specified a machine size he gets what he
-        asks for and if it is too small the placer will tell him.
-
-        :return:
-        """
-        if not self._max_machine:
-            if self._machine:
-                return
-        with FecTimer(MAPPING, "Graph measurer"):
-            self._n_chips_needed = graph_measurer(
-                self._machine_graph, self._machine, self._plan_n_timesteps)
->>>>>>> 67684c04
 
     def _execute_insert_chip_power_monitors(self):
         """
@@ -1586,14 +1506,8 @@
         with FecTimer(MAPPING, "Insert chip power monitors") as timer:
             if timer.skip_if_cfg_false("Reports", "write_energy_report"):
                 return
-<<<<<<< HEAD
-            inserter = InsertChipPowerMonitorsToGraphs()
-            inserter(
+            insert_chip_power_monitors_to_graphs(
                 self._machine,
-=======
-            insert_chip_power_monitors_to_graphs(
-                self._machine, self._machine_graph,
->>>>>>> 67684c04
                 get_config_int("EnergyMonitor", "sampling_frequency"),
                 self._application_graph)
 
@@ -1607,20 +1521,12 @@
                     "Machine", "enable_advanced_monitor_support",
                     "enable_reinjection"):
                 return
-<<<<<<< HEAD
-            inserter = InsertExtraMonitorVerticesToGraphs()
+            # inserter checks for None app graph not an empty one
             (self._vertex_to_ethernet_connected_chip_mapping,
              self._extra_monitor_vertices,
-             self._extra_monitor_to_chip_mapping) = inserter(
-                self._machine, self._application_graph)
-=======
-            # inserter checks for None app graph not an empty one
-        (self._vertex_to_ethernet_connected_chip_mapping,
-         self._extra_monitor_vertices,
-         self._extra_monitor_to_chip_mapping) = \
-            insert_extra_monitor_vertices_to_graphs(
-                self._machine, self._machine_graph, self._application_graph)
->>>>>>> 67684c04
+             self._extra_monitor_to_chip_mapping) = \
+                insert_extra_monitor_vertices_to_graphs(
+                    self._machine, self._application_graph)
 
     def _execute_partitioner_report(self):
         """
@@ -1633,32 +1539,12 @@
                 return
             partitioner_report(self._ipaddress, self._application_graph)
 
-<<<<<<< HEAD
-=======
-    def _execute_edge_to_n_keys_mapper(self):
-        """
-        Runs, times and logs the EdgeToNKeysMapper
-
-        Sets the "machine_partition_n_keys_map" data
-        """
-        with FecTimer(MAPPING, "Edge to n keys mapper"):
-            self._machine_partition_n_keys_map = edge_to_n_keys_mapper(
-                self._machine_graph)
-
->>>>>>> 67684c04
     def _execute_local_tdma_builder(self):
         """
         Runs times and logs the LocalTDMABuilder
         """
         with FecTimer(MAPPING, "Local TDMA builder"):
-<<<<<<< HEAD
-            builder = LocalTDMABuilder()
-            builder(self._application_graph)
-=======
-            local_tdma_builder(
-                self._machine_graph, self._machine_partition_n_keys_map,
-                self._application_graph)
->>>>>>> 67684c04
+            local_tdma_builder(self._application_graph)
 
     def _json_partition_n_keys_map(self):
         """
@@ -1784,24 +1670,6 @@
             insert_edges_to_live_packet_gatherers(
                 self._live_packet_recorder_params, self._placements,
                 self._live_packet_recorder_parameters_mapping, self._machine,
-<<<<<<< HEAD
-=======
-                self._machine_graph, self._application_graph,
-                self._machine_partition_n_keys_map)
-
-    def _execute_insert_edges_to_extra_monitor(self):
-        """
-        Runs times and logs the InsertEdgesToExtraMonitor is required
-        """
-        with FecTimer(MAPPING, "Insert Edges To Extra Monitor") as timer:
-            if timer.skip_if_cfgs_false(
-                    "Machine", "enable_advanced_monitor_support",
-                    "enable_reinjection"):
-                return
-            insert_edges_to_extra_monitor_functionality(
-                self._machine_graph, self._placements, self._machine,
-                self._vertex_to_ethernet_connected_chip_mapping,
->>>>>>> 67684c04
                 self._application_graph)
 
     def _execute_system_multicast_routing_generator(self):
@@ -2117,14 +1985,8 @@
             # TODO why skip if virtual ?
             if timer.skip_if_virtual_board():
                 return
-<<<<<<< HEAD
-            locator = LocateExecutableStartType()
-            self._executable_types = locator(
+            self._executable_types = locate_executable_start_type(
                 self._application_graph, self._placements)
-=======
-            self._executable_types = locate_executable_start_type(
-                self._machine_graph, self._placements)
->>>>>>> 67684c04
 
     def _execute_buffer_manager_creator(self):
         """
@@ -2151,13 +2013,8 @@
         """
         with FecTimer(MAPPING, "SDRAM outgoing partition allocator"):
             # Ok if transceiver = None
-<<<<<<< HEAD
-            allocator(
+            sdram_outgoing_partition_allocator(
                 self._application_graph, self._placements, self._app_id,
-=======
-            sdram_outgoing_partition_allocator(
-                self._machine_graph, self._placements, self._app_id,
->>>>>>> 67684c04
                 self._txrx)
 
     def _do_mapping(self, total_run_time):
@@ -2278,14 +2135,8 @@
         """
         with FecTimer(LOADING, "Graph binary gatherer") as timer:
             try:
-<<<<<<< HEAD
-                gather = GraphBinaryGatherer()
-                self._executable_targets = gather(
+                self._executable_targets = graph_binary_gatherer(
                     self._placements, self._application_graph,
-=======
-                self._executable_targets = graph_binary_gatherer(
-                    self._placements, self._machine_graph,
->>>>>>> 67684c04
                     self._executable_finder)
             except KeyError:
                 if self.use_virtual_board:
@@ -2809,13 +2660,7 @@
         with FecTimer(RUN_LOOP, "Graph provenance gatherer") as timer:
             if timer.skip_if_cfg_false("Reports", "read_provenance_data"):
                 return []
-<<<<<<< HEAD
-            gatherer = GraphProvenanceGatherer()
-            gatherer(self._application_graph)
-=======
-            graph_provenance_gatherer(
-                self._machine_graph, self._application_graph)
->>>>>>> 67684c04
+            graph_provenance_gatherer(self._application_graph)
 
     def _execute_placements_provenance_gatherer(self):
         """
