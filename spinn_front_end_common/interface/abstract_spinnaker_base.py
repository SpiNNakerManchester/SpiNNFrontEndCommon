# Copyright (c) 2016 The University of Manchester
#
# Licensed under the Apache License, Version 2.0 (the "License");
# you may not use this file except in compliance with the License.
# You may obtain a copy of the License at
#
#     https://www.apache.org/licenses/LICENSE-2.0
#
# Unless required by applicable law or agreed to in writing, software
# distributed under the License is distributed on an "AS IS" BASIS,
# WITHOUT WARRANTIES OR CONDITIONS OF ANY KIND, either express or implied.
# See the License for the specific language governing permissions and
# limitations under the License.
"""
main interface for the SpiNNaker tools
"""
from __future__ import annotations
import logging
import math
import os
import re
import signal
import sys
import threading
import types
from threading import Condition
from typing import (
    Any, Dict, Iterable, Optional, Sequence, Tuple, Type,
    TypeVar, Union, cast, final)
from types import FrameType

from numpy import __version__ as numpy_version

from spinn_utilities import __version__ as spinn_utils_version
from spinn_utilities.config_holder import (
    config_options, config_sections,
    get_config_bool, get_config_int, get_config_str, get_config_str_or_none,
    get_report_path, get_timestamp_path, is_config_none, set_config)
from spinn_utilities.exceptions import DataNotYetAvialable
from spinn_utilities.log import FormatAdapter
from spinn_utilities.overrides import overrides
from spinn_utilities.typing.coords import XY
from spinn_utilities.progress_bar import ProgressBar

from spinn_machine import __version__ as spinn_machine_version
from spinn_machine import CoreSubsets, Machine

from spinnman import __version__ as spinnman_version
from spinnman.exceptions import (
    SpiNNManCoresNotInStateException)
from spinnman.model.cpu_infos import CPUInfos
from spinnman.model.enums import CPUState, ExecutableType
from spinnman.spalloc import is_server_address
from spinnman.transceiver import (
    create_transceiver_from_hostname, Transceiver, transceiver_generator)

from spalloc_client import (  # type: ignore[import]
    __version__ as spalloc_version)

from pacman import __version__ as pacman_version
from pacman.exceptions import PacmanPlaceException
from pacman.model.graphs.application import ApplicationEdge, ApplicationVertex
from pacman.model.graphs import AbstractVirtual
from pacman.model.resources import AbstractSDRAM
from pacman.model.partitioner_splitters.splitter_reset import splitter_reset
from pacman.model.placements import Placements
from pacman.model.routing_tables import MulticastRoutingTables
from pacman.operations.fixed_route_router import fixed_route_router
from pacman.operations.multi_cast_router_check_functionality.\
    valid_routes_checker import validate_routes
from pacman.operations.partition_algorithms import splitter_partitioner
from pacman.operations.placer_algorithms import place_application_graph
from pacman.operations.router_algorithms import route_application_graph
from pacman.operations.router_compressors import (
    pair_compressor, range_compressor)
from pacman.operations.router_compressors.ordered_covering_router_compressor \
    import ordered_covering_compressor
from pacman.operations.routing_info_allocator_algorithms.\
    zoned_routing_info_allocator import (flexible_allocate, global_allocate)
from pacman.operations.routing_table_generators import (
    basic_routing_table_generator, merged_routing_table_generator)
from pacman.operations.tag_allocator_algorithms import basic_tag_allocator

from spinn_front_end_common import __version__ as fec_version
from spinn_front_end_common import common_model_binaries
from spinn_front_end_common.abstract_models import (
    AbstractVertexWithEdgeToDependentVertices,
    AbstractCanReset)
from spinn_front_end_common.data.fec_data_view import FecDataView
from spinn_front_end_common.interface.buffer_management import BufferManager
from spinn_front_end_common.interface.buffer_management.storage_objects \
    import BufferDatabase
from spinn_front_end_common.interface.config_handler import (
    ConfigHandler)
from spinn_front_end_common.interface.interface_functions import (
    application_finisher, application_runner,
    chip_io_buf_clearer, chip_io_buf_extractor,
    chip_provenance_updater, chip_runtime_updater, compute_energy_used,
    create_notification_protocol, database_interface,
    reload_dsg_regions, energy_provenance_reporter,
    load_application_data_specs, load_system_data_specs,
    graph_binary_gatherer, graph_data_specification_writer,
    graph_provenance_gatherer, hbp_allocator,
    insert_chip_power_monitors_to_graphs,
    insert_extra_monitor_vertices_to_graphs, split_lpg_vertices,
    load_app_images, load_fixed_routes, load_sys_images,
    locate_executable_start_type,
    placements_provenance_gatherer, profile_data_gatherer,
    read_routing_tables_from_machine, router_provenance_gatherer,
    routing_table_loader, sdram_outgoing_partition_allocator,
    spalloc_allocate_job_old,
    system_multicast_routing_generator,
    tags_loader, add_command_senders)
from spinn_front_end_common.interface.interface_functions.\
    host_no_bitfield_router_compression import (
        ordered_covering_compression, pair_compression)
from spinn_front_end_common.interface.provenance import (
    FecTimer, GlobalProvenance, ProvenanceWriter, TimerCategory, TimerWork)
from spinn_front_end_common.interface.splitter_selectors import (
    splitter_selector)
from spinn_front_end_common.interface.java_caller import JavaCaller
from spinn_front_end_common.utilities.exceptions import ConfigurationException
from spinn_front_end_common.utilities.report_functions import (
    bitfield_compressor_report, board_chip_report, EnergyReport,
    fixed_route_from_machine_report,
    generate_routing_compression_checker_report, memory_map_on_host_report,
    memory_map_on_host_chip_report, network_specification,
    tags_from_machine_report,
    write_json_machine, write_json_placements,
    write_json_routing_tables, drift_report)
from spinn_front_end_common.utilities.iobuf_extractor import IOBufExtractor
from spinn_front_end_common.utility_models import (
    DataSpeedUpPacketGatherMachineVertex)
from spinn_front_end_common.utilities.report_functions.reports import (
    generate_comparison_router_report, partitioner_report,
    placer_reports_with_application_graph,
    router_compressed_summary_report, routing_info_report,
    router_report_from_compressed_router_tables,
    router_report_from_paths,
    router_report_from_router_tables, router_summary_report,
    sdram_usage_report_per_chip,
    tag_allocator_report)

try:
    from scipy import __version__ as scipy_version
except ImportError:
    scipy_version = "scipy not installed"

logger = FormatAdapter(logging.getLogger(__name__))
_T = TypeVar("_T")

SHARED_PATH = re.compile(r".*\/shared\/([^\/]+)")
SHARED_GROUP = 1
SHARED_WITH_PATH = re.compile(r".*\/Shared with (all|groups|me)\/([^\/]+)")
SHARED_WITH_GROUP = 2


# pylint: disable=abstract-method
class AbstractSpinnakerBase(ConfigHandler):
    """
    Main interface into the tools logic flow.
    """

    __slots__ = (
        # Condition object used for waiting for stop
        # Set during init and the used but never new object
        "_state_condition",

        # Set when run_until_complete is specified by the user
        "_run_until_complete",

        #
        "_raise_keyboard_interrupt",

        # original value which is used in exception handling and control c
        "__sys_excepthook",

        # All beyond this point new for no extractor
        # The data is not new but now it is held direct and not via inputs

        # Flag to say is compressed routing tables are on machine
        # TODO remove this when the data change only algorithms are done
        "_multicast_routes_loaded")

<<<<<<< HEAD
    def __init__(
            self, *, n_boards_required: Optional[int] = None,
            n_chips_required: Optional[int] = None,
            timestep: Optional[float] = None,
            time_scale_factor: Optional[float] = None,
            data_writer_cls: Optional[Type[FecDataWriter]] = None):
        """
        :param n_boards_required:
            `None` or the number of boards requested by the user
        :param n_chips_required:
            `None` or the number of chips requested by the user
        :param timestep:
            An explicitly specified time step for the simulation in ms.
            If `None`, the value is read from the configuration
        :param time_scale_factor:
            An explicitly specified time scale factor for the simulation.
            If `None`, the value is read from the configuration
        :param data_writer_cls: The Global data writer class
        """
        super().__init__(n_boards_required, n_chips_required, data_writer_cls)
=======
    def __init__(self) -> None:
        super().__init__()
>>>>>>> 9be2aad9

        FecTimer.start_category(TimerCategory.WAITING)
        FecTimer.start_category(TimerCategory.SETTING_UP)

        # output locations of binaries to be searched for end user info
        logger.info(
            "Will search these locations for binaries: {}",
            self._data_writer.get_executable_finder().binary_paths)

        self._multicast_routes_loaded = False

        # holder for timing and running related values
        self._run_until_complete = False
        self._state_condition = Condition()

        # folders
        self._set_up_report_specifics()

        # Setup for signal handling
        self._raise_keyboard_interrupt = False

        self._create_version_provenance()

        self.__sys_excepthook = sys.excepthook

        FecTimer.setup(self)

        self._data_writer.register_binary_search_path(
            os.path.dirname(common_model_binaries.__file__))

        self._data_writer.set_up_timings(timestep, time_scale_factor)

        external_binaries = get_config_str_or_none(
            "Mapping", "external_binaries")
        if external_binaries is not None:
            self._data_writer.register_binary_search_path(external_binaries)

        FecTimer.end_category(TimerCategory.SETTING_UP)

    def _hard_reset(self) -> None:
        """
        This clears all data that if no longer valid after a hard reset
        """
        if self._data_writer.has_transceiver():
            self._data_writer.get_transceiver().stop_application(
                self._data_writer.get_app_id())
        self._close_allocation_controller()
        self._reset_remove_data()
        self._data_writer.hard_reset()
        self._multicast_routes_loaded = False

    def _reset_remove_data(self) -> None:
        """
        Removes all data from the report directory user did not ask to keep.
        """
        with FecTimer("Cleanup reports folder based on cfg", TimerWork.REPORT):
            self.__reset_remove_data()

    def __reset_remove_data(self) -> None:
        if not get_config_bool("Reports", "keep_json_files"):
            for section in config_sections():
                for option in config_options(section):
                    if option.startswith("pathjson"):
                        path = get_report_path(option, section=section)
                        if os.path.exists(path):
                            os.remove(path)
                            dir_name = os.path.dirname(path)
                            if not os.listdir(dir_name):
                                os.removedirs(dir_name)

        if not get_config_bool("Reports", "keep_dataspec_database"):
            path = get_report_path("path_dataspec_database")
            if os.path.exists(path):
                os.remove(path)

        if not get_config_bool("Reports", "keep_input_output_database"):
            path = get_report_path("path_input_output_database")
            if os.path.exists(path):
                os.remove(path)

        if not get_config_bool("Reports", "keep_java_log"):
            path = get_report_path("path_java_log")
            if os.path.exists(path):
                os.remove(path)

    def _stop_remove_data(self) -> None:
        with FecTimer("Cleanup reports folder based on cfg", TimerWork.REPORT):
            self.__reset_remove_data()

            if not get_config_bool("Reports", "keep_data_database"):
                path = get_report_path("path_data_database")
                if os.path.exists(path):
                    os.remove(path)

            if not get_config_bool("Reports", "keep_stack_trace"):
                os.remove(get_timestamp_path("tpath_stack_trace"))

    def _setup_java_caller(self) -> None:
        if get_config_bool("Java", "use_java"):
            self._data_writer.set_java_caller(JavaCaller())

    def __signal_handler(
            self, _signal: int, _frame: Optional[FrameType]) -> None:
        """
        Handles closing down of script via keyboard interrupt

        :param _signal: the signal received (ignored)
        :param _frame: frame executed in (ignored)
        """
        # If we are to raise the keyboard interrupt, do so
        if self._raise_keyboard_interrupt:
            raise KeyboardInterrupt

        logger.error("User has cancelled simulation")
        self._shutdown()

    def exception_handler(
            self, exc_type: Type[BaseException], value: BaseException,
            traceback_obj: Optional[types.TracebackType]) -> None:
        """
        Handler of exceptions.

        :param exc_type: the type of exception received
        :param value: the value of the exception
        :param traceback_obj: the trace back stuff
        """
        logger.error("Shutdown on exception")
        self._shutdown()
        return self.__sys_excepthook(exc_type, value, traceback_obj)

    def _should_run(self) -> bool:
        """
        Checks if the simulation should run.

        Will warn the user if there is no need to run

        :return: True if and only if one of the graphs has vertices in it
        :raises ConfigurationException: If the current state does not
            support a new run call
        """
        if self._data_writer.get_n_vertices() > 0:
            return True
        logger.warning(
            "Your graph has no vertices in it. "
            "Therefore the run call will exit immediately.")
        return False

    def run_until_complete(self, n_steps: Optional[int] = None) -> None:
        """
        Run a simulation until it completes.

        :param n_steps:
            If not `None`, this specifies that the simulation should be
            requested to run for the given number of steps.  The host will
            still wait until the simulation itself says it has completed.
        """
        FecTimer.start_category(TimerCategory.RUN_OTHER)
        self._run_until_complete = True
        self._run(n_steps, sync_time=0.0)
        FecTimer.end_category(TimerCategory.RUN_OTHER)

    def run(self, run_time: Optional[float], sync_time: float = 0) -> None:
        """
        Run a simulation for a fixed amount of time.

        :param run_time: the run duration in milliseconds.
        :param sync_time:
            If not 0, this specifies that the simulation should pause after
            this duration.  The continue_simulation() method must then be
            called for the simulation to continue.
        """
        FecTimer.start_category(TimerCategory.RUN_OTHER)
        if self._run_until_complete:
            raise NotImplementedError("run after run_until_complete")
        self._run(run_time, sync_time)
        FecTimer.end_category(TimerCategory.RUN_OTHER)

    def __timesteps(self, time_in_ms: float) -> int:
        """
        Get a number of timesteps for a given time in milliseconds.

        :return: The number of timesteps
        """
        time_step_ms = self._data_writer.get_simulation_time_step_ms()
        n_time_steps = int(math.ceil(time_in_ms / time_step_ms))
        calc_time = n_time_steps * time_step_ms

        # Allow for minor float errors
        if abs(time_in_ms - calc_time) > 0.00001:
            logger.warning(
                "Time of {}ms "
                "is not a multiple of the machine time step of {}ms "
                "and has therefore been rounded up to {}ms",
                time_in_ms, time_step_ms, calc_time)
        return n_time_steps

    def _calc_run_time(self, run_time: Optional[float]) -> Union[
            Tuple[int, float], Tuple[None, None]]:
        """
        Calculates n_machine_time_steps and total_run_time based on run_time
        and machine_time_step.

        This method rounds the run up to the next timestep as discussed in
        https://github.com/SpiNNakerManchester/sPyNNaker/issues/149

        If run_time is `None` (run forever) both values will be `None`

        :param run_time: time user requested to run for in milliseconds
        :return: n_machine_time_steps as a whole int and
            total_run_time in milliseconds
        """
        if run_time is None:
            # TODO does this make sense?
            # https://github.com/SpiNNakerManchester/SpiNNFrontEndCommon/issues/1243
            if FecDataView.has_allocation_controller():
                FecDataView.get_allocation_controller().extend_allocation(0.0)
            self._data_writer.set_plan_n_timesteps(get_config_int(
                "Buffers", "minimum_auto_time_steps"))
            return None, None
        n_machine_time_steps = self.__timesteps(run_time)
        total_run_timesteps = (
            (self._data_writer.get_current_run_timesteps() or 0) +
            n_machine_time_steps)
        total_run_time = (
            total_run_timesteps *
            self._data_writer.get_hardware_time_step_ms())
        if FecDataView.has_allocation_controller():
            FecDataView.get_allocation_controller().extend_allocation(
                total_run_time)

        if get_config_bool("Buffers", "use_auto_pause_and_resume"):
            self._data_writer.set_plan_n_timesteps(
                get_config_int("Buffers", "minimum_auto_time_steps"))
        else:
            self._data_writer.set_plan_n_timesteps(n_machine_time_steps)

        logger.info(
            f"Simulating for {n_machine_time_steps} "
            f"{self._data_writer.get_simulation_time_step_ms()} ms timesteps "
            f"using a hardware timestep of "
            f"{self._data_writer.get_hardware_time_step_us()} us")
        return n_machine_time_steps, total_run_time

    def _run(self, run_time: Optional[float], sync_time: float) -> None:
        self._data_writer.start_run()
        with GlobalProvenance() as db:
            db.insert_run_reset_mapping()
        try:
            self.__run(run_time, sync_time)
            self._data_writer.finish_run()
        except Exception:
            # if in debug mode, do not shut down machine
            if get_config_str("Mode", "mode") != "Debug":
                try:
                    self.stop()
                except Exception as stop_e:
                    logger.exception(f"Error {stop_e} when attempting to stop")
            self._data_writer.shut_down()
            raise

    @staticmethod
    def __is_main_thread() -> bool:
        """
        :return: Whether this is the main thread.
        """
        return threading.get_ident() == threading.main_thread().ident

    def __run_verify(self) -> None:
        # verify that we can keep doing auto pause and resume
        if self._data_writer.is_ran_ever():
            can_keep_running = all(
                executable_type.supports_auto_pause_and_resume
                for executable_type in
                self._data_writer.get_executable_types())
            if not can_keep_running:
                raise NotImplementedError(
                    "Only binaries that use the simulation interface can be"
                    " run more than once")

        # If we have never run before, or the graph has changed,
        # start by performing mapping
        if (self._data_writer.get_requires_mapping() and
                self._data_writer.is_ran_last()):
            self.stop()
            raise NotImplementedError(
                "The network cannot be changed between runs without"
                " resetting")

    def __run_control_c_handler_on(self) -> None:
        # Install the Control-C handler
        if self.__is_main_thread():
            signal.signal(signal.SIGINT, self.__signal_handler)
            self._raise_keyboard_interrupt = True
            sys.excepthook = self.__sys_excepthook

    def __run_control_c_handler_off(self) -> None:
        # Indicate that the signal handler needs to act
        if self.__is_main_thread():
            self._raise_keyboard_interrupt = False
            sys.excepthook = self.exception_handler

    def __run_reset_sync_signal(self) -> None:
        # If we have reset and the graph has changed, stop any running
        # application
        if (self._data_writer.get_requires_data_generation() and
                self._data_writer.has_transceiver()):
            self._data_writer.get_transceiver().stop_application(
                self._data_writer.get_app_id())
            self._data_writer.reset_sync_signal()

    def __run(self, run_time: Optional[float], sync_time: float) -> None:
        """
        The main internal run function.

        :param run_time: the run duration in milliseconds.
        :param sync_time:
            the time in milliseconds between synchronisations, or 0 to disable.
        """
        if not self._should_run():
            return
        logger.info("Starting execution process")
        self.__run_verify()
        self.__run_control_c_handler_on()
        n_machine_time_steps, total_run_time = self._calc_run_time(run_time)
        n_sync_steps = self.__timesteps(sync_time)
        self.__run_reset_sync_signal()

        # build the graphs to modify with system requirements
        if self._data_writer.get_requires_mapping():
            self._do_mapping(total_run_time, n_machine_time_steps)

        if not self._data_writer.is_ran_last():
            self._do_write_metadata()

        # requires data_generation includes never run and requires_mapping
        if self._data_writer.get_requires_data_generation():
            self._do_load()

        # Run for each of the given steps
        if n_machine_time_steps is not None:
            if get_config_bool("Buffers", "use_auto_pause_and_resume"):
                steps = self._generate_steps(n_machine_time_steps)
            else:
                steps = [n_machine_time_steps]
            logger.info("Running for {} steps for a total of {}ms",
                        len(steps), run_time)
            self._data_writer.set_n_run_steps(len(steps))
            for step in steps:
                run_step = self._data_writer.next_run_step()
                logger.info(f"Run {run_step} of {len(steps)}")
                self._do_run(step, n_sync_steps)
            self._data_writer.clear_run_steps()
        elif self._run_until_complete:
            logger.info("Running until complete")
            self._do_run(None, n_sync_steps)
        else:
            if self._data_writer.get_max_run_time_steps() < sys.maxsize:
                logger.warning("Due to recording this simulation "
                               "should not be run longer than {}ms",
                               self._data_writer.get_max_run_time_steps())
            logger.info("Running until stop is called by another thread")
            self._do_run(None, n_sync_steps)
        self.__run_control_c_handler_off()

    @final
    def _add_commands_to_command_sender(
            self, system_placements: Placements) -> None:
        """
        Runs, times and logs the VirtualMachineGenerator if required.

        May set then "machine" value
        """
        with FecTimer("Command Sender Adder", TimerWork.OTHER):
            all_command_senders = add_command_senders(system_placements)
            # add the edges from the command senders to the dependent vertices
            for command_sender in all_command_senders:
                self._data_writer.add_vertex(command_sender)
                edges, partition_ids = command_sender.edges_and_partitions()
                for edge, partition_id in zip(edges, partition_ids):
                    self._data_writer.add_edge(edge, partition_id)

    @final
    def _add_dependent_verts_and_edges_for_application_graph(self) -> None:
        # cache vertices to allow insertion during iteration
        vertices = list(self._data_writer.get_vertices_by_type(
                AbstractVertexWithEdgeToDependentVertices))
        for vertex in vertices:
            v = cast(ApplicationVertex, vertex)
            for dpt_vtx in vertex.dependent_vertices():
                if dpt_vtx.has_been_added_to_graph():
                    continue
                self._data_writer.add_vertex(dpt_vtx)
                edge_partition_ids = vertex.\
                    edge_partition_identifiers_for_dependent_vertex(dpt_vtx)
                for edge_identifier in edge_partition_ids:
                    self._data_writer.add_edge(
                        ApplicationEdge(v, dpt_vtx), edge_identifier)

    @final
    def _deduce_data_n_timesteps(
            self, n_machine_time_steps: Optional[int]) -> None:
        """
        Operates the auto pause and resume functionality by figuring out
        how many timer ticks a simulation can run before SDRAM runs out,
        and breaks simulation into chunks of that long.
        """
        # Go through the placements and find how much SDRAM is used
        # on each chip
        usage_by_chip: Dict[XY, AbstractSDRAM] = dict()

        for place in self._data_writer.iterate_placemements():
            if isinstance(place.vertex, AbstractVirtual):
                continue

            sdram = place.vertex.sdram_required
            if (place.x, place.y) in usage_by_chip:
                usage_by_chip[place.x, place.y] += sdram
            else:
                usage_by_chip[place.x, place.y] = sdram

        # Go through the chips and divide up the remaining SDRAM, finding
        # the minimum number of machine timesteps to assign
        max_time_steps = sys.maxsize
        for (x, y), sdram in usage_by_chip.items():
            size = self._data_writer.get_chip_at(x, y).sdram
            if sdram.fixed > size:
                raise PacmanPlaceException(
                    f"Too much SDRAM has been allocated on chip {x}, {y}: "
                    f"{sdram.fixed} of {size}")
            if sdram.per_timestep:
                max_this_chip = int((size - sdram.fixed) // sdram.per_timestep)
                max_time_steps = min(max_time_steps, max_this_chip)

        if not get_config_bool("Buffers", "use_auto_pause_and_resume"):
            if ((n_machine_time_steps is not None) and
                    (max_time_steps < n_machine_time_steps)):
                raise ConfigurationException(
                    "The SDRAM required by one or more vertices is based on "
                    "the run time, so the run time is limited to "
                    f"{max_time_steps} time steps")

        self._data_writer.set_max_run_time_steps(max_time_steps)

    def _generate_steps(self, n_steps: int) -> Sequence[int]:
        """
        Generates the list of "timer" runs. These are usually in terms of
        time steps, but need not be.

        :param n_steps: the total runtime in machine time steps
        :return: list of time step lengths
        """
        if n_steps == 0:
            return [0]
        n_steps_per_segment = self._data_writer.get_max_run_time_steps()
        n_full_iterations = int(math.floor(n_steps / n_steps_per_segment))
        left_over_steps = n_steps - n_full_iterations * n_steps_per_segment
        steps = [int(n_steps_per_segment)] * n_full_iterations
        if left_over_steps:
            steps.append(int(left_over_steps))
        return steps

    @overrides(ConfigHandler._execute_get_virtual_machine, extend_doc=False)
    def _execute_get_virtual_machine(self) -> Machine:
        with FecTimer("Virtual machine generator", TimerWork.OTHER):
            return super()._execute_get_virtual_machine()

    @overrides(ConfigHandler._do_transceiver_by_remote)
    def _do_transceiver_by_remote(
            self, total_run_time: Optional[float],
            ensure_board_is_ready: bool) -> Transceiver:
        spalloc_server = get_config_str_or_none("Machine", "spalloc_server")
        if spalloc_server:
            if is_server_address(spalloc_server):
                transceiver, _ = self._execute_transceiver_by_spalloc(
                    ensure_board_is_ready)
                return transceiver
            else:
                assert ensure_board_is_ready
                return self._execute_transceiver_by_spalloc_old()
        if not is_config_none("Machine", "remote_spinnaker_url"):
            return self._execute_transceiver_by_hbp(total_run_time)
        raise ConfigurationException(
            "Neither cfg spalloc_server or remote_spinnaker_url set")

    @overrides(ConfigHandler._execute_transceiver_by_spalloc)
    def _execute_transceiver_by_spalloc(
            self, ensure_board_is_ready: bool
            ) -> Tuple[Transceiver, Dict[XY, str]]:
        with (FecTimer("Transceiver by Spalloc", TimerWork.OTHER)):
            transceiver, connections = (
                super()._execute_transceiver_by_spalloc(
                    ensure_board_is_ready))
            with ProvenanceWriter() as db:
                db.insert_board_provenance(connections)
            return (transceiver, connections)

    def _execute_transceiver_by_spalloc_old(self) -> Transceiver:
        with FecTimer("Transceiver by Spalloc Old", TimerWork.OTHER):
            ipaddress, connections, controller = spalloc_allocate_job_old()
            self._data_writer.set_ipaddress(ipaddress)
            with ProvenanceWriter() as db:
                db.insert_board_provenance(connections)
            self._data_writer.set_allocation_controller(controller)
            transceiver = create_transceiver_from_hostname(
                ipaddress, ensure_board_is_ready=True)
            transceiver.discover_scamp_connections()
            self._data_writer.set_transceiver(transceiver)
            return transceiver

    def _execute_transceiver_by_hbp(
            self, total_run_time:  Optional[float]) -> Transceiver:
        with (FecTimer("HBPAllocator", TimerWork.OTHER)):
            # TODO: Would passing the bearer token to this ever make sense?
            ipaddress, bmp_details, controller = hbp_allocator(total_run_time)
            self._data_writer.set_ipaddress(ipaddress)
            self._data_writer.set_allocation_controller(controller)
            transceiver = transceiver_generator(
                bmp_details, auto_detect_bmp=False,
                scamp_connection_data=None, reset_machine_on_start_up=False,
                ensure_board_is_ready=True)
            self._data_writer.set_transceiver(transceiver)
            return transceiver

    @overrides(ConfigHandler._execute_tranceiver_by_name)
    def _execute_tranceiver_by_name(
            self, ensure_board_is_ready: bool = True) -> Transceiver:
        with FecTimer("Machine generator", TimerWork.GET_MACHINE):
            return super()._execute_tranceiver_by_name(
                ensure_board_is_ready=True)

    def get_machine(self) -> Machine:
        """
        Get the Machine. Creating it if necessary.

        This method will make sure that any set called
        before the next run is hard.

        If called after a reset it will return a different Machine
        to the one from the previous run.

        :returns: The Machine now stored in the DataView
        """
        FecTimer.start_category(TimerCategory.GET_MACHINE, True)
        self._data_writer.set_user_accessed_machine()
        if self._data_writer.is_user_mode() and \
                self._data_writer.is_soft_reset():
            self._data_writer.clear_machine()
            # Make the reset hard
            logger.warning(
                "Calling Get machine after a reset force a hard reset and "
                "therefore generate a new machine")
            self._hard_reset()
        machine = self._get_known_machine()
        FecTimer.end_category(TimerCategory.GET_MACHINE)
        return machine

    def _create_version_provenance(self) -> None:
        """
        Add the version information to the provenance data at the start.
        """
        with GlobalProvenance() as db:
            db.insert_version("spinn_utilities_version", spinn_utils_version)
            db.insert_version("spinn_machine_version", spinn_machine_version)
            db.insert_version("spalloc_version", spalloc_version)
            db.insert_version("spinnman_version", spinnman_version)
            db.insert_version("pacman_version", pacman_version)
            db.insert_version("front_end_common_version", fec_version)
            db.insert_version("numpy_version", numpy_version)
            db.insert_version("scipy_version", scipy_version)

    def _do_extra_mapping_algorithms(self) -> None:
        """
        Allows overriding classes to add algorithms.
        """

    def _json_machine(self) -> None:
        """
        Runs, times and logs WriteJsonMachine if required.
        """
        with FecTimer("Json machine", TimerWork.REPORT) as timer:
            if timer.skip_if_cfg_false("Reports", "write_json_machine"):
                return
            write_json_machine()

    def _report_network_specification(self) -> None:
        """
        Runs, times and logs the Network Specification report is requested.
        """
        with FecTimer(
                "Network Specification report", TimerWork.REPORT) as timer:
            if timer.skip_if_cfg_false(
                    "Reports", "write_network_specification_report"):
                return
            network_specification()

    def _execute_split_lpg_vertices(
            self, system_placements: Placements) -> None:
        """
        Runs, times and logs the SplitLPGVertices if required.
        """
        with FecTimer("Split Live Gather Vertices", TimerWork.OTHER):
            split_lpg_vertices(system_placements)

    def _report_board_chip(self) -> None:
        """
        Runs, times and logs the BoardChipReport is requested.
        """
        with FecTimer("Board chip report", TimerWork.REPORT) as timer:
            if timer.skip_if_cfg_false("Reports", "write_board_chip_report"):
                return
            board_chip_report()
            if FecDataView.has_allocation_controller():
                filename = get_report_path("path_board_chip_report")
                with open(filename, "a", encoding="utf-8") as report:
                    report.write(
                        f"{FecDataView.get_allocation_controller()}\n")

    def _execute_splitter_reset(self) -> None:
        """
        Runs, times and logs the splitter_reset.
        """
        with FecTimer("Splitter reset", TimerWork.OTHER):
            splitter_reset()

    # Overridden by sPyNNaker to choose an extended algorithm
    def _execute_splitter_selector(self) -> None:
        """
        Runs, times and logs the SplitterSelector.
        """
        with FecTimer("Splitter selector", TimerWork.OTHER):
            splitter_selector()

    def _execute_delay_support_adder(self) -> None:
        """
        Stub to allow sPyNNaker to add delay supports.
        """

    # Overridden by sPyNNaker to choose a different algorithm
    def _execute_splitter_partitioner(self) -> None:
        """
        Runs, times and logs the SplitterPartitioner if required.
        """
        if self._data_writer.get_n_vertices() == 0:
            return
        with FecTimer("Splitter partitioner", TimerWork.OTHER):
            self._data_writer.set_n_chips_in_graph(splitter_partitioner())

    def _execute_insert_chip_power_monitors(
            self, system_placements: Placements) -> None:
        """
        Run, time and log the InsertChipPowerMonitorsToGraphs if required.

        """
        with FecTimer("Insert chip power monitors", TimerWork.OTHER) as timer:
            if timer.skip_if_cfg_false("Reports", "write_energy_report"):
                return
            insert_chip_power_monitors_to_graphs(system_placements)

    @final
    def _execute_insert_extra_monitor_vertices(
            self, system_placements: Placements) -> None:
        """
        Run, time and log the InsertExtraMonitorVerticesToGraphs if required.
        """
        with FecTimer(
                "Insert extra monitor vertices", TimerWork.OTHER) as timer:
            if timer.skip_if_cfgs_false(
                    "Machine", "enable_advanced_monitor_support",
                    "enable_reinjection"):
                return
            # inserter checks for None app graph not an empty one
        gather_map, monitor_map = insert_extra_monitor_vertices_to_graphs(
            system_placements)
        self._data_writer.set_gatherer_map(gather_map)
        self._data_writer.set_monitor_map(monitor_map)

    def _report_partitioner(self) -> None:
        """
        Write, times and logs the partitioner_report if needed.
        """
        with FecTimer("Partitioner report", TimerWork.REPORT) as timer:
            if timer.skip_if_cfg_false("Reports", "write_partitioner_reports"):
                return
            partitioner_report()

    @property
    def get_number_of_available_cores_on_machine(self) -> int:
        """
        The number of available cores on the machine after taking
        into account preallocated resources.
        """
        machine = self._get_known_machine()
        # get cores of machine
        cores = machine.total_available_user_cores
        ethernets = len(machine.ethernet_connected_chips)
        cores -= ((machine.n_chips - ethernets) *
                  self._data_writer.get_all_monitor_cores())
        cores -= ethernets * self._data_writer.get_ethernet_monitor_cores()
        return cores

    def _execute_application_placer(
            self, system_placements: Placements) -> None:
        """
        Runs, times and logs the Application Placer.

        Sets the "placements" data

        .. note::
            Calling of this method is based on the configuration placer value
        """
        with FecTimer("Application Placer", TimerWork.OTHER):
            self._data_writer.set_placements(place_application_graph(
                system_placements))

    def _do_placer(self, system_placements: Placements) -> None:
        """
        Runs, times and logs one of the placers.

        Sets the "placements" data

        Which placer is run depends on the configuration placer value

        This method is the entry point for adding a new Placer

        :raise ConfigurationException:
            if the configuration place value is unexpected
        """
        name = get_config_str("Mapping", "placer")
        if name == "ApplicationPlacer":
            return self._execute_application_placer(system_placements)
        if "," in name:
            raise ConfigurationException(
                "Only a single algorithm is supported for placer")
        raise ConfigurationException(
            f"Unexpected cfg setting placer: {name}")

    def _do_write_metadata(self) -> None:
        """
        Do the various functions to write metadata to the SQLite files.
        """
        with FecTimer("Record vertex labels to database", TimerWork.REPORT):
            with BufferDatabase() as db:
                db.store_vertex_labels()

    @final
    def _execute_system_multicast_routing_generator(self) -> None:
        """
        Runs, times and logs the SystemMulticastRoutingGenerator if required.

        May sets the data "data_in_multicast_routing_tables",
        "data_in_multicast_key_to_chip_map" and
        "system_multicast_router_timeout_keys"
        """
        with FecTimer("System multicast routing generator",
                      TimerWork.OTHER) as timer:
            if timer.skip_if_cfgs_false(
                    "Machine", "enable_advanced_monitor_support",
                    "enable_reinjection"):
                return
            data = system_multicast_routing_generator()
            self._data_writer.set_system_multicast_routing_data(data)

    def _report_placements_with_application_graph(self) -> None:
        """
        Writes, times and logs the application graph placer report if
        requested.
        """
        if self._data_writer.get_n_vertices() == 0:
            return
        with FecTimer("Placements with application graph report",
                      TimerWork.REPORT) as timer:
            if timer.skip_if_cfg_false(
                    "Reports", "write_application_graph_placer_report"):
                return
            placer_reports_with_application_graph()

    def _json_placements(self) -> None:
        """
        Does, times and logs the writing of placements as JSON if requested.
        """
        with FecTimer("Json placements", TimerWork.REPORT) as timer:
            if timer.skip_if_cfg_false("Reports", "write_json_placements"):
                return
            write_json_placements()

    @final
    def _execute_application_router(self) -> None:
        """
        Runs, times and logs the ApplicationRouter.

        Sets the "routing_table_by_partition" data if called

        .. note::
            Calling of this method is based on the configuration router value
        """
        with FecTimer("Application Router", TimerWork.RUNNING):
            self._data_writer.set_routing_table_by_partition(
                route_application_graph())

    @final
    def _do_routing(self) -> None:
        """
        Runs, times and logs one of the routers.

        Sets the "routing_table_by_partition" data

        Which router is run depends on the configuration router value

        This method is the entry point for adding a new Router

        :raise ConfigurationException:
            if the configuration router value is unexpected
        """
        name = get_config_str("Mapping", "router")
        if name == "ApplicationRouter":
            return self._execute_application_router()
        if "," in name:
            raise ConfigurationException(
                "Only a single algorithm is supported for router")
        raise ConfigurationException(
            f"Unexpected cfg setting router: {name}")

    def _execute_basic_tag_allocator(self) -> None:
        """
        Runs, times and logs the Tag Allocator.

        Sets the "tag" data
        """
        with FecTimer("Basic tag allocator", TimerWork.OTHER):
            self._data_writer.set_tags(basic_tag_allocator())

    def _report_tag_allocations(self) -> None:
        """
        Write, times and logs the tag allocator report if requested.
        """
        with FecTimer("Tag allocator report", TimerWork.REPORT) as timer:
            if timer.skip_if_cfg_false(
                    "Reports", "write_tag_allocation_reports"):
                return
            tag_allocator_report()

    @final
    def _execute_global_allocate(
            self, extra_allocations: Iterable[
                Tuple[ApplicationVertex, str]]) -> None:
        """
        Runs, times and logs the Global Zoned Routing Info Allocator.

        Sets "routing_info" is called

        .. note::
            Calling of this method is based on the configuration
            info_allocator value
        """
        with FecTimer("Global allocate", TimerWork.OTHER):
            self._data_writer.set_routing_infos(
                global_allocate(extra_allocations))

    @final
    def _execute_flexible_allocate(
            self, extra_allocations: Iterable[
                Tuple[ApplicationVertex, str]]) -> None:
        """
        Runs, times and logs the Zoned Routing Info Allocator.

        Sets "routing_info" is called

        .. note::
            Calling of this method is based on the configuration
            info_allocator value
        """
        with FecTimer("Zoned routing info allocator", TimerWork.OTHER):
            self._data_writer.set_routing_infos(
                flexible_allocate(extra_allocations))

    @final
    def _do_info_allocator(self) -> None:
        """
        Runs, times and logs one of the info allocators.

        Sets the "routing_info" data

        Which allocator is run depends on the configuration info_allocator
        value.

        This method is the entry point for adding a new Info Allocator

        :raise ConfigurationException:
            if the configuration info_allocator value is unexpected
        """
        name = get_config_str("Mapping", "info_allocator")
        if name == "GlobalZonedRoutingInfoAllocator":
            return self._execute_global_allocate([])
        if name == "ZonedRoutingInfoAllocator":
            return self._execute_flexible_allocate([])
        if "," in name:
            raise ConfigurationException(
                "Only a single algorithm is supported for info_allocator")
        raise ConfigurationException(
            f"Unexpected cfg setting info_allocator: {name}")

    def _report_router_info(self) -> None:
        """
        Writes, times and logs the router info report if requested.
        """
        with FecTimer("Router info report", TimerWork.REPORT) as timer:
            if timer.skip_if_cfg_false("Reports", "write_router_info_report"):
                return
            routing_info_report([])

    @final
    def _execute_basic_routing_table_generator(self) -> None:
        """
        Runs, times and logs the Routing Table Generator.

        .. note::
            Currently no other Routing Table Generator supported.
            To add an additional Generator copy the pattern of do_placer
        """
        with FecTimer("Basic routing table generator", TimerWork.OTHER):
            self._data_writer.set_uncompressed(basic_routing_table_generator())

    @final
    def _execute_merged_routing_table_generator(self) -> None:
        """
        Runs, times and logs the Routing Table Generator.

        .. note::
            Currently no other Routing Table Generator supported.
            To add an additional Generator copy the pattern of do_placer
        """
        with FecTimer("Merged routing table generator", TimerWork.OTHER):
            self._data_writer.set_uncompressed(
                merged_routing_table_generator())

        # TODO Nuke ZonedRoutingTableGenerator

    @final
    def _do_routing_table_generator(self) -> None:
        """
        Runs, times and logs one of the routing table generators.

        Sets the "routing_info" data

        Which allocator is run depends on the configuration's
        `routing_table_generator` value.

        This method is the entry point for adding a new routing table
        generator.

        :raise ConfigurationException:
            if the configuration's `routing_table_generator` value is
            unexpected
        """
        name = get_config_str("Mapping", "routing_table_generator")
        if name == "BasicRoutingTableGenerator":
            return self._execute_basic_routing_table_generator()
        if name == "MergedRoutingTableGenerator":
            return self._execute_merged_routing_table_generator()
        if "," in name:
            raise ConfigurationException(
                "Only a single algorithm is supported for"
                " routing_table_generator")
        raise ConfigurationException(
            f"Unexpected cfg setting routing_table_generator: {name}")

    def _report_routers(self) -> None:
        """
        Write, times and logs the router report if requested.
        """
        with FecTimer("Router report", TimerWork.REPORT) as timer:
            if timer.skip_if_cfg_false("Reports", "write_router_reports"):
                return
        router_report_from_paths()

    def _report_router_summary(self) -> None:
        """
        Write, times and logs the router summary report if requested.
        """
        with FecTimer("Router summary report", TimerWork.REPORT) as timer:
            if timer.skip_if_cfg_false(
                    "Reports", "write_router_summary_report"):
                return
            router_summary_report()

    def _json_routing_tables(self) -> None:
        """
        Write, time and log the routing tables as JSON if requested.
        """
        with FecTimer("Json routing tables", TimerWork.REPORT) as timer:
            if timer.skip_if_cfg_false("Reports", "write_json_routing_tables"):
                return
            write_json_routing_tables(self._data_writer.get_uncompressed())
            # Output ignored as never used

    def _report_drift(self, start: bool) -> None:
        """
        Write, time and log the inter-board timer drift.

        :param start: Is this the start or the end
        """
        with FecTimer("Drift report", TimerWork.REPORT) as timer:
            if timer.skip_if_virtual_board():
                return
            if start and timer.skip_if_cfg_false(
                    "Reports", "write_drift_report_start"):
                return
            if not start and timer.skip_if_cfg_false(
                    "Reports", "write_drift_report_end"):
                return
            drift_report()

    @final
    def _execute_locate_executable_start_type(self) -> None:
        """
        Runs, times and logs LocateExecutableStartType if required.

        May set the executable_types data.
        """
        with FecTimer("Locate executable start type", TimerWork.OTHER):
            binary_start_types = locate_executable_start_type()
            self._data_writer.set_executable_types(binary_start_types)
            if get_config_bool("Buffers", "use_auto_pause_and_resume"):
                # Disable auto pause and resume if the binary can't do it
                for executable_type in binary_start_types:
                    if not executable_type.supports_auto_pause_and_resume:
                        logger.warning(
                            "Disabling auto pause resume as graph includes {}",
                            executable_type)
                        set_config("Buffers",
                                   "use_auto_pause_and_resume", "False")
                        break

    @final
    def _execute_buffer_manager_creator(self) -> None:
        """
        Run, times and logs the buffer manager creator if required.

        May set the buffer_manager data
        """
        if self._data_writer.has_buffer_manager():
            return
        with FecTimer("Buffer manager creator", TimerWork.OTHER) as timer:
            if timer.skip_if_virtual_board():
                return

            self._data_writer.set_buffer_manager(BufferManager())

    def _execute_sdram_outgoing_partition_allocator(self) -> None:
        """
        Runs, times and logs the SDRAMOutgoingPartitionAllocator.
        """
        with FecTimer("SDRAM outgoing partition allocator", TimerWork.OTHER):
            sdram_outgoing_partition_allocator()

    def _execute_control_sync(self, do_sync: bool) -> None:
        """
        Control synchronisation on board.

        :param do_sync: Whether to enable synchronisation
        """
        with FecTimer("Control Sync", TimerWork.CONTROL) as timer:
            if timer.skip_if_virtual_board():
                return
            self._data_writer.get_transceiver().control_sync(do_sync)

    def _do_mapping(self, total_run_time: Optional[float],
                    n_machine_time_steps: Optional[int]) -> None:
        """
        Runs, times and logs all the algorithms in the mapping stage.
        """
        FecTimer.start_category(TimerCategory.MAPPING)
        if self._data_writer.is_soft_reset():
            # wipe out stuff associated with past mapping
            self._hard_reset()
        self._add_dependent_verts_and_edges_for_application_graph()

        self._setup_java_caller()
        self._do_extra_mapping_algorithms()
        self._report_network_specification()

        self._execute_splitter_reset()
        self._execute_splitter_selector()
        self._execute_delay_support_adder()

        self._execute_splitter_partitioner()
        self._get_known_machine(total_run_time)
        self._json_machine()
        self._report_board_chip()

        system_placements = Placements()
        self._add_commands_to_command_sender(system_placements)
        self._execute_split_lpg_vertices(system_placements)
        self._execute_insert_chip_power_monitors(system_placements)
        self._execute_insert_extra_monitor_vertices(system_placements)

        self._report_partitioner()
        self._do_placer(system_placements)
        self._report_placements_with_application_graph()
        self._json_placements()

        self._execute_system_multicast_routing_generator()
        self._do_routing()

        self._execute_basic_tag_allocator()
        self._report_tag_allocations()

        self._do_info_allocator()
        self._report_router_info()
        self._do_routing_table_generator()
        self._report_uncompressed_routing_table()
        self._check_uncompressed_routing_table()
        self._report_routers()
        self._report_router_summary()
        self._json_routing_tables()
        self._execute_locate_executable_start_type()
        self._execute_buffer_manager_creator()

        self._deduce_data_n_timesteps(n_machine_time_steps)
        FecTimer.end_category(TimerCategory.MAPPING)

    # Overridden by spy which adds placement_order
    def _execute_graph_data_specification_writer(self) -> None:
        """
        Runs, times, and logs the GraphDataSpecificationWriter.

        Creates and fills the data spec database
        """
        with FecTimer("Graph data specification writer", TimerWork.OTHER):
            self._data_writer.set_ds_database_path(
                graph_data_specification_writer())

    def _do_data_generation(self) -> None:
        """
        Runs, Times and logs the data generation.
        """
        self._execute_sdram_outgoing_partition_allocator()
        self._execute_graph_data_specification_writer()

    def _execute_reset_routing(self) -> None:
        """
        Runs, times and logs the resetting of routing if required.
        """
        if self._multicast_routes_loaded:
            return
        with FecTimer("Reset routing", TimerWork.LOADING) as timer:
            if timer.skip_if_virtual_board():
                return
            progress = ProgressBar(1, "Resetting Routing")
            FecDataView().get_transceiver().reset_routing()
            progress.update()
            progress.end()

    def _execute_graph_binary_gatherer(self) -> None:
        """
        Runs, times and logs the GraphBinaryGatherer if required.
        """
        with FecTimer("Graph binary gatherer", TimerWork.OTHER) as timer:
            try:
                self._data_writer.set_executable_targets(
                    graph_binary_gatherer())
            except KeyError:
                if get_config_bool("Machine", "virtual_board"):
                    # Github actions have no binaries
                    logger.warning(
                        "Ignoring executable not found as using virtual")
                    timer.error("executable not found and virtual board")
                    return
                raise

    @final
    def _execute_ordered_covering_compressor(self) -> MulticastRoutingTables:
        """
        Runs, times and logs the OrderedCoveringCompressor.

        .. note::
            Calling of this method is based on the configuration compressor or
            virtual_compressor value

        :return: Compressed routing tables
        """
        with FecTimer("Ordered covering compressor", TimerWork.OTHER) as timer:
            self._multicast_routes_loaded = False
            precompressed = self._data_writer.get_precompressed()
            if self._compression_skipable(precompressed):
                timer.skip("Tables already small enough")
                return precompressed
            return ordered_covering_compressor()

    @final
    def _execute_ordered_covering_compression(self) -> Optional[
            MulticastRoutingTables]:
        """
        Runs, times and logs the ordered covering compressor on machine.

        .. note::
            Calling of this method is based on the configuration compressor or
            virtual_compressor value
        """
        with FecTimer("Ordered covering compressor",
                      TimerWork.COMPRESSING) as timer:
            if timer.skip_if_virtual_board():
                return None
            precompressed = self._data_writer.get_precompressed()
            if self._compression_skipable(precompressed):
                timer.skip("Tables already small enough")
                self._multicast_routes_loaded = False
                return precompressed
            ordered_covering_compression()
            self._multicast_routes_loaded = True
            return None

    @final
    def _execute_pair_compressor(self) -> MulticastRoutingTables:
        """
        Runs, times and logs the PairCompressor.

        .. note::
            Calling of this method is based on the configuration compressor or
            virtual_compressor value

        :return: Compressed routing table
        """
        with FecTimer("Pair compressor", TimerWork.OTHER) as timer:
            precompressed = self._data_writer.get_precompressed()
            self._multicast_routes_loaded = False
            if self._compression_skipable(precompressed):
                timer.skip("Tables already small enough")
                return precompressed
            return pair_compressor()

    @final
    def _execute_pair_compression(self) -> Optional[MulticastRoutingTables]:
        """
        Runs, times and logs the pair compressor on machine.

        .. note::
            Calling of this method is based on the configuration compressor or
            virtual_compressor value
        """
        with FecTimer("Pair on chip router compression",
                      TimerWork.COMPRESSING) as timer:
            if timer.skip_if_virtual_board():
                return None
            precompressed = self._data_writer.get_precompressed()
            if self._compression_skipable(precompressed):
                timer.skip("Tables already small enough")
                self._multicast_routes_loaded = False
                return precompressed
            pair_compression()
            self._multicast_routes_loaded = True
            return None

    @final
    def _execute_pair_unordered_compressor(self) -> MulticastRoutingTables:
        """
        Runs, times and logs the CheckedUnorderedPairCompressor.

        .. note::
            Calling of this method is based on the configuration compressor or
            virtual_compressor value

        :return: compressed routing tables
        """
        with FecTimer("Pair unordered compressor", TimerWork.OTHER) as timer:
            self._multicast_routes_loaded = False
            precompressed = self._data_writer.get_precompressed()
            if self._compression_skipable(precompressed):
                timer.skip("Tables already small enough")
                return precompressed
            return pair_compressor(ordered=False)

    def _compressor_name(self) -> Tuple[str, bool]:
        if get_config_bool("Machine", "virtual_board"):
            name = get_config_str_or_none("Mapping", "virtual_compressor")
            if name is None:
                logger.info("As no virtual_compressor specified "
                            "using compressor setting")
                name = get_config_str("Mapping", "compressor")
        else:
            name = get_config_str("Mapping", "compressor")
        pre_compress = "BitField" not in name
        return name, pre_compress

    def _compression_skipable(self, tables: MulticastRoutingTables) -> bool:
        if get_config_bool(
                "Mapping", "router_table_compress_as_far_as_possible"):
            return False
        machine = self._get_known_machine()
        return (tables.get_max_number_of_entries()
                <= machine.min_n_router_enteries)

    def _execute_pre_compression(self, pre_compress: bool) -> None:
        name = get_config_str_or_none("Mapping", "precompressor")
        if not pre_compress or name is None:
            # Declare the precompressed data to be the uncompressed data
            self._data_writer.set_precompressed(
                self._data_writer.get_uncompressed())
            return
        elif name != "Ranged":
            raise ConfigurationException(
                f"Unexpected cfg setting precompressor: {name}")

        with FecTimer("Ranged Compressor", TimerWork.OTHER) as timer:
            if self._compression_skipable(
                    self._data_writer.get_uncompressed()):
                timer.skip("Tables already small enough")
                self._data_writer.set_precompressed(
                    self._data_writer.get_uncompressed())
                return
            self._data_writer.set_precompressed(range_compressor())

    def _do_early_compression(self, name: str) -> Optional[
            MulticastRoutingTables]:
        """
        Calls a compressor based on the name provided.

        .. note::
            This method is the entry point for adding a new compressor that
             can or must run early.

        :param name: Name of a compressor
        :return: CompressedRoutingTables (likely to be `None)`,
            RouterCompressorProvenanceItems (may be an empty list)
        :raise ConfigurationException: if the name is not expected
        """
        if name == "OrderedCoveringCompressor":
            return self._execute_ordered_covering_compressor()
        elif name == "OrderedCoveringOnChipRouterCompression":
            return self._execute_ordered_covering_compression()
        elif name == "PairCompressor":
            return self._execute_pair_compressor()
        elif name == "PairOnChipRouterCompression":
            return self._execute_pair_compression()
        elif name == "PairUnorderedCompressor":
            return self._execute_pair_unordered_compressor()

        # delay compression until later
        return None

    @final
    def _execute_load_routing_tables(
            self, compressed: Optional[MulticastRoutingTables]) -> None:
        """
        Runs, times and logs the RoutingTableLoader if required.
        """
        if not compressed:
            return
        with FecTimer("Routing table loader", TimerWork.LOADING) as timer:
            self._multicast_routes_loaded = True
            if timer.skip_if_virtual_board():
                return
            routing_table_loader(compressed)

    def _report_uncompressed_routing_table(self) -> None:
        """
        Runs, times and logs the router report from router tables if requested.
        """
        with FecTimer("Uncompressed routing table report",
                      TimerWork.REPORT) as timer:
            if timer.skip_if_cfg_false(
                    "Reports", "write_uncompressed"):
                return
            router_report_from_router_tables()

    def _check_uncompressed_routing_table(self) -> None:
        """
        Runs, times and logs the checking of uncompressed table
        """
        with FecTimer("Validating Uncompressed routing table",
                      TimerWork.REPORT) as timer:
            if timer.skip_if_cfg_false(
                   "Mapping", "validate_routes_uncompressed"):
                return
            validate_routes(self._data_writer.get_uncompressed())

    def _report_bit_field_compressor(self) -> None:
        """
        Runs, times and logs the BitFieldCompressorReport if requested.
        """
        with FecTimer("Bitfield compressor report", TimerWork.REPORT) as timer:
            if timer.skip_if_cfg_false(
                    "Reports",  "write_bit_field_compressor_report"):
                return
            # BitFieldSummary output ignored as never used
            bitfield_compressor_report()

    def _execute_fixed_routes(self) -> None:
        """
        Runs, times and logs Load Fixed Routes if required.
        """
        with FecTimer("Fixed routes", TimerWork.LOADING) as timer:
            if timer.skip_if_cfg_false(
                    "Machine", "enable_advanced_monitor_support"):
                return
            if not self._data_writer.has_fixed_routes():
                self._data_writer.set_fixed_routes(fixed_route_router(
                    DataSpeedUpPacketGatherMachineVertex))
            if not get_config_bool("Machine", "virtual_board"):
                load_fixed_routes()
                if get_config_bool("Reports", "write_fixed_routes_report"):
                    fixed_route_from_machine_report()

    def _execute_load_system_data_specification(self) -> None:
        """
        Runs, times and logs the load_system_data_specs if required.
        """
        with FecTimer(
                "Load system data specification", TimerWork.OTHER) as timer:
            if timer.skip_if_virtual_board():
                return
            load_system_data_specs()

    def _execute_load_system_executable_images(self) -> None:
        """
        Runs, times and logs the loading of executable images.
        """
        with FecTimer(
                "Load executable system Images", TimerWork.LOADING) as timer:
            if timer.skip_if_virtual_board():
                return
            load_sys_images()

    def _execute_load_application_data_specification(self) -> None:
        """
        Runs, times and logs :py:meth:`load_application_data_specs`
        if required.
        """
        with FecTimer("Load Application data specification",
                      TimerWork.LOADING_DATA) as timer:
            if timer.skip_if_virtual_board():
                return
            return load_application_data_specs()

    def _execute_tags_from_machine_report(self) -> None:
        """
        Run, times and logs the TagsFromMachineReport if requested.
        """
        with FecTimer(
                "Tags from machine report", TimerWork.EXTRACTING) as timer:
            if timer.skip_if_virtual_board():
                return
            if timer.skip_if_cfg_false(
                    "Reports", "write_tag_allocation_reports"):
                return
            tags_from_machine_report()

    def _execute_load_tags(self) -> None:
        """
        Runs, times and logs the Tags Loader if required.
        """
        # TODO why: if graph_changed or data_changed:
        with FecTimer("Tags Loader", TimerWork.LOADING) as timer:
            if timer.skip_if_virtual_board():
                return
            tags_loader()

    def _do_extra_load_algorithms(self) -> None:
        """
        Runs, times and logs any extra load algorithms.
        """

    def _report_memory_on_host(self) -> None:
        """
        Runs, times and logs MemoryMapOnHostReport if requested.
        """
        with FecTimer("Memory report", TimerWork.REPORT) as timer:
            if timer.skip_if_virtual_board():
                return
            if timer.skip_if_cfg_false(
                    "Reports", "write_memory_map_report"):
                return
            memory_map_on_host_report()

    def _report_memory_on_chip(self) -> None:
        """
        Runs, times and logs MemoryMapOnHostChipReport if requested.
        """
        with FecTimer("Memory report", TimerWork.REPORT) as timer:
            if timer.skip_if_virtual_board():
                return
            if timer.skip_if_cfg_false(
                    "Reports", "write_memory_map_report"):
                return
            memory_map_on_host_chip_report()

    # TODO consider different cfg flags
    def _report_compressed(self, compressed: Optional[
            MulticastRoutingTables]) -> None:
        """
        Runs, times and logs the compressor reports if requested.
        """
        with FecTimer("Compressor report", TimerWork.REPORT) as timer:
            if timer.skip_all_cfgs_false(
                    [("Reports", "write_compressed"),
                     ("Reports", "write_compression_comparison"),
                     ("Reports", "write_compression_summary"),
                     ("Mapping", "run_compression_checker")],
                    "No reports need compressed routing tables"):
                return

            if compressed is None:
                if timer.skip_if_virtual_board():
                    return
                compressed = read_routing_tables_from_machine()

            if get_config_bool("Reports", "write_compressed"):
                router_report_from_compressed_router_tables(compressed)
            if get_config_bool("Reports", "write_compression_comparison"):
                generate_comparison_router_report(compressed)
            if get_config_bool("Reports", "write_compression_summary"):
                router_compressed_summary_report(compressed)
            if get_config_bool("Mapping", "run_compression_checker"):
                routing_tables = self._data_writer.get_uncompressed()
                generate_routing_compression_checker_report(
                    routing_tables, compressed)

    def _execute_application_load_executables(self) -> None:
        """
        Algorithms needed for loading the binaries to the SpiNNaker machine.
        """
        with FecTimer("Load executable app images",
                      TimerWork.LOADING) as timer:
            if timer.skip_if_virtual_board():
                return
            load_app_images()

    def _do_load(self) -> None:
        """
        Runs, times and logs the load algorithms.
        """
        FecTimer.start_category(TimerCategory.LOADING)

        if self._data_writer.get_requires_mapping():
            self._execute_reset_routing()
            self._execute_graph_binary_gatherer()
        # loading_algorithms
        compressor, pre_compress = self._compressor_name()
        self._execute_pre_compression(pre_compress)
        compressed = self._do_early_compression(compressor)

        self._do_data_generation()

        self._execute_control_sync(False)
        if self._data_writer.get_requires_mapping():
            self._execute_fixed_routes()
        self._execute_load_system_data_specification()
        self._execute_load_system_executable_images()
        self._execute_load_tags()
        self._execute_load_application_data_specification()

        self._do_extra_load_algorithms()
        self._execute_load_routing_tables(compressed)
        self._report_bit_field_compressor()

        # TODO Was master correct to run the report first?
        self._execute_tags_from_machine_report()
        if self._data_writer.get_requires_mapping():
            self._report_memory_on_host()
            self._report_memory_on_chip()
            self._report_compressed(compressed)
        self._execute_application_load_executables()
        self._execute_router_provenance_gatherer("Load", TimerWork.LOADING)

        FecTimer.end_category(TimerCategory.LOADING)

    def _report_sdram_usage_per_chip(self) -> None:
        # TODO why in do run
        with FecTimer("Sdram usage per chip report",
                      TimerWork.REPORT) as timer:
            if timer.skip_if_cfg_false(
                    "Reports", "write_sdram_usage_report_per_chip"):
                return
            sdram_usage_report_per_chip()

    def _execute_dsg_region_reloader(self) -> None:
        """
        Runs, times and logs the DSGRegionReloader if required.

        Reload any parameters over the loaded data if we have already
        run and not using a virtual board and the data hasn't already
        been regenerated
        """
        if not self._data_writer.is_ran_ever():
            return
        if self._data_writer.is_hard_reset():
            return
        with FecTimer("DSG region reloader", TimerWork.LOADING) as timer:
            if timer.skip_if_virtual_board():
                return
            reload_dsg_regions()

    def _execute_graph_provenance_gatherer(self) -> None:
        """
        Runs, times and log the GraphProvenanceGatherer if requested.
        """
        with FecTimer("Graph provenance gatherer", TimerWork.OTHER) as timer:
            if timer.skip_if_cfg_false("Reports",
                                       "read_graph_provenance_data"):
                return
            graph_provenance_gatherer()

    def _execute_placements_provenance_gatherer(self) -> None:
        """
        Runs, times and log the PlacementsProvenanceGatherer if requested.
        """
        with FecTimer(
                "Placements provenance gatherer", TimerWork.OTHER) as timer:
            if timer.skip_if_cfg_false("Reports",
                                       "read_placements_provenance_data"):
                return
            if timer.skip_if_virtual_board():
                return
            try:
                # Also used in recover from error
                placements_provenance_gatherer(
                    self._data_writer.get_n_placements(),
                    self._data_writer.iterate_placemements())
            except DataNotYetAvialable as ex:
                timer.skip(str(ex))
                return

    def _execute_router_provenance_gatherer(
            self, prefix: str, phase: TimerWork) -> None:
        """
        Runs, times and log the RouterProvenanceGatherer if requested.
        """
        with FecTimer(
                "Router provenance gatherer", phase) as timer:
            if timer.skip_if_cfg_false("Reports",
                                       "read_router_provenance_data"):
                return
            if timer.skip_if_virtual_board():
                return
            try:
                router_provenance_gatherer(prefix)
            except DataNotYetAvialable as ex:
                timer.skip(str(ex))
                return

    def _execute_profile_data_gatherer(self) -> None:
        """
        Runs, times and logs the ProfileDataGatherer if requested.
        """
        with FecTimer("Profile data gatherer", TimerWork.EXTRACTING) as timer:
            if timer.skip_if_cfg_false("Reports", "read_profile_data"):
                return
            if timer.skip_if_virtual_board():
                return
            try:
                profile_data_gatherer()
            except DataNotYetAvialable as ex:
                timer.skip(str(ex))
                return

    def _do_read_provenance(self) -> None:
        """
        Runs, times and log the methods that gather provenance.
        """
        self._execute_graph_provenance_gatherer()
        self._execute_placements_provenance_gatherer()
        self._execute_profile_data_gatherer()

    def _report_energy(self) -> None:
        """
        Runs, times and logs the energy report if requested.
        """
        with FecTimer("Energy report", TimerWork.REPORT) as timer:
            if timer.skip_if_cfg_false("Reports", "write_energy_report"):
                return
            if timer.skip_if_virtual_board():
                return

            power_used = compute_energy_used()

            energy_provenance_reporter(power_used)

            # create energy reporter
            energy_reporter = EnergyReport()
            # run energy report
            energy_reporter.write_energy_report(power_used)

    def _do_provenance_reports(self) -> None:
        """
        Runs any reports based on provenance.
        """

    def _execute_clear_router_diagnostic_counters(self) -> None:
        """
        Runs, times and logs the clear_router_diagnostic_counters if required.
        """
        with FecTimer("Clear Router Diagnostic Counters",
                      TimerWork.CONTROL) as timer:
            if timer.skip_if_virtual_board():
                return
            transceiver = FecDataView().get_transceiver()
            transceiver.clear_router_diagnostic_counters()

    def _execute_clear_io_buf(self) -> None:
        """
        Runs, times and logs the ChipIOBufClearer if required.
        """
        if self._data_writer.get_current_run_timesteps() is None:
            return
        with FecTimer("Clear IO buffer", TimerWork.CONTROL) as timer:
            if timer.skip_if_virtual_board():
                return
            # TODO Why check empty_graph is always false??
            if timer.skip_if_cfg_false("Reports", "clear_iobuf_during_run"):
                return
            chip_io_buf_clearer()

    def _execute_runtime_update(self, n_sync_steps: int) -> None:
        """
        Runs, times and logs the runtime updater if required.

        :param n_sync_steps:
            The number of timesteps between synchronisations
        """
        with FecTimer("Runtime Update", TimerWork.LOADING) as timer:
            if timer.skip_if_virtual_board():
                return
            if (ExecutableType.USES_SIMULATION_INTERFACE in
                    self._data_writer.get_executable_types()):
                chip_runtime_updater(n_sync_steps)
            else:
                timer.skip("No Simulation Interface used")

    def _execute_create_database_interface(
            self, run_time: Optional[float]) -> None:
        """
        Runs, times and logs Database Interface Creator.

        Sets the _database_file_path data object

        :param run_time: the run duration in milliseconds.
        """
        with FecTimer("Create database interface", TimerWork.OTHER):
            # Used to used compressed routing tables if available on host
            # TODO consider not saving router tables.
            self._data_writer.set_database_file_path(
                database_interface(run_time))

    def _execute_create_notifiaction_protocol(self) -> None:
        """
        Runs, times and logs the creation of the Notification Protocol.

        Sets the notification_interface data object
        """
        with FecTimer("Create notification protocol", TimerWork.OTHER):
            self._data_writer.set_notification_protocol(
                create_notification_protocol())

    def _execute_runner(
            self, n_sync_steps: int, run_time: Optional[float]) -> None:
        """
        Runs, times and logs the ApplicationRunner.

        :param n_sync_steps:
            The number of timesteps between synchronisations
        :param run_time: the run duration in milliseconds.
        """
        with FecTimer(FecTimer.APPLICATION_RUNNER, TimerWork.RUNNING) as timer:
            if timer.skip_if_virtual_board():
                return
            # Don't timeout if a stepped mode is in operation
            if n_sync_steps:
                time_threshold = None
            else:
                time_threshold = get_config_int(
                    "Machine", "post_simulation_overrun_before_error")
            latest_runtime = application_runner(
                run_time, time_threshold, self._run_until_complete,
                self._state_condition)
            if latest_runtime is not None:
                self._data_writer.set_current_run_timesteps(latest_runtime)

    def _execute_extract_iobuff(self) -> None:
        """
        Runs, times and logs the ChipIOBufExtractor if required.
        """
        with FecTimer("Extract IO buff", TimerWork.EXTRACTING) as timer:
            if timer.skip_if_virtual_board():
                return
            if timer.skip_if_cfg_false("Reports", "extract_iobuf"):
                return
            # ErrorMessages, WarnMessages output ignored as never used!
            chip_io_buf_extractor()

    def _execute_buffer_extractor(self) -> None:
        """
        Runs, times and logs the BufferExtractor if required.
        """
        with FecTimer("Buffer extractor", TimerWork.EXTRACT_DATA) as timer:
            if timer.skip_if_virtual_board():
                return
            bm = self._data_writer.get_buffer_manager()
            bm.extract_data()

    def _do_extract_from_machine(self) -> None:
        """
        Runs, times and logs the steps to extract data from the machine.
        """
        self._execute_router_provenance_gatherer("Run", TimerWork.EXTRACTING)
        self._execute_clear_router_diagnostic_counters()
        self._execute_extract_iobuff()
        self._execute_buffer_extractor()
        self._execute_clear_io_buf()
        self._execute_router_provenance_gatherer(
            "Extract", TimerWork.EXTRACTING)

        self._do_read_provenance()
        self._report_energy()
        self._do_provenance_reports()

    def __do_run(
            self, n_machine_time_steps: Optional[int],
            n_sync_steps: int) -> None:
        """
        Runs, times and logs the do run steps.

        :param n_machine_time_steps: Number of timesteps run
        :param n_sync_steps:
            The number of timesteps between synchronisations
        """
        # TODO virtual board
        FecTimer.start_category(TimerCategory.RUN_LOOP)
        run_time = None
        if n_machine_time_steps is not None:
            run_time = (n_machine_time_steps *
                        self._data_writer.get_simulation_time_step_ms())
        self._data_writer.increment_current_run_timesteps(
            n_machine_time_steps)

        self._report_sdram_usage_per_chip()
        self._report_drift(start=True)
        if self._data_writer.get_requires_mapping():
            self._execute_create_database_interface(run_time)
        self._execute_create_notifiaction_protocol()
        if (self._data_writer.is_ran_ever() and
                not self._data_writer.get_requires_mapping() and
                not self._data_writer.get_requires_data_generation()):
            self._execute_dsg_region_reloader()
        self._execute_runtime_update(n_sync_steps)
        self._execute_runner(n_sync_steps, run_time)
        self._do_extract_from_machine()
        # reset at the end of each do_run cycle
        self._report_drift(start=False)
        self._execute_control_sync(True)
        FecTimer.end_category(TimerCategory.RUN_LOOP)

    def _do_run(
            self, n_machine_time_steps: Optional[int],
            n_sync_steps: int) -> None:
        """
        Runs, times and logs the do run steps.

        :param n_machine_time_steps: Number of timesteps run
        :param n_sync_steps:
            The number of timesteps between synchronisations
        """
        try:
            self.__do_run(n_machine_time_steps, n_sync_steps)
        except KeyboardInterrupt:
            logger.error("User has aborted the simulation")
            self._shutdown()
            sys.exit(1)
        except Exception as run_e:
            self._recover_from_error(run_e)

            # re-raise exception
            raise run_e

    def _recover_from_error(self, exception: Exception) -> None:
        try:
            self.__recover_from_error(exception)
        except Exception as rec_e:
            logger.exception(
                f"Error {rec_e} when attempting to recover from error")

    def __recover_from_error(self, exception: Exception) -> None:
        # if exception has an exception, print to system
        logger.error("An error has occurred during simulation")
        # Print the detail including the traceback
        logger.error(exception)

        logger.info("\n\nAttempting to extract data\n\n")

        # Extract router provenance
        try:
            router_provenance_gatherer()
        except Exception:
            logger.exception("Error reading router provenance")

        # Find the cores that are not in an expected state
        unsuccessful_cores = CPUInfos()
        if isinstance(exception, SpiNNManCoresNotInStateException):
            unsuccessful_cores = exception.failed_core_states()

        # If there are no cores in a bad state, find those not yet in
        # their finished state
        transceiver = self._data_writer.get_transceiver()
        if not unsuccessful_cores:
            for executable_type, core_subsets in \
                    self._data_writer.get_executable_types().items():
                unsuccessful_cores = transceiver.get_cpu_infos(
                    core_subsets, executable_type.end_state, False)

        # Print the details of error cores
        logger.error(unsuccessful_cores.get_status_string())

        # Find the cores that are not in RTE i.e. that can still be read
        non_rte_cores = unsuccessful_cores.infos_not_in_states(
            [CPUState.RUN_TIME_EXCEPTION, CPUState.WATCHDOG])

        # If there are any cores that are not in RTE, extract data from them
        if (non_rte_cores and
                ExecutableType.USES_SIMULATION_INTERFACE in
                self._data_writer.get_executable_types()):
            non_rte_core_subsets = CoreSubsets()
            for (x, y, p) in non_rte_cores:
                non_rte_core_subsets.add_processor(x, y, p)

            # Attempt to force the cores to write provenance and exit
            try:
                chip_provenance_updater(non_rte_core_subsets)
            except Exception:
                logger.exception("Could not update provenance on chip")

            # Extract any written provenance data
            try:
                transceiver = self._data_writer.get_transceiver()
                finished_cores = transceiver.get_cpu_infos(
                    non_rte_core_subsets, CPUState.FINISHED, True)
                finished_placements = Placements()
                for (x, y, p) in finished_cores:
                    try:
                        placement = self._data_writer.\
                            get_placement_on_processor(x, y, p)
                        finished_placements.add_placement(placement)
                    except Exception:   # pylint: disable=broad-except
                        pass  # already recovering from error
                placements_provenance_gatherer(
                    finished_placements.n_placements,
                    finished_placements.placements)
            except Exception as pro_e:
                logger.exception(f"Could not read provenance due to {pro_e}")

        # Read IOBUF where possible (that should be everywhere)
        iobuf = IOBufExtractor()
        try:
            errors, warnings = iobuf.extract_iobuf()
        except Exception:
            logger.exception("Could not get iobuf")
            errors, warnings = [], []

        # Print the IOBUFs
        self._print_iobuf(errors, warnings)

    @staticmethod
    def _print_iobuf(errors: Iterable[str], warnings: Iterable[str]) -> None:
        for warning in warnings:
            logger.warning(warning)
        for error in errors:
            logger.error(error)

    def reset(self) -> None:
        """
        Puts the simulation back at time zero.
        """
        FecTimer.start_category(TimerCategory.RESETTING)
        if not self._data_writer.is_ran_last():
            if not self._data_writer.is_ran_ever():
                logger.error("Ignoring the reset before the run")
            else:
                logger.error("Ignoring the repeated reset call")
            return

        logger.info("Resetting")

        if self._data_writer.get_user_accessed_machine():
            logger.warning(
                "A reset after a get machine call is always hard and "
                "therefore the previous machine is no longer valid")
            self._hard_reset()
        else:
            self._data_writer.soft_reset()

        # rewind the buffers from the buffer manager, to start at the beginning
        # of the simulation again and clear buffered out
        if self._data_writer.has_buffer_manager():
            self._data_writer.get_buffer_manager().reset()

        # Reset the graph off the machine, to set things to time 0
        self.__reset_graph_elements()
        FecTimer.end_category(TimerCategory.RESETTING)

    def __repr__(self) -> str:
        if self._data_writer.has_ipaddress():
            return (f"general front end instance for machine "
                    f"{self._data_writer.get_ipaddress()}")
        else:
            return "general front end instance no machine set"

    def _shutdown(self) -> None:
        # if stopping on machine, clear IP tags and routing table
        self.__clear()

        super()._shutdown()
        self._data_writer.clear_notification_protocol()
        FecTimer.stop_category_timing()

    def __clear(self) -> None:
        if not self._data_writer.has_transceiver():
            return
        transceiver = self._data_writer.get_transceiver()

        if get_config_bool("Machine", "clear_tags"):
            for ip_tag in self._data_writer.get_tags().ip_tags:
                transceiver.clear_ip_tag(
                    ip_tag.tag, board_address=ip_tag.board_address)
            for reverse_ip_tag in self._data_writer.get_tags().reverse_ip_tags:
                transceiver.clear_ip_tag(
                    reverse_ip_tag.tag,
                    board_address=reverse_ip_tag.board_address)

        # if clearing routing table entries, clear
        if get_config_bool("Machine", "clear_routing_tables"):
            transceiver.clear_multicast_routes()

    def stop(self) -> None:
        """
        End running of the simulation.
        """
        self._data_writer.stopping()
        FecTimer.start_category(TimerCategory.SHUTTING_DOWN)
        # If we have run forever, stop the binaries

        try:
            if (self._data_writer.is_ran_ever()
                    and self._data_writer.get_current_run_timesteps() is None
                    and not get_config_bool("Machine", "virtual_board")
                    and not self._run_until_complete):
                self._do_stop_workflow()
            elif get_config_bool("Reports", "read_provenance_data_on_end"):
                self._do_read_provenance()
            self._stop_remove_data()

        except Exception as e:
            self._recover_from_error(e)
            self._data_writer.write_errored_file(str(e))
            raise
        finally:
            # shut down the machine properly
            self._shutdown()

        self._data_writer.write_finished_file()
        # No matching FecTimer.end_category as shutdown stops timer

    def _execute_application_finisher(self) -> None:
        with FecTimer("Application finisher", TimerWork.CONTROL):
            application_finisher()

    def _do_stop_workflow(self) -> None:
        self._execute_application_finisher()
        self._do_extract_from_machine()

    def stop_run(self) -> None:
        """
        Request that the current infinite run stop.

        .. note::
            This will need to be called from another thread as the infinite
            run call is blocking.

        :raises SpiNNUtilsException:
            If the stop_run was not expected in the current state.
        """
        # Do not do start category here
        # as called from a different thread while running
        if self._data_writer.is_stop_already_requested():
            logger.warning("Second Request to stop_run ignored")
            return
        with self._state_condition:
            self._data_writer.request_stop()
            self._state_condition.notify_all()

    def continue_simulation(self) -> None:
        """
        Continue a simulation that has been started in stepped mode.
        """
        sync_signal = self._data_writer.get_next_sync_signal()
        transceiver = self._data_writer.get_transceiver()
        transceiver.send_signal(self._data_writer.get_app_id(), sync_signal)

    @staticmethod
    def __reset_object(obj: Any) -> None:
        # Reset an object if appropriate
        if isinstance(obj, AbstractCanReset):
            obj.reset_to_first_timestep()

    def __reset_graph_elements(self) -> None:
        # Reset any object that can reset
        for vertex in self._data_writer.iterate_vertices():
            self.__reset_object(vertex)
        for p in self._data_writer.iterate_partitions():
            for edge in p.edges:
                self.__reset_object(edge)<|MERGE_RESOLUTION|>--- conflicted
+++ resolved
@@ -182,13 +182,11 @@
         # TODO remove this when the data change only algorithms are done
         "_multicast_routes_loaded")
 
-<<<<<<< HEAD
     def __init__(
             self, *, n_boards_required: Optional[int] = None,
             n_chips_required: Optional[int] = None,
             timestep: Optional[float] = None,
-            time_scale_factor: Optional[float] = None,
-            data_writer_cls: Optional[Type[FecDataWriter]] = None):
+            time_scale_factor: Optional[float] = None):
         """
         :param n_boards_required:
             `None` or the number of boards requested by the user
@@ -200,13 +198,8 @@
         :param time_scale_factor:
             An explicitly specified time scale factor for the simulation.
             If `None`, the value is read from the configuration
-        :param data_writer_cls: The Global data writer class
         """
         super().__init__(n_boards_required, n_chips_required, data_writer_cls)
-=======
-    def __init__(self) -> None:
-        super().__init__()
->>>>>>> 9be2aad9
 
         FecTimer.start_category(TimerCategory.WAITING)
         FecTimer.start_category(TimerCategory.SETTING_UP)
