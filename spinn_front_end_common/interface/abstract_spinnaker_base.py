"""
main interface for the spinnaker tools
"""
import spinn_utilities.conf_loader as conf_loader
from spinn_front_end_common.utility_models.\
    data_speed_up_packet_gatherer_machine_vertex import \
    DataSpeedUpPacketGatherMachineVertex
from spinn_utilities.timer import Timer
from spinn_utilities import __version__ as spinn_utils_version

# pacman imports
from pacman.executor.injection_decorator import provide_injectables, \
    clear_injectables
from pacman.model.graphs import AbstractVirtualVertex
from pacman.model.graphs.common import GraphMapper
from pacman.model.placements import Placements
from pacman.executor import PACMANAlgorithmExecutor
from pacman.exceptions import PacmanAlgorithmFailedToCompleteException
from pacman.model.graphs.application import ApplicationGraph
from pacman.model.graphs.application import ApplicationEdge
from pacman.model.graphs.application import ApplicationVertex
from pacman.model.graphs.machine import MachineGraph, MachineVertex
from pacman.model.resources import PreAllocatedResourceContainer
from pacman import __version__ as pacman_version

# common front end imports
from spinn_front_end_common.abstract_models import \
    AbstractSendMeMulticastCommandsVertex, AbstractRecordable
from spinn_front_end_common.abstract_models import \
    AbstractVertexWithEdgeToDependentVertices, AbstractChangableAfterRun
from spinn_front_end_common.utilities.exceptions import ConfigurationException
from spinn_front_end_common.utilities.utility_objs.provenance_data_item \
    import ProvenanceDataItem
from spinn_front_end_common.utilities \
    import helpful_functions, globals_variables, SimulatorInterface
from spinn_front_end_common.utilities import function_list
from spinn_front_end_common.utilities.utility_objs import ExecutableType
from spinn_front_end_common.utility_models import CommandSender
from spinn_front_end_common.interface.buffer_management.buffer_models \
    import AbstractReceiveBuffersToHost
from spinn_front_end_common.utilities.report_functions.energy_report import \
    EnergyReport
from spinn_front_end_common.interface.provenance \
    import PacmanProvenanceExtractor
from spinn_front_end_common.interface.simulator_state import Simulator_State
from spinn_front_end_common.interface.interface_functions \
    import ProvenanceXMLWriter
from spinn_front_end_common.interface.interface_functions \
    import ProvenanceJSONWriter
from spinn_front_end_common.interface.interface_functions \
    import ChipProvenanceUpdater
from spinn_front_end_common.interface.interface_functions \
    import PlacementsProvenanceGatherer
from spinn_front_end_common.interface.interface_functions \
    import RouterProvenanceGatherer
from spinn_front_end_common.interface.interface_functions \
    import ChipIOBufExtractor
from spinn_front_end_common import __version__ as fec_version

# spinnman imports
from spinnman.model.enums.cpu_state import CPUState
from spinnman import __version__ as spinnman_version

# spinnmachine imports
from spinn_machine import CoreSubsets
from spinn_machine import __version__ as spinn_machine_version

# general imports
from collections import defaultdict
import logging
import math
import os
import signal
import sys

from numpy import __version__ as numpy_version
try:
    from scipy import __version__ as scipy_version
except ImportError:
    scipy_version = "scipy not installed"
from data_specification import __version__ as data_spec_version
from spinn_storage_handlers import __version__ as spinn_storage_version
from spalloc import __version__ as spalloc_version


logger = logging.getLogger(__name__)

CONFIG_FILE = "spinnaker.cfg"


class AbstractSpinnakerBase(SimulatorInterface):
    """ Main interface into the tools logic flow
    """

    __slots__ = [
        # the interface to the cfg files. supports get get_int etc
        "_config",

        # the object that contains a set of file paths, which should encompass
        # all locations where binaries are for this simulation.
        "_executable_finder",

        # the number of chips required for this simulation to run, mainly tied
        # to the spalloc system
        "_n_chips_required",

        # The ip-address of the SpiNNaker machine
        "_hostname",

        # the ip_address of the spalloc server
        "_spalloc_server",

        # the URL for the HBP platform interface
        "_remote_spinnaker_url",

        # the algorithm used for allocating machines from the HBP platform
        #  interface
        "_machine_allocation_controller",

        # the human readable label for the application graph.
        "_graph_label",

        # the pacman application graph, used to hold vertices which need to be
        # split to core sizes
        "_application_graph",

        # the pacman machine graph, used to hold vertices which represent cores
        "_machine_graph",

        # the mapping interface between application and machine graphs.
        "_graph_mapper",

        # The holder for where machine graph vertices are placed.
        "_placements",

        # The holder for the routing table entries for all used routers in this
        # simulation
        "_router_tables",

        # the holder for the keys used by the machine vertices for
        # communication
        "_routing_infos",

        # The holder for the ip and reverse iptags used by the simulation
        "_tags",

        # The python representation of the SpiNNaker machine that this
        # simulation is going to run on
        "_machine",

        # The SpiNNMan interface instance.
        "_txrx",

        # The manager of streaming buffered data in and out of the SpiNNaker
        # machine
        "_buffer_manager",

        #
        "_ip_address",

        #
        "_machine_outputs",

        #
        "_mapping_outputs",

        #
        "_load_outputs",

        #
        "_last_run_outputs",

        #
        "_pacman_provenance",

        #
        "_xml_paths",

        #
        "_extra_mapping_algorithms",

        #
        "_extra_mapping_inputs",

        #
        "_extra_inputs",

        #
        "_extra_pre_run_algorithms",

        #
        "_extra_post_run_algorithms",

        #
        "_extra_load_algorithms",

        #
        "_dsg_algorithm",

        #
        "_none_labelled_vertex_count",

        #
        "_none_labelled_edge_count",

        #
        "_database_socket_addresses",

        #
        "_database_interface",

        #
        "_create_database",

        #
        "_database_file_path",

        #
        "_has_ran",

        #
        "_state",

        #
        "_has_reset_last",

        #
        "_current_run_timesteps",

        #
        "_no_sync_changes",

        #
        "_minimum_step_generated",

        #
        "_no_machine_time_steps",

        #
        "_machine_time_step",

        #
        "_time_scale_factor",

        #
        "_app_id",

        #
        "_report_default_directory",

        # If not None path to append pacman exutor provenance info to
        "_pacman_executor_provenance_path",

        #
        "_app_data_runtime_folder",

        #
        "_json_folder",

        #
        "_provenance_file_path",

        #
        "_do_timings",

        #
        "_print_timings",

        #
        "_provenance_format",

        #
        "_exec_dse_on_host",

        #
        "_use_virtual_board",

        #
        "_raise_keyboard_interrupt",

        #
        "_n_calls_to_run",

        #
        "_this_run_time_string",

        #
        "_report_simulation_top_directory",

        #
        "_app_data_top_simulation_folder",

        #
        "_command_sender",

        # Run for infinite time
        "_infinite_run",

        # iobuf cores
        "_cores_to_read_iobuf",

        #
        "_all_provenance_items",

        #
        "_executable_types",

        # mapping between parameters and the vertices which need to talk to
        # them
        "_live_packet_recorder_params",

        # place holder for checking the vertices being added to the recorders
        # tracker are all of the same vertex type.
        "_live_packet_recorders_associated_vertex_type",

        # the time the process takes to do mapping
        "_mapping_time",

        # the time the process takes to do load
        "_load_time",

        # the time takes to execute the simulation
        "_execute_time",

        # time takes to do data generation
        "_dsg_time",

        # time taken by the front end extracting things
        "_extraction_time",

        # power save mode. Only True if power saver has turned off board
        "_machine_is_turned_off",

        # Version information from the front end
        "_front_end_versions"
    ]

    def __init__(
            self, configfile, executable_finder, graph_label=None,
            database_socket_addresses=None, extra_algorithm_xml_paths=None,
            n_chips_required=None, default_config_paths=None,
            validation_cfg=None, front_end_versions=None):

        # global params
        if default_config_paths is None:
            default_config_paths = []
        default_config_paths.insert(0, os.path.join(os.path.dirname(__file__),
                                                    CONFIG_FILE))

        self._load_config(filename=configfile, defaults=default_config_paths,
                          validation_cfg=validation_cfg)

        # timings
        self._mapping_time = 0.0
        self._load_time = 0.0
        self._execute_time = 0.0
        self._dsg_time = 0.0
        self._extraction_time = 0.0

        self._executable_finder = executable_finder

        # output locations of binaries to be searched for end user info
        logger.info(
            "Will search these locations for binaries: {}"
            .format(self._executable_finder.binary_paths))

        self._n_chips_required = n_chips_required
        self._hostname = None
        self._spalloc_server = None
        self._remote_spinnaker_url = None
        self._machine_allocation_controller = None

        # command sender vertex
        self._command_sender = None

        # store for Live Packet Gatherers
        self._live_packet_recorder_params = defaultdict(list)
        self._live_packet_recorders_associated_vertex_type = None

        # update graph label if needed
        if graph_label is None:
            self._graph_label = "Application_graph"
        else:
            self._graph_label = graph_label

        # pacman objects
        self._application_graph = ApplicationGraph(label=self._graph_label)
        self._machine_graph = MachineGraph(label=self._graph_label)
        self._graph_mapper = None
        self._placements = None
        self._router_tables = None
        self._routing_infos = None
        self._tags = None
        self._machine = None
        self._txrx = None
        self._buffer_manager = None
        self._ip_address = None
        self._executable_types = None

        # pacman executor objects
        self._machine_outputs = None
        self._mapping_outputs = None
        self._load_outputs = None
        self._last_run_outputs = None
        self._pacman_provenance = PacmanProvenanceExtractor()
        self._all_provenance_items = list()
        self._xml_paths = self._create_xml_paths(extra_algorithm_xml_paths)

        # extra algorithms and inputs for runs, should disappear in future
        #  releases
        self._extra_mapping_algorithms = list()
        self._extra_mapping_inputs = dict()
        self._extra_inputs = dict()
        self._extra_pre_run_algorithms = list()
        self._extra_post_run_algorithms = list()
        self._extra_load_algorithms = list()

        self._dsg_algorithm = "GraphDataSpecificationWriter"

        # vertex label safety (used by reports mainly)
        self._none_labelled_vertex_count = 0
        self._none_labelled_edge_count = 0

        # database objects
        self._database_socket_addresses = set()
        if database_socket_addresses is not None:
            self._database_socket_addresses.update(database_socket_addresses)
        self._database_interface = None
        self._create_database = None
        self._database_file_path = None

        # holder for timing related values
        self._has_ran = False
        self._state = Simulator_State.INIT
        self._has_reset_last = False
        self._n_calls_to_run = 1
        self._current_run_timesteps = 0
        self._no_sync_changes = 0
        self._minimum_step_generated = None
        self._no_machine_time_steps = None
        self._machine_time_step = None
        self._time_scale_factor = None
        self._this_run_time_string = None
        self._infinite_run = False

        self._app_id = helpful_functions.read_config_int(
            self._config, "Machine", "app_id")

        # folders
        self._report_default_directory = None
        self._report_simulation_top_directory = None
        self._app_data_runtime_folder = None
        self._app_data_top_simulation_folder = None
        self._pacman_executor_provenance_path = None
        self._set_up_output_folders()

        self._json_folder = os.path.join(
            self._report_default_directory, "json_files")
        if not os.path.exists(self._json_folder):
            os.makedirs(self._json_folder)

        # make a folder for the provenance data storage
        self._provenance_file_path = os.path.join(
            self._report_default_directory, "provenance_data")
        if not os.path.exists(self._provenance_file_path):
            os.makedirs(self._provenance_file_path)

        # timing provenance elements
        self._do_timings = self._config.getboolean(
            "Reports", "write_algorithm_timings")
        self._print_timings = self._config.getboolean(
            "Reports", "display_algorithm_timings")
        self._provenance_format = self._config.get(
            "Reports", "provenance_format")
        if self._provenance_format not in ["xml", "json"]:
            raise Exception("Unknown provenance format: {}".format(
                self._provenance_format))
        self._exec_dse_on_host = self._config.getboolean(
            "SpecExecution", "spec_exec_on_host")

        # set up machine targeted data
        self._use_virtual_board = self._config.getboolean(
            "Machine", "virtual_board")

        # Setup for signal handling
        self._raise_keyboard_interrupt = False

        # By default board is kept on once started later
        self._machine_is_turned_off = False

        globals_variables.set_simulator(self)

        # Front End version information
        self._front_end_versions = front_end_versions

    def update_extra_mapping_inputs(self, extra_mapping_inputs):
        if self.has_ran:
            msg = "Changing mapping inputs is not supported after run"
            raise ConfigurationException(msg)
        if extra_mapping_inputs is not None:
            self._extra_mapping_inputs.update(extra_mapping_inputs)

    def update_extra_inputs(self, extra_inputs):
        if self.has_ran:
            msg = "Changing inputs is not supported after run"
            raise ConfigurationException(msg)
        if extra_inputs is not None:
            self._extra_inputs.update(extra_inputs)

    def extend_extra_mapping_algorithms(self, extra_mapping_algorithms):
        if self.has_ran:
            msg = "Changing algorithms is not supported after run"
            raise ConfigurationException(msg)
        if extra_mapping_algorithms is not None:
            self._extra_mapping_algorithms.extend(extra_mapping_algorithms)

    def prepend_extra_pre_run_algorithms(self, extra_pre_run_algorithms):
        if self.has_ran:
            msg = "Changing algorithms is not supported after run"
            raise ConfigurationException(msg)
        if extra_pre_run_algorithms is not None:
            self._extra_pre_run_algorithms[0:0] = extra_pre_run_algorithms

    def extend_extra_post_run_algorithms(self, extra_post_run_algorithms):
        if self.has_ran:
            msg = "Changing algorithms is not supported after run"
            raise ConfigurationException(msg)
        if extra_post_run_algorithms is not None:
            self._extra_post_run_algorithms.extend(extra_post_run_algorithms)

    def extend_extra_load_algorithms(self, extra_load_algorithms):
        if self.has_ran:
            msg = "Changing algorithms is not supported after run"
            raise ConfigurationException(msg)
        if extra_load_algorithms is not None:
            self._extra_load_algorithms.extend(extra_load_algorithms)

    def set_n_chips_required(self, n_chips_required):
        if self.has_ran:
            msg = "Setting n_chips_required is not supported after run"
            raise ConfigurationException(msg)
        self._n_chips_required = n_chips_required

    def add_extraction_timing(self, timing):
        ms = helpful_functions.convert_time_diff_to_total_milliseconds(timing)
        self._extraction_time += ms

    def add_live_packet_gatherer_parameters(
            self, live_packet_gatherer_params, vertex_to_record_from):
        """ adds params for a new LPG if needed, or adds to the tracker for\
         same params.

        :param live_packet_gatherer_params: params to look for a LPG
        :param vertex_to_record_from: the vertex that needs to send to a\
         given LPG
        :rtype: None
        """
        self._live_packet_recorder_params[live_packet_gatherer_params].append(
            vertex_to_record_from)

        # verify that the vertices being added are of one vertex type.
        if self._live_packet_recorders_associated_vertex_type is None:
            if isinstance(vertex_to_record_from, ApplicationVertex):
                self._live_packet_recorders_associated_vertex_type = \
                    ApplicationVertex
            else:
                self._live_packet_recorders_associated_vertex_type = \
                    MachineVertex
        else:
            if not isinstance(
                    vertex_to_record_from,
                    self._live_packet_recorders_associated_vertex_type):
                raise ConfigurationException(
                    "Only one type of graph can be used during live output. "
                    "Please fix and try again")

    def _load_config(self, filename, defaults, validation_cfg):
        self._config = conf_loader.load_config(filename=filename,
                                               defaults=defaults,
                                               validation_cfg=validation_cfg)

    def _adjust_config(self, runtime):
        """
        Adjust and checks config based on runtime and mode

        :param runtime:
        :type runtime: int or bool
        :raises ConfigurationException
        """
        if self._config.get("Mode", "mode") == "Debug":
            for option in self._config.options("Reports"):
                # options names are all lower without _ inside config
                if (option in ["reportsenabled", "displayalgorithmtimings",
                               "clear_iobuf_during_run",
                               "extract_iobuf", "extract_iobuf_during_run"]
                        or option[:5] == "write"):
                    try:
                        if not self._config.get_bool("Reports", option):
                            self._config.set("Reports", option, "True")
                            logger.info("As mode == \"Debug\" [Reports] {} "
                                        "has been set to True".format(option))
                    except ValueError:
                        pass

        if runtime is None:
            if self._config.getboolean(
                    "Reports", "write_energy_report") is True:
                self._config.set("Reports", "write_energy_report", "False")
                logger.info("[Reports]write_energy_report has been set to "
                            "False as runtime is set to forever")
            if self._config.get_bool(
                    "EnergySavings", "turn_off_board_after_discovery") is True:
                self._config.set(
                    "EnergySavings", "turn_off_board_after_discovery", "False")
                logger.info("[EnergySavings]turn_off_board_after_discovery has"
                            " been set to False as runtime is set to forever")

        if self._use_virtual_board:
            if self._config.getboolean(
                    "Reports", "write_energy_report") is True:
                self._config.set("Reports", "write_energy_report", "False")
                logger.info("[Reports]write_energy_report has been set to "
                            "False as using virtual boards")
            if self._config.get_bool(
                    "EnergySavings", "turn_off_board_after_discovery") is True:
                self._config.set(
                    "EnergySavings", "turn_off_board_after_discovery", "False")
                logger.info("[EnergySavings]turn_off_board_after_discovery has"
                            " been set to False as s using virtual boards")

    def _set_up_output_folders(self):
        """ Sets up the outgoing folders (reports and app data) by creating\
            a new timestamp folder for each and clearing

        :rtype: None
        """

        # set up reports default folder
        (self._report_default_directory, self._report_simulation_top_directory,
         self._this_run_time_string) = \
            helpful_functions.set_up_report_specifics(
                default_report_file_path=self._config.get(
                    "Reports", "default_report_file_path"),
                max_reports_kept=self._config.getint(
                    "Reports", "max_reports_kept"),
                n_calls_to_run=self._n_calls_to_run,
                this_run_time_string=self._this_run_time_string)

        # set up application report folder
        self._app_data_runtime_folder, self._app_data_top_simulation_folder = \
            helpful_functions.set_up_output_application_data_specifics(
                max_application_binaries_kept=self._config.getint(
                    "Reports", "max_application_binaries_kept"),
                where_to_write_application_data_files=self._config.get(
                    "Reports", "default_application_data_file_path"),
                n_calls_to_run=self._n_calls_to_run,
                this_run_time_string=self._this_run_time_string)

        if self._read_config_boolean("Reports",
                                     "writePacmanExecutorProvenance"):
            self._pacman_executor_provenance_path = os.path.join(
                self._report_default_directory,
                "pacman_executor_provenance.rpt")

    def set_up_timings(self, machine_time_step=None, time_scale_factor=None):
        """ Set up timings of the machine

        :param machine_time_step:\
            An explicitly specified time step for the machine.  If None,\
            the value is read from the config
        :param time_scale_factor:\
            An explicitly specified time scale factor for the simulation.\
            If None, the value is read from the config
        """

        # set up timings
        if machine_time_step is None:
            self._machine_time_step = \
                self._config.getint("Machine", "machine_time_step")
        else:
            self._machine_time_step = machine_time_step

        if self._machine_time_step <= 0:
            raise ConfigurationException(
                "invalid machine_time_step {}: must greater than zero".format(
                    self._machine_time_step))

        if time_scale_factor is None:
            self._time_scale_factor = self._read_config_int(
                "Machine", "time_scale_factor")
        else:
            self._time_scale_factor = time_scale_factor

    def set_up_machine_specifics(self, hostname):
        """ Adds machine specifics for the different modes of execution

        :param hostname: machine name
        :rtype: None
        """
        if hostname is not None:
            self._hostname = hostname
            logger.warn("The machine name from setup call is overriding the "
                        "machine name defined in the config file")
        else:
            self._hostname = self._read_config("Machine", "machine_name")
            self._spalloc_server = self._read_config(
                "Machine", "spalloc_server")
            self._remote_spinnaker_url = self._read_config(
                "Machine", "remote_spinnaker_url")
        if (self._hostname is None and self._spalloc_server is None and
                self._remote_spinnaker_url is None and
                not self._use_virtual_board):
            raise Exception(
                "A SpiNNaker machine must be specified your configuration"
                " file")

        n_items_specified = sum([
            1 if item is not None else 0
            for item in [
                self._hostname, self._spalloc_server,
                self._remote_spinnaker_url]])

        if (n_items_specified > 1 or
                (n_items_specified == 1 and self._use_virtual_board)):
            raise Exception(
                "Only one of machineName, spalloc_server, "
                "remote_spinnaker_url and virtual_board should be specified "
                "in your configuration files")

        if self._spalloc_server is not None:
            if self._read_config("Machine", "spalloc_user") is None:
                raise Exception(
                    "A spalloc_user must be specified with a spalloc_server")

    def signal_handler(self, signal, frame):  # @UnusedVariable
        """ handles closing down of script via keyboard interrupt

        :param signal: the signal received
        :param frame: frame executed in
        :return:  None
        """
        # If we are to raise the keyboard interrupt, do so
        if self._raise_keyboard_interrupt:
            raise KeyboardInterrupt

        logger.error("User has cancelled simulation")
        self._shutdown()

    def exception_handler(self, exctype, value, traceback_obj):
        """ handler of exceptions

        :param exctype:  the type of execution received
        :param value: the value of the exception
        :param traceback_obj: the trace back stuff
        """
        self._shutdown()
        return sys.__excepthook__(exctype, value, traceback_obj)

    def verify_not_running(self):
        if self._state in [Simulator_State.IN_RUN,
                           Simulator_State.RUN_FOREVER]:
            msg = "Illegal call while a simulation is already running"
            raise ConfigurationException(msg)
        if self._state in [Simulator_State.SHUTDOWN]:
            msg = "Illegal call after simulation is shutdown"
            raise ConfigurationException(msg)

    def run_until_complete(self):
        """ Run a simulation until it completes
        """
        self._run(None, run_until_complete=True)

    def run(self, run_time):
        """ Run a simulation for a fixed amount of time

        :param run_time: the run duration in milliseconds.
        """
        self._run(run_time)

    def _run(self, run_time, run_until_complete=False):
        """ The main internal run function

        :param run_time: the run duration in milliseconds.
        """
        self.verify_not_running()

        # verify that we can keep doing auto pause and resume
        can_keep_running = True
        if self._has_ran:
            for executable_type in self._executable_types:
                if not executable_type.supports_auto_pause_and_resume:
                    can_keep_running = False

        if self._has_ran and not can_keep_running:
            raise NotImplementedError(
                "Only binaries that use the simulation interface can be run"
                " more than once")

        self._state = Simulator_State.IN_RUN

        self._adjust_config(run_time)

        # Install the Control-C handler
        signal.signal(signal.SIGINT, self.signal_handler)
        self._raise_keyboard_interrupt = True
        sys.excepthook = sys.__excepthook__

        logger.info("Starting execution process")

        n_machine_time_steps = None
        total_run_time = None
        self._infinite_run = True
        if run_time is not None:
            n_machine_time_steps = int(
                (run_time * 1000.0) / self._machine_time_step)
            total_run_timesteps = (
                self._current_run_timesteps + n_machine_time_steps)
            total_run_time = (
                total_run_timesteps *
                (float(self._machine_time_step) / 1000.0) *
                self._time_scale_factor)
            self._infinite_run = False
        if self._machine_allocation_controller is not None:
            self._machine_allocation_controller.extend_allocation(
                total_run_time)

        # If we have never run before, or the graph has changed,
        # start by performing mapping
        application_graph_changed = self._detect_if_graph_has_changed(True)

        # create new sub-folder for reporting data if the graph has changed and
        # reset has been called.
        if (self._has_ran and application_graph_changed and
                self._has_reset_last):
            self._set_up_output_folders()

        # verify that the if graph has changed, and has ran, that a reset has
        # been called, otherwise system go boom boom
        if not self._has_ran or application_graph_changed:
            if (application_graph_changed and self._has_ran and
                    not self._has_reset_last):
                self.stop()
                raise NotImplementedError(
                    "The network cannot be changed between runs without"
                    " resetting")

            if not self._has_ran:
                self._add_dependent_verts_and_edges_for_application_graph()
                self._add_commands_to_command_sender()

            # Reset the machine graph if there is an application graph
            if self._application_graph.n_vertices > 0:
                self._machine_graph = MachineGraph(self._graph_label)
                self._graph_mapper = None

            # Reset the machine if the graph has changed
            if (self._has_ran and application_graph_changed and
                    not self._use_virtual_board):

                # wipe out stuff associated with a given machine, as these need
                # to be rebuilt.
                self._machine = None
                self._buffer_manager = None
                if self._txrx is not None:
                    self._txrx.close()
                    self._app_id = None
                if self._machine_allocation_controller is not None:
                    self._machine_allocation_controller.close()

            if self._machine is None:
                self._get_machine(total_run_time, n_machine_time_steps)
            self._do_mapping(run_time, n_machine_time_steps, total_run_time)

        # Check if anything is recording and buffered
        is_buffered_recording = False
        for placement in self._placements.placements:
            vertex = placement.vertex
            if (isinstance(vertex, AbstractReceiveBuffersToHost) and
                    isinstance(vertex, AbstractRecordable)):
                if vertex.is_recording():
                    is_buffered_recording = True
                    break

        # Disable auto pause and resume if the binary can't do it
        for executable_type in self._executable_types:
            if not executable_type.supports_auto_pause_and_resume:
                self._config.set("Buffers",
                                 "use_auto_pause_and_resume", "False")

        # Work out an array of timesteps to perform
        if (not self._config.getboolean(
                "Buffers", "use_auto_pause_and_resume") or
                not is_buffered_recording):

            # Not currently possible to run the second time for more than the
            # first time without auto pause and resume
            if (is_buffered_recording and
                    self._minimum_step_generated is not None and
                    (self._minimum_step_generated < n_machine_time_steps or
                        n_machine_time_steps is None)):
                self._state = Simulator_State.FINISHED
                raise ConfigurationException(
                    "Second and subsequent run time must be less than or equal"
                    " to the first run time")

            steps = [n_machine_time_steps]
            self._minimum_step_generated = steps[0]
        else:

            if run_time is None:
                self._state = Simulator_State.FINISHED
                raise Exception(
                    "Cannot use automatic pause and resume with an infinite "
                    "run time")

            # With auto pause and resume, any time step is possible but run
            # time more than the first will guarantee that run will be called
            # more than once
            if self._minimum_step_generated is not None:
                steps = self._generate_steps(
                    n_machine_time_steps, self._minimum_step_generated)
            else:
                steps = self._deduce_number_of_iterations(n_machine_time_steps)
                self._minimum_step_generated = steps[0]

        # Keep track of if loading was done; if loading is done before run,
        # run doesn't need to rewrite data again
        loading_done = False

        # If we have never run before, or the graph has changed, or a reset
        # has been requested, load the data
        if (not self._has_ran or application_graph_changed or
                self._has_reset_last):

            # Data generation needs to be done if not already done
            if not self._has_ran or application_graph_changed:
                self._do_data_generation(steps[0])

            # If we are using a virtual board, don't load
            if not self._use_virtual_board:
                self._do_load()
                loading_done = True

        # Run for each of the given steps
        logger.info("Running for {} steps for a total of {} ms".format(
            len(steps), run_time))
        for i, step in enumerate(steps):
            logger.info("Run {} of {}".format(i + 1, len(steps)))
            self._do_run(step, loading_done, run_until_complete)

        # Indicate that the signal handler needs to act
        self._raise_keyboard_interrupt = False
        sys.excepthook = self.exception_handler

        # update counter for runs (used by reports and app data)
        self._n_calls_to_run += 1
        if run_time is not None:
            self._state = Simulator_State.FINISHED
        else:
            self._state = Simulator_State.RUN_FOREVER

    def _add_commands_to_command_sender(self):
        for vertex in self._application_graph.vertices:
            if isinstance(vertex, AbstractSendMeMulticastCommandsVertex):
                # if there's no command sender yet, build one
                if self._command_sender is None:
                    self._command_sender = CommandSender(
                        "auto_added_command_sender", None)
                    self.add_application_vertex(self._command_sender)

                # allow the command sender to create key to partition map
                self._command_sender.add_commands(
                    vertex.start_resume_commands,
                    vertex.pause_stop_commands,
                    vertex.timed_commands, vertex)

        # add the edges from the command sender to the dependent vertices
        if self._command_sender is not None:
            edges, partition_ids = \
                self._command_sender.edges_and_partitions()
            for edge, partition_id in zip(edges, partition_ids):
                self.add_application_edge(edge, partition_id)

    def _add_dependent_verts_and_edges_for_application_graph(self):
        for vertex in self._application_graph.vertices:
            # add any dependent edges and vertices if needed
            if isinstance(vertex, AbstractVertexWithEdgeToDependentVertices):
                for dependant_vertex in vertex.dependent_vertices():
                    self.add_application_vertex(dependant_vertex)
                    edge_partition_identifiers = vertex.\
                        edge_partition_identifiers_for_dependent_vertex(
                            dependant_vertex)
                    for edge_identifier in edge_partition_identifiers:
                        dependant_edge = ApplicationEdge(
                            pre_vertex=vertex,
                            post_vertex=dependant_vertex)
                        self.add_application_edge(
                            dependant_edge, edge_identifier)

    def _deduce_number_of_iterations(self, n_machine_time_steps):
        """ operates the auto pause and resume functionality by figuring out\
            how many timer ticks a simulation can run before sdram runs out,\
            and breaks simulation into chunks of that long.

        :param n_machine_time_steps: the total timer ticks to be ran
        :return: list of timer steps.
        """
        # Go through the placements and find how much SDRAM is available
        # on each chip
        sdram_tracker = dict()
        vertex_by_chip = defaultdict(list)

        # horrible hack. This needs to be fixed somehow
        provide_injectables(
            {"MachineTimeStep": self._machine_time_step,
             "TotalMachineTimeSteps": n_machine_time_steps,
             "TimeScaleFactor": self._time_scale_factor})

        for placement in self._placements.placements:
            vertex = placement.vertex
            if isinstance(vertex, AbstractReceiveBuffersToHost):

                resources = vertex.resources_required
                if (placement.x, placement.y) not in sdram_tracker:
                    sdram_tracker[placement.x, placement.y] = \
                        self._machine.get_chip_at(
                            placement.x, placement.y).sdram.size
                sdram = (
                    resources.sdram.get_value() -
                    vertex.get_minimum_buffer_sdram_usage())
                sdram_tracker[placement.x, placement.y] -= sdram
                vertex_by_chip[placement.x, placement.y].append(vertex)

        # Go through the chips and divide up the remaining SDRAM, finding
        # the minimum number of machine timesteps to assign
        min_time_steps = None
        for x, y in vertex_by_chip:
            vertices_on_chip = vertex_by_chip[x, y]
            sdram = sdram_tracker[x, y]
            sdram_per_vertex = int(sdram / len(vertices_on_chip))
            for vertex in vertices_on_chip:
                n_time_steps = vertex.get_n_timesteps_in_buffer_space(
                    sdram_per_vertex, self._machine_time_step)
                if min_time_steps is None or n_time_steps < min_time_steps:
                    min_time_steps = n_time_steps

        # clear injectable
        clear_injectables()

        if min_time_steps is None:
            return [n_machine_time_steps]
        else:
            return self._generate_steps(n_machine_time_steps, min_time_steps)

    @staticmethod
    def _generate_steps(n_machine_time_steps, min_machine_time_steps):
        """ generates the list of timer runs

        :param n_machine_time_steps: the total runtime in machine time steps
        :param min_machine_time_steps: the min allowed per chunk
        :return: list of time steps
        """
        number_of_full_iterations = int(math.floor(
            n_machine_time_steps / min_machine_time_steps))
        left_over_time_steps = int(
            n_machine_time_steps -
            (number_of_full_iterations * min_machine_time_steps))

        steps = [int(min_machine_time_steps)] * number_of_full_iterations
        if left_over_time_steps != 0:
            steps.append(int(left_over_time_steps))
        return steps

    def _calculate_number_of_machine_time_steps(self, next_run_timesteps):
        total_run_timesteps = next_run_timesteps
        if next_run_timesteps is not None:
            total_run_timesteps += self._current_run_timesteps
            machine_time_steps = (
                (total_run_timesteps * 1000.0) / self._machine_time_step)
            if machine_time_steps != int(machine_time_steps):
                logger.warn(
                    "The runtime and machine time step combination result in "
                    "a fractional number of machine time steps")
            self._no_machine_time_steps = int(math.ceil(machine_time_steps))
        else:
            self._no_machine_time_steps = None
            for vertex in self._application_graph.vertices:
                if (isinstance(vertex, AbstractRecordable) and
                        vertex.is_recording()):
                    raise ConfigurationException(
                        "recording a vertex when set to infinite runtime "
                        "is not currently supported")
            for vertex in self._machine_graph.vertices:
                if (isinstance(vertex, AbstractRecordable) and
                        vertex.is_recording()):
                    raise ConfigurationException(
                        "recording a vertex when set to infinite runtime "
                        "is not currently supported")
        return total_run_timesteps

    def _run_algorithms(
            self, inputs, algorithms, outputs, provenance_name,
            optional_algorithms=None):
        """ runs getting a spinnaker machine logic

        :param inputs: the inputs
        :param algorithms: algorithms to call
        :param outputs: outputs to get
        :param optional_algorithms: optional algorithms to use
        :param provenance_name: the name for provenance
        :return:  None
        """

        optional = optional_algorithms
        if optional is None:
            optional = []

        # Execute the algorithms
        executor = PACMANAlgorithmExecutor(
            algorithms=algorithms, optional_algorithms=optional,
            inputs=inputs, xml_paths=self._xml_paths, required_outputs=outputs,
            do_timings=self._do_timings, print_timings=self._print_timings,
            provenance_name=provenance_name,
            provenance_path=self._pacman_executor_provenance_path)

        try:
            executor.execute_mapping()
            self._pacman_provenance.extract_provenance(executor)
            return executor
        except Exception:
            self._txrx = executor.get_item("MemoryTransceiver")
            self._machine_allocation_controller = executor.get_item(
                "MachineAllocationController")
            ex_type, ex_value, ex_traceback = sys.exc_info()
            try:
                self._shutdown()
                helpful_functions.write_finished_file(
                    self._app_data_top_simulation_folder,
                    self._report_simulation_top_directory)
            except Exception:
                logger.warn("problem when shutting down", exc_info=True)
            raise ex_type, ex_value, ex_traceback

    def _get_machine(self, total_run_time=0.0, n_machine_time_steps=None):
        if self._machine is not None:
            return self._machine

        inputs = dict(self._extra_inputs)
        algorithms = list()
        outputs = list()

        # Add the version information to the provenance data at the start
        version_provenance = list()
        version_provenance.append(ProvenanceDataItem(
            ["version_data", "spinn_utilities_version"], spinn_utils_version))
        version_provenance.append(ProvenanceDataItem(
            ["version_data", "spinn_machine_version"], spinn_machine_version))
        version_provenance.append(ProvenanceDataItem(
            ["version_data", "spinn_storage_handlers_version"],
            spinn_storage_version))
        version_provenance.append(ProvenanceDataItem(
            ["version_data", "spalloc_version"], spalloc_version))
        version_provenance.append(ProvenanceDataItem(
            ["version_data", "spinnman_version"], spinnman_version))
        version_provenance.append(ProvenanceDataItem(
            ["version_data", "pacman_version"], pacman_version))
        version_provenance.append(ProvenanceDataItem(
            ["version_data", "data_specification_version"], data_spec_version))
        version_provenance.append(ProvenanceDataItem(
            ["version_data", "front_end_common_version"], fec_version))
        version_provenance.append(ProvenanceDataItem(
            ["version_data", "numpy_version"], numpy_version))
        version_provenance.append(ProvenanceDataItem(
            ["version_data", "scipy_version"], scipy_version))
        if self._front_end_versions is not None:
            for name, value in self._front_end_versions:
                version_provenance.append(ProvenanceDataItem(
                    names=["version_data", name], value=value))
        inputs["ProvenanceItems"] = version_provenance

        # add algorithms for handling LPG placement and edge insertion
        if len(self._live_packet_recorder_params) != 0:
            algorithms.append("PreAllocateResourcesForLivePacketGatherers")
            inputs['LivePacketRecorderParameters'] = \
                self._live_packet_recorder_params
        if (self._config.getboolean("Reports", "reportsEnabled") and
                self._config.getboolean("Reports", "write_energy_report")):

            algorithms.append("PreAllocateResourcesForChipPowerMonitor")
            inputs['MemorySamplingFrequency'] = self._config.getfloat(
                "EnergyMonitor", "sampling_frequency")
            inputs['MemoryNumberSamplesPerRecordingEntry'] = \
                self._config.getfloat(
                    "EnergyMonitor", "n_samples_per_recording_entry")

        # add algorithms for handling extra monitor code
        if self._config.getboolean("Machine",
                                   "enable_advanced_monitor_support"):
            algorithms.append("PreAllocateResourcesForExtraMonitorSupport")

        # add the application and machine graphs as needed
        if self._application_graph.n_vertices > 0:
            inputs["MemoryApplicationGraph"] = self._application_graph
        elif self._machine_graph.n_vertices > 0:
            inputs["MemoryMachineGraph"] = self._machine_graph

        # add max sdram size which we're going to allow (debug purposes)
        inputs["MaxSDRAMSize"] = self._read_config_int(
            "Machine", "max_sdram_allowed_per_chip")

        # Set the total run time
        inputs["TotalRunTime"] = total_run_time
        inputs["TotalMachineTimeSteps"] = n_machine_time_steps
        inputs["MachineTimeStep"] = self._machine_time_step
        inputs["TimeScaleFactor"] = self._time_scale_factor

        # If we are using a directly connected machine, add the details to get
        # the machine and transceiver
        if self._hostname is not None:
            self._handle_machine_common_config(inputs)
            inputs["IPAddress"] = self._hostname
            inputs["BMPDetails"] = self._read_config("Machine", "bmp_names")
            inputs["AutoDetectBMPFlag"] = self._config.getboolean(
                "Machine", "auto_detect_bmp")
            inputs["ScampConnectionData"] = self._read_config(
                "Machine", "scamp_connections_data")
            inputs["MaxCoreId"] = self._read_config_int(
                "Machine", "core_limit")

            algorithms.append("MachineGenerator")
            algorithms.append("MallocBasedChipIDAllocator")

            outputs.append("MemoryExtendedMachine")
            outputs.append("MemoryTransceiver")

            executor = self._run_algorithms(
                inputs, algorithms, outputs, "machine_generation")
            self._machine = executor.get_item("MemoryExtendedMachine")
            self._txrx = executor.get_item("MemoryTransceiver")
            self._machine_outputs = executor.get_items()

        if self._use_virtual_board:
            self._handle_machine_common_config(inputs)
            inputs["IPAddress"] = "virtual"
            inputs["NumberOfBoards"] = self._read_config_int(
                "Machine", "number_of_boards")
            inputs["MachineWidth"] = self._read_config_int(
                "Machine", "width")
            inputs["MachineHeight"] = self._read_config_int(
                "Machine", "height")
            inputs["MachineHasWrapAroundsFlag"] = self._read_config_boolean(
                "Machine", "requires_wrap_arounds")
            inputs["BMPDetails"] = None
            inputs["AutoDetectBMPFlag"] = False
            inputs["ScampConnectionData"] = None
            inputs["CPUsPerVirtualChip"] = 16

            algorithms.append("VirtualMachineGenerator")
            algorithms.append("MallocBasedChipIDAllocator")

            outputs.append("MemoryExtendedMachine")

            executor = self._run_algorithms(
                inputs, algorithms, outputs, "machine_generation")
            self._machine_outputs = executor.get_items()
            self._machine = executor.get_item("MemoryExtendedMachine")

        if (self._spalloc_server is not None or
                self._remote_spinnaker_url is not None):

            need_virtual_board = False

            # if using spalloc system
            if self._spalloc_server is not None:
                inputs["SpallocServer"] = self._spalloc_server
                inputs["SpallocPort"] = self._read_config_int(
                    "Machine", "spalloc_port")
                inputs["SpallocUser"] = self._read_config(
                    "Machine", "spalloc_user")
                inputs["SpallocMachine"] = self._read_config(
                    "Machine", "spalloc_machine")
                if self._n_chips_required is None:
                    algorithms.append("SpallocMaxMachineGenerator")
                    need_virtual_board = True

            # if using HBP server system
            if self._remote_spinnaker_url is not None:
                inputs["RemoteSpinnakerUrl"] = self._remote_spinnaker_url
                if self._n_chips_required is None:
                    algorithms.append("HBPMaxMachineGenerator")
                    need_virtual_board = True

            if (self._application_graph.n_vertices == 0 and
                    self._machine_graph.n_vertices == 0 and
                    need_virtual_board):
                if self._config.getboolean(
                        "Mode", "violate_no_vertex_in_graphs_restriction"):
                    logger.warn(
                        "you graph has no vertices in it, but you have "
                        "requested that we still execute.")
                else:
                    raise ConfigurationException(
                        "A allocated machine has been requested but there are "
                        "no vertices to work out the size of the machine "
                        "required and n_chips_required has not been set")

            inputs["CPUsPerVirtualChip"] = 16

            do_partitioning = False
            if need_virtual_board:
                algorithms.append("VirtualMachineGenerator")
                algorithms.append("MallocBasedChipIDAllocator")

                # If we are using an allocation server, and we need a virtual
                # board, we need to use the virtual board to get the number of
                # chips to be allocated either by partitioning, or by measuring
                # the graph

                # if the end user has requested violating the no vertex check,
                # add the app graph and let the rest work out.
                if (self._application_graph.n_vertices != 0 or (
                        self._config.getboolean(
                            "Mode",
                            "violate_no_vertex_in_graphs_restriction") and
                        self._machine_graph.n_vertices == 0)):
                    inputs["MemoryApplicationGraph"] = self._application_graph
                    algorithms.extend(self._config.get(
                        "Mapping",
                        "application_to_machine_graph_algorithms").split(","))
                    outputs.append("MemoryMachineGraph")
                    outputs.append("MemoryGraphMapper")
                    do_partitioning = True

                # only add machine graph is it has vertices. as the check for
                # no vertices in both graphs is checked above.
                elif self._machine_graph.n_vertices != 0:
                    inputs["MemoryMachineGraph"] = self._machine_graph
                    algorithms.append("GraphMeasurer")
            else:

                # If we are using an allocation server but have been told how
                # many chips to use, just use that as an input
                inputs["NChipsRequired"] = self._n_chips_required

            if self._spalloc_server is not None:
                algorithms.append("SpallocAllocator")
            elif self._remote_spinnaker_url is not None:
                algorithms.append("HBPAllocator")

            algorithms.append("MachineGenerator")
            algorithms.append("MallocBasedChipIDAllocator")

            outputs.append("MemoryExtendedMachine")
            outputs.append("IPAddress")
            outputs.append("MemoryTransceiver")
            outputs.append("MachineAllocationController")

            executor = self._run_algorithms(
                inputs, algorithms, outputs, "machine_generation")

            self._machine_outputs = executor.get_items()
            self._machine = executor.get_item("MemoryExtendedMachine")
            self._ip_address = executor.get_item("IPAddress")
            self._txrx = executor.get_item("MemoryTransceiver")
            self._machine_allocation_controller = executor.get_item(
                "MachineAllocationController")

            if do_partitioning:
                self._machine_graph = executor.get_item(
                    "MemoryMachineGraph")
                self._graph_mapper = executor.get_item(
                    "MemoryGraphMapper")

        if self._txrx is not None and self._app_id is None:
            self._app_id = self._txrx.app_id_tracker.get_new_id()

        self._turn_off_on_board_to_save_power("turn_off_board_after_discovery")

        return self._machine

    def _handle_machine_common_config(self, inputs):
        """ adds common parts of the machine configuration

        :param inputs: the input dict
        :rtype: None
        """
        down_chips, down_cores, down_links = \
            helpful_functions.sort_out_downed_chips_cores_links(
                self._config.get("Machine", "down_chips"),
                self._config.get("Machine", "down_cores"),
                self._config.get("Machine", "down_links"))
        inputs["DownedChipsDetails"] = down_chips
        inputs["DownedCoresDetails"] = down_cores
        inputs["DownedLinksDetails"] = down_links
        inputs["BoardVersion"] = self._read_config_int(
            "Machine", "version")
        inputs["ResetMachineOnStartupFlag"] = self._config.getboolean(
            "Machine", "reset_machine_on_startup")
        inputs["BootPortNum"] = self._read_config_int(
            "Machine", "boot_connection_port_num")

    def generate_file_machine(self):
        inputs = {
            "MemoryExtendedMachine": self.machine,
            "FileMachineFilePath": os.path.join(
                self._json_folder, "machine.json")
        }
        outputs = ["FileMachine"]
        executor = PACMANAlgorithmExecutor(
            algorithms=[], optional_algorithms=[], inputs=inputs,
            xml_paths=self._xml_paths, required_outputs=outputs,
            do_timings=self._do_timings, print_timings=self._print_timings,
            provenance_path=self._pacman_executor_provenance_path)
        executor.execute_mapping()

    def _do_mapping(self, run_time, n_machine_time_steps, total_run_time):

        # time the time it takes to do all pacman stuff
        mapping_total_timer = Timer()
        mapping_total_timer.start_timing()

        # update inputs with extra mapping inputs if required
        inputs = dict(self._machine_outputs)
        if self._extra_mapping_inputs is not None:
            inputs.update(self._extra_mapping_inputs)

        inputs["RunTime"] = run_time
        inputs["TotalRunTime"] = total_run_time
        inputs["TotalMachineTimeSteps"] = n_machine_time_steps
        inputs["PostSimulationOverrunBeforeError"] = self._config.getint(
            "Machine", "post_simulation_overrun_before_error")

        # handle graph additions
        if (self._application_graph.n_vertices > 0 and
                self._graph_mapper is None):
            inputs["MemoryApplicationGraph"] = self._application_graph
        elif self._machine_graph.n_vertices > 0:
            inputs['MemoryMachineGraph'] = self._machine_graph
            if self._graph_mapper is not None:
                inputs["MemoryGraphMapper"] = self._graph_mapper
        elif self._config.getboolean(
                "Mode", "violate_no_vertex_in_graphs_restriction"):
            logger.warn(
                "you graph has no vertices in it, but you have requested that"
                " we still execute.")
            inputs["MemoryApplicationGraph"] = self._application_graph
            inputs["MemoryGraphMapper"] = GraphMapper()
            inputs['MemoryMachineGraph'] = self._machine_graph
        else:
            raise ConfigurationException(
                "There needs to be a graph which contains at least one vertex"
                " for the tool chain to map anything.")

        inputs['ReportFolder'] = self._report_default_directory
        inputs["ApplicationDataFolder"] = self._app_data_runtime_folder
        inputs["ProvenanceFilePath"] = self._provenance_file_path
        inputs["APPID"] = self._app_id
        inputs["ExecDSEOnHostFlag"] = self._exec_dse_on_host
        inputs["TimeScaleFactor"] = self._time_scale_factor
        inputs["MachineTimeStep"] = self._machine_time_step
        inputs["DatabaseSocketAddresses"] = self._database_socket_addresses
        inputs["DatabaseWaitOnConfirmationFlag"] = self._config.getboolean(
            "Database", "wait_on_confirmation")
        inputs["WriteCheckerFlag"] = self._config.getboolean(
            "Mode", "verify_writes")
        inputs["WriteTextSpecsFlag"] = self._config.getboolean(
            "Reports", "write_text_specs")
        inputs["ExecutableFinder"] = self._executable_finder
        inputs["UserCreateDatabaseFlag"] = self._config.get(
            "Database", "create_database")
        inputs["SendStartNotifications"] = self._config.getboolean(
            "Database", "send_start_notification")
        inputs["SendStopNotifications"] = self._config.getboolean(
            "Database", "send_stop_notification")

        # add paths for each file based version
        inputs["FileCoreAllocationsFilePath"] = os.path.join(
            self._json_folder, "core_allocations.json")
        inputs["FileSDRAMAllocationsFilePath"] = os.path.join(
            self._json_folder, "sdram_allocations.json")
        inputs["FileMachineFilePath"] = os.path.join(
            self._json_folder, "machine.json")
        inputs["FileMachineGraphFilePath"] = os.path.join(
            self._json_folder, "machine_graph.json")
        inputs["FilePlacementFilePath"] = os.path.join(
            self._json_folder, "placements.json")
        inputs["FileRoutingPathsFilePath"] = os.path.join(
            self._json_folder, "routing_paths.json")
        inputs["FileConstraintsFilePath"] = os.path.join(
            self._json_folder, "constraints.json")

        algorithms = list()

        if len(self._live_packet_recorder_params) != 0:
            algorithms.append(
                "InsertLivePacketGatherersToGraphs")
            algorithms.append("InsertEdgesToLivePacketGatherers")
            inputs['LivePacketRecorderParameters'] = \
                self._live_packet_recorder_params

        if (self._config.getboolean("Reports", "reportsEnabled") and
                self._config.getboolean("Reports", "write_energy_report")):
            algorithms.append(
                "InsertChipPowerMonitorsToGraphs")
            inputs['MemorySamplingFrequency'] = self._config.getfloat(
                "EnergyMonitor", "sampling_frequency")
            inputs['MemoryNumberSamplesPerRecordingEntry'] = \
                self._config.getfloat(
                    "EnergyMonitor", "n_samples_per_recording_entry")

        # handle extra monitor functionality
        if self._config.getboolean("Machine",
                                   "enable_advanced_monitor_support"):
<<<<<<< HEAD
            algorithms.append("InsertEdgesToExtraMonitorFunctionality")
            algorithms.append("InsertExtraMonitorVerticesToGraphs")
            algorithms.append("FixedRouteRouter")
            inputs['FixedRouteDestinationClass'] = \
                DataSpeedUpPacketGatherMachineVertex

=======
            algorithms.append("InsertExtraMonitorVerticesToGraphs")
>>>>>>> 5eca48d9

        # handle extra mapping algorithms if required
        if self._extra_mapping_algorithms is not None:
            algorithms.extend(self._extra_mapping_algorithms)

        optional_algorithms = list()

        # Add reports
        if self._config.getboolean("Reports", "reports_enabled"):
            if self._config.getboolean("Reports",
                                       "write_tag_allocation_reports"):
                algorithms.append("TagReport")
            if self._config.getboolean("Reports", "write_router_info_report"):
                algorithms.append("routingInfoReports")
            if self._config.getboolean("Reports", "write_router_reports"):
                algorithms.append("RouterReports")
            if self._config.getboolean("Reports",
                                       "write_routing_table_reports"):
                optional_algorithms.append("unCompressedRoutingTableReports")
                optional_algorithms.append("compressedRoutingTableReports")
                optional_algorithms.append("comparisonOfRoutingTablesReport")
            if self._config.getboolean(
                    "Reports", "write_routing_tables_from_machine_report"):
                optional_algorithms.append(
                    "RoutingTableFromMachineReport")

            # only add partitioner report if using an application graph
            if (self._config.getboolean(
                    "Reports", "write_partitioner_reports") and
                    self._application_graph.n_vertices != 0):
                algorithms.append("PartitionerReport")

            # only add write placer report with application graph when
            # there's application vertices
            if (self._config.getboolean(
                    "Reports", "write_application_graph_placer_report") and
                    self._application_graph.n_vertices != 0):
                algorithms.append("PlacerReportWithApplicationGraph")

            if self._config.getboolean(
                    "Reports", "write_machine_graph_placer_report"):
                algorithms.append("PlacerReportWithoutApplicationGraph")

            # only add network specification report if there's
            # application vertices.
            if (self._config.getboolean(
                    "Reports", "write_network_specification_report")):
                algorithms.append("NetworkSpecificationReport")

        # only add the partitioner if there isn't already a machine graph
        if (self._application_graph.n_vertices > 0 and
                self._machine_graph.n_vertices == 0):
            full = self._config.get(
                "Mapping", "application_to_machine_graph_algorithms")
            individual = full.replace(" ", "").split(",")
            algorithms.extend(individual)
            inputs['MemoryPreviousAllocatedResources'] = \
                PreAllocatedResourceContainer()

        if self._use_virtual_board:
            full = self._config.get(
                "Mapping", "machine_graph_to_virtual_machine_algorithms")
            individual = full.replace(" ", "").split(",")
            algorithms.extend(individual)
        else:
            full = self._config.get(
                "Mapping", "machine_graph_to_machine_algorithms")
            individual = full.replace(" ", "").split(",")
            algorithms.extend(individual)

        # add check for algorithm start type
        algorithms.append("LocateExecutableStartType")

        # handle outputs
        outputs = [
            "MemoryPlacements", "MemoryRoutingTables",
            "MemoryTags", "MemoryRoutingInfos",
            "MemoryMachineGraph", "ExecutableTypes"
        ]

        if self._application_graph.n_vertices > 0:
            outputs.append("MemoryGraphMapper")

        # Create a buffer manager if there isn't one already
        if not self._use_virtual_board:
            if self._buffer_manager is None:
                inputs["StoreBufferDataInFile"] = self._config.getboolean(
                    "Buffers", "store_buffer_data_in_file")
                algorithms.append("BufferManagerCreator")
                outputs.append("BufferManager")
            else:
                inputs["BufferManager"] = self._buffer_manager

        # Execute the mapping algorithms
        executor = self._run_algorithms(
            inputs, algorithms, outputs, "mapping", optional_algorithms)

        # get result objects from the pacman executor
        self._mapping_outputs = executor.get_items()

        # Get the outputs needed
        self._placements = executor.get_item("MemoryPlacements")
        self._router_tables = executor.get_item("MemoryRoutingTables")
        self._tags = executor.get_item("MemoryTags")
        self._routing_infos = executor.get_item("MemoryRoutingInfos")
        self._graph_mapper = executor.get_item("MemoryGraphMapper")
        self._machine_graph = executor.get_item("MemoryMachineGraph")
        self._executable_types = executor.get_item("ExecutableTypes")

        if not self._use_virtual_board:
            self._buffer_manager = executor.get_item("BufferManager")
        else:
            # Fill in IP Tag ports (virtual so won't actually be used)
            for tag in self._tags.ip_tags:
                if tag.port is None:
                    tag.port = 65534
            for tag in self._tags.reverse_ip_tags:
                if tag.port is None:
                    tag.port = 64434

        self._mapping_time += \
            helpful_functions.convert_time_diff_to_total_milliseconds(
                mapping_total_timer.take_sample())

    def _do_data_generation(self, n_machine_time_steps):

        # set up timing
        data_gen_timer = Timer()
        data_gen_timer.start_timing()

        # The initial inputs are the mapping outputs
        inputs = dict(self._mapping_outputs)
        inputs["TotalMachineTimeSteps"] = n_machine_time_steps
        inputs["FirstMachineTimeStep"] = self._current_run_timesteps
        inputs["RunTimeMachineTimeSteps"] = n_machine_time_steps

        # Run the data generation algorithms
        outputs = []
        algorithms = [self._dsg_algorithm]

        if (self._config.getboolean("Reports", "reports_enabled") and
                self._config.getboolean("Reports", "write_provenance_data")):
            algorithms.append("GraphProvenanceGatherer")

        executor = self._run_algorithms(
            inputs, algorithms, outputs, "data_generation")
        self._mapping_outputs = executor.get_items()

        self._dsg_time += \
            helpful_functions.convert_time_diff_to_total_milliseconds(
                data_gen_timer.take_sample())

    def _do_load(self):
        # set up timing
        load_timer = Timer()
        load_timer.start_timing()

        self._turn_on_board_if_saving_power()

        # The initial inputs are the mapping outputs
        inputs = dict(self._mapping_outputs)
        inputs["WriteMemoryMapReportFlag"] = (
            self._config.getboolean("Reports", "reports_enabled") and
            self._config.getboolean("Reports", "write_memory_map_report")
        )

        algorithms = list()

        # add report for extracting routing table from machine report if needed
        # Add algorithm to clear routing tables and set up routing
        if not self._use_virtual_board:
            algorithms.append("RoutingSetup")
            # Get the executable targets
            algorithms.append("GraphBinaryGatherer")

        if helpful_functions.read_config(
                self._config, "Mapping", "loading_algorithms") is not None:
            algorithms.extend(
                self._config.get("Mapping", "loading_algorithms").split(","))
        algorithms.extend(self._extra_load_algorithms)

        # add optional algorithms
        optional_algorithms = list()
        optional_algorithms.append("RoutingTableLoader")
        optional_algorithms.append("TagsLoader")
        if self._exec_dse_on_host:
            optional_algorithms.append("HostExecuteDataSpecification")
            if self._config.getboolean("Reports", "write_memory_map_report"):
                optional_algorithms.append("MemoryMapOnHostReport")
                optional_algorithms.append("MemoryMapOnHostChipReport")
        else:
            optional_algorithms.append("MachineExecuteDataSpecification")
            if self._config.getboolean("Reports", "write_memory_map_report"):
                optional_algorithms.append("MemoryMapOnChipReport")

        # Reload any parameters over the loaded data if we have already
        # run and not using a virtual board
        if self._has_ran and not self._use_virtual_board:
            optional_algorithms.append("DSGRegionReloader")

        # Get the executable targets
        optional_algorithms.append("GraphBinaryGatherer")

        # algorithms needed for loading the binaries to the SpiNNaker machine
        optional_algorithms.append("LoadExecutableImages")

        # handle extra monitor functionality
        if self._config.getboolean("Machine",
                                   "enable_advanced_monitor_support"):
            algorithms.append("LoadFixedRoutes")
            algorithms.append("FixedRouteFromMachineReport")

        # expected outputs from this phase
        outputs = [
            "LoadedReverseIPTagsToken", "LoadedIPTagsToken",
            "LoadedRoutingTablesToken", "LoadBinariesToken",
            "LoadedApplicationDataToken"
        ]

        executor = self._run_algorithms(
            inputs, algorithms, outputs, "loading", optional_algorithms)
        self._load_outputs = executor.get_items()

        self._load_time += \
            helpful_functions.convert_time_diff_to_total_milliseconds(
                load_timer.take_sample())

    def _do_run(self, n_machine_time_steps, loading_done, run_until_complete):
        # start timer
        run_timer = Timer()
        run_timer.start_timing()

        # calculate number of machine time steps
        total_run_timesteps = self._calculate_number_of_machine_time_steps(
            n_machine_time_steps)
        run_time = None
        if n_machine_time_steps is not None:
            run_time = (
                n_machine_time_steps *
                (float(self._machine_time_step) / 1000.0)
            )

        # if running again, load the outputs from last load or last mapping
        if self._load_outputs is not None:
            inputs = dict(self._load_outputs)
        else:
            inputs = dict(self._mapping_outputs)

        inputs["RanToken"] = self._has_ran
        inputs["NoSyncChanges"] = self._no_sync_changes
        inputs["RunTimeMachineTimeSteps"] = n_machine_time_steps
        inputs["TotalMachineTimeSteps"] = total_run_timesteps
        inputs["RunTime"] = run_time
        inputs["FirstMachineTimeStep"] = self._current_run_timesteps
        if run_until_complete:
            inputs["RunUntilCompleteFlag"] = True

        if not self._use_virtual_board:
            inputs["CoresToExtractIOBufFrom"] = \
                helpful_functions.translate_iobuf_extraction_elements(
                    self._config.get(
                        "Reports", "extract_iobuf_from_cores"),
                    self._config.get(
                        "Reports", "extract_iobuf_from_binary_types"),
                    self._load_outputs["ExecutableTargets"],
                    self._executable_finder)

        # update algorithm list with extra pre algorithms if needed
        if self._extra_pre_run_algorithms is not None:
            algorithms = list(self._extra_pre_run_algorithms)
        else:
            algorithms = list()

        # If we have run before, make sure to extract the data before the next
        # run
        if (self._has_ran and not self._has_reset_last and
                not self._use_virtual_board):
            algorithms.append("BufferExtractor")

            # check if we need to clear the iobuf during runs
            if self._config.getboolean("Reports", "clear_iobuf_during_run"):
                algorithms.append("ChipIOBufClearer")

        # Reload any parameters over the loaded data if we have already
        # run and not using a virtual board and the data hasn't already
        # been regenerated during a load
        if (self._has_ran and not self._use_virtual_board and
                not loading_done):
            algorithms.append("DSGRegionReloader")

        # Update the run time if not using a virtual board
        if (not self._use_virtual_board and
                ExecutableType.USES_SIMULATION_INTERFACE in
                self._executable_types):
            algorithms.append("ChipRuntimeUpdater")

        # Add the database writer in case it is needed
        algorithms.append("DatabaseInterface")
        if not self._use_virtual_board:
            algorithms.append("NotificationProtocol")

        # Sort out reload if needed
        if self._config.getboolean("Reports", "write_reload_steps"):
            logger.warn("Reload script is not supported in this version")

        outputs = [
            "NoSyncChanges"
        ]

        if self._use_virtual_board:
            logger.warn(
                "Application will not actually be run as on a virtual board")
        elif (len(self._executable_types) == 1 and
                ExecutableType.NO_APPLICATION in self._executable_types):
            logger.warn(
                "Application will not actually be run as there is nothing to "
                "actually run")
        else:
            algorithms.append("ApplicationRunner")

        # add any extra post algorithms as needed
        if self._extra_post_run_algorithms is not None:
            algorithms += self._extra_post_run_algorithms

        # add extractor of iobuf if needed
        if (self._config.getboolean("Reports", "extract_iobuf") and
                self._config.getboolean(
                    "Reports", "extract_iobuf_during_run") and
                not self._use_virtual_board and
                n_machine_time_steps is not None):
            algorithms.append("ChipIOBufExtractor")

        # add extractor of provenance if needed
        if (self._config.getboolean("Reports", "reports_enabled") and
                self._config.getboolean("Reports", "write_provenance_data") and
                not self._use_virtual_board and
                n_machine_time_steps is not None):
            algorithms.append("PlacementsProvenanceGatherer")
            algorithms.append("RouterProvenanceGatherer")
            algorithms.append("ProfileDataGatherer")
            outputs.append("ProvenanceItems")

        run_complete = False
        executor = PACMANAlgorithmExecutor(
            algorithms=algorithms, optional_algorithms=[], inputs=inputs,
            xml_paths=self._xml_paths, required_outputs=outputs,
            do_timings=self._do_timings, print_timings=self._print_timings,
            provenance_path=self._pacman_executor_provenance_path,
            provenance_name="Execution")
        try:
            executor.execute_mapping()
            self._pacman_provenance.extract_provenance(executor)
            run_complete = True

            # write provenance to file if necessary
            if (self._config.getboolean("Reports", "reports_enabled") and
                    self._config.getboolean(
                        "Reports", "write_provenance_data") and
                    not self._use_virtual_board and
                    n_machine_time_steps is not None):
                prov_items = executor.get_item("ProvenanceItems")
                prov_items.extend(self._pacman_provenance.data_items)
                self._pacman_provenance.clear()
                self._write_provenance(prov_items)
                self._all_provenance_items.append(prov_items)

            # move data around
            self._last_run_outputs = executor.get_items()
            self._current_run_timesteps = total_run_timesteps
            self._no_sync_changes = executor.get_item("NoSyncChanges")
            self._has_reset_last = False
            self._has_ran = True

            self._execute_time += \
                helpful_functions.convert_time_diff_to_total_milliseconds(
                    run_timer.take_sample())

        except KeyboardInterrupt:
            logger.error("User has aborted the simulation")
            self._shutdown()
            sys.exit(1)
        except Exception as e:
            e_inf = sys.exc_info()

            # If an exception occurs during a run, attempt to get
            # information out of the simulation before shutting down
            try:
                if executor is not None:
                    # Only do this if the error occurred in the run
                    if not run_complete and not self._use_virtual_board:
                        self._recover_from_error(
                            e, e_inf, executor.get_item("ExecutableTargets"))
                else:
                    logger.error(
                        "The PACMAN executor crashing during initialisation,"
                        " please read previous error message to locate its"
                        " error")
            except Exception:
                logger.error("Error when attempting to recover from error",
                             exc_info=True)

            # if in debug mode, do not shut down machine
            in_debug_mode = self._config.get("Mode", "mode") == "Debug"
            if not in_debug_mode:
                try:
                    self.stop(
                        turn_off_machine=False, clear_routing_tables=False,
                        clear_tags=False)
                except Exception:
                    logger.error("Error when attempting to stop",
                                 exc_info=True)

            # reraise exception
            ex_type, ex_value, ex_traceback = e_inf
            raise ex_type, ex_value, ex_traceback

    def _write_provenance(self, provenance_data_items):
        """ Write provenance to disk
        """
        writer = None
        if self._provenance_format == "xml":
            writer = ProvenanceXMLWriter()
        elif self._provenance_format == "json":
            writer = ProvenanceJSONWriter()
        writer(provenance_data_items, self._provenance_file_path)

    def _recover_from_error(self, exception, exc_info, executable_targets):
        # if exception has an exception, print to system
        logger.error("An error has occurred during simulation")
        # Print the detail including the traceback
        if isinstance(exception, PacmanAlgorithmFailedToCompleteException):
            logger.error(exception.exception, exc_info=exc_info)
        else:
            logger.error(exception, exc_info=exc_info)

        logger.info("\n\nAttempting to extract data\n\n")

        # Extract router provenance
        router_provenance = RouterProvenanceGatherer()
        prov_items = router_provenance(
            self._txrx, self._machine, self._router_tables, True,
            self._last_run_outputs["MemoryExtraMonitorVertices"],
            self._placements)

        # Find the cores that are not in an expected state
        unsuccessful_cores = self._txrx.get_cores_not_in_state(
            executable_targets.all_core_subsets,
            {CPUState.RUNNING, CPUState.PAUSED, CPUState.FINISHED})

        # If there are no cores in a bad state, find those not yet in
        # their finished state
        unsuccessful_core_subset = CoreSubsets()
        if len(unsuccessful_cores) == 0:
            for executable_type in self._executable_types:
                unsuccessful_cores = self._txrx.get_cores_not_in_state(
                    self._executable_types[executable_type],
                    executable_type.end_state)
                for (x, y, p), _ in unsuccessful_cores.iteritems():
                    unsuccessful_core_subset.add_processor(x, y, p)

        # Find the cores that are not in RTE i.e. that can still be read
        non_rte_cores = [
            (x, y, p)
            for (x, y, p), core_info in unsuccessful_cores.iteritems()
            if (core_info.state != CPUState.RUN_TIME_EXCEPTION and
                core_info.state != CPUState.WATCHDOG)
        ]

        # If there are any cores that are not in RTE, extract data from them
        if (len(non_rte_cores) > 0 and
                ExecutableType.USES_SIMULATION_INTERFACE in
                self._executable_types):
            placements = Placements()
            non_rte_core_subsets = CoreSubsets()
            for (x, y, p) in non_rte_cores:
                vertex = self._placements.get_vertex_on_processor(x, y, p)
                placements.add_placement(
                    self._placements.get_placement_of_vertex(vertex))
                non_rte_core_subsets.add_processor(x, y, p)

            # Attempt to force the cores to write provenance and exit
            updater = ChipProvenanceUpdater()
            updater(self._txrx, self._app_id, non_rte_core_subsets)

            # Extract any written provenance data
            extracter = PlacementsProvenanceGatherer()
            extracter(self._txrx, placements, True, prov_items)

        # Finish getting the provenance
        prov_items.extend(self._pacman_provenance.data_items)
        self._pacman_provenance.clear()
        self._write_provenance(prov_items)
        self._all_provenance_items.append(prov_items)

        # Read IOBUF where possible (that should be everywhere)
        iobuf = ChipIOBufExtractor()
        errors, warnings = iobuf(
            self._txrx, True, unsuccessful_core_subset,
            self._provenance_file_path)

        # Print the details of error cores
        for (x, y, p), core_info in unsuccessful_cores.iteritems():
            state = core_info.state
            if state == CPUState.RUN_TIME_EXCEPTION:
                state = core_info.run_time_error
            logger.error("{}, {}, {}: {} {}".format(
                x, y, p, state.name, core_info.application_name))
            if core_info.state == CPUState.RUN_TIME_EXCEPTION:
                logger.error(
                    "r0=0x{:08X} r1=0x{:08X} r2=0x{:08X} r3=0x{:08X}".format(
                        core_info.registers[0], core_info.registers[1],
                        core_info.registers[2], core_info.registers[3]))
                logger.error(
                    "r4=0x{:08X} r5=0x{:08X} r6=0x{:08X} r7=0x{:08X}".format(
                        core_info.registers[4], core_info.registers[5],
                        core_info.registers[6], core_info.registers[7]))
                logger.error("PSR=0x{:08X} SR=0x{:08X} LR=0x{:08X}".format(
                    core_info.processor_state_register,
                    core_info.stack_pointer, core_info.link_register))

        # Print the IOBUFs
        self._print_iobuf(errors, warnings)

    @staticmethod
    def _print_iobuf(errors, warnings):
        for warning in warnings:
            logger.warn(warning)
        for error in errors:
            logger.error(error)

    def reset(self):
        """ Code that puts the simulation back at time zero
        """

        logger.info("Resetting")
        if self._txrx is not None:

            # Stop the application
            self._txrx.stop_application(self._app_id)

        # rewind the buffers from the buffer manager, to start at the beginning
        # of the simulation again and clear buffered out
        if self._buffer_manager is not None:
            self._buffer_manager.reset()

        # reset the current count of how many milliseconds the application
        # has ran for over multiple calls to run
        self._current_run_timesteps = 0

        # change number of resets as loading the binary again resets the sync\
        # to 0
        self._no_sync_changes = 0

        # sets the reset last flag to true, so that when run occurs, the tools
        # know to update the vertices which need to know a reset has occurred
        self._has_reset_last = True

    def _create_xml_paths(self, extra_algorithm_xml_paths):

        # add the extra xml files from the config file
        xml_paths = self._config.get("Mapping", "extra_xmls_paths")
        if xml_paths == "None":
            xml_paths = list()
        else:
            xml_paths = xml_paths.split(",")

        xml_paths.extend(
            function_list.get_front_end_common_pacman_xml_paths())

        if extra_algorithm_xml_paths is not None:
            xml_paths.extend(extra_algorithm_xml_paths)

        return xml_paths

    def _detect_if_graph_has_changed(self, reset_flags=True):
        """ Iterates though the graph and looks changes
        """
        changed = False

        # if application graph is filled, check their changes
        if self._application_graph.n_vertices != 0:
            for vertex in self._application_graph.vertices:
                if isinstance(vertex, AbstractChangableAfterRun):
                    if vertex.requires_mapping:
                        changed = True
                    if reset_flags:
                        vertex.mark_no_changes()
            for partition in self._application_graph.outgoing_edge_partitions:
                for edge in partition.edges:
                    if isinstance(edge, AbstractChangableAfterRun):
                        if edge.requires_mapping:
                            changed = True
                        if reset_flags:
                            edge.mark_no_changes()

        # if no application, but a machine graph, check for changes there
        elif self._machine_graph.n_vertices != 0:
            for machine_vertex in self._machine_graph.vertices:
                if isinstance(machine_vertex, AbstractChangableAfterRun):
                    if machine_vertex.requires_mapping:
                        changed = True
                    if reset_flags:
                        machine_vertex.mark_no_changes()
            for partition in self._machine_graph.outgoing_edge_partitions:
                for machine_edge in partition.edges:
                    if isinstance(machine_edge, AbstractChangableAfterRun):
                        if machine_edge.requires_mapping:
                            changed = True
                        if reset_flags:
                            machine_edge.mark_no_changes()
        return changed

    @property
    def has_ran(self):
        return self._has_ran

    @property
    def machine_time_step(self):
        return self._machine_time_step

    @property
    def machine(self):
        """ The python machine object

        :rtype: :py:class:`spinn_machine.Machine`
        """
        return self._get_machine()

    @property
    def no_machine_time_steps(self):
        return self._no_machine_time_steps

    @property
    def timescale_factor(self):
        return self._time_scale_factor

    @property
    def machine_graph(self):
        return self._machine_graph

    @property
    def application_graph(self):
        return self._application_graph

    @property
    def routing_infos(self):
        return self._routing_infos

    @property
    def placements(self):
        return self._placements

    @property
    def tags(self):
        return self._tags

    @property
    def transceiver(self):
        return self._txrx

    @property
    def graph_mapper(self):
        return self._graph_mapper

    @property
    def tags(self):
        return self._tags

    @property
    def buffer_manager(self):
        """ The buffer manager being used for loading/extracting buffers

        """
        return self._buffer_manager

    @property
    def dsg_algorithm(self):
        """ The dsg algorithm used by the tools

        """
        return self._dsg_algorithm

    @dsg_algorithm.setter
    def dsg_algorithm(self, new_dsg_algorithm):
        """ Set the dsg algorithm to be used by the tools

        :param new_dsg_algorithm: the new dsg algorithm name
        :rtype: None
        """
        self._dsg_algorithm = new_dsg_algorithm

    @property
    def none_labelled_vertex_count(self):
        """ The number of times vertices have not been labelled.
        """
        return self._none_labelled_vertex_count

    def increment_none_labelled_vertex_count(self):
        """ Increment the number of new vertices which have not been labelled.
        """
        self._none_labelled_vertex_count += 1

    @property
    def none_labelled_edge_count(self):
        """ The number of times edges have not been labelled.
        """
        return self._none_labelled_edge_count

    def increment_none_labelled_edge_count(self):
        """ Increment the number of new edges which have not been labelled.
        """
        self._none_labelled_edge_count += 1

    @property
    def use_virtual_board(self):
        """ True if this run is using a virtual machine
        """
        return self._use_virtual_board

    def get_current_time(self):
        if self._has_ran:
            return (
                float(self._current_run_timesteps) *
                (float(self._machine_time_step) / 1000.0))
        return 0.0

    def __repr__(self):
        return "general front end instance for machine {}"\
            .format(self._hostname)

    def add_application_vertex(self, vertex_to_add):
        """

        :param vertex_to_add: the vertex to add to the graph
        :rtype: None
        :raises: ConfigurationException when both graphs contain vertices
        """
        if (self._machine_graph.n_vertices > 0 and
                self._graph_mapper is None):
            raise ConfigurationException(
                "Cannot add vertices to both the machine and application"
                " graphs")
        if (isinstance(vertex_to_add, AbstractVirtualVertex) and
                self._machine is not None):
            raise ConfigurationException(
                "A Virtual Vertex cannot be added after the machine has been"
                " created")
        self._application_graph.add_vertex(vertex_to_add)

    def add_machine_vertex(self, vertex):
        """

        :param vertex: the vertex to add to the graph
        :rtype: None
        :raises: ConfigurationException when both graphs contain vertices
        """
        # check that there's no application vertices added so far
        if self._application_graph.n_vertices > 0:
            raise ConfigurationException(
                "Cannot add vertices to both the machine and application"
                " graphs")
        if (isinstance(vertex, AbstractVirtualVertex) and
                self._machine is not None):
            raise ConfigurationException(
                "A Virtual Vertex cannot be added after the machine has been"
                " created")
        self._machine_graph.add_vertex(vertex)

    def add_application_edge(self, edge_to_add, partition_identifier):
        """

        :param edge_to_add:
        :param partition_identifier: the partition identifier for the outgoing
                    edge partition
        :rtype: None
        """

        self._application_graph.add_edge(
            edge_to_add, partition_identifier)

    def add_machine_edge(self, edge, partition_id):
        """

        :param edge: the edge to add to the graph
        :param partition_id: the partition identifier for the outgoing
                    edge partition
        :rtype: None
        """
        self._machine_graph.add_edge(edge, partition_id)

    def _shutdown(
            self, turn_off_machine=None, clear_routing_tables=None,
            clear_tags=None):

        self._state = Simulator_State.SHUTDOWN

        # if on a virtual machine then shut down not needed
        if self._use_virtual_board:
            return

        if self._machine_is_turned_off:
            logger.info("Shutdown skipped as board is off for power save")
            return

        if turn_off_machine is None:
            turn_off_machine = self._config.getboolean(
                "Machine", "turn_off_machine")

        if clear_routing_tables is None:
            clear_routing_tables = self._config.getboolean(
                "Machine", "clear_routing_tables")

        if clear_tags is None:
            clear_tags = self._config.getboolean(
                "Machine", "clear_tags")

        if self._txrx is not None:

            # if stopping on machine, clear iptags and
            if clear_tags:
                for ip_tag in self._tags.ip_tags:
                    self._txrx.clear_ip_tag(
                        ip_tag.tag, board_address=ip_tag.board_address)
                for reverse_ip_tag in self._tags.reverse_ip_tags:
                    self._txrx.clear_ip_tag(
                        reverse_ip_tag.tag,
                        board_address=reverse_ip_tag.board_address)

            # if clearing routing table entries, clear
            if clear_routing_tables:
                for router_table in self._router_tables.routing_tables:
                    if not self._machine.get_chip_at(
                            router_table.x, router_table.y).virtual:
                        self._txrx.clear_multicast_routes(
                            router_table.x, router_table.y)

            # clear values
            self._no_sync_changes = 0

            # app stop command
            if self._txrx is not None and self._app_id is not None:
                self._txrx.stop_application(self._app_id)

        # stop the transceiver
        if self._txrx is not None:
            if turn_off_machine:
                logger.info("Turning off machine")

            self._txrx.close(power_off_machine=turn_off_machine)
            self._txrx = None

        if self._machine_allocation_controller is not None:
            self._machine_allocation_controller.close()
            self._machine_allocation_controller = None
        self._state = Simulator_State.SHUTDOWN

    def stop(self, turn_off_machine=None, clear_routing_tables=None,
             clear_tags=None):
        """
        :param turn_off_machine: decides if the machine should be powered down\
            after running the execution. Note that this powers down all boards\
            connected to the BMP connections given to the transceiver
        :type turn_off_machine: bool
        :param clear_routing_tables: informs the tool chain if it\
            should turn off the clearing of the routing tables
        :type clear_routing_tables: bool
        :param clear_tags: informs the tool chain if it should clear the tags\
            off the machine at stop
        :type clear_tags: boolean
        :rtype: None
        """
        if self._state in [Simulator_State.SHUTDOWN]:
            msg = "Simulator has already been shutdown"
            raise ConfigurationException(msg)
        self._state = Simulator_State.SHUTDOWN

        # Keep track of any exception to be re-raised
        ex_type, ex_value, ex_traceback = None, None, None

        # If we have run forever, stop the binaries
        if (self._has_ran and self._current_run_timesteps is None and
                not self._use_virtual_board):
            inputs = self._last_run_outputs
            algorithms = []
            outputs = []

            # stop any binaries that need to be notified of the simulation
            # stopping if in infinite run
            if (ExecutableType.USES_SIMULATION_INTERFACE in
                    self._executable_types):
                algorithms.append("ApplicationFinisher")

            # add extractor of iobuf if needed
            if (self._config.getboolean("Reports", "extract_iobuf") and
                    self._config.getboolean(
                        "Reports", "extract_iobuf_during_run")):
                algorithms.append("ChipIOBufExtractor")

            # add extractor of provenance if needed
            if (self._config.getboolean("Reports", "reportsEnabled") and
                    self._config.getboolean("Reports", "writeProvenanceData")):
                algorithms.append("PlacementsProvenanceGatherer")
                algorithms.append("RouterProvenanceGatherer")
                algorithms.append("ProfileDataGatherer")
                outputs.append("ProvenanceItems")

            # Run the algorithms
            executor = PACMANAlgorithmExecutor(
                algorithms=algorithms, optional_algorithms=[], inputs=inputs,
                xml_paths=self._xml_paths, required_outputs=outputs,
                do_timings=self._do_timings, print_timings=self._print_timings,
                provenance_path=self._pacman_executor_provenance_path,
                provenance_name="stopping")
            run_complete = False
            try:
                executor.execute_mapping()
                self._pacman_provenance.extract_provenance(executor)
                run_complete = True

                # write provenance to file if necessary
                if (self._config.getboolean("Reports", "reportsEnabled") and
                        self._config.getboolean(
                            "Reports", "writeProvenanceData")):
                    prov_items = executor.get_item("ProvenanceItems")
                    prov_items.extend(self._pacman_provenance.data_items)
                    self._pacman_provenance.clear()
                    self._write_provenance(prov_items)
                    self._all_provenance_items.append(prov_items)
            except Exception as e:
                ex_type, ex_value, ex_traceback = sys.exc_info()

                # If an exception occurs during a run, attempt to get
                # information out of the simulation before shutting down
                try:

                    # Only do this if the error occurred in the run
                    if not run_complete and not self._use_virtual_board:
                        self._recover_from_error(
                            e, ex_traceback, executor.get_item(
                                "ExecutableTargets"))
                except Exception:
                    logger.error("Error when attempting to recover from error",
                                 exc_info=True)

        if (self._config.getboolean("Reports", "reportsEnabled") and
                self._config.getboolean("Reports", "write_energy_report") and
                self._buffer_manager is not None):

            # create energy report
            energy_report = EnergyReport()

            # acquire provenance items
            if self._last_run_outputs is not None:
                prov_items = self._last_run_outputs["ProvenanceItems"]
                pacman_provenance = list()
                router_provenance = list()

                # group them by name type
                grouped_items = sorted(
                    prov_items, key=lambda item: item.names[0])
                for element in grouped_items:
                    if element.names[0] == 'pacman':
                        pacman_provenance.append(element)
                    if element.names[0] == 'router_provenance':
                        router_provenance.append(element)

                # run energy report
                energy_report(
                    self._placements, self._machine,
                    self._report_default_directory,
                    self._read_config_int("Machine", "version"),
                    self._spalloc_server, self._remote_spinnaker_url,
                    self._time_scale_factor, self._machine_time_step,
                    pacman_provenance, router_provenance, self._machine_graph,
                    self._current_run_timesteps, self._buffer_manager,
                    self._mapping_time, self._load_time, self._execute_time,
                    self._dsg_time, self._extraction_time,
                    self._machine_allocation_controller)

        # handle iobuf extraction if never extracted it yet but requested to
        if (self._config.getboolean("Reports", "extract_iobuf") and
                not self._config.getboolean(
                    "Reports", "extract_iobuf_during_run") and
                not self._config.getboolean(
                    "Reports", "clear_iobuf_during_run")):
            extractor = ChipIOBufExtractor()
            extractor(
                transceiver=self._txrx, has_ran=self._has_ran,
                core_subsets=self._last_run_outputs["CoresToExtractIOBufFrom"],
                provenance_file_path=self._provenance_file_path)

        # shut down the machine properly
        self._shutdown(
            turn_off_machine, clear_routing_tables, clear_tags)

        # display any provenance data gathered
        for i, provenance_items in enumerate(self._all_provenance_items):
            message = None
            if len(self._all_provenance_items) > 1:
                message = "Provenance from run {}".format(i)
            self._check_provenance(provenance_items, message)

        helpful_functions.write_finished_file(
            self._app_data_top_simulation_folder,
            self._report_simulation_top_directory)

        if ex_type is not None:
            raise ex_type, ex_value, ex_traceback

    def add_socket_address(self, socket_address):
        """

        :param socket_address:
        :rtype: None
        """
        self._database_socket_addresses.add(socket_address)

    @staticmethod
    def _check_provenance(items, initial_message=None):
        """ Display any errors from provenance data
        """
        initial_message_printed = False
        for item in items:
            if item.report:
                if not initial_message_printed and initial_message is not None:
                    print initial_message
                    initial_message_printed = True
                logger.warn(item.message)

    def _read_config(self, section, item):
        return helpful_functions.read_config(self._config, section, item)

    def _read_config_int(self, section, item):
        return helpful_functions.read_config_int(self._config, section, item)

    def _read_config_boolean(self, section, item):
        return helpful_functions.read_config_boolean(
            self._config, section, item)

    def _turn_off_on_board_to_save_power(self, config_flag):
        """ executes the power saving mode of either on or off of the/
            spinnaker machine.

        :param config_flag: config flag string
        :rtype: None
        """
        # check if machine should be turned off
        turn_off = helpful_functions.read_config_boolean(
            self._config, "EnergySavings", config_flag)

        # if a mode is set, execute
        if turn_off is not None:
            if turn_off:
                if self._turn_off_board_to_save_power():
                    logger.info(
                        "Board turned off based on: {}".format(config_flag))
            else:
                if self._turn_on_board_if_saving_power():
                    logger.info(
                        "Board turned on based on: {}".format(config_flag))

    def _turn_off_board_to_save_power(self):
        """ executes the power saving mode of turning off the spinnaker \
            machine.

        :return: bool when successful, flase otherwise
        :rtype: bool
        """
        # already off or no machine to turn off
        if self._machine_is_turned_off or self._use_virtual_board:
            return False

        if self._machine_allocation_controller is not None:
            # switch power state if needed
            if self._machine_allocation_controller.power:
                self._machine_allocation_controller.set_power(False)

        self._txrx.power_off_machine()

        self._machine_is_turned_off = True
        return True

    def _turn_on_board_if_saving_power(self):
        # Only required if previously turned off which never happens
        # on virtual machine
        if not self._machine_is_turned_off:
            return False

        if self._machine_allocation_controller is not None:
            # switch power state if needed
            if not self._machine_allocation_controller.power:
                self._machine_allocation_controller.set_power(True)
        else:
            self._txrx.power_on_machine()

        self._txrx.ensure_board_is_ready()
        self._machine_is_turned_off = False
        return True

    @property
    def has_reset_last(self):
        return self._has_reset_last

    @property
    def config(self):
        """ helper method for the front end implementations until we remove\
            config
        """
        return self._config

    @property
    def get_number_of_available_cores_on_machine(self):
        """ returns the number of available cores on the machine after taking
        into account pre allocated resources

        :return: number of available cores
        :rtype: int
        """

        # get machine if not got already
        if self._machine is None:
            self._get_machine()

        # get cores of machine
        cores = self._machine.total_available_user_cores
        take_into_account_chip_power_monitor = self._read_config_boolean(
            "Reports", "write_energy_report")
        if take_into_account_chip_power_monitor:
            cores -= self._machine.n_chips
        return cores<|MERGE_RESOLUTION|>--- conflicted
+++ resolved
@@ -1511,16 +1511,11 @@
         # handle extra monitor functionality
         if self._config.getboolean("Machine",
                                    "enable_advanced_monitor_support"):
-<<<<<<< HEAD
-            algorithms.append("InsertEdgesToExtraMonitorFunctionality")
             algorithms.append("InsertExtraMonitorVerticesToGraphs")
             algorithms.append("FixedRouteRouter")
             inputs['FixedRouteDestinationClass'] = \
                 DataSpeedUpPacketGatherMachineVertex
 
-=======
-            algorithms.append("InsertExtraMonitorVerticesToGraphs")
->>>>>>> 5eca48d9
 
         # handle extra mapping algorithms if required
         if self._extra_mapping_algorithms is not None:
@@ -2174,10 +2169,6 @@
         return self._placements
 
     @property
-    def tags(self):
-        return self._tags
-
-    @property
     def transceiver(self):
         return self._txrx
 
