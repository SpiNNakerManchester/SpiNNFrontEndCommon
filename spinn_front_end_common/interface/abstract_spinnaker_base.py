--- conflicted
+++ resolved
@@ -164,16 +164,8 @@
         #
         "_raise_keyboard_interrupt",
 
-<<<<<<< HEAD
-        # Used in exception handling and control c
-        "_last_except_hook",
-=======
-        # A dict of live packet gather params to Application LGP vertices
-        "_lpg_vertices",
-
         # original sys.excepthook Used in exception handling and control c
         "__sys_excepthook",
->>>>>>> 332e6d57
 
         # All beyond this point new for no extractor
         # The data is not new but now it is held direct and not via inputs
@@ -1762,24 +1754,15 @@
                 return
             load_fixed_routes()
 
-<<<<<<< HEAD
-    def _execute_system_data_specification(self) -> None:
-=======
-    def _execute_load_system_data_specification(self):
->>>>>>> 332e6d57
+    def _execute_load_system_data_specification(self) -> None:
         """
         Runs, times and logs the load_system_data_specs if required.
         """
         with FecTimer(
                 "Load system data specification", TimerWork.OTHER) as timer:
             if timer.skip_if_virtual_board():
-<<<<<<< HEAD
-                return
-            execute_system_data_specs()
-=======
-                return None
+                return
             load_system_data_specs()
->>>>>>> 332e6d57
 
     def _execute_load_system_executable_images(self) -> None:
         """
@@ -1791,11 +1774,7 @@
                 return
             load_sys_images()
 
-<<<<<<< HEAD
-    def _execute_application_data_specification(self) -> None:
-=======
-    def _execute_load_application_data_specification(self):
->>>>>>> 332e6d57
+    def _execute_load_application_data_specification(self) -> None:
         """
         Runs, times and logs :py:meth:`load_application_data_specs`
         if required.
