# Copyright (c) 2016 The University of Manchester
#
# Licensed under the Apache License, Version 2.0 (the "License");
# you may not use this file except in compliance with the License.
# You may obtain a copy of the License at
#
#     https://www.apache.org/licenses/LICENSE-2.0
#
# Unless required by applicable law or agreed to in writing, software
# distributed under the License is distributed on an "AS IS" BASIS,
# WITHOUT WARRANTIES OR CONDITIONS OF ANY KIND, either express or implied.
# See the License for the specific language governing permissions and
# limitations under the License.
"""
main interface for the SpiNNaker tools
"""
from __future__ import annotations
import logging
import math
import os
import re
import signal
import shutil
import sys
import threading
import types
from threading import Condition
from typing import (
    Any, Dict, Iterable, Optional, Sequence, Tuple, Type,
    TypeVar, Union, cast, final)
from types import FrameType

import ebrains_drive  # type: ignore[import]
from numpy import __version__ as numpy_version
import requests

from spinn_utilities import __version__ as spinn_utils_version
from spinn_utilities.config_holder import (
    get_config_bool, get_config_int, get_config_str, get_config_str_or_none,
    is_config_none, set_config)
from spinn_utilities.exceptions import DataNotYetAvialable
from spinn_utilities.log import FormatAdapter
from spinn_utilities.typing.coords import XY

from spinn_machine import __version__ as spinn_machine_version
from spinn_machine import CoreSubsets

from spinnman import __version__ as spinnman_version
from spinnman.exceptions import SpiNNManCoresNotInStateException
from spinnman.model.cpu_infos import CPUInfos
from spinnman.model.enums import CPUState, ExecutableType

from spalloc_client import (  # type: ignore[import]
    __version__ as spalloc_version)

from pacman import __version__ as pacman_version
from pacman.exceptions import PacmanPlaceException
from pacman.model.graphs.application import ApplicationEdge, ApplicationVertex
from pacman.model.graphs import AbstractVirtual
from pacman.model.resources import AbstractSDRAM
from pacman.model.partitioner_splitters.splitter_reset import splitter_reset
from pacman.model.placements import Placements
from pacman.model.routing_tables import MulticastRoutingTables
from pacman.operations.fixed_route_router import fixed_route_router
from pacman.operations.multi_cast_router_check_functionality.\
    valid_routes_checker import validate_routes
from pacman.operations.partition_algorithms import splitter_partitioner
from pacman.operations.placer_algorithms import place_application_graph
from pacman.operations.router_algorithms import route_application_graph
from pacman.operations.router_compressors import (
    pair_compressor, range_compressor)
from pacman.operations.router_compressors.ordered_covering_router_compressor \
    import ordered_covering_compressor
from pacman.operations.routing_info_allocator_algorithms.\
    zoned_routing_info_allocator import (flexible_allocate, global_allocate)
from pacman.operations.routing_table_generators import (
    basic_routing_table_generator, merged_routing_table_generator)
from pacman.operations.tag_allocator_algorithms import basic_tag_allocator

from spinn_front_end_common import __version__ as fec_version
from spinn_front_end_common import common_model_binaries
from spinn_front_end_common.abstract_models import (
    AbstractVertexWithEdgeToDependentVertices,
    AbstractCanReset)
from spinn_front_end_common.abstract_models.impl import (
    MachineAllocationController)
from spinn_front_end_common.data.fec_data_view import FecDataView
from spinn_front_end_common.interface.buffer_management import BufferManager
from spinn_front_end_common.interface.buffer_management.storage_objects \
    import BufferDatabase
from spinn_front_end_common.interface.config_handler import (
    ConfigHandler, STACK_TRACE_FILENAME)
from spinn_front_end_common.interface.interface_functions import (
    application_finisher, application_runner,
    chip_io_buf_clearer, chip_io_buf_extractor,
    chip_provenance_updater, chip_runtime_updater, compute_energy_used,
    create_notification_protocol, database_interface,
    reload_dsg_regions, energy_provenance_reporter,
    load_application_data_specs, load_system_data_specs,
    graph_binary_gatherer, graph_data_specification_writer,
    graph_provenance_gatherer, hbp_allocator,
    insert_chip_power_monitors_to_graphs,
    insert_extra_monitor_vertices_to_graphs, split_lpg_vertices,
    load_app_images, load_fixed_routes, load_sys_images,
    locate_executable_start_type, machine_generator,
    placements_provenance_gatherer, profile_data_gatherer,
    read_routing_tables_from_machine, router_provenance_gatherer,
    routing_setup, routing_table_loader,
    sdram_outgoing_partition_allocator, spalloc_allocator,
    system_multicast_routing_generator,
    tags_loader, virtual_machine_generator, add_command_senders)
from spinn_front_end_common.interface.interface_functions.\
    host_no_bitfield_router_compression import (
        ordered_covering_compression, pair_compression)
from spinn_front_end_common.interface.provenance import (
    FecTimer, GlobalProvenance, TimerCategory, TimerWork)
from spinn_front_end_common.interface.splitter_selectors import (
    splitter_selector)
from spinn_front_end_common.interface.java_caller import JavaCaller
from spinn_front_end_common.utilities.exceptions import ConfigurationException
from spinn_front_end_common.utilities.report_functions import (
    bitfield_compressor_report, board_chip_report, EnergyReport,
    fixed_route_from_machine_report,
    generate_routing_compression_checker_report, memory_map_on_host_report,
    memory_map_on_host_chip_report, network_specification,
    tags_from_machine_report,
    write_json_machine, write_json_placements,
    write_json_routing_tables, drift_report)
from spinn_front_end_common.utilities.iobuf_extractor import IOBufExtractor
from spinn_front_end_common.utility_models import (
    DataSpeedUpPacketGatherMachineVertex)
from spinn_front_end_common.utilities.report_functions.reports import (
    generate_comparison_router_report, partitioner_report,
    placer_reports_with_application_graph,
    router_compressed_summary_report, routing_info_report,
    router_report_from_compressed_router_tables,
    router_report_from_paths,
    router_report_from_router_tables, router_summary_report,
    sdram_usage_report_per_chip,
    tag_allocator_report)
from spinn_front_end_common.data.fec_data_writer import FecDataWriter

try:
    from scipy import __version__ as scipy_version
except ImportError:
    scipy_version = "scipy not installed"

logger = FormatAdapter(logging.getLogger(__name__))
_T = TypeVar("_T")

SHARED_PATH = re.compile(r".*\/shared\/([^\/]+)")
SHARED_GROUP = 1
SHARED_WITH_PATH = re.compile(r".*\/Shared with (all|groups|me)\/([^\/]+)")
SHARED_WITH_GROUP = 2


class AbstractSpinnakerBase(ConfigHandler):
    """
    Main interface into the tools logic flow.
    """
    # pylint: disable=broad-except

    __slots__ = (
        # Condition object used for waiting for stop
        # Set during init and the used but never new object
        "_state_condition",

        # Set when run_until_complete is specified by the user
        "_run_until_complete",

        #
        "_raise_keyboard_interrupt",

        # original value which is used in exception handling and control c
        "__sys_excepthook",

        # All beyond this point new for no extractor
        # The data is not new but now it is held direct and not via inputs

        # Flag to say is compressed routing tables are on machine
        # TODO remove this when the data change only algorithms are done
        "_multicast_routes_loaded")

    def __init__(
            self, data_writer_cls: Optional[Type[FecDataWriter]] = None):
        """
        :param FecDataWriter data_writer_cls:
            The Global data writer class
        """
        # pylint: disable=too-many-arguments
        super().__init__(data_writer_cls)

        FecTimer.start_category(TimerCategory.WAITING)
        FecTimer.start_category(TimerCategory.SETTING_UP)

        # output locations of binaries to be searched for end user info
        logger.info(
            "Will search these locations for binaries: {}",
            self._data_writer.get_executable_finder().binary_paths)

        self._multicast_routes_loaded = False

        # holder for timing and running related values
        self._run_until_complete = False
        self._state_condition = Condition()

        # folders
        self._set_up_report_specifics()

        # Setup for signal handling
        self._raise_keyboard_interrupt = False

        self._create_version_provenance()

        self.__sys_excepthook = sys.excepthook

        FecTimer.setup(self)

        self._data_writer.register_binary_search_path(
            os.path.dirname(common_model_binaries.__file__))

        external_binaries = get_config_str_or_none(
            "Mapping", "external_binaries")
        if external_binaries is not None:
            self._data_writer.register_binary_search_path(external_binaries)

        self._data_writer.set_machine_generator(self._get_machine)
        FecTimer.end_category(TimerCategory.SETTING_UP)

    def _hard_reset(self) -> None:
        """
        This clears all data that if no longer valid after a hard reset
        """
        if self._data_writer.has_transceiver():
            self._data_writer.get_transceiver().stop_application(
                self._data_writer.get_app_id())
        self.__close_allocation_controller()
        self._reset_remove_data()
        self._data_writer.hard_reset()
        self._multicast_routes_loaded = False

    def _reset_remove_data(self) -> None:
        """
        Removes all data from the report directory user did not ask to keep.
        """
        with FecTimer("Cleanup reports folder based on cfg", TimerWork.REPORT):
            self.__reset_remove_data()

    def __reset_remove_data(self) -> None:
        run_dir = self._data_writer.get_run_dir_path()

        if not get_config_bool("Reports", "keep_json_files"):
            json_dir = os.path.join(run_dir, "json_files")
            if os.path.exists(json_dir):
                shutil.rmtree(json_dir, ignore_errors=True)

        if not get_config_bool("Reports", "keep_dataspec_database"):
            for f in os.listdir(run_dir):
                if re.search("ds.+sqlite3", f):
                    try:
                        os.remove(os.path.join(run_dir, f))
                    except OSError:
                        pass

        if not get_config_bool("Reports", "keep_input_output_database"):
            try:
                os.remove(os.path.join(
                    run_dir, "input_output_database.sqlite3"))
            except OSError:
                pass

        if not get_config_bool("Reports", "keep_java_log"):
            log_dir = os.path.join(run_dir, "jspin.log")
            if os.path.exists(log_dir):
                try:
                    os.remove(log_dir)
                except OSError:
                    pass

    def _stop_remove_data(self) -> None:
        with FecTimer("Cleanup reports folder based on cfg", TimerWork.REPORT):
            self.__reset_remove_data()

            timestamp_dir = self._data_writer.get_timestamp_dir_path()
            if not get_config_bool("Reports", "keep_data_database"):
                for root, _, files in os.walk(timestamp_dir):
                    for file in filter(
                            lambda x: re.match("data.+sqlite3", x), files):
                        try:
                            os.remove(os.path.join(root, file))
                        except OSError:
                            pass

            if not get_config_bool("Reports", "keep_stack_trace"):
                os.remove(os.path.join(
                    timestamp_dir, STACK_TRACE_FILENAME))

    def _setup_java_caller(self) -> None:
        if get_config_bool("Java", "use_java"):
            self._data_writer.set_java_caller(JavaCaller())

    def __signal_handler(
            self, _signal: int, _frame: Optional[FrameType]) -> None:
        """
        Handles closing down of script via keyboard interrupt

        :param _signal: the signal received (ignored)
        :param _frame: frame executed in (ignored)
        """
        # If we are to raise the keyboard interrupt, do so
        if self._raise_keyboard_interrupt:
            raise KeyboardInterrupt

        logger.error("User has cancelled simulation")
        self._shutdown()

    @property
    def __bearer_token(self) -> Optional[str]:
        """
        :return: The OIDC bearer token
        :rtype: str or None
        """
        # Try using Jupyter if we have the right variables
        jupyter_token = os.getenv("JUPYTERHUB_API_TOKEN")
        jupyter_ip = os.getenv("JUPYTERHUB_SERVICE_HOST")
        jupyter_port = os.getenv("JUPYTERHUB_SERVICE_PORT")
        if (jupyter_token is not None and jupyter_ip is not None and
                jupyter_port is not None):
            jupyter_url = (f"http://{jupyter_ip}:{jupyter_port}/services/"
                           "access-token-service/access-token")
            headers = {"Authorization": f"Token {jupyter_token}"}
            response = requests.get(jupyter_url, headers=headers, timeout=10)
            return response.json().get('access_token')

        # Try a simple environment variable, or None if that doesn't exist
        return os.getenv("OIDC_BEARER_TOKEN")

    @property
    def __group_collab_or_job(self) -> Dict[str, str]:
        """
        :return: The group, collab, or NMPI Job ID to associate with jobs
        :rtype: dict()
        """
        # Try to get a NMPI Job
        nmpi_job = os.getenv("NMPI_JOB_ID")
        if nmpi_job is not None and nmpi_job != "":
            nmpi_user = os.getenv("NMPI_USER")
            if nmpi_user is not None and nmpi_user != "":
                logger.info("Requesting job for NMPI job {}, user {}",
                            nmpi_job, nmpi_user)
                return {"nmpi_job": nmpi_job, "nmpi_user": nmpi_user}
            logger.info("Requesting spalloc job for NMPI job {}", nmpi_job)
            return {"nmpi_job": nmpi_job}

        # Try to get the collab from the path
        cwd = os.getcwd()
        match_obj = SHARED_PATH.match(cwd)
        if match_obj:
            collab = self.__get_collab_id_from_folder(
                match_obj.group(SHARED_GROUP))
            if collab is not None:
                return collab
        match_obj = SHARED_WITH_PATH.match(cwd)
        if match_obj:
            collab = self.__get_collab_id_from_folder(
                match_obj.group(SHARED_WITH_GROUP))
            if collab is not None:
                return collab

        # Try to use the config to get a group
        group = get_config_str_or_none("Machine", "spalloc_group")
        if group is not None:
            return {"group": group}

        # Nothing ventured, nothing gained
        return {}

    def __get_collab_id_from_folder(
            self, folder: str) -> Optional[Dict[str, str]]:
        """
        Currently hacky way to get the EBRAINS collab id from the
        drive folder, replicated from the NMPI collab template.
        """
        token = self.__bearer_token
        if token is None:
            return None
        ebrains_drive_client = ebrains_drive.connect(token=token)
        repo_by_title = ebrains_drive_client.repos.get_repos_by_name(folder)
        if len(repo_by_title) != 1:
            logger.warning(f"The repository for collab {folder} could not be"
                           " found; continuing as if not in a collaboratory")
            return {}
        # Owner is formatted as collab-<collab_id>-<permission>, and we want
        # to extract the <collab-id>
        owner = repo_by_title[0].owner
        collab_id = owner[:owner.rindex("-")]
        collab_id = collab_id[collab_id.find("-") + 1:]
        logger.info(f"Requesting job in collaboratory {collab_id}")
        return {"collab": collab_id}

    def exception_handler(
            self, exc_type: Type[BaseException], value: BaseException,
            traceback_obj: Optional[types.TracebackType]) -> None:
        """
        Handler of exceptions.

        :param type exc_type: the type of exception received
        :param Exception value: the value of the exception
        :param traceback traceback_obj: the trace back stuff
        """
        logger.error("Shutdown on exception")
        self._shutdown()
        return self.__sys_excepthook(exc_type, value, traceback_obj)

    def _should_run(self) -> bool:
        """
        Checks if the simulation should run.

        Will warn the user if there is no need to run

        :return: True if and only if one of the graphs has vertices in it
        :raises ConfigurationException: If the current state does not
            support a new run call
        """
        if self._data_writer.get_n_vertices() > 0:
            return True
        logger.warning(
            "Your graph has no vertices in it. "
            "Therefore the run call will exit immediately.")
        return False

    def run_until_complete(self, n_steps: Optional[int] = None) -> None:
        """
        Run a simulation until it completes.

        :param int n_steps:
            If not `None`, this specifies that the simulation should be
            requested to run for the given number of steps.  The host will
            still wait until the simulation itself says it has completed.
        """
        FecTimer.start_category(TimerCategory.RUN_OTHER)
        self._run_until_complete = True
        self._run(n_steps, sync_time=0.0)
        FecTimer.end_category(TimerCategory.RUN_OTHER)

    def run(self, run_time: Optional[float], sync_time: float = 0) -> None:
        """
        Run a simulation for a fixed amount of time.

        :param int run_time: the run duration in milliseconds.
        :param float sync_time:
            If not 0, this specifies that the simulation should pause after
            this duration.  The continue_simulation() method must then be
            called for the simulation to continue.
        """
        FecTimer.start_category(TimerCategory.RUN_OTHER)
        if self._run_until_complete:
            raise NotImplementedError("run after run_until_complete")
        self._run(run_time, sync_time)
        FecTimer.end_category(TimerCategory.RUN_OTHER)

    def __timesteps(self, time_in_ms: float) -> int:
        """
        Get a number of timesteps for a given time in milliseconds.

        :return: The number of timesteps
        :rtype: int
        """
        time_step_ms = self._data_writer.get_simulation_time_step_ms()
        n_time_steps = int(math.ceil(time_in_ms / time_step_ms))
        calc_time = n_time_steps * time_step_ms

        # Allow for minor float errors
        if abs(time_in_ms - calc_time) > 0.00001:
            logger.warning(
                "Time of {}ms "
                "is not a multiple of the machine time step of {}ms "
                "and has therefore been rounded up to {}ms",
                time_in_ms, time_step_ms, calc_time)
        return n_time_steps

    def _calc_run_time(self, run_time: Optional[float]) -> Union[
            Tuple[int, float], Tuple[None, None]]:
        """
        Calculates n_machine_time_steps and total_run_time based on run_time
        and machine_time_step.

        This method rounds the run up to the next timestep as discussed in
        https://github.com/SpiNNakerManchester/sPyNNaker/issues/149

        If run_time is `None` (run forever) both values will be `None`

        :param run_time: time user requested to run for in milliseconds
        :type run_time: float or None
        :return: n_machine_time_steps as a whole int and
            total_run_time in milliseconds
        :rtype: tuple(int,float) or tuple(None,None)
        """
        if run_time is None:
            # TODO does this make sense?
            # https://github.com/SpiNNakerManchester/SpiNNFrontEndCommon/issues/1243
            if FecDataView.has_allocation_controller():
                FecDataView.get_allocation_controller().extend_allocation(0.0)
            self._data_writer.set_plan_n_timesteps(get_config_int(
                "Buffers", "minimum_auto_time_steps"))
            return None, None
        n_machine_time_steps = self.__timesteps(run_time)
        total_run_timesteps = (
            (self._data_writer.get_current_run_timesteps() or 0) +
            n_machine_time_steps)
        total_run_time = (
            total_run_timesteps *
            self._data_writer.get_hardware_time_step_ms())
        if FecDataView.has_allocation_controller():
            FecDataView.get_allocation_controller().extend_allocation(
                total_run_time)

        if get_config_bool("Buffers", "use_auto_pause_and_resume"):
            self._data_writer.set_plan_n_timesteps(
                get_config_int("Buffers", "minimum_auto_time_steps"))
        else:
            self._data_writer.set_plan_n_timesteps(n_machine_time_steps)

        logger.info(
            f"Simulating for {n_machine_time_steps} "
            f"{self._data_writer.get_simulation_time_step_ms()} ms timesteps "
            f"using a hardware timestep of "
            f"{self._data_writer.get_hardware_time_step_us()} us")
        return n_machine_time_steps, total_run_time

    def _run(self, run_time: Optional[float], sync_time: float) -> None:
        self._data_writer.start_run()

        try:
            self.__run(run_time, sync_time)
            self._data_writer.finish_run()
        except Exception:
            # if in debug mode, do not shut down machine
            if get_config_str("Mode", "mode") != "Debug":
                try:
                    self.stop()
                except Exception as stop_e:
                    logger.exception(f"Error {stop_e} when attempting to stop")
            self._data_writer.shut_down()
            raise

    @staticmethod
    def __is_main_thread() -> bool:
        """
        :return: Whether this is the main thread.
        :rtype: bool
        """
        return threading.get_ident() == threading.main_thread().ident

<<<<<<< HEAD
    def __run_verify(self) -> None:
=======
    def __run(self, run_time: Optional[float], sync_time: float) -> None:
        """
        The main internal run function.

        :param int run_time: the run duration in milliseconds.
        :param int sync_time:
            the time in milliseconds between synchronisations, or 0 to disable.
        """
        if not self._should_run():
            return

>>>>>>> 98e97f4c
        # verify that we can keep doing auto pause and resume
        if self._data_writer.is_ran_ever():
            can_keep_running = all(
                executable_type.supports_auto_pause_and_resume
                for executable_type in
                self._data_writer.get_executable_types())
            if not can_keep_running:
                raise NotImplementedError(
                    "Only binaries that use the simulation interface can be"
                    " run more than once")

        # If we have never run before, or the graph has changed,
        # start by performing mapping
        if (self._data_writer.get_requires_mapping() and
                self._data_writer.is_ran_last()):
            self.stop()
            raise NotImplementedError(
                "The network cannot be changed between runs without"
                " resetting")

    def __run_control_c_handler_on(self) -> None:
        # Install the Control-C handler
        if self.__is_main_thread():
            signal.signal(signal.SIGINT, self.__signal_handler)
            self._raise_keyboard_interrupt = True
            sys.excepthook = self.__sys_excepthook

    def __run_control_c_handler_off(self) -> None:
        # Indicate that the signal handler needs to act
        if self.__is_main_thread():
            self._raise_keyboard_interrupt = False
            sys.excepthook = self.exception_handler

    def __run_reset_sync_signal(self) -> None:
        # If we have reset and the graph has changed, stop any running
        # application
        if (self._data_writer.get_requires_data_generation() and
                self._data_writer.has_transceiver()):
            self._data_writer.get_transceiver().stop_application(
                self._data_writer.get_app_id())
            self._data_writer.reset_sync_signal()

    def __run(self, run_time: Optional[float], sync_time: float):
        """
        The main internal run function.

        :param int run_time: the run duration in milliseconds.
        :param int sync_time:
            the time in milliseconds between synchronisations, or 0 to disable.
        """
        if not self._should_run():
            return
        logger.info("Starting execution process")
        self.__run_verify()
        self.__run_control_c_handler_on()
        n_machine_time_steps, total_run_time = self._calc_run_time(run_time)
        n_sync_steps = self.__timesteps(sync_time)
        self.__run_reset_sync_signal()

        # build the graphs to modify with system requirements
        if self._data_writer.get_requires_mapping():
            self._do_mapping(total_run_time, n_machine_time_steps)

        if not self._data_writer.is_ran_last():
            self._do_write_metadata()

        # requires data_generation includes never run and requires_mapping
        if self._data_writer.get_requires_data_generation():
            self._do_load()

        # Run for each of the given steps
        if n_machine_time_steps is not None:
            if get_config_bool("Buffers", "use_auto_pause_and_resume"):
                steps = self._generate_steps(n_machine_time_steps)
            else:
                steps = [n_machine_time_steps]
            logger.info("Running for {} steps for a total of {}ms",
                        len(steps), run_time)
            self._data_writer.set_n_run_steps(len(steps))
            for step in steps:
                run_step = self._data_writer.next_run_step()
                logger.info(f"Run {run_step} of {len(steps)}")
                self._do_run(step, n_sync_steps)
            self._data_writer.clear_run_steps()
        elif self._run_until_complete:
            logger.info("Running until complete")
            self._do_run(None, n_sync_steps)
        else:
            if self._data_writer.get_max_run_time_steps() < sys.maxsize:
                logger.warning("Due to recording this simulation "
                               "should not be run longer than {}ms",
                               self._data_writer.get_max_run_time_steps())
            logger.info("Running until stop is called by another thread")
            self._do_run(None, n_sync_steps)
        self.__run_control_c_handler_off()

    @final
    def _add_commands_to_command_sender(
            self, system_placements: Placements) -> None:
        """
        Runs, times and logs the VirtualMachineGenerator if required.

        May set then "machine" value
        """
        with FecTimer("Command Sender Adder", TimerWork.OTHER):
            all_command_senders = add_command_senders(system_placements)
            # add the edges from the command senders to the dependent vertices
            for command_sender in all_command_senders:
                self._data_writer.add_vertex(command_sender)
                edges, partition_ids = command_sender.edges_and_partitions()
                for edge, partition_id in zip(edges, partition_ids):
                    self._data_writer.add_edge(edge, partition_id)

    @final
    def _add_dependent_verts_and_edges_for_application_graph(self) -> None:
        # cache vertices to allow insertion during iteration
        vertices = list(self._data_writer.get_vertices_by_type(
                AbstractVertexWithEdgeToDependentVertices))
        for vertex in vertices:
            v = cast(ApplicationVertex, vertex)
            for dpt_vtx in vertex.dependent_vertices():
                if dpt_vtx.has_been_added_to_graph():
                    continue
                self._data_writer.add_vertex(dpt_vtx)
                edge_partition_ids = vertex.\
                    edge_partition_identifiers_for_dependent_vertex(dpt_vtx)
                for edge_identifier in edge_partition_ids:
                    self._data_writer.add_edge(
                        ApplicationEdge(v, dpt_vtx), edge_identifier)

    @final
    def _deduce_data_n_timesteps(
            self, n_machine_time_steps: Optional[int]) -> None:
        """
        Operates the auto pause and resume functionality by figuring out
        how many timer ticks a simulation can run before SDRAM runs out,
        and breaks simulation into chunks of that long.

        :return: max time a simulation can run.
        """
        # Go through the placements and find how much SDRAM is used
        # on each chip
        usage_by_chip: Dict[XY, AbstractSDRAM] = dict()

        for place in self._data_writer.iterate_placemements():
            if isinstance(place.vertex, AbstractVirtual):
                continue

            sdram = place.vertex.sdram_required
            if (place.x, place.y) in usage_by_chip:
                usage_by_chip[place.x, place.y] += sdram
            else:
                usage_by_chip[place.x, place.y] = sdram

        # Go through the chips and divide up the remaining SDRAM, finding
        # the minimum number of machine timesteps to assign
        max_time_steps = sys.maxsize
        for (x, y), sdram in usage_by_chip.items():
            size = self._data_writer.get_chip_at(x, y).sdram
            if sdram.fixed > size:
                raise PacmanPlaceException(
                    f"Too much SDRAM has been allocated on chip {x}, {y}: "
                    f"{sdram.fixed} of {size}")
            if sdram.per_timestep:
                max_this_chip = int((size - sdram.fixed) // sdram.per_timestep)
                max_time_steps = min(max_time_steps, max_this_chip)

        if not get_config_bool("Buffers", "use_auto_pause_and_resume"):
            if ((n_machine_time_steps is not None) and
                    (max_time_steps < n_machine_time_steps)):
                raise ConfigurationException(
                    "The SDRAM required by one or more vertices is based on "
                    "the run time, so the run time is limited to "
                    f"{max_time_steps} time steps")

        self._data_writer.set_max_run_time_steps(max_time_steps)

    def _generate_steps(self, n_steps: int) -> Sequence[int]:
        """
        Generates the list of "timer" runs. These are usually in terms of
        time steps, but need not be.

        :param int n_steps: the total runtime in machine time steps
        :return: list of time step lengths
        :rtype: list(int)
        """
        if n_steps == 0:
            return [0]
        n_steps_per_segment = self._data_writer.get_max_run_time_steps()
        n_full_iterations = int(math.floor(n_steps / n_steps_per_segment))
        left_over_steps = n_steps - n_full_iterations * n_steps_per_segment
        steps = [int(n_steps_per_segment)] * n_full_iterations
        if left_over_steps:
            steps.append(int(left_over_steps))
        return steps

    def _execute_get_virtual_machine(self) -> None:
        """
        Runs, times and logs the VirtualMachineGenerator if required.

        May set then "machine" value
        """
        with FecTimer("Virtual machine generator", TimerWork.OTHER):
            self._data_writer.set_machine(virtual_machine_generator())
            self._data_writer.set_ipaddress("virtual")

    def _execute_allocator(self, total_run_time: Optional[float]) -> Optional[
            Tuple[str, int, Optional[str], bool, bool, Optional[Dict[XY, str]],
                  MachineAllocationController]]:
        """
        Runs, times and logs the SpallocAllocator or HBPAllocator if required.

        :param total_run_time: The total run time to request
        :type total_run_time: int or None
        :return: machine name, machine version, BMP details (if any),
            reset on startup flag, auto-detect BMP, SCAMP connection details,
            boot port, allocation controller
        :rtype: tuple(str, int, object, bool, bool, object, object,
            MachineAllocationController)
        """
        if self._data_writer.has_machine():
            return None
        if not is_config_none("Machine", "spalloc_server"):
            with FecTimer("SpallocAllocator", TimerWork.OTHER):
                return spalloc_allocator(
                    self.__bearer_token, **self.__group_collab_or_job)
        if not is_config_none("Machine", "remote_spinnaker_url"):
            with FecTimer("HBPAllocator", TimerWork.OTHER):
                # TODO: Would passing the bearer token to this ever make sense?
                return hbp_allocator(total_run_time)
        return None

    def _execute_machine_generator(self, allocator_data: Optional[Tuple[
            str, int, Optional[str], bool, bool, Optional[Dict[XY, str]],
            MachineAllocationController]]) -> None:
        """
        Runs, times and logs the MachineGenerator if required.

        May set the "machine" value if not already set

        :param allocator_data: `None` or
            (machine name, machine version, BMP details (if any),
            reset on startup flag, auto-detect BMP, SCAMP connection details,
            boot port, allocation controller)
        :type allocator_data: None or
            tuple(str, int, object, bool, bool, object, object,
            MachineAllocationController)
        """
        if self._data_writer.has_machine():
            return
        machine_name = get_config_str_or_none("Machine", "machine_name")
        if machine_name is not None:
            self._data_writer.set_ipaddress(machine_name)
            bmp_details = get_config_str_or_none("Machine", "bmp_names")
            auto_detect_bmp = get_config_bool("Machine", "auto_detect_bmp")
            scamp_connection_data = None
            reset_machine = get_config_bool(
                "Machine", "reset_machine_on_startup")
            board_version = FecDataView.get_machine_version().number

        elif allocator_data:
            (ipaddress, board_version, bmp_details,
             reset_machine, auto_detect_bmp, scamp_connection_data,
             machine_allocation_controller) = allocator_data
            self._data_writer.set_ipaddress(ipaddress)
            self._data_writer.set_allocation_controller(
                machine_allocation_controller)
        else:
            return

        with FecTimer("Machine generator", TimerWork.GET_MACHINE):
            machine, transceiver = machine_generator(
                bmp_details, board_version,
                auto_detect_bmp or False, scamp_connection_data,
                reset_machine or False)
            self._data_writer.set_transceiver(transceiver)
            self._data_writer.set_machine(machine)

    def _get_known_machine(self, total_run_time: float = 0.0) -> None:
        """
        The Python machine description object.

        :param float total_run_time: The total run time to request
        :rtype: ~spinn_machine.Machine
        """
        if not self._data_writer.has_machine():
            if get_config_bool("Machine", "virtual_board"):
                self._execute_get_virtual_machine()
            else:
                allocator_data = self._execute_allocator(total_run_time)
                self._execute_machine_generator(allocator_data)

    def _get_machine(self) -> None:
        """
        The factory method to get a machine.
        """
        FecTimer.start_category(TimerCategory.GET_MACHINE, True)
        if self._data_writer.is_user_mode() and \
                self._data_writer.is_soft_reset():
            # Make the reset hard
            logger.warning(
                "Calling Get machine after a reset force a hard reset and "
                "therefore generate a new machine")
            self._hard_reset()
        self._get_known_machine()
        if not self._data_writer.has_machine():
            raise ConfigurationException(
                "Not enough information provided to supply a machine")
        FecTimer.end_category(TimerCategory.GET_MACHINE)

    def _create_version_provenance(self) -> None:
        """
        Add the version information to the provenance data at the start.
        """
        with GlobalProvenance() as db:
            db.insert_version("spinn_utilities_version", spinn_utils_version)
            db.insert_version("spinn_machine_version", spinn_machine_version)
            db.insert_version("spalloc_version", spalloc_version)
            db.insert_version("spinnman_version", spinnman_version)
            db.insert_version("pacman_version", pacman_version)
            db.insert_version("front_end_common_version", fec_version)
            db.insert_version("numpy_version", numpy_version)
            db.insert_version("scipy_version", scipy_version)

    def _do_extra_mapping_algorithms(self) -> None:
        """
        Allows overriding classes to add algorithms.
        """

    def _json_machine(self) -> None:
        """
        Runs, times and logs WriteJsonMachine if required.
        """
        with FecTimer("Json machine", TimerWork.REPORT) as timer:
            if timer.skip_if_cfg_false("Reports", "write_json_machine"):
                return
            write_json_machine()

    def _report_network_specification(self) -> None:
        """
        Runs, times and logs the Network Specification report is requested.
        """
        with FecTimer(
                "Network Specification report", TimerWork.REPORT) as timer:
            if timer.skip_if_cfg_false(
                    "Reports", "write_network_specification_report"):
                return
            network_specification()

    def _execute_split_lpg_vertices(
            self, system_placements: Placements) -> None:
        """
        Runs, times and logs the SplitLPGVertices if required.
        """
        with FecTimer("Split Live Gather Vertices", TimerWork.OTHER):
            split_lpg_vertices(system_placements)

    def _report_board_chip(self) -> None:
        """
        Runs, times and logs the BoardChipReport is requested.
        """
        with FecTimer("Board chip report", TimerWork.REPORT) as timer:
            if timer.skip_if_cfg_false("Reports", "write_board_chip_report"):
                return
            board_chip_report()
            if FecDataView.has_allocation_controller():
                FecDataView.get_allocation_controller().make_report(
                    os.path.join(
                        FecDataView.get_run_dir_path(),
                        "machine_allocation.rpt"))

    def _execute_splitter_reset(self) -> None:
        """
        Runs, times and logs the splitter_reset.
        """
        with FecTimer("Splitter reset", TimerWork.OTHER):
            splitter_reset()

    # Overridden by sPyNNaker to choose an extended algorithm
    def _execute_splitter_selector(self) -> None:
        """
        Runs, times and logs the SplitterSelector.
        """
        with FecTimer("Splitter selector", TimerWork.OTHER):
            splitter_selector()

    def _execute_delay_support_adder(self) -> None:
        """
        Stub to allow sPyNNaker to add delay supports.
        """

    # Overridden by sPyNNaker to choose a different algorithm
    def _execute_splitter_partitioner(self) -> None:
        """
        Runs, times and logs the SplitterPartitioner if required.
        """
        if self._data_writer.get_n_vertices() == 0:
            return
        with FecTimer("Splitter partitioner", TimerWork.OTHER):
            self._data_writer.set_n_chips_in_graph(splitter_partitioner())

    def _execute_insert_chip_power_monitors(
            self, system_placements: Placements) -> None:
        """
        Run, time and log the InsertChipPowerMonitorsToGraphs if required.

        """
        with FecTimer("Insert chip power monitors", TimerWork.OTHER) as timer:
            if timer.skip_if_cfg_false("Reports", "write_energy_report"):
                return
            insert_chip_power_monitors_to_graphs(system_placements)

    @final
    def _execute_insert_extra_monitor_vertices(
            self, system_placements: Placements) -> None:
        """
        Run, time and log the InsertExtraMonitorVerticesToGraphs if required.
        """
        with FecTimer(
                "Insert extra monitor vertices", TimerWork.OTHER) as timer:
            if timer.skip_if_cfgs_false(
                    "Machine", "enable_advanced_monitor_support",
                    "enable_reinjection"):
                return
            # inserter checks for None app graph not an empty one
        gather_map, monitor_map = insert_extra_monitor_vertices_to_graphs(
            system_placements)
        self._data_writer.set_gatherer_map(gather_map)
        self._data_writer.set_monitor_map(monitor_map)

    def _report_partitioner(self) -> None:
        """
        Write, times and logs the partitioner_report if needed.
        """
        with FecTimer("Partitioner report", TimerWork.REPORT) as timer:
            if timer.skip_if_cfg_false("Reports", "write_partitioner_reports"):
                return
            partitioner_report()

    @property
    def get_number_of_available_cores_on_machine(self) -> int:
        """
        The number of available cores on the machine after taking
        into account preallocated resources.

        :return: number of available cores
        :rtype: int
        """
        machine = self._data_writer.get_machine()
        # get cores of machine
        cores = machine.total_available_user_cores
        ethernets = len(machine.ethernet_connected_chips)
        cores -= ((machine.n_chips - ethernets) *
                  self._data_writer.get_all_monitor_cores())
        cores -= ethernets * self._data_writer.get_ethernet_monitor_cores()
        return cores

    def _execute_application_placer(
            self, system_placements: Placements) -> None:
        """
        Runs, times and logs the Application Placer.

        Sets the "placements" data

        .. note::
            Calling of this method is based on the configuration placer value
        """
        with FecTimer("Application Placer", TimerWork.OTHER):
            self._data_writer.set_placements(place_application_graph(
                system_placements))

    def _do_placer(self, system_placements: Placements) -> None:
        """
        Runs, times and logs one of the placers.

        Sets the "placements" data

        Which placer is run depends on the configuration placer value

        This method is the entry point for adding a new Placer

        :raise ConfigurationException:
            if the configuration place value is unexpected
        """
        name = get_config_str("Mapping", "placer")
        if name == "ApplicationPlacer":
            return self._execute_application_placer(system_placements)
        if "," in name:
            raise ConfigurationException(
                "Only a single algorithm is supported for placer")
        raise ConfigurationException(
            f"Unexpected cfg setting placer: {name}")

    def _do_write_metadata(self) -> None:
        """
        Do the various functions to write metadata to the SQLite files.
        """
        with FecTimer("Record vertex labels to database", TimerWork.REPORT):
            with BufferDatabase() as db:
                db.store_vertex_labels()

    @final
    def _execute_system_multicast_routing_generator(self) -> None:
        """
        Runs, times and logs the SystemMulticastRoutingGenerator if required.

        May sets the data "data_in_multicast_routing_tables",
        "data_in_multicast_key_to_chip_map" and
        "system_multicast_router_timeout_keys"
        """
        with FecTimer("System multicast routing generator",
                      TimerWork.OTHER) as timer:
            if timer.skip_if_cfgs_false(
                    "Machine", "enable_advanced_monitor_support",
                    "enable_reinjection"):
                return
            data = system_multicast_routing_generator()
            self._data_writer.set_system_multicast_routing_data(data)

    def _report_placements_with_application_graph(self) -> None:
        """
        Writes, times and logs the application graph placer report if
        requested.
        """
        if self._data_writer.get_n_vertices() == 0:
            return
        with FecTimer("Placements with application graph report",
                      TimerWork.REPORT) as timer:
            if timer.skip_if_cfg_false(
                    "Reports", "write_application_graph_placer_report"):
                return
            placer_reports_with_application_graph()

    def _json_placements(self) -> None:
        """
        Does, times and logs the writing of placements as JSON if requested.
        """
        with FecTimer("Json placements", TimerWork.REPORT) as timer:
            if timer.skip_if_cfg_false("Reports", "write_json_placements"):
                return
            write_json_placements()

    @final
    def _execute_application_router(self) -> None:
        """
        Runs, times and logs the ApplicationRouter.

        Sets the "routing_table_by_partition" data if called

        .. note::
            Calling of this method is based on the configuration router value
        """
        with FecTimer("Application Router", TimerWork.RUNNING):
            self._data_writer.set_routing_table_by_partition(
                route_application_graph())

    @final
    def _do_routing(self) -> None:
        """
        Runs, times and logs one of the routers.

        Sets the "routing_table_by_partition" data

        Which router is run depends on the configuration router value

        This method is the entry point for adding a new Router

        :raise ConfigurationException:
            if the configuration router value is unexpected
        """
        name = get_config_str("Mapping", "router")
        if name == "ApplicationRouter":
            return self._execute_application_router()
        if "," in name:
            raise ConfigurationException(
                "Only a single algorithm is supported for router")
        raise ConfigurationException(
            f"Unexpected cfg setting router: {name}")

    def _execute_basic_tag_allocator(self) -> None:
        """
        Runs, times and logs the Tag Allocator.

        Sets the "tag" data
        """
        with FecTimer("Basic tag allocator", TimerWork.OTHER):
            self._data_writer.set_tags(basic_tag_allocator())

    def _report_tag_allocations(self) -> None:
        """
        Write, times and logs the tag allocator report if requested.
        """
        with FecTimer("Tag allocator report", TimerWork.REPORT) as timer:
            if timer.skip_if_cfg_false(
                    "Reports", "write_tag_allocation_reports"):
                return
            tag_allocator_report()

    @final
    def _execute_global_allocate(
            self, extra_allocations: Iterable[
                Tuple[ApplicationVertex, str]]) -> None:
        """
        Runs, times and logs the Global Zoned Routing Info Allocator.

        Sets "routing_info" is called

        .. note::
            Calling of this method is based on the configuration
            info_allocator value
        """
        with FecTimer("Global allocate", TimerWork.OTHER):
            self._data_writer.set_routing_infos(
                global_allocate(extra_allocations))

    @final
    def _execute_flexible_allocate(
            self, extra_allocations: Iterable[
                Tuple[ApplicationVertex, str]]) -> None:
        """
        Runs, times and logs the Zoned Routing Info Allocator.

        Sets "routing_info" is called

        .. note::
            Calling of this method is based on the configuration
            info_allocator value
        """
        with FecTimer("Zoned routing info allocator", TimerWork.OTHER):
            self._data_writer.set_routing_infos(
                flexible_allocate(extra_allocations))

    @final
    def _do_info_allocator(self) -> None:
        """
        Runs, times and logs one of the info allocators.

        Sets the "routing_info" data

        Which allocator is run depends on the configuration info_allocator
        value.

        This method is the entry point for adding a new Info Allocator

        :param list(tuple(ApplicationVertex,str)) extra_allocations:
            Additional (vertex, partition identifier) pairs to allocate
            keys to.  These might not appear in partitions in the graph
            due to being added by the system.
        :raise ConfigurationException:
            if the configuration info_allocator value is unexpected
        """
        name = get_config_str("Mapping", "info_allocator")
        if name == "GlobalZonedRoutingInfoAllocator":
            return self._execute_global_allocate([])
        if name == "ZonedRoutingInfoAllocator":
            return self._execute_flexible_allocate([])
        if "," in name:
            raise ConfigurationException(
                "Only a single algorithm is supported for info_allocator")
        raise ConfigurationException(
            f"Unexpected cfg setting info_allocator: {name}")

    def _report_router_info(self) -> None:
        """
        Writes, times and logs the router info report if requested.
        """
        with FecTimer("Router info report", TimerWork.REPORT) as timer:
            if timer.skip_if_cfg_false("Reports", "write_router_info_report"):
                return
            routing_info_report([])

    @final
    def _execute_basic_routing_table_generator(self) -> None:
        """
        Runs, times and logs the Routing Table Generator.

        .. note::
            Currently no other Routing Table Generator supported.
            To add an additional Generator copy the pattern of do_placer
        """
        with FecTimer("Basic routing table generator", TimerWork.OTHER):
            self._data_writer.set_uncompressed(basic_routing_table_generator())

    @final
    def _execute_merged_routing_table_generator(self) -> None:
        """
        Runs, times and logs the Routing Table Generator.

        .. note::
            Currently no other Routing Table Generator supported.
            To add an additional Generator copy the pattern of do_placer
        """
        with FecTimer("Merged routing table generator", TimerWork.OTHER):
            self._data_writer.set_uncompressed(
                merged_routing_table_generator())

        # TODO Nuke ZonedRoutingTableGenerator

    @final
    def _do_routing_table_generator(self) -> None:
        """
        Runs, times and logs one of the routing table generators.

        Sets the "routing_info" data

        Which allocator is run depends on the configuration's
        `routing_table_generator` value.

        This method is the entry point for adding a new routing table
        generator.

        :raise ConfigurationException:
            if the configuration's `routing_table_generator` value is
            unexpected
        """
        name = get_config_str("Mapping", "routing_table_generator")
        if name == "BasicRoutingTableGenerator":
            return self._execute_basic_routing_table_generator()
        if name == "MergedRoutingTableGenerator":
            return self._execute_merged_routing_table_generator()
        if "," in name:
            raise ConfigurationException(
                "Only a single algorithm is supported for"
                " routing_table_generator")
        raise ConfigurationException(
            f"Unexpected cfg setting routing_table_generator: {name}")

    def _report_routers(self) -> None:
        """
        Write, times and logs the router report if requested.
        """
        with FecTimer("Router report", TimerWork.REPORT) as timer:
            if timer.skip_if_cfg_false("Reports", "write_router_reports"):
                return
        router_report_from_paths()

    def _report_router_summary(self) -> None:
        """
        Write, times and logs the router summary report if requested.
        """
        with FecTimer("Router summary report", TimerWork.REPORT) as timer:
            if timer.skip_if_cfg_false(
                    "Reports", "write_router_summary_report"):
                return
            router_summary_report()

    def _json_routing_tables(self) -> None:
        """
        Write, time and log the routing tables as JSON if requested.
        """
        with FecTimer("Json routing tables", TimerWork.REPORT) as timer:
            if timer.skip_if_cfg_false("Reports", "write_json_routing_tables"):
                return
            write_json_routing_tables(self._data_writer.get_uncompressed())
            # Output ignored as never used

    def _report_drift(self, start: bool) -> None:
        """
        Write, time and log the inter-board timer drift.

        :param bool start: Is this the start or the end
        """
        with FecTimer("Drift report", TimerWork.REPORT) as timer:
            if timer.skip_if_virtual_board():
                return
            if start and timer.skip_if_cfg_false(
                    "Reports", "write_drift_report_start"):
                return
            if not start and timer.skip_if_cfg_false(
                    "Reports", "write_drift_report_end"):
                return
            drift_report()

    @final
    def _execute_locate_executable_start_type(self) -> None:
        """
        Runs, times and logs LocateExecutableStartType if required.

        May set the executable_types data.
        """
        with FecTimer("Locate executable start type", TimerWork.OTHER):
            binary_start_types = locate_executable_start_type()
            self._data_writer.set_executable_types(binary_start_types)
            if get_config_bool("Buffers", "use_auto_pause_and_resume"):
                # Disable auto pause and resume if the binary can't do it
                for executable_type in binary_start_types:
                    if not executable_type.supports_auto_pause_and_resume:
                        logger.warning(
                            "Disabling auto pause resume as graph includes {}",
                            executable_type)
                        set_config("Buffers",
                                   "use_auto_pause_and_resume", "False")
                        break

    @final
    def _execute_buffer_manager_creator(self) -> None:
        """
        Run, times and logs the buffer manager creator if required.

        May set the buffer_manager data
        """
        if self._data_writer.has_buffer_manager():
            return
        with FecTimer("Buffer manager creator", TimerWork.OTHER) as timer:
            if timer.skip_if_virtual_board():
                return

            self._data_writer.set_buffer_manager(BufferManager())

    def _execute_sdram_outgoing_partition_allocator(self) -> None:
        """
        Runs, times and logs the SDRAMOutgoingPartitionAllocator.
        """
        with FecTimer("SDRAM outgoing partition allocator", TimerWork.OTHER):
            sdram_outgoing_partition_allocator()

    def _execute_control_sync(self, do_sync: bool) -> None:
        """
        Control synchronisation on board.

        :param bool do_sync: Whether to enable synchronisation
        """
        with FecTimer("Control Sync", TimerWork.CONTROL) as timer:
            if timer.skip_if_virtual_board():
                return
            self._data_writer.get_transceiver().control_sync(do_sync)

    def _do_mapping(self, total_run_time: Optional[float],
                    n_machine_time_steps: Optional[int]) -> None:
        """
        Runs, times and logs all the algorithms in the mapping stage.

        :param float total_run_time:
        """
        FecTimer.start_category(TimerCategory.MAPPING)
        if self._data_writer.is_soft_reset():
            # wipe out stuff associated with past mapping
            self._hard_reset()
        self._add_dependent_verts_and_edges_for_application_graph()

        self._setup_java_caller()
        self._do_extra_mapping_algorithms()
        self._report_network_specification()

        self._execute_splitter_reset()
        self._execute_splitter_selector()
        self._execute_delay_support_adder()

        self._execute_splitter_partitioner()
        allocator_data = self._execute_allocator(total_run_time)
        self._execute_machine_generator(allocator_data)
        self._json_machine()
        self._report_board_chip()

        system_placements = Placements()
        self._add_commands_to_command_sender(system_placements)
        self._execute_split_lpg_vertices(system_placements)
        self._execute_insert_chip_power_monitors(system_placements)
        self._execute_insert_extra_monitor_vertices(system_placements)

        self._report_partitioner()
        self._do_placer(system_placements)
        self._report_placements_with_application_graph()
        self._json_placements()

        self._execute_system_multicast_routing_generator()
        self._do_routing()

        self._execute_basic_tag_allocator()
        self._report_tag_allocations()

        self._do_info_allocator()
        self._report_router_info()
        self._do_routing_table_generator()
        self._report_uncompressed_routing_table()
        self._check_uncompressed_routing_table()
        self._report_routers()
        self._report_router_summary()
        self._json_routing_tables()
        self._execute_locate_executable_start_type()
        self._execute_buffer_manager_creator()

        self._deduce_data_n_timesteps(n_machine_time_steps)
        FecTimer.end_category(TimerCategory.MAPPING)

    # Overridden by spy which adds placement_order
    def _execute_graph_data_specification_writer(self) -> None:
        """
        Runs, times, and logs the GraphDataSpecificationWriter.

        Creates and fills the data spec database
        """
        with FecTimer("Graph data specification writer", TimerWork.OTHER):
            self._data_writer.set_ds_database_path(
                graph_data_specification_writer())

    def _do_data_generation(self) -> None:
        """
        Runs, Times and logs the data generation.
        """
        self._execute_sdram_outgoing_partition_allocator()
        self._execute_graph_data_specification_writer()

    def _execute_routing_setup(self) -> None:
        """
        Runs, times and logs the RoutingSetup if required.
        """
        if self._multicast_routes_loaded:
            return
        with FecTimer("Routing setup", TimerWork.LOADING) as timer:
            if timer.skip_if_virtual_board():
                return
            # Only needs the x and y of chips with routing tables
            routing_setup()

    def _execute_graph_binary_gatherer(self) -> None:
        """
        Runs, times and logs the GraphBinaryGatherer if required.
        """
        with FecTimer("Graph binary gatherer", TimerWork.OTHER) as timer:
            try:
                self._data_writer.set_executable_targets(
                    graph_binary_gatherer())
            except KeyError:
                if get_config_bool("Machine", "virtual_board"):
                    # Github actions have no binaries
                    logger.warning(
                        "Ignoring executable not found as using virtual")
                    timer.error("executable not found and virtual board")
                    return
                raise

    @final
    def _execute_ordered_covering_compressor(self) -> MulticastRoutingTables:
        """
        Runs, times and logs the OrderedCoveringCompressor.

        .. note::
            Calling of this method is based on the configuration compressor or
            virtual_compressor value

        :return: Compressed routing tables
        :rtype: ~pacman.model.routing_tables.MulticastRoutingTables
        """
        with FecTimer("Ordered covering compressor", TimerWork.OTHER) as timer:
            self._multicast_routes_loaded = False
            precompressed = self._data_writer.get_precompressed()
            if self._compression_skipable(precompressed):
                timer.skip("Tables already small enough")
                return precompressed
            return ordered_covering_compressor()

    @final
    def _execute_ordered_covering_compression(self) -> Optional[
            MulticastRoutingTables]:
        """
        Runs, times and logs the ordered covering compressor on machine.

        .. note::
            Calling of this method is based on the configuration compressor or
            virtual_compressor value
        """
        with FecTimer("Ordered covering compressor",
                      TimerWork.COMPRESSING) as timer:
            if timer.skip_if_virtual_board():
                return None
            precompressed = self._data_writer.get_precompressed()
            if self._compression_skipable(precompressed):
                timer.skip("Tables already small enough")
                self._multicast_routes_loaded = False
                return precompressed
            ordered_covering_compression()
            self._multicast_routes_loaded = True
            return None

    @final
    def _execute_pair_compressor(self) -> MulticastRoutingTables:
        """
        Runs, times and logs the PairCompressor.

        .. note::
            Calling of this method is based on the configuration compressor or
            virtual_compressor value

        :return: Compressed routing table
        :rtype: ~pacman.model.routing_tables.MulticastRoutingTables
        """
        with FecTimer("Pair compressor", TimerWork.OTHER) as timer:
            precompressed = self._data_writer.get_precompressed()
            self._multicast_routes_loaded = False
            if self._compression_skipable(precompressed):
                timer.skip("Tables already small enough")
                return precompressed
            return pair_compressor()

    @final
    def _execute_pair_compression(self) -> Optional[MulticastRoutingTables]:
        """
        Runs, times and logs the pair compressor on machine.

        .. note::
            Calling of this method is based on the configuration compressor or
            virtual_compressor value
        """
        with FecTimer("Pair on chip router compression",
                      TimerWork.COMPRESSING) as timer:
            if timer.skip_if_virtual_board():
                return None
            precompressed = self._data_writer.get_precompressed()
            if self._compression_skipable(precompressed):
                timer.skip("Tables already small enough")
                self._multicast_routes_loaded = False
                return precompressed
            pair_compression()
            self._multicast_routes_loaded = True
            return None

    @final
    def _execute_pair_unordered_compressor(self) -> MulticastRoutingTables:
        """
        Runs, times and logs the CheckedUnorderedPairCompressor.

        .. note::
            Calling of this method is based on the configuration compressor or
            virtual_compressor value

        :return: compressed routing tables
        :rtype: ~pacman.model.routing_tables.MulticastRoutingTables
        """
        with FecTimer("Pair unordered compressor", TimerWork.OTHER) as timer:
            self._multicast_routes_loaded = False
            precompressed = self._data_writer.get_precompressed()
            if self._compression_skipable(precompressed):
                timer.skip("Tables already small enough")
                return precompressed
            return pair_compressor(ordered=False)

    def _compressor_name(self) -> Tuple[str, bool]:
        if get_config_bool("Machine", "virtual_board"):
            name = get_config_str_or_none("Mapping", "virtual_compressor")
            if name is None:
                logger.info("As no virtual_compressor specified "
                            "using compressor setting")
                name = get_config_str("Mapping", "compressor")
        else:
            name = get_config_str("Mapping", "compressor")
        pre_compress = "BitField" not in name
        return name, pre_compress

    def _compression_skipable(self, tables: MulticastRoutingTables) -> bool:
        if get_config_bool(
                "Mapping", "router_table_compress_as_far_as_possible"):
            return False
        machine = self._data_writer.get_machine()
        return (tables.get_max_number_of_entries()
                <= machine.min_n_router_enteries)

    def _execute_pre_compression(self, pre_compress: bool) -> None:
        name = get_config_str_or_none("Mapping", "precompressor")
        if not pre_compress or name is None:
            # Declare the precompressed data to be the uncompressed data
            self._data_writer.set_precompressed(
                self._data_writer.get_uncompressed())
            return
        elif name != "Ranged":
            raise ConfigurationException(
                f"Unexpected cfg setting precompressor: {name}")

        with FecTimer("Ranged Compressor", TimerWork.OTHER) as timer:
            if self._compression_skipable(
                    self._data_writer.get_uncompressed()):
                timer.skip("Tables already small enough")
                self._data_writer.set_precompressed(
                    self._data_writer.get_uncompressed())
                return
            self._data_writer.set_precompressed(range_compressor())

    def _do_early_compression(self, name: str) -> Optional[
            MulticastRoutingTables]:
        """
        Calls a compressor based on the name provided.

        .. note::
            This method is the entry point for adding a new compressor that
             can or must run early.

        :param str name: Name of a compressor
        :return: CompressedRoutingTables (likely to be `None)`,
            RouterCompressorProvenanceItems (may be an empty list)
        :rtype: tuple(~pacman.model.routing_tables.MulticastRoutingTables or
            None, list(ProvenanceDataItem))
        :raise ConfigurationException: if the name is not expected
        """
        if name == "OrderedCoveringCompressor":
            return self._execute_ordered_covering_compressor()
        elif name == "OrderedCoveringOnChipRouterCompression":
            return self._execute_ordered_covering_compression()
        elif name == "PairCompressor":
            return self._execute_pair_compressor()
        elif name == "PairOnChipRouterCompression":
            return self._execute_pair_compression()
        elif name == "PairUnorderedCompressor":
            return self._execute_pair_unordered_compressor()

        # delay compression until later
        return None

    @final
    def _execute_load_routing_tables(
            self, compressed: Optional[MulticastRoutingTables]) -> None:
        """
        Runs, times and logs the RoutingTableLoader if required.

        :param compressed:
        :type compressed: ~.MulticastRoutingTables or None
        """
        if not compressed:
            return
        with FecTimer("Routing table loader", TimerWork.LOADING) as timer:
            self._multicast_routes_loaded = True
            if timer.skip_if_virtual_board():
                return
            routing_table_loader(compressed)

    def _report_uncompressed_routing_table(self) -> None:
        """
        Runs, times and logs the router report from router tables if requested.
        """
        with FecTimer("Uncompressed routing table report",
                      TimerWork.REPORT) as timer:
            if timer.skip_if_cfg_false(
                    "Reports", "write_uncompressed"):
                return
            router_report_from_router_tables()

    def _check_uncompressed_routing_table(self) -> None:
        """
        Runs, times and logs the checking of uncompressed table
        """
        with FecTimer("Validating Uncompressed routing table",
                      TimerWork.REPORT) as timer:
            if timer.skip_if_cfg_false(
                   "Mapping", "validate_routes_uncompressed"):
                return
            validate_routes(self._data_writer.get_uncompressed())

    def _report_bit_field_compressor(self) -> None:
        """
        Runs, times and logs the BitFieldCompressorReport if requested.
        """
        with FecTimer("Bitfield compressor report", TimerWork.REPORT) as timer:
            if timer.skip_if_cfg_false(
                    "Reports",  "write_bit_field_compressor_report"):
                return
            # BitFieldSummary output ignored as never used
            bitfield_compressor_report()

    def _execute_fixed_routes(self) -> None:
        """
        Runs, times and logs Load Fixed Routes if required.
        """
        with FecTimer("Fixed routes", TimerWork.LOADING) as timer:
            if timer.skip_if_cfg_false(
                    "Machine", "enable_advanced_monitor_support"):
                return
            if not self._data_writer.has_fixed_routes():
                self._data_writer.set_fixed_routes(fixed_route_router(
                    DataSpeedUpPacketGatherMachineVertex))
            if not get_config_bool("Machine", "virtual_board"):
                load_fixed_routes()
                if get_config_bool("Reports", "write_fixed_routes_report"):
                    fixed_route_from_machine_report()

    def _execute_load_system_data_specification(self) -> None:
        """
        Runs, times and logs the load_system_data_specs if required.
        """
        with FecTimer(
                "Load system data specification", TimerWork.OTHER) as timer:
            if timer.skip_if_virtual_board():
                return
            load_system_data_specs()

    def _execute_load_system_executable_images(self) -> None:
        """
        Runs, times and logs the loading of executable images.
        """
        with FecTimer(
                "Load executable system Images", TimerWork.LOADING) as timer:
            if timer.skip_if_virtual_board():
                return
            load_sys_images()

    def _execute_load_application_data_specification(self) -> None:
        """
        Runs, times and logs :py:meth:`load_application_data_specs`
        if required.

        :return: map of placement and DSG data, and loaded data flag.
        :rtype: dict(tuple(int,int,int),DataWritten) or DsWriteInfo
        """
        with FecTimer("Load Application data specification",
                      TimerWork.LOADING_DATA) as timer:
            if timer.skip_if_virtual_board():
                return
            return load_application_data_specs()

    def _execute_tags_from_machine_report(self) -> None:
        """
        Run, times and logs the TagsFromMachineReport if requested.
        """
        with FecTimer(
                "Tags from machine report", TimerWork.EXTRACTING) as timer:
            if timer.skip_if_virtual_board():
                return
            if timer.skip_if_cfg_false(
                    "Reports", "write_tag_allocation_reports"):
                return
            tags_from_machine_report()

    def _execute_load_tags(self) -> None:
        """
        Runs, times and logs the Tags Loader if required.
        """
        # TODO why: if graph_changed or data_changed:
        with FecTimer("Tags Loader", TimerWork.LOADING) as timer:
            if timer.skip_if_virtual_board():
                return
            tags_loader()

    def _do_extra_load_algorithms(self) -> None:
        """
        Runs, times and logs any extra load algorithms.
        """

    def _report_memory_on_host(self) -> None:
        """
        Runs, times and logs MemoryMapOnHostReport if requested.
        """
        with FecTimer("Memory report", TimerWork.REPORT) as timer:
            if timer.skip_if_virtual_board():
                return
            if timer.skip_if_cfg_false(
                    "Reports", "write_memory_map_report"):
                return
            memory_map_on_host_report()

    def _report_memory_on_chip(self) -> None:
        """
        Runs, times and logs MemoryMapOnHostChipReport if requested.
        """
        with FecTimer("Memory report", TimerWork.REPORT) as timer:
            if timer.skip_if_virtual_board():
                return
            if timer.skip_if_cfg_false(
                    "Reports", "write_memory_map_report"):
                return
            memory_map_on_host_chip_report()

    # TODO consider different cfg flags
    def _report_compressed(self, compressed: Optional[
            MulticastRoutingTables]) -> None:
        """
        Runs, times and logs the compressor reports if requested.

        :param compressed:
        :type compressed: ~.MulticastRoutingTables or None
        """
        with FecTimer("Compressor report", TimerWork.REPORT) as timer:
            if timer.skip_all_cfgs_false(
                    [("Reports", "write_compressed"),
                     ("Reports", "write_compression_comparison"),
                     ("Reports", "write_compression_summary"),
                     ("Mapping", "run_compression_checker")],
                    "No reports need compressed routing tables"):
                return

            if compressed is None:
                if timer.skip_if_virtual_board():
                    return
                compressed = read_routing_tables_from_machine()

            if get_config_bool("Reports", "write_compressed"):
                router_report_from_compressed_router_tables(compressed)
            if get_config_bool("Reports", "write_compression_comparison"):
                generate_comparison_router_report(compressed)
            if get_config_bool("Reports", "write_compression_summary"):
                router_compressed_summary_report(compressed)
            if get_config_bool("Mapping", "run_compression_checker"):
                routing_tables = self._data_writer.get_uncompressed()
                generate_routing_compression_checker_report(
                    routing_tables, compressed)

    def _execute_application_load_executables(self) -> None:
        """
        Algorithms needed for loading the binaries to the SpiNNaker machine.
        """
        with FecTimer("Load executable app images",
                      TimerWork.LOADING) as timer:
            if timer.skip_if_virtual_board():
                return
            load_app_images()

    def _do_load(self) -> None:
        """
        Runs, times and logs the load algorithms.
        """
        FecTimer.start_category(TimerCategory.LOADING)

        if self._data_writer.get_requires_mapping():
            self._execute_routing_setup()
            self._execute_graph_binary_gatherer()
        # loading_algorithms
        compressor, pre_compress = self._compressor_name()
        self._execute_pre_compression(pre_compress)
        compressed = self._do_early_compression(compressor)

        self._do_data_generation()

        self._execute_control_sync(False)
        if self._data_writer.get_requires_mapping():
            self._execute_fixed_routes()
        self._execute_load_system_data_specification()
        self._execute_load_system_executable_images()
        self._execute_load_tags()
        self._execute_load_application_data_specification()

        self._do_extra_load_algorithms()
        self._execute_load_routing_tables(compressed)
        self._report_bit_field_compressor()

        # TODO Was master correct to run the report first?
        self._execute_tags_from_machine_report()
        if self._data_writer.get_requires_mapping():
            self._report_memory_on_host()
            self._report_memory_on_chip()
            self._report_compressed(compressed)
        self._execute_application_load_executables()
        self._execute_router_provenance_gatherer("Load", TimerWork.LOADING)

        FecTimer.end_category(TimerCategory.LOADING)

    def _report_sdram_usage_per_chip(self) -> None:
        # TODO why in do run
        with FecTimer("Sdram usage per chip report",
                      TimerWork.REPORT) as timer:
            if timer.skip_if_cfg_false(
                    "Reports", "write_sdram_usage_report_per_chip"):
                return
            sdram_usage_report_per_chip()

    def _execute_dsg_region_reloader(self) -> None:
        """
        Runs, times and logs the DSGRegionReloader if required.

        Reload any parameters over the loaded data if we have already
        run and not using a virtual board and the data hasn't already
        been regenerated
        """
        if not self._data_writer.is_ran_ever():
            return
        if self._data_writer.is_hard_reset():
            return
        with FecTimer("DSG region reloader", TimerWork.LOADING) as timer:
            if timer.skip_if_virtual_board():
                return
            reload_dsg_regions()

    def _execute_graph_provenance_gatherer(self) -> None:
        """
        Runs, times and log the GraphProvenanceGatherer if requested.
        """
        with FecTimer("Graph provenance gatherer", TimerWork.OTHER) as timer:
            if timer.skip_if_cfg_false("Reports",
                                       "read_graph_provenance_data"):
                return
            graph_provenance_gatherer()

    def _execute_placements_provenance_gatherer(self) -> None:
        """
        Runs, times and log the PlacementsProvenanceGatherer if requested.
        """
        with FecTimer(
                "Placements provenance gatherer", TimerWork.OTHER) as timer:
            if timer.skip_if_cfg_false("Reports",
                                       "read_placements_provenance_data"):
                return
            if timer.skip_if_virtual_board():
                return
            try:
                # Also used in recover from error
                placements_provenance_gatherer(
                    self._data_writer.get_n_placements(),
                    self._data_writer.iterate_placemements())
            except DataNotYetAvialable as ex:
                timer.skip(str(ex))
                return

    def _execute_router_provenance_gatherer(
            self, prefix: str, phase: TimerWork) -> None:
        """
        Runs, times and log the RouterProvenanceGatherer if requested.
        """
        with FecTimer(
                "Router provenance gatherer", phase) as timer:
            if timer.skip_if_cfg_false("Reports",
                                       "read_router_provenance_data"):
                return
            if timer.skip_if_virtual_board():
                return
            try:
                router_provenance_gatherer(prefix)
            except DataNotYetAvialable as ex:
                timer.skip(str(ex))
                return

    def _execute_profile_data_gatherer(self) -> None:
        """
        Runs, times and logs the ProfileDataGatherer if requested.
        """
        with FecTimer("Profile data gatherer", TimerWork.EXTRACTING) as timer:
            if timer.skip_if_cfg_false("Reports", "read_profile_data"):
                return
            if timer.skip_if_virtual_board():
                return
            try:
                profile_data_gatherer()
            except DataNotYetAvialable as ex:
                timer.skip(str(ex))
                return

    def _do_read_provenance(self) -> None:
        """
        Runs, times and log the methods that gather provenance.

        :rtype: list(ProvenanceDataItem)
        """
        self._execute_graph_provenance_gatherer()
        self._execute_placements_provenance_gatherer()
        self._execute_profile_data_gatherer()

    def _report_energy(self) -> None:
        """
        Runs, times and logs the energy report if requested.
        """
        with FecTimer("Energy report", TimerWork.REPORT) as timer:
            if timer.skip_if_cfg_false("Reports", "write_energy_report"):
                return
            if timer.skip_if_virtual_board():
                return

            power_used = compute_energy_used()

            energy_provenance_reporter(power_used)

            # create energy reporter
            energy_reporter = EnergyReport()
            # run energy report
            energy_reporter.write_energy_report(power_used)

    def _do_provenance_reports(self) -> None:
        """
        Runs any reports based on provenance.
        """

    def _execute_clear_router_diagnostic_counters(self) -> None:
        """
        Runs, times and logs the clear_router_diagnostic_counters if required.
        """
        with FecTimer("Clear Router Diagnostic Counters",
                      TimerWork.CONTROL) as timer:
            if timer.skip_if_virtual_board():
                return
            transceiver = FecDataView().get_transceiver()
            for chip in FecDataView.get_machine().chips:
                transceiver.clear_router_diagnostic_counters(chip.x, chip.y)

    def _execute_clear_io_buf(self) -> None:
        """
        Runs, times and logs the ChipIOBufClearer if required.
        """
        if self._data_writer.get_current_run_timesteps() is None:
            return
        with FecTimer("Clear IO buffer", TimerWork.CONTROL) as timer:
            if timer.skip_if_virtual_board():
                return
            # TODO Why check empty_graph is always false??
            if timer.skip_if_cfg_false("Reports", "clear_iobuf_during_run"):
                return
            chip_io_buf_clearer()

    def _execute_runtime_update(self, n_sync_steps: int) -> None:
        """
        Runs, times and logs the runtime updater if required.

        :param int n_sync_steps:
            The number of timesteps between synchronisations
        """
        with FecTimer("Runtime Update", TimerWork.LOADING) as timer:
            if timer.skip_if_virtual_board():
                return
            if (ExecutableType.USES_SIMULATION_INTERFACE in
                    self._data_writer.get_executable_types()):
                chip_runtime_updater(n_sync_steps)
            else:
                timer.skip("No Simulation Interface used")

    def _execute_create_database_interface(
            self, run_time: Optional[float]) -> None:
        """
        Runs, times and logs Database Interface Creator.

        Sets the _database_file_path data object

        :param int run_time: the run duration in milliseconds.
        """
        with FecTimer("Create database interface", TimerWork.OTHER):
            # Used to used compressed routing tables if available on host
            # TODO consider not saving router tables.
            self._data_writer.set_database_file_path(
                database_interface(run_time))

    def _execute_create_notifiaction_protocol(self) -> None:
        """
        Runs, times and logs the creation of the Notification Protocol.

        Sets the notification_interface data object
        """
        with FecTimer("Create notification protocol", TimerWork.OTHER):
            self._data_writer.set_notification_protocol(
                create_notification_protocol())

    def _execute_runner(
            self, n_sync_steps: int, run_time: Optional[float]) -> None:
        """
        Runs, times and logs the ApplicationRunner.

        :param int n_sync_steps:
            The number of timesteps between synchronisations
        :param int run_time: the run duration in milliseconds.
        """
        with FecTimer(FecTimer.APPLICATION_RUNNER, TimerWork.RUNNING) as timer:
            if timer.skip_if_virtual_board():
                return
            # Don't timeout if a stepped mode is in operation
            if n_sync_steps:
                time_threshold = None
            else:
                time_threshold = get_config_int(
                    "Machine", "post_simulation_overrun_before_error")
            latest_runtime = application_runner(
                run_time, time_threshold, self._run_until_complete,
                self._state_condition)
            if latest_runtime is not None:
                self._data_writer.set_current_run_timesteps(latest_runtime)

    def _execute_extract_iobuff(self) -> None:
        """
        Runs, times and logs the ChipIOBufExtractor if required.
        """
        with FecTimer("Extract IO buff", TimerWork.EXTRACTING) as timer:
            if timer.skip_if_virtual_board():
                return
            if timer.skip_if_cfg_false("Reports", "extract_iobuf"):
                return
            # ErrorMessages, WarnMessages output ignored as never used!
            chip_io_buf_extractor()

    def _execute_buffer_extractor(self) -> None:
        """
        Runs, times and logs the BufferExtractor if required.
        """
        with FecTimer("Buffer extractor", TimerWork.EXTRACT_DATA) as timer:
            if timer.skip_if_virtual_board():
                return
            bm = self._data_writer.get_buffer_manager()
            bm.extract_data()

    def _do_extract_from_machine(self) -> None:
        """
        Runs, times and logs the steps to extract data from the machine.

        :param run_time: the run duration in milliseconds.
        :type run_time: int or None
        """
        self._execute_router_provenance_gatherer("Run", TimerWork.EXTRACTING)
        self._execute_clear_router_diagnostic_counters()
        self._execute_extract_iobuff()
        self._execute_buffer_extractor()
        self._execute_clear_io_buf()
        self._execute_router_provenance_gatherer(
            "Extract", TimerWork.EXTRACTING)

        self._do_read_provenance()
        self._report_energy()
        self._do_provenance_reports()

    def __do_run(
            self, n_machine_time_steps: Optional[int],
            n_sync_steps: int) -> None:
        """
        Runs, times and logs the do run steps.

        :param n_machine_time_steps: Number of timesteps run
        :type n_machine_time_steps: int or None
        :param int n_sync_steps:
            The number of timesteps between synchronisations
        """
        # TODO virtual board
        FecTimer.start_category(TimerCategory.RUN_LOOP)
        run_time = None
        if n_machine_time_steps is not None:
            run_time = (n_machine_time_steps *
                        self._data_writer.get_simulation_time_step_ms())
        self._data_writer.increment_current_run_timesteps(
            n_machine_time_steps)

        self._report_sdram_usage_per_chip()
        self._report_drift(start=True)
        if self._data_writer.get_requires_mapping():
            self._execute_create_database_interface(run_time)
        self._execute_create_notifiaction_protocol()
        if (self._data_writer.is_ran_ever() and
                not self._data_writer.get_requires_mapping() and
                not self._data_writer.get_requires_data_generation()):
            self._execute_dsg_region_reloader()
        self._execute_runtime_update(n_sync_steps)
        self._execute_runner(n_sync_steps, run_time)
        self._do_extract_from_machine()
        # reset at the end of each do_run cycle
        self._report_drift(start=False)
        self._execute_control_sync(True)
        FecTimer.end_category(TimerCategory.RUN_LOOP)

    def _do_run(
            self, n_machine_time_steps: Optional[int],
            n_sync_steps: int) -> None:
        """
        Runs, times and logs the do run steps.

        :param n_machine_time_steps: Number of timesteps run
        :type n_machine_time_steps: int or None
        :param int n_sync_steps:
            The number of timesteps between synchronisations
        """
        try:
            self.__do_run(n_machine_time_steps, n_sync_steps)
        except KeyboardInterrupt:
            logger.error("User has aborted the simulation")
            self._shutdown()
            sys.exit(1)
        except Exception as run_e:
            self._recover_from_error(run_e)

            # re-raise exception
            raise run_e

    def _recover_from_error(self, exception: Exception) -> None:
        """
        :param Exception exception:
        """
        try:
            self.__recover_from_error(exception)
        except Exception as rec_e:
            logger.exception(
                f"Error {rec_e} when attempting to recover from error")

    def __recover_from_error(self, exception: Exception) -> None:
        """
        :param Exception exception:
        """
        # if exception has an exception, print to system
        logger.error("An error has occurred during simulation")
        # Print the detail including the traceback
        logger.error(exception)

        logger.info("\n\nAttempting to extract data\n\n")

        # Extract router provenance
        try:
            router_provenance_gatherer()
        except Exception:
            logger.exception("Error reading router provenance")

        # Find the cores that are not in an expected state
        unsuccessful_cores = CPUInfos()
        if isinstance(exception, SpiNNManCoresNotInStateException):
            unsuccessful_cores = exception.failed_core_states()

        # If there are no cores in a bad state, find those not yet in
        # their finished state
        transceiver = self._data_writer.get_transceiver()
        if not unsuccessful_cores:
            for executable_type, core_subsets in \
                    self._data_writer.get_executable_types().items():
                unsuccessful_cores = transceiver.get_cpu_infos(
                    core_subsets, executable_type.end_state, False)

        # Print the details of error cores
        logger.error(unsuccessful_cores.get_status_string())

        # Find the cores that are not in RTE i.e. that can still be read
        non_rte_cores = unsuccessful_cores.infos_not_in_states(
            [CPUState.RUN_TIME_EXCEPTION, CPUState.WATCHDOG])

        # If there are any cores that are not in RTE, extract data from them
        if (non_rte_cores and
                ExecutableType.USES_SIMULATION_INTERFACE in
                self._data_writer.get_executable_types()):
            non_rte_core_subsets = CoreSubsets()
            for (x, y, p) in non_rte_cores:
                non_rte_core_subsets.add_processor(x, y, p)

            # Attempt to force the cores to write provenance and exit
            try:
                chip_provenance_updater(non_rte_core_subsets)
            except Exception:
                logger.exception("Could not update provenance on chip")

            # Extract any written provenance data
            try:
                transceiver = self._data_writer.get_transceiver()
                finished_cores = transceiver.get_cpu_infos(
                    non_rte_core_subsets, CPUState.FINISHED, True)
                finished_placements = Placements()
                for (x, y, p) in finished_cores:
                    try:
                        placement = self._data_writer.\
                            get_placement_on_processor(x, y, p)
                        finished_placements.add_placement(placement)
                    except Exception:   # pylint: disable=broad-except
                        pass  # already recovering from error
                placements_provenance_gatherer(
                    finished_placements.n_placements,
                    finished_placements.placements)
            except Exception as pro_e:
                logger.exception(f"Could not read provenance due to {pro_e}")

        # Read IOBUF where possible (that should be everywhere)
        iobuf = IOBufExtractor()
        try:
            errors, warnings = iobuf.extract_iobuf()
        except Exception:
            logger.exception("Could not get iobuf")
            errors, warnings = [], []

        # Print the IOBUFs
        self._print_iobuf(errors, warnings)

    @staticmethod
    def _print_iobuf(errors: Iterable[str], warnings: Iterable[str]) -> None:
        """
        :param list(str) errors:
        :param list(str) warnings:
        """
        for warning in warnings:
            logger.warning(warning)
        for error in errors:
            logger.error(error)

    def reset(self) -> None:
        """
        Puts the simulation back at time zero.
        """
        FecTimer.start_category(TimerCategory.RESETTING)
        if not self._data_writer.is_ran_last():
            if not self._data_writer.is_ran_ever():
                logger.error("Ignoring the reset before the run")
            else:
                logger.error("Ignoring the repeated reset call")
            return

        logger.info("Resetting")

        if self._data_writer.get_user_accessed_machine():
            logger.warning(
                "A reset after a get machine call is always hard and "
                "therefore the previous machine is no longer valid")
            self._hard_reset()
        else:
            self._data_writer.soft_reset()

        # rewind the buffers from the buffer manager, to start at the beginning
        # of the simulation again and clear buffered out
        if self._data_writer.has_buffer_manager():
            self._data_writer.get_buffer_manager().reset()

        # Reset the graph off the machine, to set things to time 0
        self.__reset_graph_elements()
        FecTimer.end_category(TimerCategory.RESETTING)

    def __repr__(self) -> str:
        if self._data_writer.has_ipaddress():
            return (f"general front end instance for machine "
                    f"{self._data_writer.get_ipaddress()}")
        else:
            return "general front end instance no machine set"

    def _shutdown(self) -> None:
        # if stopping on machine, clear IP tags and routing table
        self.__clear()

        # stop the transceiver and allocation controller
        if self._data_writer.has_transceiver():
            transceiver = self._data_writer.get_transceiver()
            transceiver.stop_application(self._data_writer.get_app_id())

        self.__close_allocation_controller()
        self._data_writer.clear_notification_protocol()
        FecTimer.stop_category_timing()
        self._data_writer.shut_down()

    def __clear(self) -> None:
        if not self._data_writer.has_transceiver():
            return
        transceiver = self._data_writer.get_transceiver()

        if get_config_bool("Machine", "clear_tags"):
            for ip_tag in self._data_writer.get_tags().ip_tags:
                transceiver.clear_ip_tag(
                    ip_tag.tag, board_address=ip_tag.board_address)
            for reverse_ip_tag in self._data_writer.get_tags().reverse_ip_tags:
                transceiver.clear_ip_tag(
                    reverse_ip_tag.tag,
                    board_address=reverse_ip_tag.board_address)

        # if clearing routing table entries, clear
        if get_config_bool("Machine", "clear_routing_tables"):
            for router_table in self._data_writer.get_uncompressed():
                transceiver.clear_multicast_routes(
                    router_table.x, router_table.y)

    def __close_allocation_controller(self) -> None:
        if FecDataView.has_allocation_controller():
            FecDataView.get_allocation_controller().close()
            self._data_writer.set_allocation_controller(None)

    def stop(self) -> None:
        """
        End running of the simulation.
        """
        self._data_writer.stopping()
        FecTimer.start_category(TimerCategory.SHUTTING_DOWN)
        # If we have run forever, stop the binaries

        try:
            if (self._data_writer.is_ran_ever()
                    and self._data_writer.get_current_run_timesteps() is None
                    and not get_config_bool("Machine", "virtual_board")
                    and not self._run_until_complete):
                self._do_stop_workflow()
            elif get_config_bool("Reports", "read_provenance_data_on_end"):
                self._do_read_provenance()
            self._stop_remove_data()

        except Exception as e:
            self._recover_from_error(e)
            self._data_writer.write_errored_file(str(e))
            raise
        finally:
            # shut down the machine properly
            self._shutdown()

        self._data_writer.write_finished_file()
        # No matching FecTimer.end_category as shutdown stops timer

    def _execute_application_finisher(self) -> None:
        with FecTimer("Application finisher", TimerWork.CONTROL):
            application_finisher()

    def _do_stop_workflow(self) -> None:
        self._execute_application_finisher()
        self._do_extract_from_machine()

    def stop_run(self) -> None:
        """
        Request that the current infinite run stop.

        .. note::
            This will need to be called from another thread as the infinite
            run call is blocking.

        :raises SpiNNUtilsException:
            If the stop_run was not expected in the current state.
        """
        # Do not do start category here
        # as called from a different thread while running
        if self._data_writer.is_stop_already_requested():
            logger.warning("Second Request to stop_run ignored")
            return
        with self._state_condition:
            self._data_writer.request_stop()
            self._state_condition.notify_all()

    def continue_simulation(self) -> None:
        """
        Continue a simulation that has been started in stepped mode.
        """
        sync_signal = self._data_writer.get_next_sync_signal()
        transceiver = self._data_writer.get_transceiver()
        transceiver.send_signal(self._data_writer.get_app_id(), sync_signal)

    @staticmethod
    def __reset_object(obj: Any) -> None:
        # Reset an object if appropriate
        if isinstance(obj, AbstractCanReset):
            obj.reset_to_first_timestep()

    def __reset_graph_elements(self) -> None:
        # Reset any object that can reset
        for vertex in self._data_writer.iterate_vertices():
            self.__reset_object(vertex)
        for p in self._data_writer.iterate_partitions():
            for edge in p.edges:
                self.__reset_object(edge)<|MERGE_RESOLUTION|>--- conflicted
+++ resolved
@@ -552,21 +552,7 @@
         """
         return threading.get_ident() == threading.main_thread().ident
 
-<<<<<<< HEAD
     def __run_verify(self) -> None:
-=======
-    def __run(self, run_time: Optional[float], sync_time: float) -> None:
-        """
-        The main internal run function.
-
-        :param int run_time: the run duration in milliseconds.
-        :param int sync_time:
-            the time in milliseconds between synchronisations, or 0 to disable.
-        """
-        if not self._should_run():
-            return
-
->>>>>>> 98e97f4c
         # verify that we can keep doing auto pause and resume
         if self._data_writer.is_ran_ever():
             can_keep_running = all(
