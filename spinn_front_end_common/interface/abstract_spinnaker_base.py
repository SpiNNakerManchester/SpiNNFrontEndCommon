--- conflicted
+++ resolved
@@ -1060,85 +1060,6 @@
         algorithms = list()
         outputs = list()
 
-<<<<<<< HEAD
-=======
-        # Add the version information to the provenance data at the start
-        version_provenance = list()
-        version_provenance.append(ProvenanceDataItem(
-            ["version_data", "spinn_utilities_version"], spinn_utils_version))
-        version_provenance.append(ProvenanceDataItem(
-            ["version_data", "spinn_machine_version"], spinn_machine_version))
-        version_provenance.append(ProvenanceDataItem(
-            ["version_data", "spinn_storage_handlers_version"],
-            spinn_storage_version))
-        version_provenance.append(ProvenanceDataItem(
-            ["version_data", "spalloc_version"], spalloc_version))
-        version_provenance.append(ProvenanceDataItem(
-            ["version_data", "spinnman_version"], spinnman_version))
-        version_provenance.append(ProvenanceDataItem(
-            ["version_data", "pacman_version"], pacman_version))
-        version_provenance.append(ProvenanceDataItem(
-            ["version_data", "data_specification_version"], data_spec_version))
-        version_provenance.append(ProvenanceDataItem(
-            ["version_data", "front_end_common_version"], fec_version))
-        version_provenance.append(ProvenanceDataItem(
-            ["version_data", "numpy_version"], numpy_version))
-        version_provenance.append(ProvenanceDataItem(
-            ["version_data", "scipy_version"], scipy_version))
-        if self._front_end_versions is not None:
-            for name, value in self._front_end_versions:
-                version_provenance.append(ProvenanceDataItem(
-                    names=["version_data", name], value=value))
-        inputs["ProvenanceItems"] = version_provenance
-        inputs["UsingAdvancedMonitorSupport"] = self._config.getboolean(
-            "Machine", "enable_advanced_monitor_support")
-
-        if (self._config.getboolean("Buffers", "use_auto_pause_and_resume")):
-            inputs["PlanNTimeSteps"] = self._minimum_auto_time_steps
-        else:
-            inputs["PlanNTimeSteps"] = n_machine_time_steps
-
-        # add algorithms for handling LPG placement and edge insertion
-        if self._live_packet_recorder_params:
-            algorithms.append("PreAllocateResourcesForLivePacketGatherers")
-            inputs['LivePacketRecorderParameters'] = \
-                self._live_packet_recorder_params
-
-        if self._config.getboolean("Reports", "write_energy_report"):
-            algorithms.append("PreAllocateResourcesForChipPowerMonitor")
-            inputs['MemorySamplingFrequency'] = self._config.getint(
-                "EnergyMonitor", "sampling_frequency")
-            inputs['MemoryNumberSamplesPerRecordingEntry'] = \
-                self._config.getint(
-                    "EnergyMonitor", "n_samples_per_recording_entry")
-
-        # add algorithms for handling extra monitor code
-        if (self._config.getboolean("Machine",
-                                    "enable_advanced_monitor_support") or
-                self._config.getboolean("Machine", "enable_reinjection")):
-            algorithms.append("PreAllocateResourcesForExtraMonitorSupport")
-
-        # add the application and machine graphs as needed
-        if (self._application_graph is not None and
-                self._application_graph.n_vertices > 0):
-            inputs["MemoryApplicationGraph"] = self._application_graph
-        elif (self._machine_graph is not None and
-                self._machine_graph.n_vertices > 0):
-            inputs["MemoryMachineGraph"] = self._machine_graph
-
-        # add max SDRAM size and n_cores which we're going to allow
-        # (debug purposes)
-        inputs["MaxSDRAMSize"] = self._read_config_int(
-            "Machine", "max_sdram_allowed_per_chip")
-        inputs["MaxCoreID"] = self._read_config_int(
-            "Machine", "core_limit")
-
-        # Set the total run time
-        inputs["TotalRunTime"] = total_run_time
-        inputs["MachineTimeStep"] = self._machine_time_step
-        inputs["TimeScaleFactor"] = self._time_scale_factor
-
->>>>>>> 646f7b43
         # Set up common machine details
         self._handle_machine_common_config(inputs)
 
@@ -1220,58 +1141,6 @@
                 inputs["RemoteSpinnakerUrl"] = self._remote_spinnaker_url
                 if self._n_chips_required is None:
                     algorithms.append("HBPMaxMachineGenerator")
-<<<<<<< HEAD
-=======
-                    need_virtual_board = True
-
-            if (self._application_graph is not None and
-                    self._application_graph.n_vertices == 0 and
-                    self._machine_graph is not None and
-                    self._machine_graph.n_vertices == 0 and
-                    need_virtual_board):
-                if self._config.getboolean(
-                        "Mode", "violate_no_vertex_in_graphs_restriction"):
-                    logger.warning(
-                        "you graph has no vertices in it, but you have "
-                        "requested that we still execute.")
-                else:
-                    raise ConfigurationException(
-                        "A allocated machine has been requested but there are "
-                        "no vertices to work out the size of the machine "
-                        "required and n_chips_required has not been set")
-
-            inputs["MaxCoreID"] = DEFAULT_N_VIRTUAL_CORES
-
-            do_partitioning = False
-            if need_virtual_board:
-
-                # If we are using an allocation server, and we need a virtual
-                # board, we need to use the virtual board to get the number of
-                # chips to be allocated either by partitioning, or by measuring
-                # the graph
-
-                # if the end user has requested violating the no vertex check,
-                # add the app graph and let the rest work out.
-                if (self._application_graph.n_vertices != 0 or (
-                        self._config.getboolean(
-                            "Mode",
-                            "violate_no_vertex_in_graphs_restriction") and
-                        self._machine_graph.n_vertices == 0)):
-                    inputs["MemoryApplicationGraph"] = self._application_graph
-                    algorithms.extend(self._config.get(
-                        "Mapping",
-                        "application_to_machine_graph_algorithms").split(","))
-                    outputs.append("MemoryMachineGraph")
-                    outputs.append("MemoryGraphMapper")
-                    do_partitioning = True
-
-                # only add machine graph is it has vertices. as the check for
-                # no vertices in both graphs is checked above.
-                elif self._machine_graph.n_vertices != 0:
-                    inputs["MemoryMachineGraph"] = self._machine_graph
-                    algorithms.append("GraphMeasurer")
-            else:
->>>>>>> 646f7b43
 
             executor = self._run_algorithms(
                 inputs, algorithms, outputs, [], [],
