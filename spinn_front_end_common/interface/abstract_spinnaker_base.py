--- conflicted
+++ resolved
@@ -1551,13 +1551,11 @@
             "Database", "send_start_notification")
         inputs["SendStopNotifications"] = self._config.getboolean(
             "Database", "send_stop_notification")
-<<<<<<< HEAD
         inputs["SpeedUpDataExtractionPythonFlag"] = self._config.getboolean(
             "Machine", "data_extractor_use_c_code")
-=======
         inputs["WriteDataSpeedUpReportFlag"] = self._config.getboolean(
             "Reports", "write_data_speed_up_report")
->>>>>>> 9650a470
+
 
         # add paths for each file based version
         inputs["FileCoreAllocationsFilePath"] = os.path.join(
