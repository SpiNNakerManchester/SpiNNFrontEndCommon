# Copyright (c) 2017-2019 The University of Manchester
#
# This program is free software: you can redistribute it and/or modify
# it under the terms of the GNU General Public License as published by
# the Free Software Foundation, either version 3 of the License, or
# (at your option) any later version.
#
# This program is distributed in the hope that it will be useful,
# but WITHOUT ANY WARRANTY; without even the implied warranty of
# MERCHANTABILITY or FITNESS FOR A PARTICULAR PURPOSE.  See the
# GNU General Public License for more details.
#
# You should have received a copy of the GNU General Public License
# along with this program.  If not, see <http://www.gnu.org/licenses/>.

"""
main interface for the SpiNNaker tools
"""
from collections import defaultdict
import logging
import math
import signal
import sys
import threading
from threading import Condition
from numpy import __version__ as numpy_version

from spinn_utilities import __version__ as spinn_utils_version
from spinn_utilities.config_holder import (
    get_config_bool, get_config_int, get_config_str, set_config)
from spinn_utilities.log import FormatAdapter
from spinn_utilities.timer import Timer

from spinn_machine import __version__ as spinn_machine_version
from spinn_machine import CoreSubsets, Machine

from spinnman import __version__ as spinnman_version
from spinnman.exceptions import SpiNNManCoresNotInStateException
from spinnman.messages.scp.enums.signal import Signal
from spinnman.model.cpu_infos import CPUInfos
from spinnman.model.enums.cpu_state import CPUState

from data_specification import __version__ as data_spec_version

from spalloc import __version__ as spalloc_version

from pacman import __version__ as pacman_version
from pacman.executor.injection_decorator import (
    clear_injectables, provide_injectables)
from pacman.model.graphs.application import (
    ApplicationGraph, ApplicationGraphView, ApplicationEdge, ApplicationVertex)
from pacman.model.graphs.machine import (
    MachineGraph, MachineGraphView, MachineVertex)
from pacman.model.partitioner_splitters.splitter_reset import splitter_reset
from pacman.model.placements import Placements
from pacman.model.resources import (
    ConstantSDRAM, PreAllocatedResourceContainer)
from pacman.operations.chip_id_allocator_algorithms import (
    malloc_based_chip_id_allocator)
from pacman.operations.fixed_route_router import fixed_route_router
from pacman.operations.partition_algorithms import splitter_partitioner
from pacman.operations.placer_algorithms import (
    connective_based_placer, one_to_one_placer, radial_placer, spreader_placer)
from pacman.operations.router_algorithms import (
    basic_dijkstra_routing, ner_route, ner_route_traffic_aware)
from pacman.operations.router_compressors import (
    pair_compressor, range_compressor)
from pacman.operations.router_compressors.ordered_covering_router_compressor \
    import ordered_covering_compressor
from pacman.operations.routing_info_allocator_algorithms.\
    malloc_based_routing_allocator import malloc_based_routing_info_allocator
from pacman.operations.routing_info_allocator_algorithms.\
    zoned_routing_info_allocator import (flexible_allocate, global_allocate)
from pacman.operations.routing_table_generators import (
    basic_routing_table_generator)
from pacman.operations.tag_allocator_algorithms import basic_tag_allocator

from spinn_front_end_common import __version__ as fec_version
from spinn_front_end_common.abstract_models import (
    AbstractSendMeMulticastCommandsVertex,
    AbstractVertexWithEdgeToDependentVertices, AbstractChangableAfterRun,
    AbstractCanReset)
from spinn_front_end_common.interface.config_handler import ConfigHandler
from spinn_front_end_common.interface.interface_functions import (
    application_finisher, application_runner, buffer_extractor,
    buffer_manager_creator, chip_io_buf_clearer, chip_io_buf_extractor,
    chip_provenance_updater, chip_runtime_updater, compute_energy_used,
    create_notification_protocol, database_interface,
    dsg_region_reloader, edge_to_n_keys_mapper, energy_provenance_reporter,
    execute_application_data_specs, execute_system_data_specs,
    graph_binary_gatherer, graph_data_specification_writer,
    graph_measurer, graph_provenance_gatherer,
    host_based_bit_field_router_compressor,
    hbp_allocator, hbp_max_machine_generator,
    insert_chip_power_monitors_to_graphs,
    insert_edges_to_extra_monitor_functionality,
    insert_edges_to_live_packet_gatherers,
    insert_extra_monitor_vertices_to_graphs,
    insert_live_packet_gatherers_to_graphs,
    load_app_images, load_fixed_routes, load_sys_images,
    local_tdma_builder, locate_executable_start_type, machine_generator,
    preallocate_resources_for_chip_power_monitor,
    preallocate_resources_for_live_packet_gatherers,
    pre_allocate_resources_for_extra_monitor_support,
    placements_provenance_gatherer,
    profile_data_gatherer, process_partition_constraints,
    read_routing_tables_from_machine,
    router_provenance_gatherer, routing_setup, routing_table_loader,
    sdram_outgoing_partition_allocator, spalloc_allocator,
    spalloc_max_machine_generator,
    system_multicast_routing_generator,
    tags_loader, virtual_machine_generator)
from spinn_front_end_common.interface.interface_functions.\
    machine_bit_field_router_compressor import (
        machine_bit_field_ordered_covering_compressor,
        machine_bit_field_pair_router_compressor)
from spinn_front_end_common.interface.interface_functions.\
    host_no_bitfield_router_compression import (
        ordered_covering_compression, pair_compression)
from spinn_front_end_common.interface.splitter_selectors import (
    splitter_selector)
from spinn_front_end_common.interface.java_caller import JavaCaller
from spinn_front_end_common.interface.provenance import (
    APPLICATION_RUNNER, DATA_GENERATION, GET_MACHINE, LOADING,
    ProvenanceWriter, MAPPING, RUN_LOOP)
from spinn_front_end_common.interface.simulator_status import (
    RUNNING_STATUS, SHUTDOWN_STATUS, Simulator_Status)
from spinn_front_end_common.utilities import globals_variables
from spinn_front_end_common.utilities.constants import (
    SARK_PER_MALLOC_SDRAM_USAGE)
from spinn_front_end_common.utilities.exceptions import ConfigurationException
from spinn_front_end_common.utilities.report_functions import (
    bitfield_compressor_report, board_chip_report, EnergyReport,
    fixed_route_from_machine_report, memory_map_on_host_report,
    memory_map_on_host_chip_report, network_specification,
    router_collision_potential_report,
    routing_table_from_machine_report, tags_from_machine_report,
    write_json_machine, write_json_partition_n_keys_map, write_json_placements,
    write_json_routing_tables)
from spinn_front_end_common.utilities import IOBufExtractor
from spinn_front_end_common.utilities.utility_objs import (
    ExecutableType)
from spinn_front_end_common.utility_models import (
    CommandSender, CommandSenderMachineVertex,
    DataSpeedUpPacketGatherMachineVertex)
from spinn_front_end_common.utilities import FecTimer
from spinn_front_end_common.utilities.report_functions.reports import (
    generate_comparison_router_report, partitioner_report,
    placer_reports_with_application_graph,
    placer_reports_without_application_graph,
    router_compressed_summary_report, routing_info_report,
    router_report_from_compressed_router_tables,
    router_report_from_paths,
    router_report_from_router_tables, router_summary_report,
    sdram_usage_report_per_chip,
    tag_allocator_report)

try:
    from scipy import __version__ as scipy_version
except ImportError:
    scipy_version = "scipy not installed"

logger = FormatAdapter(logging.getLogger(__name__))

# 0-15 are reserved for system use (per lplana)
ALANS_DEFAULT_RANDOM_APP_ID = 16


class AbstractSpinnakerBase(ConfigHandler):
    """ Main interface into the tools logic flow.
    """
    # pylint: disable=broad-except

    __slots__ = [
        # the object that contains a set of file paths, which should encompass
        # all locations where binaries are for this simulation.
        # init param and never changed
        "_executable_finder",

        # the number of boards requested by the user during setup
        # init param and never changed
        "_n_boards_required",

        # the number of chips requested by the user during setup.
        # init param and never changed
        "_n_chips_required",

        # The IP-address of the SpiNNaker machine
        # Either hostname or the ipaddress form the allocator
        "_ipaddress",

        # the connection to allocted spalloc and HBP machines
        "_machine_allocation_controller",

        # the pacman application graph, used to hold vertices which need to be
        # split to core sizes
        "_application_graph",

        # the end user application graph, used to hold vertices which need to
        # be split to core sizes
        # Object created by init. Added to but never new object
        "_original_application_graph",

        # the pacman machine graph, used to hold vertices which represent cores
        "_machine_graph",

        # the end user pacman machine graph, used to hold vertices which
        # represent cores.
        # Object created by init. Added to but never new object
        "_original_machine_graph",

        # The holder for where machine graph vertices are placed.
        "_placements",

        # The holder for the routing table entries for all used routers in this
        # simulation
        "_router_tables",

        # The holder for the routing table entries after possible
        # pre compression but before main compression
        "_precompressed",

        # the holder for the keys used by the machine vertices for
        # communication
        "_routing_infos",

        # the holder for the fixed routes generated, if there are any
        "_fixed_routes",

        # The holder for the IP tags and reverse IP tags used by the simulation
        "_tags",

        # The python representation of the SpiNNaker machine that this
        # simulation is going to run on
        "_machine",

        # The SpiNNMan interface instance.
        "_txrx",

        # The manager of streaming buffered data in and out of the SpiNNaker
        # machine
        "_buffer_manager",

        # Handler for keep all the calls to Java in a single space.
        # May be null is configs request not to use Java
        "_java_caller",

        # vertex label count used to ensure unique names of edges
        "_none_labelled_edge_count",

        # Set of addresses.
        # Set created at init. Added to but never new object
        "_database_socket_addresses",

        # status flag
        "_has_ran",

        # Status enum
        "_status",

        # Condition object used for waiting for stop
        # Set during init and the used but never new object
        "_state_condition",

        # status flag
        "_has_reset_last",

        # flag to say user has been give machine info
        "_user_accessed_machine",

        # count of time from previous runs since setup/reset
        # During do_run points to the end timestep of that cycle
        "_current_run_timesteps",

        # change number of resets as loading the binary again resets the
        # sync to 0
        "_no_sync_changes",

        # max time the run can take without running out of memory
        "_max_run_time_steps",

        # Set when run_until_complete is specified by the user
        "_run_until_complete",

        # id for the application from the cfg or the tranceiver
        # TODO check after related PR
        "_app_id",

        #
        "_do_timings",

        #
        "_print_timings",

        #
        "_raise_keyboard_interrupt",

        # The run number for the this/next end_user call to run
        "_n_calls_to_run",

        # The loop number for the this/next loop in the end_user run
        "_n_loops",

        # dict of exucutable types to cores
        "_executable_types",

        # mapping between parameters and the vertices which need to talk to
        # them
        # Created during init. Added to but never new object
        "_live_packet_recorder_params",

        # place holder for checking the vertices being added to the recorders
        # tracker are all of the same vertex type.
        "_live_packet_recorders_associated_vertex_type",

        # mapping of live packet recorder parameters to vertex
        "_live_packet_recorder_parameters_mapping",

        # the timer used to log the execute time
        # TODO energy report cleanup
        "_run_timer",

        # Used in exception handling and control c
        "_last_except_hook",

        # status flag
        "_vertices_or_edges_added",

        # Version provenance
        # TODO provenance cleanup
        "_version_provenance",

        # All beyond this point new for no extractor
        # The data is not new but now it is held direct and not via inputs

        # Path of the notification interface database
        "_database_file_path",

        # Binaries to run
        "_executable_targets",

        # version of the board to requested or discovered
        "_board_version",

        # vertices added to support Buffer Extractor
        "_extra_monitor_vertices",

        # Start timestep of a do_run cycle
        # Set by data generation and do_run cleared by do_run
        "_first_machine_time_step",

        # Mapping for partitions to how many keys they need
        "_machine_partition_n_keys_map",

        # system routing timout keys
        "_system_multicast_router_timeout_keys",

        # DSG to be written to the machine
        "_dsg_targets",

        # Sizes of dsg regions
        "_region_sizes",

        # Mapping for vertice to extra monitors
        "_vertex_to_ethernet_connected_chip_mapping",

        # Reinjection routing tables
        "_data_in_multicast_routing_tables",

        # Maps injector keys to chips
        "_data_in_multicast_key_to_chip_map",

        # Number of timesteps to consider when doing partitioning and placement
        "_plan_n_timesteps",

        # TODO provenance cleanup
        "_compressor_provenance",

        # Routing tables
        "_routing_table_by_partition",

        # Flag to say is compressed routing tables are on machine
        # TODO remove this when the data change only algorithms are done
        "_multicast_routes_loaded",

        # Extra monitors per chip
        "_extra_monitor_to_chip_mapping",

        # Flag to say if current machine is a temporary max machine
        # the temp /max machine is held in the "machine" slot
        "_max_machine",

        # Number of chips computed to be needed
        "_n_chips_needed",

        # Notification interface if needed
        "_notification_interface",
    ]

    def __init__(
            self, executable_finder, graph_label=None,
            database_socket_addresses=None, n_chips_required=None,
            n_boards_required=None):
        """
        :param executable_finder: How to find APLX files to deploy to SpiNNaker
        :type executable_finder:
            ~spinn_utilities.executable_finder.ExecutableFinder
        :param str graph_label: A label for the overall application graph
        :param database_socket_addresses: How to talk to notification databases
        :type database_socket_addresses:
            iterable(~spinn_utilities.socket_address.SocketAddress) or None
        :param int n_chips_required:
            Overrides the number of chips to allocate from spalloc
        :param int n_boards_required:
            Overrides the number of boards to allocate from spalloc
        """
        # pylint: disable=too-many-arguments
        super().__init__()

        self._executable_finder = executable_finder

        # output locations of binaries to be searched for end user info
        logger.info(
            "Will search these locations for binaries: {}",
            self._executable_finder.binary_paths)

        if n_chips_required is None or n_boards_required is None:
            self._n_chips_required = n_chips_required
            self._n_boards_required = n_boards_required
        else:
            raise ConfigurationException(
                "Please use at most one of n_chips_required or "
                "n_boards_required")

        # store for Live Packet Gatherers
        self._live_packet_recorder_params = defaultdict(list)
        self._live_packet_recorders_associated_vertex_type = None

        # update graph label if needed
        if graph_label is None:
            graph_label = "Application_graph"
        else:
            graph_label = graph_label

        # pacman objects
        self._original_application_graph = ApplicationGraph(label=graph_label)
        self._original_machine_graph = MachineGraph(
            label=graph_label,
            application_graph=self._original_application_graph)

        self._machine_allocation_controller = None
        self._txrx = None
        self._new_run_clear()
        self._machine_clear()

        # pacman executor objects

        self._none_labelled_edge_count = 0

        # database objects
        self._database_socket_addresses = set()
        if database_socket_addresses is not None:
            self._database_socket_addresses.update(database_socket_addresses)

        # holder for timing and running related values
        self._run_until_complete = False
        self._has_ran = False
        self._status = Simulator_Status.INIT
        self._state_condition = Condition()
        self._has_reset_last = False
        self._user_accessed_machine = False
        self._n_calls_to_run = 1
        self._n_loops = None
        self._current_run_timesteps = 0
        self._no_sync_changes = 0

        self._app_id = None

        # folders
        self._set_up_output_folders(self._n_calls_to_run)

        # Setup for signal handling
        self._raise_keyboard_interrupt = False

        globals_variables.set_simulator(self)

        self._create_version_provenance()

        self._last_except_hook = sys.excepthook
        self._vertices_or_edges_added = False
        self._first_machine_time_step = None
        self._compressor_provenance = None

        FecTimer.setup(self)

        # Safety in case a previous run left a bad state
        clear_injectables()

    def _new_run_clear(self):
        """
        This clears all data that if no longer valid after a hard reset

        """
        self._application_graph = None
        self._buffer_manager = None
        self._database_file_path = None
        self._notification_interface = None
        self._data_in_multicast_key_to_chip_map = None
        self._data_in_multicast_routing_tables = None
        self._dsg_targets = None
        self._executable_targets = None
        self._executable_types = None
        self._extra_monitor_to_chip_mapping = None
        self._extra_monitor_vertices = None
        self._fixed_routes = None
        self._java_caller = None
        self._live_packet_recorder_parameters_mapping = None
        self._machine_graph = None
        self._machine_partition_n_keys_map = None
        self._max_machine = False
        self._max_run_time_steps = None
        self._multicast_routes_loaded = False
        self._n_chips_needed = None
        self._placements = None
        self._plan_n_timesteps = None
        self._region_sizes = None
        self._router_tables = None
        self._precompressed = None
        self._routing_table_by_partition = None
        self._routing_infos = None
        self._system_multicast_router_timeout_keys = None
        self._tags = None
        self._vertex_to_ethernet_connected_chip_mapping = None

    def _machine_clear(self):
        self._ipaddress = None
        self._board_version = None
        if self._txrx is not None:
            if self._has_ran:
                self._txrx.stop_application(self._app_id)
            self._txrx.close()
            self._app_id = None
        self.__close_allocation_controller()
        self._machine = None
        self._txrx = None

    def __getitem__(self, item):
        """
        Provides dict style access to the key data.

        Allow ASB to be passed into the do_injection method

        Values exposed this way are limited to the ones needed for injection

        :param str item: key to object wanted
        :return: Object asked for
        :rtype: Object
        :raise KeyError: the error message will say if the item is not known
            now or not provided
        """
        value = self._unchecked_gettiem(item)
        if value or value == 0:
            return value
        if value is None:
            raise KeyError(f"Item {item} is currently not set")

    def __contains__(self, item):
        """
        Provides dict style in checks to the key data.

        Keys check this way are limited to the ones needed for injection

        :param str item:
        :return: True if the items is currently know
        :rtype: bool
        """
        if self._unchecked_gettiem(item) is not None:
            return True
        return False

    def items(self):
        """
        Lists the keys of the data currently available.

        Keys exposed this way are limited to the ones needed for injection

        :return: List of the keys for which there is data
        :rtype: list(str)
        :raise KeyError:  Amethod this call depends on could raise this
            exception, but that indicates a programming mismatch
        """
        results = []
        for key in ["APPID", "ApplicationGraph", "DataInMulticastKeyToChipMap",
                    "DataInMulticastRoutingTables", "DataNTimeSteps",
                    "ExtendedMachine", "FirstMachineTimeStep", "MachineGraph",
                    "MachinePartitionNKeysMap", "Placements", "RoutingInfos",
                    "RunUntilTimeSteps", "SystemMulticastRouterTimeoutKeys",
                    "Tags"]:
            item = self._unchecked_gettiem(key)
            if item is not None:
                results.append((key, item))
        return results

    def _unchecked_gettiem(self, item):
        """
        Returns the data for this item or None if currently unknown.

        Values exposed this way are limited to the ones needed for injection

        :param str item:
        :return: The value for this item or None is currently unkwon
        :rtype: Object or None
        :raise KeyError: It the item is one that is never provided
        """
        if item == "APPID":
            return self._app_id
        if item == "ApplicationGraph":
            return self._application_graph
        if item == "DataInMulticastKeyToChipMap":
            return self._data_in_multicast_key_to_chip_map
        if item == "DataInMulticastRoutingTables":
            return self._data_in_multicast_routing_tables
        if item == "DataNTimeSteps":
            return self._max_run_time_steps
        if item == "DataNSteps":
            return self._max_run_time_steps
        if item == "ExtendedMachine":
            return self._machine
        if item == "FirstMachineTimeStep":
            return self._first_machine_time_step
        if item == "MachineGraph":
            return self.machine_graph
        if item == "MachinePartitionNKeysMap":
            return self._machine_partition_n_keys_map
        if item == "Placements":
            return self._placements
        if item == "RoutingInfos":
            return self._routing_infos
        if item == "RunUntilTimeSteps":
            return self._current_run_timesteps
        if item == "SystemMulticastRouterTimeoutKeys":
            return self._system_multicast_router_timeout_keys
        if item == "Tags":
            return self._tags
        raise KeyError(f"Unexpected Item {item}")

    def set_n_boards_required(self, n_boards_required):
        """ Sets the machine requirements.

        .. warning::

            This method should not be called after the machine
            requirements have be computed based on the graph.

        :param int n_boards_required: The number of boards required
        :raises: ConfigurationException
            If any machine requirements have already been set
        """
        # Catch the unchanged case including leaving it None
        if n_boards_required == self._n_boards_required:
            return
        if self._n_boards_required is not None:
            raise ConfigurationException(
                "Illegal attempt to change previously set value.")
        if self._n_chips_required is not None:
            raise ConfigurationException(
                "Clash with n_chips_required.")
        self._n_boards_required = n_boards_required

    def add_live_packet_gatherer_parameters(
            self, live_packet_gatherer_params, vertex_to_record_from,
            partition_ids):
        """ Adds parameters for a new LPG if needed, or adds to the tracker \
            for parameters. Note that LPGs can be inserted to track behaviour \
            either at the application graph level or at the machine graph \
            level, but not both at the same time.

        :param LivePacketGatherParameters live_packet_gatherer_params:
            params to look for a LPG
        :param ~pacman.model.graphs.AbstractVertex vertex_to_record_from:
            the vertex that needs to send to a given LPG
        :param list(str) partition_ids:
            the IDs of the partitions to connect from the vertex
        """
        self._live_packet_recorder_params[live_packet_gatherer_params].append(
            (vertex_to_record_from, partition_ids))

        # verify that the vertices being added are of one vertex type.
        if self._live_packet_recorders_associated_vertex_type is None:
            if isinstance(vertex_to_record_from, ApplicationVertex):
                self._live_packet_recorders_associated_vertex_type = \
                    ApplicationVertex
            else:
                self._live_packet_recorders_associated_vertex_type = \
                    MachineVertex
        elif not isinstance(
                vertex_to_record_from,
                self._live_packet_recorders_associated_vertex_type):
            raise ConfigurationException(
                "Only one type of graph can be used during live output. "
                "Please fix and try again")

    def check_machine_specifics(self):
        """ Checks machine specifics for the different modes of execution.

        Not this can only be called from a class that sets the config file
        to read this data from.
        """
        n_items_specified = 0
        if get_config_str("Machine", "machine_name"):
            n_items_specified += 1
        if get_config_str("Machine", "spalloc_server"):
            if get_config_str("Machine", "spalloc_user") is None:
                raise Exception(
                    "A spalloc_user must be specified with a spalloc_server")
            n_items_specified += 1
        if get_config_str("Machine", "remote_spinnaker_url"):
            n_items_specified += 1
        if get_config_bool("Machine", "virtual_board"):
            n_items_specified += 1

        if n_items_specified == 0:
            raise ConfigurationException(
                "See http://spinnakermanchester.github.io/spynnaker/"
                "PyNNOnSpinnakerInstall.html Configuration Section")

        if n_items_specified > 1:
            raise Exception(
                "Only one of machineName, spalloc_server, "
                "remote_spinnaker_url and virtual_board should be specified "
                "in your configuration files")

    def _setup_java_caller(self):
        if get_config_bool("Java", "use_java"):
            java_call = get_config_str("Java", "java_call")
            java_spinnaker_path = get_config_str(
                "Java", "java_spinnaker_path")
            java_jar_path = get_config_str(
                "Java", "java_jar_path")
            java_properties = get_config_str(
                "Java", "java_properties")
            self._java_caller = JavaCaller(
                self._json_folder, java_call, java_spinnaker_path,
                java_properties, java_jar_path)

    def __signal_handler(self, _signal, _frame):
        """ Handles closing down of script via keyboard interrupt

        :param _signal: the signal received (ignored)
        :param _frame: frame executed in (ignored)
        :return: None
        """
        # If we are to raise the keyboard interrupt, do so
        if self._raise_keyboard_interrupt:
            raise KeyboardInterrupt

        logger.error("User has cancelled simulation")
        self._shutdown()

    def exception_handler(self, exctype, value, traceback_obj):
        """ Handler of exceptions

        :param type exctype: the type of exception received
        :param Exception value: the value of the exception
        :param traceback traceback_obj: the trace back stuff
        """
        logger.error("Shutdown on exception")
        self._shutdown()
        return self._last_except_hook(exctype, value, traceback_obj)

    def verify_not_running(self):
        """ Verify that the simulator is in a state where it can start running.
        """
        if self._status in RUNNING_STATUS:
            raise ConfigurationException(
                "Illegal call while a simulation is already running")
        if self._status in SHUTDOWN_STATUS:
            raise ConfigurationException(
                "Illegal call after simulation is shutdown")

    def _should_run(self):
        """
        Checks if the simulation should run.

        Will warn the user if there is no need to run

        :return: True if and only if one of the graphs has vertices in it
        :raises ConfigurationException: If the current state does not
            support a new run call
        """
        self.verify_not_running()

        if self._original_application_graph.n_vertices:
            return True
        if self._original_machine_graph.n_vertices:
            return True
        logger.warning(
            "Your graph has no vertices in it. "
            "Therefor the run call will exit immediately.")
        return False

    def run_until_complete(self, n_steps=None):
        """ Run a simulation until it completes

        :param int n_steps:
            If not None, this specifies that the simulation should be
            requested to run for the given number of steps.  The host will
            still wait until the simulation itself says it has completed
        """
        self._run_until_complete = True
        self._run(n_steps, sync_time=0)

    def run(self, run_time, sync_time=0):
        """ Run a simulation for a fixed amount of time

        :param int run_time: the run duration in milliseconds.
        :param float sync_time:
            If not 0, this specifies that the simulation should pause after
            this duration.  The continue_simulation() method must then be
            called for the simulation to continue.
        """
        self._run(run_time, sync_time)

    def _build_graphs_for_usage(self):
        if self._original_application_graph.n_vertices:
            if self._original_machine_graph.n_vertices:
                raise ConfigurationException(
                    "Illegal state where both original_application and "
                    "original machine graph have vertices in them")

        self._application_graph = self._original_application_graph.clone()
        self._machine_graph = self._original_machine_graph.clone()

    def __timesteps(self, time_in_ms):
        """ Get a number of timesteps for a given time in milliseconds.

        :return: The number of timesteps
        :rtype: int
        """
        n_time_steps = int(math.ceil(time_in_ms / self.machine_time_step_ms))
        calc_time = n_time_steps * self.machine_time_step_ms

        # Allow for minor float errors
        if abs(time_in_ms - calc_time) > 0.00001:
            logger.warning(
                "Time of {}ms "
                "is not a multiple of the machine time step of {}ms "
                "and has therefore been rounded up to {}ms",
                time_in_ms, self.machine_time_step_ms, calc_time)
        return n_time_steps

    def _calc_run_time(self, run_time):
        """
        Calculates n_machine_time_steps and total_run_time based on run_time\
        and machine_time_step

        This method rounds the run up to the next timestep as discussed in\
        https://github.com/SpiNNakerManchester/sPyNNaker/issues/149

        If run_time is None (run forever) both values will be None

        :param run_time: time user requested to run for in milliseconds
        :type run_time: float or None
        :return: n_machine_time_steps as a whole int and
            total_run_time in milliseconds
        :rtype: tuple(int,float) or tuple(None,None)
        """
        if run_time is None:
            return None, None
        n_machine_time_steps = self.__timesteps(run_time)
        total_run_timesteps = (
            self._current_run_timesteps + n_machine_time_steps)
        total_run_time = (
            total_run_timesteps * self.machine_time_step_ms *
            self.time_scale_factor)

        # Convert dt into microseconds and multiply by
        # scale factor to get hardware timestep
        hardware_timestep_us = (
                self.machine_time_step * self.time_scale_factor)

        logger.info(
            f"Simulating for {n_machine_time_steps} "
            f"{self.machine_time_step_ms}ms timesteps using a "
            f"hardware timestep of {hardware_timestep_us}us")

        return n_machine_time_steps, total_run_time

    def _run(self, run_time, sync_time):
        """ The main internal run function.

        :param int run_time: the run duration in milliseconds.
        :param int sync_time:
            the time in ms between synchronisations, or 0 to disable.
        """
        if not self._should_run():
            return

        # verify that we can keep doing auto pause and resume
        if self._has_ran and not self._use_virtual_board:
            can_keep_running = all(
                executable_type.supports_auto_pause_and_resume
                for executable_type in self._executable_types)
            if not can_keep_running:
                raise NotImplementedError(
                    "Only binaries that use the simulation interface can be"
                    " run more than once")

        self._status = Simulator_Status.IN_RUN

        self._adjust_config(run_time)

        # Install the Control-C handler
        if isinstance(threading.current_thread(), threading._MainThread):
            signal.signal(signal.SIGINT, self.__signal_handler)
            self._raise_keyboard_interrupt = True
            sys.excepthook = self._last_except_hook

        logger.info("Starting execution process")

        n_machine_time_steps, total_run_time = self._calc_run_time(run_time)
        if self._machine_allocation_controller is not None:
            self._machine_allocation_controller.extend_allocation(
                total_run_time)

        n_sync_steps = self.__timesteps(sync_time)

        # If we have never run before, or the graph has changed,
        # start by performing mapping
        graph_changed, data_changed = self._detect_if_graph_has_changed(True)
        if graph_changed and self._has_ran and not self._has_reset_last:
            self.stop()
            raise NotImplementedError(
                "The network cannot be changed between runs without"
                " resetting")

        # If we have reset and the graph has changed, stop any running
        # application
        if (graph_changed or data_changed) and self._has_ran:
            if self._txrx is not None:
                self._txrx.stop_application(self._app_id)

            self._no_sync_changes = 0

        # build the graphs to modify with system requirements
        if not self._has_ran or graph_changed:
            # Reset the machine if the graph has changed
            if not self._use_virtual_board and self._n_calls_to_run > 1:

                # wipe out stuff associated with a given machine, as these need
                # to be rebuilt.
                self._new_run_clear()
                if not self._user_accessed_machine:
                    self._machine_clear()

            if self._has_ran:
                # create new sub-folder for reporting data
                self._set_up_output_folders(self._n_calls_to_run)

            self._build_graphs_for_usage()
            self._add_dependent_verts_and_edges_for_application_graph()
            self._add_commands_to_command_sender()

            if get_config_bool("Buffers", "use_auto_pause_and_resume"):
                self._plan_n_timesteps = get_config_int(
                    "Buffers", "minimum_auto_time_steps")
            else:
                self._plan_n_timesteps = n_machine_time_steps

            if self._machine is None:
                self._get_known_machine(total_run_time)
            if self._machine is None:
                self._execute_get_max_machine(total_run_time)
            self._do_mapping(total_run_time)

        # Check if anything has per-timestep SDRAM usage
        provide_injectables(self)
        is_per_timestep_sdram = self._is_per_timestep_sdram()

        # Disable auto pause and resume if the binary can't do it
        if not self._use_virtual_board:
            for executable_type in self._executable_types:
                if not executable_type.supports_auto_pause_and_resume:
                    set_config(
                        "Buffers", "use_auto_pause_and_resume", "False")

        # Work out the maximum run duration given all recordings
        if self._max_run_time_steps is None:
            self._max_run_time_steps = self._deduce_data_n_timesteps(
                self._machine_graph)
        clear_injectables()

        # Work out an array of timesteps to perform
        steps = None
        if (not get_config_bool("Buffers", "use_auto_pause_and_resume")
                or not is_per_timestep_sdram):

            # Runs should only be in units of max_run_time_steps at most
            if (is_per_timestep_sdram and
                    (self._max_run_time_steps < n_machine_time_steps or
                        n_machine_time_steps is None)):
                self._status = Simulator_Status.FINISHED
                raise ConfigurationException(
                    "The SDRAM required by one or more vertices is based on"
                    " the run time, so the run time is limited to"
                    " {} time steps".format(self._max_run_time_steps))

            steps = [n_machine_time_steps]
        elif run_time is not None:

            # With auto pause and resume, any time step is possible but run
            # time more than the first will guarantee that run will be called
            # more than once
            steps = self._generate_steps(
                n_machine_time_steps, self._max_run_time_steps)

        # If we have never run before, or the graph has changed, or data has
        # been changed, generate and load the data
        if not self._has_ran or graph_changed or data_changed:
            self._do_data_generation()

            self._do_load(graph_changed)

        # Run for each of the given steps
        if run_time is not None:
            logger.info("Running for {} steps for a total of {}ms",
                        len(steps), run_time)
            for self._n_loops, step in enumerate(steps):
                logger.info("Run {} of {}", self._n_loops + 1, len(steps))
                self._do_run(step, graph_changed, n_sync_steps)
            self._n_loops = None
        elif run_time is None and self._run_until_complete:
            logger.info("Running until complete")
            self._do_run(None, graph_changed, n_sync_steps)
        elif (not get_config_bool(
                "Buffers", "use_auto_pause_and_resume") or
                not is_per_timestep_sdram):
            logger.info("Running forever")
            self._do_run(None, graph_changed, n_sync_steps)
            logger.info("Waiting for stop request")
            with self._state_condition:
                while self._status != Simulator_Status.STOP_REQUESTED:
                    self._state_condition.wait()
        else:
            logger.info("Running forever in steps of {}ms".format(
                self._max_run_time_steps))
            self._n_loops = 1
            while self._status != Simulator_Status.STOP_REQUESTED:
                logger.info("Run {}".format(self._n_loops))
                self._do_run(
                    self._max_run_time_steps, graph_changed, n_sync_steps)
                self._n_loops += 1

        # Indicate that the signal handler needs to act
        if isinstance(threading.current_thread(), threading._MainThread):
            self._raise_keyboard_interrupt = False
            self._last_except_hook = sys.excepthook
            sys.excepthook = self.exception_handler

        # update counter for runs (used by reports and app data)
        self._n_calls_to_run += 1
        self._n_loops = None
        self._status = Simulator_Status.FINISHED

    def _is_per_timestep_sdram(self):
        for placement in self._placements.placements:
            if placement.vertex.resources_required.sdram.per_timestep:
                return True
        return False

    def _add_commands_to_command_sender(self):
        command_sender = None
        vertices = self._application_graph.vertices
        graph = self._application_graph
        command_sender_vertex = CommandSender
        if len(vertices) == 0:
            vertices = self._machine_graph.vertices
            graph = self._machine_graph
            command_sender_vertex = CommandSenderMachineVertex
        for vertex in vertices:
            if isinstance(vertex, AbstractSendMeMulticastCommandsVertex):
                # if there's no command sender yet, build one
                if command_sender is None:
                    command_sender = command_sender_vertex(
                        "auto_added_command_sender", None)
                    graph.add_vertex(command_sender)

                # allow the command sender to create key to partition map
                command_sender.add_commands(
                    vertex.start_resume_commands,
                    vertex.pause_stop_commands,
                    vertex.timed_commands, vertex)

        # add the edges from the command sender to the dependent vertices
        if command_sender is not None:
            edges, partition_ids = command_sender.edges_and_partitions()
            for edge, partition_id in zip(edges, partition_ids):
                graph.add_edge(edge, partition_id)

    def _add_dependent_verts_and_edges_for_application_graph(self):
        for vertex in self._application_graph.vertices:
            # add any dependent edges and vertices if needed
            if isinstance(vertex, AbstractVertexWithEdgeToDependentVertices):
                for dependant_vertex in vertex.dependent_vertices():
                    self._application_graph.add_vertex(dependant_vertex)
                    edge_partition_ids = vertex.\
                        edge_partition_identifiers_for_dependent_vertex(
                            dependant_vertex)
                    for edge_identifier in edge_partition_ids:
                        dependant_edge = ApplicationEdge(
                            pre_vertex=vertex, post_vertex=dependant_vertex)
                        self._application_graph.add_edge(
                            dependant_edge, edge_identifier)

    def _deduce_data_n_timesteps(self, machine_graph):
        """ Operates the auto pause and resume functionality by figuring out\
            how many timer ticks a simulation can run before SDRAM runs out,\
            and breaks simulation into chunks of that long.

        :param ~.MachineGraph machine_graph:
        :return: max time a simulation can run.
        """
        # Go through the placements and find how much SDRAM is used
        # on each chip
        usage_by_chip = dict()
        seen_partitions = set()

        for placement in self._placements.placements:
            sdram_required = placement.vertex.resources_required.sdram
            if (placement.x, placement.y) in usage_by_chip:
                usage_by_chip[placement.x, placement.y] += sdram_required
            else:
                usage_by_chip[placement.x, placement.y] = sdram_required

            # add sdram partitions
            sdram_partitions = (
                machine_graph.get_sdram_edge_partitions_starting_at_vertex(
                    placement.vertex))
            for partition in sdram_partitions:
                if partition not in seen_partitions:
                    usage_by_chip[placement.x, placement.y] += (
                        ConstantSDRAM(
                            partition.total_sdram_requirements() +
                            SARK_PER_MALLOC_SDRAM_USAGE))
                    seen_partitions.add(partition)

        # Go through the chips and divide up the remaining SDRAM, finding
        # the minimum number of machine timesteps to assign
        max_time_steps = sys.maxsize
        for (x, y), sdram in usage_by_chip.items():
            size = self._machine.get_chip_at(x, y).sdram.size
            if sdram.per_timestep:
                max_this_chip = int((size - sdram.fixed) // sdram.per_timestep)
                max_time_steps = min(max_time_steps, max_this_chip)

        return max_time_steps

    @staticmethod
    def _generate_steps(n_steps, n_steps_per_segment):
        """ Generates the list of "timer" runs. These are usually in terms of\
            time steps, but need not be.

        :param int n_steps: the total runtime in machine time steps
        :param int n_steps_per_segment: the minimum allowed per chunk
        :return: list of time step lengths
        :rtype: list(int)
        """
        if n_steps == 0:
            return [0]
        n_full_iterations = int(math.floor(n_steps / n_steps_per_segment))
        left_over_steps = n_steps - n_full_iterations * n_steps_per_segment
        steps = [int(n_steps_per_segment)] * n_full_iterations
        if left_over_steps:
            steps.append(int(left_over_steps))
        return steps

    def _calculate_number_of_machine_time_steps(self, next_run_timesteps):
        if next_run_timesteps is not None:
            total_timesteps = next_run_timesteps + self._current_run_timesteps
            return total_timesteps

        return None

    def _execute_get_virtual_machine(self):
        """
        Runs, times and logs the VirtualMachineGenerator if required

        May set then "machine" value
        """
        with FecTimer(GET_MACHINE, "Virtual machine generator"):
            self._machine = virtual_machine_generator()

    def _execute_allocator(self, category, total_run_time):
        """
        Runs, times and logs the SpallocAllocator or HBPAllocator if required

        :param str category: Algorithm category for provenance
        :param total_run_time: The total run time to request
        type total_run_time: int or None
        :return: machine name, machine version, BMP details (if any),
            reset on startup flag, auto-detect BMP, SCAMP connection details,
            boot port, allocation controller
        :rtype: tuple(str, int, object, bool, bool, object, object,
            MachineAllocationController)
        """
        if self._machine:
            return None
        if self._n_chips_needed:
            n_chips_required = self._n_chips_needed
        else:
            n_chips_required = self._n_chips_required
        if n_chips_required is None and self._n_boards_required is None:
            return None
        if get_config_str("Machine", "spalloc_server") is not None:
            with FecTimer(category, "SpallocAllocator"):
                return spalloc_allocator(
                    n_chips_required, self._n_boards_required)
        if get_config_str("Machine", "remote_spinnaker_url") is not None:
            with FecTimer(category, "HBPAllocator"):
                return hbp_allocator(
                    total_run_time, n_chips_required, self._n_boards_required)

    def _execute_machine_generator(self, category, allocator_data):
        """
        Runs, times and logs the MachineGenerator if required

        May set the "machine" value if not already set

        :param str category: Algorithm category for provenance
        :allocator_data: None or
            (machine name, machine version, BMP details (if any),
            reset on startup flag, auto-detect BMP, SCAMP connection details,
            boot port, allocation controller)
        :type allocator_data: None or
            tuple(str, int, object, bool, bool, object, object,
            MachineAllocationController)
        """
        if self._machine:
            return
        if get_config_str("Machine", "machine_name"):
            self._ipaddress = get_config_str("Machine", "machine_name")
            bmp_details = get_config_str("Machine", "bmp_names")
            auto_detect_bmp = get_config_bool(
                "Machine", "auto_detect_bmp")
            scamp_connection_data = get_config_str(
                "Machine", "scamp_connections_data")
            boot_port_num = get_config_int(
                "Machine", "boot_connection_port_num")
            reset_machine = get_config_bool(
                "Machine", "reset_machine_on_startup")
            self._board_version = get_config_int(
                "Machine", "version")

        elif allocator_data:
            (self._ipaddress, self._board_version, bmp_details,
             reset_machine, auto_detect_bmp, scamp_connection_data,
             boot_port_num, self._machine_allocation_controller
             ) = allocator_data
        else:
            return

        with FecTimer(category, "Machine generator"):
            self._machine, self._txrx = machine_generator(
                self._ipaddress, bmp_details, self._board_version,
                auto_detect_bmp, scamp_connection_data, boot_port_num,
                reset_machine)

    def _execute_get_max_machine(self, total_run_time):
        """
        Runs, times and logs the a MaxMachineGenerator if required

        Will set the "machine" value if not already set

        Sets the _max_machine to True if the "machine" value is a temporary
        max machine.

        :param total_run_time: The total run time to request
        :type total_run_time: int or None
        """
        if self._machine:
            # Leave _max_machine as is a may be true from an earlier call
            return self._machine

        self._max_machine = True
        if get_config_str("Machine", "spalloc_server"):
            with FecTimer(GET_MACHINE, "Spalloc max machine generator"):
                self._machine = spalloc_max_machine_generator()

        elif get_config_str("Machine", "remote_spinnaker_url"):
            with FecTimer(GET_MACHINE, "HBPMaxMachineGenerator"):
                self._machine = hbp_max_machine_generator(total_run_time)

        else:
            raise NotImplementedError("No machine generataion possible")

    def _get_known_machine(self, total_run_time=0.0):
        """ The python machine description object.

        :param float total_run_time: The total run time to request
        :rtype: ~spinn_machine.Machine
        """
        if self._app_id is None:
            if self._txrx is None:
                self._app_id = ALANS_DEFAULT_RANDOM_APP_ID
            else:
                self._app_id = self._txrx.app_id_tracker.get_new_id()

        if not self._machine:
            if self._use_virtual_board:
                self._execute_get_virtual_machine()
            else:
                allocator_data = self._execute_allocator(
                    GET_MACHINE, total_run_time)
                self._execute_machine_generator(GET_MACHINE, allocator_data)

    def _get_machine(self, total_run_time=0.0):
        """ The python machine description object.

        :param bool max: If True will produce a max machine if required
        :param float total_run_time: The total run time to request
        :rtype: ~spinn_machine.Machine
        :raise Exception: No known size machine possible
        """
        if self._has_reset_last and not self._user_accessed_machine:
            self._machine_clear()
        self._get_known_machine(total_run_time)
        self._user_accessed_machine = True
        if not self._machine:
            raise ConfigurationException(
                "Not enough information provided to supply a machine")

    def _create_version_provenance(self):
        """ Add the version information to the provenance data at the start.
        """
        with ProvenanceWriter() as db:
            db.insert_version("spinn_utilities_version", spinn_utils_version)
            db.insert_version("spinn_machine_version", spinn_machine_version)
            db.insert_version("spalloc_version", spalloc_version)
            db.insert_version("spinnman_version", spinnman_version)
            db.insert_version("pacman_version", pacman_version)
            db.insert_version("data_specification_version", data_spec_version)
            db.insert_version("front_end_common_version", fec_version)
            db.insert_version("numpy_version", numpy_version)
            db.insert_version("scipy_version", scipy_version)

    def _do_extra_mapping_algorithms(self):
        """
        Allows overriding classes to add algorithms
        """

    def _json_machine(self):
        """
        Runs, times and logs WriteJsonMachine if required

        """
        with FecTimer(MAPPING, "Json machine") as timer:
            if timer.skip_if_cfg_false("Reports", "write_json_machine"):
                return
            write_json_machine(self._machine, self._json_folder, True)

    def _report_network_specification(self):
        """
        Runs, times and logs the Network Specification report is requested

        """
        with FecTimer(MAPPING, "Network Specification report") as timer:
            if timer.skip_if_cfg_false(
                    "Reports", "write_network_specification_report"):
                return
            if self._application_graph is None:
                graph = self._machine_graph
            else:
                graph = self._application_graph
            network_specification(graph)

    def _execute_chip_id_allocator(self):
        """
        Runs, times and logs the ChipIdAllocator

        """
        with FecTimer(MAPPING, "Chip ID allocator"):
            if self._application_graph is None:
                graph = self._machine_graph
            else:
                graph = self._application_graph
            malloc_based_chip_id_allocator(self._machine, graph)
            # return ignored as changes done inside original machine object

    def _execute_insert_live_packet_gatherers_to_graphs(self):
        """
        Runs, times and logs the InsertLivePacketGatherersToGraphs if required
        """
        with FecTimer(
                MAPPING, "Insert live packet gatherers to graphs") as timer:
            if timer.skip_if_empty(self._live_packet_recorder_params,
                                   "live_packet_recorder_params"):
                return
            self._live_packet_recorder_parameters_mapping = \
                insert_live_packet_gatherers_to_graphs(
                    self._live_packet_recorder_params, self._machine,
                    self._machine_graph, self._application_graph)

    def _report_board_chip(self):
        """
        Runs, times and logs the BoardChipReport is requested

        """
        with FecTimer(MAPPING, "Board chip report") as timer:
            if timer.skip_if_cfg_false(
                    "Reports", "write_board_chip_report"):
                return
            board_chip_report(self._machine)

    def _execute_splitter_reset(self):
        """
        Runs, times and logs the splitter_reset

        """
        with FecTimer(MAPPING, "Splitter reset"):
            splitter_reset(self._application_graph)

    # Overriden by spynaker to choose an extended algorithm
    def _execute_splitter_selector(self):
        """
        Runs, times and logs the SplitterSelector
        """
        with FecTimer(MAPPING, "Splitter selector"):
            splitter_selector(self._application_graph)

    def _execute_delay_support_adder(self):
        """
        Stub to allow spynakker to add delay supports
        """

    def _execute_preallocate_for_live_packet_gatherer(
            self, pre_allocated_resources):
        """
        Runs, times and logs the PreAllocateResourcesForLivePacketGatherers if\
        required

        :param pre_allocated_resources: other preallocated resources
        :type pre_allocated_resources:
            ~pacman.model.resources.PreAllocatedResourceContainer
        """
        with FecTimer(
                MAPPING, "Preallocate for live packet gatherer") as timer:
            if timer.skip_if_empty(self._live_packet_recorder_params,
                                   "live_packet_recorder_params"):
                return
            preallocate_resources_for_live_packet_gatherers(
                self._live_packet_recorder_params,
                self._machine, pre_allocated_resources)

    def _execute_preallocate_for_chip_power_monitor(
            self, pre_allocated_resources):
        """
        Runs, times and logs the PreAllocateResourcesForChipPowerMonitor if\
        required

        :param pre_allocated_resources: other preallocated resources
        :type pre_allocated_resources:
            ~pacman.model.resources.PreAllocatedResourceContainer
        """
        with FecTimer(MAPPING, "Preallocate for chip power monitor") as timer:
            if timer.skip_if_cfg_false("Reports", "write_energy_report"):
                return
            preallocate_resources_for_chip_power_monitor(
                pre_allocated_resources)

    def _execute_preallocate_for_extra_monitor_support(
            self, pre_allocated_resources):
        """
        Runs, times and logs the PreAllocateResourcesForExtraMonitorSupport if\
        required

        :param pre_allocated_resources: other preallocated resources
        :type pre_allocated_resources:
            ~pacman.model.resources.PreAllocatedResourceContainer
        """
        with FecTimer(MAPPING, "Preallocate for extra monitor support") \
                as timer:
            if timer.skip_if_cfgs_false(
                    "Machine", "enable_advanced_monitor_support",
                    "enable_reinjection"):
                return
            pre_allocate_resources_for_extra_monitor_support(
                pre_allocated_resources)

    # Overriden by spynaker to choose a different algorithm
    def _execute_splitter_partitioner(self, pre_allocated_resources):
        """
        Runs, times and logs the SplitterPartitioner if\
        required

        :param pre_allocated_resources: other preallocated resources
        :type pre_allocated_resources:
            ~pacman.model.resources.PreAllocatedResourceContainer
        """
        if not self._application_graph.n_vertices:
            return
        with FecTimer(MAPPING, "Splitter partitioner"):
            self._machine_graph, self._n_chips_needed = splitter_partitioner(
                self._application_graph, self._machine, self._plan_n_timesteps,
                pre_allocated_resources)

    def _execute_graph_measurer(self):
        """
        Runs, times and logs GraphMeasurer is required

        Sets self._n_chips_needed if no machine exists

        Warning if the users has specified a machine size he gets what he
        asks for and if it is too small the placer will tell him.

        :return:
        """
        if not self._max_machine:
            if self._machine:
                return
        with FecTimer(MAPPING, "Graph measurer"):
            self._n_chips_needed = graph_measurer(
                self._machine_graph, self._machine, self._plan_n_timesteps)

    def _execute_insert_chip_power_monitors(self):
        """
        Run, time and log the InsertChipPowerMonitorsToGraphs if required

        """
        with FecTimer(MAPPING, "Insert chip power monitors") as timer:
            if timer.skip_if_cfg_false("Reports", "write_energy_report"):
                return
            insert_chip_power_monitors_to_graphs(
                self._machine, self._machine_graph,
                get_config_int("EnergyMonitor", "sampling_frequency"),
                self._application_graph)

    def _execute_insert_extra_monitor_vertices(self):
        """
        Run, time and log the InsertExtraMonitorVerticesToGraphs if required

        """
        with FecTimer(MAPPING, "Insert extra monitor vertices") as timer:
            if timer.skip_if_cfgs_false(
                    "Machine", "enable_advanced_monitor_support",
                    "enable_reinjection"):
                return
            # inserter checks for None app graph not an empty one
        (self._vertex_to_ethernet_connected_chip_mapping,
         self._extra_monitor_vertices,
         self._extra_monitor_to_chip_mapping) = \
            insert_extra_monitor_vertices_to_graphs(
                self._machine, self._machine_graph, self._application_graph)

    def _execute_partitioner_report(self):
        """
        Write, times and logs the partitioner_report if needed

        """
        with FecTimer(MAPPING, "Partitioner report") as timer:
            if timer.skip_if_cfg_false(
                    "Reports", "write_partitioner_reports"):
                return
            partitioner_report(self._ipaddress, self._application_graph)

    def _execute_edge_to_n_keys_mapper(self):
        """
        Runs, times and logs the EdgeToNKeysMapper

        Sets the "machine_partition_n_keys_map" data
        """
        with FecTimer(MAPPING, "Edge to n keys mapper"):
            self._machine_partition_n_keys_map = edge_to_n_keys_mapper(
                self._machine_graph)

    def _execute_local_tdma_builder(self):
        """
        Runs times and logs the LocalTDMABuilder
        """
        with FecTimer(MAPPING, "Local TDMA builder"):
            local_tdma_builder(
                self._machine_graph, self._machine_partition_n_keys_map,
                self._application_graph)

    def _json_partition_n_keys_map(self):
        """
        Writes, times and logs the machine_partition_n_keys_map if required
        """
        with FecTimer(MAPPING, "Json partition n keys map") as timer:
            if timer.skip_if_cfg_false(
                    "Reports", "write_json_partition_n_keys_map"):
                return
            write_json_partition_n_keys_map(
                self._machine_partition_n_keys_map, self._json_folder)
            # Output ignored as never used

    def _execute_connective_based_placer(self):
        """
        Runs, times and logs the ConnectiveBasedPlacer

        Sets the "placements" data

        .. note::
            Calling of this method is based on the cfg placer value

        """
        with FecTimer(MAPPING, "Connective based placer"):
            self._placements = connective_based_placer(
                self._machine_graph, self._machine, self._plan_n_timesteps)

    def _execute_one_to_one_placer(self):
        """
        Runs, times and logs the OneToOnePlacer

        Sets the "placements" data

        .. note::
            Calling of this method is based on the cfg placer value

        """
        with FecTimer(MAPPING, "One to one placer"):
            self._placements = one_to_one_placer(
                self._machine_graph, self._machine, self._plan_n_timesteps)

    def _execute_radial_placer(self):
        """
        Runs, times and logs the RadialPlacer

        Sets the "placements" data

        .. note::
            Calling of this method is based on the cfg placer value

        """
        with FecTimer(MAPPING, "Radial placer"):
            self._placements = radial_placer(
                self._machine_graph, self._machine, self._plan_n_timesteps)

    def _execute_speader_placer(self):
        """
        Runs, times and logs the SpreaderPlacer

        Sets the "placements" data

        .. note::
            Calling of this method is based on the cfg placer value

        """
        with FecTimer(MAPPING, "Spreader placer"):
            self._placements = spreader_placer(
                self._machine_graph, self._machine,
                self._machine_partition_n_keys_map, self._plan_n_timesteps)

    def _do_placer(self):
        """
        Runs, times and logs one of the placers

        Sets the "placements" data

        Which placer is run depends on the cfg placer value

        This method is the entry point for adding a new Placer

        :raise ConfigurationException: if the cfg place value is unexpected
        """
        name = get_config_str("Mapping", "placer")
        if name == "ConnectiveBasedPlacer":
            return self._execute_connective_based_placer()
        if name == "OneToOnePlacer":
            return self._execute_one_to_one_placer()
        if name == "RadialPlacer":
            return self._execute_radial_placer()
        if name == "SpreaderPlacer":
            return self._execute_speader_placer()
        if "," in name:
            raise ConfigurationException(
                "Only a single algorithm is supported for placer")
        raise ConfigurationException(
            f"Unexpected cfg setting placer: {name}")

    def _execute_insert_edges_to_live_packet_gatherers(self):
        """
        Runs, times and logs the InsertEdgesToLivePacketGatherers if required
        """
        with FecTimer(
                MAPPING, "Insert edges to live packet gatherers") as timer:
            if timer.skip_if_empty(self._live_packet_recorder_params,
                                   "live_packet_recorder_params"):
                return
            insert_edges_to_live_packet_gatherers(
                self._live_packet_recorder_params, self._placements,
                self._live_packet_recorder_parameters_mapping, self._machine,
                self._machine_graph, self._application_graph,
                self._machine_partition_n_keys_map)

    def _execute_insert_edges_to_extra_monitor(self):
        """
        Runs times and logs the InsertEdgesToExtraMonitor is required
        """
        with FecTimer(MAPPING, "Insert Edges To Extra Monitor") as timer:
            if timer.skip_if_cfgs_false(
                    "Machine", "enable_advanced_monitor_support",
                    "enable_reinjection"):
                return
            insert_edges_to_extra_monitor_functionality(
                self._machine_graph, self._placements, self._machine,
                self._vertex_to_ethernet_connected_chip_mapping,
                self._application_graph)

    def _execute_system_multicast_routing_generator(self):
        """
        Runs, times and logs the SystemMulticastRoutingGenerator is required

        May sets the data "data_in_multicast_routing_tables",
        "data_in_multicast_key_to_chip_map" and
        "system_multicast_router_timeout_keys"
        """
        with FecTimer(MAPPING, "System multicast routing generator") as timer:
            if timer.skip_if_cfgs_false(
                    "Machine", "enable_advanced_monitor_support",
                    "enable_reinjection"):
                return
            (self._data_in_multicast_routing_tables,
             self._data_in_multicast_key_to_chip_map,
             self._system_multicast_router_timeout_keys) = (
                system_multicast_routing_generator(
                    self._machine, self._extra_monitor_to_chip_mapping,
                    self._placements))

    def _execute_fixed_route_router(self):
        """
        Runs, times and logs the FixedRouteRouter if required

        May set the "fixed_routes" data.
        """
        with FecTimer(MAPPING, "Fixed route router") as timer:
            if timer.skip_if_cfg_false(
                    "Machine", "enable_advanced_monitor_support"):
                return
            self._fixed_routes = fixed_route_router(
                self._machine, self._placements,
                DataSpeedUpPacketGatherMachineVertex)

    def _report_placements_with_application_graph(self):
        """
        Writes, times and logs the application graph placer report if
        requested
        """
        if not self._application_graph.n_vertices:
            return
        with FecTimer(
                MAPPING, "Placements wth application graph report") as timer:
            if timer.skip_if_cfg_false(
                    "Reports", "write_application_graph_placer_report"):
                return
            placer_reports_with_application_graph(
                self._ipaddress, self._application_graph, self._placements,
                self._machine)

    def _report_placements_with_machine_graph(self):
        """
        Writes, times and logs the machine graph placer report if
        requested
        """
        with FecTimer(MAPPING, "Placements wthout machine graaph") as timer:
            if timer.skip_if_cfg_false(
                    "Reports", "write_machine_graph_placer_report"):
                return
            placer_reports_without_application_graph(
                self._ipaddress, self._machine_graph, self._placements,
                self._machine)

    def _json_placements(self):
        """
        Does, times and logs the writing of placements as json if requested
        :return:
        """
        with FecTimer(MAPPING, "Json placements") as timer:
            if timer.skip_if_cfg_false(
                    "Reports", "write_json_placements"):
                return
            write_json_placements(self._placements, self._json_folder)
            # Output ignored as never used

    def _execute_ner_route_traffic_aware(self):
        """
        Runs, times and logs the NerRouteTrafficAware

        Sets the "routing_table_by_partition" data if called

        .. note::
            Calling of this method is based on the cfg router value
        """
        with FecTimer(MAPPING, "Ner route traffic aware"):
            self._routing_table_by_partition = ner_route_traffic_aware(
                self._machine_graph, self._machine, self._placements)

    def _execute_ner_route(self):
        """
        Runs, times and logs the NerRoute

        Sets the "routing_table_by_partition" data

        .. note::
            Calling of this method is based on the cfg router value
        """
        with FecTimer(MAPPING, "Ner route"):
            self._routing_table_by_partition = ner_route(
                self._machine_graph, self._machine, self._placements)

    def _execute_basic_dijkstra_routing(self):
        """
        Runs, times and logs the BasicDijkstraRouting

        Sets the "routing_table_by_partition" data if called

        .. note::
            Calling of this method is based on the cfg router value
        """
        with FecTimer(MAPPING, "Basic dijkstra routing"):
            self._routing_table_by_partition = basic_dijkstra_routing(
                self._machine_graph, self._machine, self._placements)

    def _do_routing(self):
        """
        Runs, times and logs one of the routers

        Sets the "routing_table_by_partition" data

        Which router is run depends on the cfg router value

        This method is the entry point for adding a new Router

        :raise ConfigurationException: if the cfg router value is unexpected
        """
        name = get_config_str("Mapping", "router")
        if name == "BasicDijkstraRouting":
            return self._execute_basic_dijkstra_routing()
        if name == "NerRoute":
            return self._execute_ner_route()
        if name == "NerRouteTrafficAware":
            return self._execute_ner_route_traffic_aware()
        if "," in name:
            raise ConfigurationException(
                "Only a single algorithm is supported for router")
        raise ConfigurationException(
            f"Unexpected cfg setting router: {name}")

    def _execute_basic_tag_allocator(self):
        """
        Runs, times and logs the Tag Allocator

        Sets the "tag" data
        """
        with FecTimer(MAPPING, "Basic tag allocator"):
            self._tags = basic_tag_allocator(
                self._machine, self._plan_n_timesteps, self._placements)

    def _report_tag_allocations(self):
        """
        Write, times and logs the tag allocator report if requested
        """
        with FecTimer(MAPPING, "Tag allocator report") as timer:
            if timer.skip_if_cfg_false(
                    "Reports", "write_tag_allocation_reports"):
                return
            tag_allocator_report(self._tags)

    def _execute_process_partition_constraints(self):
        """
        Runs, times and logs the ProcessPartitionConstraints
        """
        with FecTimer(MAPPING, "Process partition constraints"):
            process_partition_constraints(self._machine_graph)

    def _execute_global_allocate(self):
        """
        Runs, times and logs the Global Zoned Routing Info Allocator

        Sets "routing_info" is called

        .. note::
            Calling of this method is based on the cfg info_allocator value

        :return:
        """
        with FecTimer(MAPPING, "Global allocate"):
            self._routing_infos = global_allocate(
                self._machine_graph, self._machine_partition_n_keys_map)

    def _execute_flexible_allocate(self):
        """
        Runs, times and logs the Zoned Routing Info Allocator

        Sets "routing_info" is called

        .. note::
            Calling of this method is based on the cfg info_allocator value

        :return:
        """
        with FecTimer(MAPPING, "Zoned routing info allocator"):
            self._routing_infos = flexible_allocate(
                self._machine_graph, self._machine_partition_n_keys_map)

    def _execute_malloc_based_routing_info_allocator(self):
        """
        Runs, times and logs the Malloc Based Routing Info Allocator

        Sets "routing_info" is called

        .. note::
            Calling of this method is based on the cfg info_allocator value

        :return:
        """
        with FecTimer(MAPPING, "Malloc based routing info allocator"):
            self._routing_infos = malloc_based_routing_info_allocator(
                self._machine_graph, self._machine_partition_n_keys_map)

    def do_info_allocator(self):
        """
        Runs, times and logs one of the info allocaters

        Sets the "routing_info" data

        Which alloactor is run depends on the cfg info_allocator value

        This method is the entry point for adding a new Info Allocator

        :raise ConfigurationException: if the cfg info_allocator value is
            unexpected
        """
        name = get_config_str("Mapping", "info_allocator")
        if name == "GlobalZonedRoutingInfoAllocator ":
            return self._execute_global_allocate()
        if name == "MallocBasedRoutingInfoAllocator":
            return self._execute_malloc_based_routing_info_allocator()
        if name == "ZonedRoutingInfoAllocator":
            return self._execute_flexible_allocate()
        if "," in name:
            raise ConfigurationException(
                "Only a single algorithm is supported for info_allocator")
        raise ConfigurationException(
            f"Unexpected cfg setting info_allocator: {name}")

    def _report_router_info(self):
        """
        Writes, times and logs the router iinfo report if requested
        """
        with FecTimer(MAPPING, "Router info report") as timer:
            if timer.skip_if_cfg_false(
                    "Reports", "write_router_info_report"):
                return
            routing_info_report(self._machine_graph, self._routing_infos)

    def _execute_basic_routing_table_generator(self):
        """
        Runs, times and logs the Routing Table Generator

        .. note::
            Currently no other Routing Table Generator supported.
            To add an additional Generator copy the pattern of do_placer
        """
        with FecTimer(MAPPING, "Basic routing table generator"):
            self._router_tables = basic_routing_table_generator(
                self._routing_infos, self._routing_table_by_partition,
                self._machine)
        # TODO Nuke ZonedRoutingTableGenerator

    def _report_routers(self):
        """
        Write, times and logs the router report if requested
        """
        with FecTimer(MAPPING, "Router report") as timer:
            if timer.skip_if_cfg_false(
                    "Reports", "write_router_reports"):
                return
        router_report_from_paths(
            self._router_tables, self._routing_infos, self._ipaddress,
            self._machine_graph, self._placements, self._machine)

    def _report_router_summary(self):
        """
        Write, times and logs the router summary report if requested
        """
        with FecTimer(MAPPING, "Router summary report") as timer:
            if timer.skip_if_cfg_false(
                    "Reports", "write_router_summary_report"):
                return
            router_summary_report(
                self._router_tables,  self._ipaddress, self._machine)

    def _json_routing_tables(self):
        """
        Write, time and log the routing tables as json if requested
        """
        with FecTimer(MAPPING, "Json routing tables") as timer:
            if timer.skip_if_cfg_false(
                    "Reports", "write_json_routing_tables"):
                return
            write_json_routing_tables(self._router_tables, self._json_folder)
            # Output ignored as never used

    def _report_router_collision_potential(self):
        """
        Write, time and log the router collision report
        """
        with FecTimer(MAPPING, "Router collision potential report"):
            # TODO cfg flag!
            router_collision_potential_report(
                self._routing_table_by_partition,
                self._machine_partition_n_keys_map, self._machine)

    def _execute_locate_executable_start_type(self):
        """
        Runs, times and logs LocateExecutableStartType if required

        May set the executable_types data.
        """
        with FecTimer(MAPPING, "Locate executable start type") as timer:
            # TODO why skip if virtual ?
            if timer.skip_if_virtual_board():
                return
            self._executable_types = locate_executable_start_type(
                self._machine_graph, self._placements)

    def _execute_buffer_manager_creator(self):
        """
        Run, times and logs the buffer manager creator if required

        May set the buffer_manager data
        """
        if self._buffer_manager:
            return
        with FecTimer(MAPPING, "Buffer manager creator") as timer:
            if timer.skip_if_virtual_board():
                return

            self._buffer_manager = buffer_manager_creator(
                self._placements, self._tags, self._txrx,
                self._extra_monitor_vertices,
                self._extra_monitor_to_chip_mapping,
                self._vertex_to_ethernet_connected_chip_mapping,
                self._machine, self._fixed_routes, self._java_caller)

    def _execute_sdram_outgoing_partition_allocator(self):
        """
        Runs, times and logs the SDRAMOutgoingPartitionAllocator
        """
        with FecTimer(MAPPING, "SDRAM outgoing partition allocator"):
            # Ok if transceiver = None
            sdram_outgoing_partition_allocator(
                self._machine_graph, self._placements, self._app_id,
                self._txrx)

    def _do_mapping(self, total_run_time):
        """
        Runs, times and logs all the algorithms in the mapping stage

        :param float total_run_time:
        """
        # time the time it takes to do all pacman stuff
        mapping_total_timer = Timer()
        mapping_total_timer.start_timing()
        provide_injectables(self)

        self._setup_java_caller()
        self._do_extra_mapping_algorithms()
        self._report_network_specification()
        self._execute_splitter_reset()
        self._execute_splitter_selector()
        self._execute_delay_support_adder()
        pre_allocated_resources = PreAllocatedResourceContainer()
        self._execute_preallocate_for_live_packet_gatherer(
            pre_allocated_resources)
        self._execute_preallocate_for_chip_power_monitor(
            pre_allocated_resources)
        self._execute_preallocate_for_extra_monitor_support(
            pre_allocated_resources)
        self._execute_splitter_partitioner(pre_allocated_resources)
        self._execute_graph_measurer()
        if self._max_machine:
            self._max_machine = False
            self._machine = None
        allocator_data = self._execute_allocator(MAPPING, total_run_time)
        self._execute_machine_generator(MAPPING, allocator_data)
        assert(self._machine)
        self._json_machine()
        self._execute_chip_id_allocator()
        self._execute_insert_live_packet_gatherers_to_graphs()
        self._report_board_chip()
        self._execute_insert_chip_power_monitors()
        self._execute_insert_extra_monitor_vertices()
        self._execute_partitioner_report()
        self._execute_edge_to_n_keys_mapper()
        self._execute_local_tdma_builder()
        self._json_partition_n_keys_map()
        self._do_placer()
        self._execute_insert_edges_to_live_packet_gatherers()
        self._execute_insert_edges_to_extra_monitor()
        self._execute_system_multicast_routing_generator()
        self._execute_fixed_route_router()
        self._report_placements_with_application_graph()
        self._report_placements_with_machine_graph()
        self._json_placements()
        self._do_routing()
        self._execute_basic_tag_allocator()
        self._report_tag_allocations()
        self._execute_process_partition_constraints()
        self.do_info_allocator()
        self._report_router_info()
        self._execute_basic_routing_table_generator()
        self._report_routers()
        self._report_router_summary()
        self._json_routing_tables()
        self._report_router_collision_potential()
        self._execute_locate_executable_start_type()
        self._execute_buffer_manager_creator()
        self._execute_sdram_outgoing_partition_allocator()

        clear_injectables()
        with ProvenanceWriter() as db:
            db.insert_category_timing(
                MAPPING, mapping_total_timer.take_sample(),
                self._n_calls_to_run, self._n_loops)

    # Overridden by spy which adds placement_order
    def _execute_graph_data_specification_writer(self):
        """
        Runs, times, and logs the GraphDataSpecificationWriter

        Sets the dsg_targets data
        """
        with FecTimer(
                DATA_GENERATION, "Graph data specification writer"):
            self._dsg_targets, self._region_sizes = \
                graph_data_specification_writer(
                    self._placements, self._ipaddress, self._machine,
                    self._max_run_time_steps)

    def _do_data_generation(self):
        """
        Runs, Times and logs the data generation
        """
        # set up timing
        data_gen_timer = Timer()
        data_gen_timer.start_timing()

        self._first_machine_time_step = self._current_run_timesteps

        provide_injectables(self)
        self._execute_graph_data_specification_writer()
        clear_injectables()

        with ProvenanceWriter() as db:
            db.insert_category_timing(
                DATA_GENERATION, data_gen_timer.take_sample(),
                self._n_calls_to_run, self._n_loops)

    def _execute_routing_setup(self,):
        """
        Runs, times and logs the RoutingSetup if required.

        """
        if self._multicast_routes_loaded:
            return
        with FecTimer(LOADING, "Routing setup") as timer:
            if timer.skip_if_virtual_board():
                return
            # Only needs the x and y of chips with routing tables
            routing_setup(
                self._router_tables, self._app_id, self._txrx, self._machine)

    def _execute_graph_binary_gatherer(self):
        """
        Runs, times and logs the GraphBinaryGatherer if required.

        """
        with FecTimer(LOADING, "Graph binary gatherer") as timer:
            try:
                self._executable_targets = graph_binary_gatherer(
                    self._placements, self._machine_graph,
                    self._executable_finder)
            except KeyError:
                if self.use_virtual_board:
                    logger.warning(
                        "Ignoring exectable not found as using virtual")
                    timer.error("exectable not found and virtual board")
                    return
                raise

    def _execute_host_bitfield_compressor(self):
        """
        Runs, times and logs the HostBasedBitFieldRouterCompressor

        .. note::
            Calling of this method is based on the cfg compressor or
            virtual_compressor value

        :return: CompressedRoutingTables
        :rtype: MulticastRoutingTables
        """
        with FecTimer(
                LOADING, "Host based bitfield router compressor") as timer:
            if timer.skip_if_virtual_board():
                return None
            self._multicast_routes_loaded = False
            compressed = host_based_bit_field_router_compressor(
                self._router_tables, self._machine, self._placements,
                self._txrx, self._machine_graph, self._routing_infos)
            return compressed

    def _execute_machine_bitfield_ordered_covering_compressor(self):
        """
        Runs, times and logs the MachineBitFieldOrderedCoveringCompressor

        .. note::
            Calling of this method is based on the cfg compressor or
            virtual_compressor value

        :return: None
        :rtype: None
        """
        with FecTimer(
                LOADING,
                "Machine bitfield ordered covering compressor") as timer:
            if timer.skip_if_virtual_board():
                return None
            machine_bit_field_ordered_covering_compressor(
                self._router_tables, self._txrx, self._machine, self._app_id,
                self._machine_graph, self._placements, self._executable_finder,
                self._routing_infos, self._executable_targets)
            self._multicast_routes_loaded = True
            return None

    def _execute_machine_bitfield_pair_compressor(self):
        """
        Runs, times and logs the MachineBitFieldPairRouterCompressor

        .. note::
            Calling of this method is based on the cfg compressor or
            virtual_compressor value

        :return: None
        :rtype: None
         """
        with FecTimer(
                LOADING, "Machine bitfield pair router compressor") as timer:
            if timer.skip_if_virtual_board():
                return None
            self._multicast_routes_loaded = True
            machine_bit_field_pair_router_compressor(
                self._router_tables, self._txrx, self._machine, self._app_id,
                self._machine_graph, self._placements, self._executable_finder,
                self._routing_infos, self._executable_targets)
            return None

    def _execute_ordered_covering_compressor(self):
        """
        Runs, times and logs the OrderedCoveringCompressor

        .. note::
            Calling of this method is based on the cfg compressor or
            virtual_compressor value

        :return: CompressedRoutingTables
        :rtype: MulticastRoutingTables
        """
        with FecTimer(LOADING, "Ordered covering compressor") as timer:
            self._multicast_routes_loaded = False
            if self._compression_skipable(self._precompressed):
                timer.skip("Tables already small enough")
                return self._precompressed
            compressed = ordered_covering_compressor(self._precompressed)
            return compressed

    def _execute_ordered_covering_compression(self):
        """
        Runs, times and logs the ordered covering compressor on machine

        .. note::
            Calling of this method is based on the cfg compressor or
            virtual_compressor value

        :return: None
        :rtype: None
        """
        with FecTimer(LOADING, "Ordered covering compressor") as timer:
            if timer.skip_if_virtual_board():
                return None
            if self._compression_skipable(self._precompressed):
                timer.skip("Tables already small enough")
                return self._precompressed
            ordered_covering_compression(
                self._precompressed, self._txrx, self._executable_finder,
                self._machine, self._app_id)
            self._multicast_routes_loaded = True
            return None

    def _execute_pair_compressor(self):
        """
        Runs, times and logs the PairCompressor

        .. note::
            Calling of this method is based on the cfg compressor or
            virtual_compressor value

        :return: CompressedRoutingTable
        :rtype: MulticastRoutingTables
        """
        with FecTimer(LOADING, "Pair compressor") as timer:
            self._multicast_routes_loaded = False
            if self._compression_skipable(self._precompressed):
                timer.skip("Tables already small enough")
                return self._precompressed
            compressed = pair_compressor(self._precompressed)
            return compressed

    def _execute_pair_compression(self):
        """
        Runs, times and logs the pair compressor on machine

        .. note::
            Calling of this method is based on the cfg compressor or
            virtual_compressor value

        :return: None
        :rtype: None
        """
        with FecTimer(LOADING, "Pair on chip router compression") as timer:
            if timer.skip_if_virtual_board():
                return None
            if self._compression_skipable(self._precompressed):
                timer.skip("Tables already small enough")
                return self._precompressed
            pair_compression(
                self._precompressed, self._txrx, self._executable_finder,
                self._machine, self._app_id)
            self._multicast_routes_loaded = True
            return None

    def _execute_pair_unordered_compressor(self):
        """
        Runs, times and logs the CheckedUnorderedPairCompressor

        .. note::
            Calling of this method is based on the cfg compressor or
            virtual_compressor value

        :return: CompressedRoutingTables
        :rtype: MulticastRoutingTables
        """
        with FecTimer(LOADING, "Pair unordered compressor") as timer:
            if self._compression_skipable(self._precompressed):
                timer.skip("Tables already small enough")
                return self._precompressed
            compressed = pair_compressor(self._precompressed, ordered=False)
            self._multicast_routes_loaded = False
            return compressed

    def _compressor_name(self):
        if self.use_virtual_board:
            name = get_config_str("Mapping", "virtual_compressor")
            if name is None:
                logger.info("As no virtual_compressor specified "
                            "using compressor setting")
                name = get_config_str("Mapping", "compressor")
        else:
            name = get_config_str("Mapping", "compressor")
        pre_compress = "BitField" not in name
        return name, pre_compress

    def _compression_skipable(self, tables):
        if get_config_bool(
                "Mapping", "router_table_compress_as_far_as_possible"):
            return False
        return tables.max_number_of_entries <= Machine.ROUTER_ENTRIES

    def _execute_pre_compression(self, pre_compress):
        if pre_compress:
            name = get_config_str("Mapping", "precompressor")
            if name is None:
                self._precompressed = self._router_tables
            elif name == "Ranged":
                with FecTimer(LOADING, "Ranged Compressor") as timer:
                    if self._compression_skipable(self._router_tables):
                        timer.skip("Tables already small enough")
                        self._precompressed = self._router_tables
                        return
                    self._precompressed = range_compressor(
                        self._router_tables)
            else:
                raise ConfigurationException(
                    f"Unexpected cfg setting precompressor: {name}")
        else:
            self._precompressed = self._router_tables

    def _do_early_compression(self, name):
        """
        Calls a compressor based on the name provided

        .. note::
            This method is the entry point for adding a new compressor that
             can or must run early.

        :param str name: Name of a compressor
        :raise ConfigurationException: if the name is not expected
        :return: CompressedRoutingTables (likely to be None),
            RouterCompressorProvenanceItems (may be an empty list)
        :rtype: tuple(MulticastRoutingTables or None, list(ProvenanceDataItem))
        """
        if name == "MachineBitFieldOrderedCoveringCompressor":
            return \
                self._execute_machine_bitfield_ordered_covering_compressor()
        if name == "MachineBitFieldPairRouterCompressor":
            return self._execute_machine_bitfield_pair_compressor()
        if name == "OrderedCoveringCompressor":
            return self._execute_ordered_covering_compressor()
        if name == "OrderedCoveringOnChipRouterCompression":
            return self._execute_ordered_covering_compression()
        if name == "PairCompressor":
            return self._execute_pair_compressor()
        if name == "PairOnChipRouterCompression":
            return self._execute_pair_compression()
        if name == "PairUnorderedCompressor":
            return self._execute_pair_unordered_compressor()

        # delay compression until later
        return None

    def _do_delayed_compression(self, name, compressed):
        """
        run compression that must be delayed until later

        .. note::
            This method is the entry point for adding a new compressor that
            can not run at the normal place

        :param str name: Name of a compressor
        :raise ConfigurationException: if the name is not expected
        :return: CompressedRoutingTables (likely to be None),
            RouterCompressorProvenanceItems (may be an empty list)
        :rtype: tuple(MulticastRoutingTables or None, list(ProvenanceDataItem))
        """
        if self._multicast_routes_loaded or compressed:
            # Already compressed
            return compressed
        # overridden in spy to handle:
        # SpynnakerMachineBitFieldOrderedCoveringCompressor
        # SpynnakerMachineBitFieldPairRouterCompressor

        if name == "HostBasedBitFieldRouterCompressor":
            return self._execute_host_bitfield_compressor()
        if "," in name:
            raise ConfigurationException(
                "Only a single algorithm is supported for compressor")

        raise ConfigurationException(
            f"Unexpected cfg setting compressor: {name}")

    def _execute_load_routing_tables(self, compressed):
        """
        Runs, times and logs the RoutingTableLoader if required

        :param compressed:
        :type compressed: MulticastRoutingTables or None
        """
        if not compressed:
            return
        with FecTimer(LOADING, "Routing table loader") as timer:
            self._multicast_routes_loaded = True
            if timer.skip_if_virtual_board():
                return
            routing_table_loader(
                compressed, self._app_id, self._txrx, self._machine)

    def _report_uncompressed_routing_table(self):
        """
        Runs, times and logs the router report from router tables if requested
        """
        # TODO why not during mapping?
        with FecTimer(LOADING, "Uncompressed routing table report") as timer:
            if timer.skip_if_cfg_false(
                    "Reports", "write_routing_table_reports"):
                return
            router_report_from_router_tables(self._router_tables)

    def _report_bit_field_compressor(self):
        """
        Runs, times and logs the BitFieldCompressorReport if requested
        """
        with FecTimer(LOADING, "Bitfield compressor report") as timer:
            if timer.skip_if_cfg_false(
                    "Reports",  "write_bit_field_compressor_report"):
                return
            # BitFieldSummary output ignored as never used
            bitfield_compressor_report(self._machine_graph, self._placements)

    def _execute_load_fixed_routes(self):
        """
        Runs, times and logs Load Fixed Routes is required
        """
        with FecTimer(LOADING, "Load fixed routes") as timer:
            if timer.skip_if_cfg_false(
                    "Machine", "enable_advanced_monitor_support"):
                return
            if timer.skip_if_virtual_board():
                return
            load_fixed_routes(self._fixed_routes, self._txrx, self._app_id)

    def _execute_system_data_specification(self):
        """
        Runs, times and logs the execute_system_data_specs if required

        :return: map of placement and DSG data, and loaded data flag.
        :rtype: dict(tuple(int,int,int),DataWritten) or DsWriteInfo
        """
        with FecTimer(LOADING, "Execute system data specification") \
                as timer:
            if timer.skip_if_virtual_board():
                return None
            return execute_system_data_specs(
                self._txrx, self._machine, self._app_id, self._dsg_targets,
                self._region_sizes, self._executable_targets,
                self._java_caller)

    def _execute_load_system_executable_images(self):
        """
        Runs, times and logs the loading of exectuable images
        """
        with FecTimer(LOADING, "Load executable system Images") as timer:
            if timer.skip_if_virtual_board():
                return
            load_sys_images(
                self._executable_targets, self._app_id, self._txrx)

    def _execute_application_data_specification(
            self, processor_to_app_data_base_address):
        """
        Runs, times and logs the execute_application_data_specs if required

        :return: map of placement and DSG data, and loaded data flag.
        :rtype: dict(tuple(int,int,int),DataWritten) or DsWriteInfo
        """
        with FecTimer(LOADING, "Host data specification") as timer:
            if timer.skip_if_virtual_board():
                return processor_to_app_data_base_address
            return execute_application_data_specs(
                self._txrx, self._machine, self._app_id, self._dsg_targets,
                self._executable_targets, self._region_sizes, self._placements,
                self._extra_monitor_vertices,
                self._vertex_to_ethernet_connected_chip_mapping,
                self._java_caller, processor_to_app_data_base_address)

    def _execute_tags_from_machine_report(self):
        """
        Run, times and logs the TagsFromMachineReport if requested
        :return:
        """
        with FecTimer(LOADING, "Tags from machine report") as timer:
            if timer.skip_if_virtual_board():
                return
            if timer.skip_if_cfg_false(
                    "Reports", "write_tag_allocation_reports"):
                return
            tags_from_machine_report(self._txrx)

    def _execute_load_tags(self):
        """
        Runs, times and logs the Tags Loader if required
        """
        # TODO why: if graph_changed or data_changed:
        with FecTimer(LOADING, "Tags Loader") as timer:
            if timer.skip_if_virtual_board():
                return
            tags_loader(self._txrx, self._tags)

    def _do_extra_load_algorithms(self):
        """
        Runs, times and logs any extra load algorithms

        """
        pass

    def _report_memory_on_host(self, processor_to_app_data_base_address):
        """
        Runs, times and logs MemoryMapOnHostReport is requested

        """
        with FecTimer(LOADING, "Memory report") as timer:
            if timer.skip_if_virtual_board():
                return
            if timer.skip_if_cfg_false(
                    "Reports", "write_memory_map_report"):
                return
            memory_map_on_host_report(processor_to_app_data_base_address)

    def _report_memory_on_chip(self):
        """
        Runs, times and logs MemoryMapOnHostChipReport is requested

        """
        with FecTimer(LOADING, "Memory report") as timer:
            if timer.skip_if_virtual_board():
                return
            if timer.skip_if_cfg_false(
                    "Reports", "write_memory_map_report"):
                return

            memory_map_on_host_chip_report(self._dsg_targets, self._txrx)

    # TODO consider different cfg flags
    def _report_compressed(self, compressed):
        """
        Runs, times and logs the compressor reports if requested

        :param compressed:
        :type compressed: MulticastRoutingTables or None
        """
        with FecTimer(LOADING, "Compressor report") as timer:
            if timer.skip_if_cfg_false(
                    "Reports", "write_routing_table_reports"):
                return
            if timer.skip_if_cfg_false(
                    "Reports", "write_routing_tables_from_machine_reports"):
                return

            if compressed is None:
                if timer.skip_if_virtual_board():
                    return
                compressed = read_routing_tables_from_machine(
                    self._txrx, self._router_tables, self._app_id)

            router_report_from_compressed_router_tables(compressed)

            generate_comparison_router_report(self._router_tables, compressed)

            router_compressed_summary_report(
                self._router_tables, self._ipaddress, self._machine)

            routing_table_from_machine_report(compressed)

    def _report_fixed_routes(self):
        """
        Runs, times and logs the FixedRouteFromMachineReport is requested
        """
        with FecTimer(LOADING, "Fixed route report") as timer:
            if timer.skip_if_virtual_board():
                return
            if timer.skip_if_cfg_false(
                    "Machine", "enable_advanced_monitor_support"):
                return
            # TODO at the same time as LoadFixedRoutes?
            fixed_route_from_machine_report(
                self._txrx, self._machine, self._app_id)

    def _execute_application_load_executables(self):
        """ algorithms needed for loading the binaries to the SpiNNaker machine

        :return:
        """
        with FecTimer(LOADING, "Load executable app images") as timer:
            if timer.skip_if_virtual_board():
                return
            load_app_images(
                self._executable_targets, self._app_id, self._txrx)

    def _do_load(self, graph_changed):
        """
        Runs, times and logs the load algotithms

        :param bool graph_changed: Flag to say the graph changed,
        """
        # set up timing
        load_timer = Timer()
        load_timer.start_timing()

        if graph_changed:
            self._execute_routing_setup()
            self._execute_graph_binary_gatherer()
        # loading_algorithms
        self._report_uncompressed_routing_table()
        compressor, pre_compress = self._compressor_name()
        self._execute_pre_compression(pre_compress)
        compressed = self._do_early_compression(compressor)
        if graph_changed or not self._has_ran:
            self._execute_load_fixed_routes()
        processor_to_app_data_base_address = \
            self._execute_system_data_specification()
        self._execute_load_system_executable_images()
        self._execute_load_tags()
        processor_to_app_data_base_address = \
            self._execute_application_data_specification(
                processor_to_app_data_base_address)

        self._do_extra_load_algorithms()
        compressed = self._do_delayed_compression(compressor, compressed)
        self._execute_load_routing_tables(compressed)
        self._report_bit_field_compressor()

        # TODO Was master correct to run the report first?
        self._execute_tags_from_machine_report()
        if graph_changed:
            self._report_memory_on_host(processor_to_app_data_base_address)
            self._report_memory_on_chip()
            self._report_compressed(compressed)
            self._report_fixed_routes()
        self._execute_application_load_executables()

        with ProvenanceWriter() as db:
            db.insert_category_timing(
                LOADING, load_timer.take_sample(),
                self._n_calls_to_run, self._n_loops)

    def _execute_sdram_usage_report_per_chip(self):
        # TODO why in do run
        with FecTimer(RUN_LOOP, "Sdram usage per chip report") as timer:
            if timer.skip_if_cfg_false(
                    "Reports", "write_sdram_usage_report_per_chip"):
                return
            sdram_usage_report_per_chip(
                self._ipaddress, self._placements, self._machine,
                self._plan_n_timesteps,
                data_n_timesteps=self._max_run_time_steps)

    def _execute_dsg_region_reloader(self):
        """
            Runs, times and logs the DSGRegionReloader if required

            Reload any parameters over the loaded data if we have already
            run and not using a virtual board and the data hasn't already
            been regenerated

        """
        if not self.has_ran:
            return
        with FecTimer(RUN_LOOP, "DSG region reloader") as timer:
            if timer.skip_if_virtual_board():
                return
            dsg_region_reloader(self._txrx, self._placements, self._ipaddress)

    def _execute_graph_provenance_gatherer(self):
        """
        Runs, times and log the GraphProvenanceGatherer if requested

        """
        with FecTimer(RUN_LOOP, "Graph provenance gatherer") as timer:
            if timer.skip_if_cfg_false("Reports", "read_provenance_data"):
                return []
            graph_provenance_gatherer(
                self._machine_graph, self._application_graph)

    def _execute_placements_provenance_gatherer(self):
        """
        Runs, times and log the PlacementsProvenanceGatherer if requested
        """
        with FecTimer(RUN_LOOP, "Placements provenance gatherer") as timer:
            if timer.skip_if_cfg_false("Reports", "read_provenance_data"):
                return []
            if timer.skip_if_virtual_board():
                return []
            placements_provenance_gatherer(self._txrx, self._placements)

    def _execute_router_provenance_gatherer(self):
        """
        Runs, times and log the RouterProvenanceGatherer if requested
        """
        with FecTimer(RUN_LOOP, "Router provenance gatherer") as timer:
            if timer.skip_if_cfg_false("Reports", "read_provenance_data"):
                return []
            if timer.skip_if_virtual_board():
                return []
            router_provenance_gatherer(
                self._txrx, self._machine, self._router_tables,
                self._extra_monitor_vertices, self._placements)

    def _execute_profile_data_gatherer(self):
        """
        Runs, times and logs the ProfileDataGatherer if requested
        """
        with FecTimer(RUN_LOOP, "Profile data gatherer") as timer:
            if timer.skip_if_cfg_false("Reports", "read_provenance_data"):
                return
            if timer.skip_if_virtual_board():
                return
            profile_data_gatherer(self._txrx, self._placements)

    def _do_read_provenance(self):
        """
        Runs, times and log the methods that gather provenance

        :rtype: list(ProvenanceDataItem)
        """
        self._execute_graph_provenance_gatherer()
        self._execute_placements_provenance_gatherer()
        self._execute_router_provenance_gatherer()
        self._execute_profile_data_gatherer()

    def _report_energy(self, run_time):
        """
        Runs, times and logs the energy report if requested

        :param int run_time: the run duration in milliseconds.
        """
        with FecTimer(RUN_LOOP, "Energy report") as timer:
            if timer.skip_if_cfg_false("Reports", "write_energy_report"):
                return []

            # TODO runtime is None
            power_used = compute_energy_used(
                self._placements, self._machine, self._board_version,
<<<<<<< HEAD
                run_time, self._buffer_manager, self._mapping_time,
                self._load_time, self._execute_time, self._dsg_time,
                self._extraction_time,
=======
                run_time, self._buffer_manager,
                self._spalloc_server, self._remote_spinnaker_url,
>>>>>>> 6952dbae
                self._machine_allocation_controller)

            energy_provenance_reporter(power_used, self._placements)

            # create energy reporter
            energy_reporter = EnergyReport()

            # run energy report
            energy_reporter.write_energy_report(
                self._placements, self._machine,
                self._current_run_timesteps,
                self._buffer_manager, power_used)

    def _do_provenance_reports(self):
        """
        Runs any reports based on provenance

        """
        pass

    def _execute_clear_io_buf(self, runtime):
        """
        Runs, times and logs the ChipIOBufClearer if required

        """
        if runtime is None:
            return
        with FecTimer(RUN_LOOP, "Clear IO buffer") as timer:
            if timer.skip_if_virtual_board():
                return
            # TODO Why check empty_graph is always false??
            if timer.skip_if_cfg_false("Reports", "clear_iobuf_during_run"):
                return
            chip_io_buf_clearer(self._txrx, self._executable_types)

    def _execute_runtime_update(self, n_sync_steps):
        """
        Runs, times and logs the runtime updater if required

        :param int n_sync_steps:
            The number of timesteps between synchronisations
        """
        with FecTimer(RUN_LOOP, "Runtime Update") as timer:
            if timer.skip_if_virtual_board():
                return
            if (ExecutableType.USES_SIMULATION_INTERFACE in
                    self._executable_types):
                chip_runtime_updater(
                    self._txrx,  self._app_id, self._executable_types,
                    self._current_run_timesteps,
                    self._first_machine_time_step, n_sync_steps)
            else:
                timer.skip("No Simulation Interface used")

    def _execute_create_database_interface(self, run_time):
        """
        Runs, times and logs Database Interface Creater

        Sets the _database_file_path data object

        :param int run_time: the run duration in milliseconds.
        """
        with FecTimer(RUN_LOOP, "Create database interface"):
            # Used to used compressed routing tables if available on host
            # TODO consider not saving router tabes.
            self._database_file_path = database_interface(
                self._machine_graph, self._tags, run_time, self._machine,
                self._max_run_time_steps, self._placements,
                self._routing_infos, self._router_tables,
                self._app_id, self._application_graph)

    def _execute_create_notifiaction_protocol(self):
        """
        Runs, times and logs the creation of the Notification Protocol

        Sets the notification_interface data object
        """
        with FecTimer(RUN_LOOP, "Create notification protocol"):
            self._notification_interface = create_notification_protocol(
                self._database_socket_addresses, self._database_file_path)

    def _execute_runner(self, n_sync_steps, run_time):
        """
        Runs, times and logs the ApplicationRunner

        :param int n_sync_steps:
            The number of timesteps between synchronisations
        :param int run_time: the run duration in milliseconds.
        :return:
        """
        with FecTimer(RUN_LOOP, APPLICATION_RUNNER) as timer:
            if timer.skip_if_virtual_board():
                return
            # Don't timeout if a stepped mode is in operation
            if n_sync_steps:
                time_threshold = None
            else:
                time_threshold = get_config_int(
                    "Machine", "post_simulation_overrun_before_error")
            self._no_sync_changes = application_runner(
                self._buffer_manager, self._notification_interface,
                self._executable_types, self._app_id, self._txrx, run_time,
                self._no_sync_changes, time_threshold, self._machine,
                self._run_until_complete)

    def _execute_extract_iobuff(self):
        """
        Runs, times and logs the ChipIOBufExtractor if required
        """
        with FecTimer(RUN_LOOP, "Extract IO buff") as timer:
            if timer.skip_if_virtual_board():
                return
            if timer.skip_if_cfg_false(
                    "Reports", "extract_iobuf"):
                return
            # ErrorMessages, WarnMessages output ignored as never used!
            chip_io_buf_extractor(
                self._txrx, self._executable_targets, self._executable_finder)

    def _execute_buffer_extractor(self):
        """
        Runs, times and logs the BufferExtractor if required
        """
        with FecTimer(RUN_LOOP, "Buffer extractor") as timer:
            if timer.skip_if_virtual_board():
                return
            buffer_extractor(
                self._machine_graph, self._placements,
                self._buffer_manager)

    def _do_extract_from_machine(self, run_time):
        """
        Runs, times and logs the steps to extract data from the machine

        :param run_time: the run duration in milliseconds.
        :type run_time: int or None
        """
        self._execute_extract_iobuff()
        self._execute_buffer_extractor()
        self._execute_clear_io_buf(run_time)

        # FinaliseTimingData never needed as just pushed self._ to inputs
        self._do_read_provenance()
        with ProvenanceWriter() as db:
            db.insert_category_timing(
                RUN_LOOP, self._run_timer.take_sample(),
                self._n_calls_to_run, self._n_loops)

        self._report_energy(run_time)
        self._do_provenance_reports()

    def __do_run(self, n_machine_time_steps, graph_changed, n_sync_steps):
        """
        Runs, times and logs the do run steps.

        :param n_machine_time_steps: Number of timesteps run
        :type n_machine_time_steps: int or None
        :param int n_sync_steps:
            The number of timesteps between synchronisations
        :param bool graph_changed: Flag to say the graph changed,
        """
        # TODO virtual board
        self._run_timer = Timer()
        self._run_timer.start_timing()
        run_time = None
        if n_machine_time_steps is not None:
            run_time = n_machine_time_steps * self.machine_time_step_ms
        self._first_machine_time_step = self._current_run_timesteps
        self._current_run_timesteps = \
            self._calculate_number_of_machine_time_steps(n_machine_time_steps)

        provide_injectables(self)

        self._execute_sdram_usage_report_per_chip()
        if not self._has_ran or graph_changed:
            self._execute_create_database_interface(run_time)
        self._execute_create_notifiaction_protocol()
        if self._has_ran and not graph_changed:
            self._execute_dsg_region_reloader()
        self._execute_runtime_update(n_sync_steps)
        self._execute_runner(n_sync_steps, run_time)
        if n_machine_time_steps is not None or self._run_until_complete:
            self._do_extract_from_machine(run_time)
        self._has_reset_last = False
        self._has_ran = True
        # reset at the end of each do_run cycle
        self._first_machine_time_step = None
        clear_injectables()

    def _do_run(self, n_machine_time_steps, graph_changed, n_sync_steps):
        """
        Runs, times and logs the do run steps.

        :param n_machine_time_steps: Number of timesteps run
        :type n_machine_time_steps: int or None
        :param int n_sync_steps:
            The number of timesteps between synchronisations
        :param bool graph_changed: Flag to say the graph changed,
        """
        try:
            self.__do_run(
                n_machine_time_steps, graph_changed, n_sync_steps)
        except KeyboardInterrupt:
            logger.error("User has aborted the simulation")
            self._shutdown()
            sys.exit(1)
        except Exception as run_e:
            self._recover_from_error(run_e)

            # if in debug mode, do not shut down machine
            if get_config_str("Mode", "mode") != "Debug":
                try:
                    self.stop(
                        turn_off_machine=False, clear_routing_tables=False,
                        clear_tags=False)
                except Exception as stop_e:
                    logger.exception(f"Error {stop_e} when attempting to stop")

            # reraise exception
            raise run_e

    def _recover_from_error(self, exception):
        """
        :param Exception exception:
        """
        try:
            self.__recover_from_error(exception)
        except Exception as rec_e:
            logger.exception(
                f"Error {rec_e} when attempting to recover from error")

    def __recover_from_error(self, exception):
        """
        :param Exception exception:
        """
        # if exception has an exception, print to system
        logger.error("An error has occurred during simulation")
        # Print the detail including the traceback
        logger.error(exception)

        logger.info("\n\nAttempting to extract data\n\n")

        # Extract router provenance
        try:
            router_provenance_gatherer(
                transceiver=self._txrx, machine=self._machine,
                router_tables=self._router_tables,
                extra_monitor_vertices=self._extra_monitor_vertices,
                placements=self._placements)
        except Exception:
            logger.exception("Error reading router provenance")

        # Find the cores that are not in an expected state
        unsuccessful_cores = CPUInfos()
        if isinstance(exception, SpiNNManCoresNotInStateException):
            unsuccessful_cores = exception.failed_core_states()

        # If there are no cores in a bad state, find those not yet in
        # their finished state
        if not unsuccessful_cores:
            for executable_type in self._executable_types:
                failed_cores = self._txrx.get_cores_not_in_state(
                    self._executable_types[executable_type],
                    executable_type.end_state)
                for (x, y, p) in failed_cores:
                    unsuccessful_cores.add_processor(
                        x, y, p, failed_cores.get_cpu_info(x, y, p))

        # Print the details of error cores
        for (x, y, p), core_info in unsuccessful_cores.items():
            state = core_info.state
            rte_state = ""
            if state == CPUState.RUN_TIME_EXCEPTION:
                rte_state = " ({})".format(core_info.run_time_error.name)
            logger.error("{}, {}, {}: {}{} {}".format(
                x, y, p, state.name, rte_state, core_info.application_name))
            if core_info.state == CPUState.RUN_TIME_EXCEPTION:
                logger.error(
                    "r0=0x{:08X} r1=0x{:08X} r2=0x{:08X} r3=0x{:08X}".format(
                        core_info.registers[0], core_info.registers[1],
                        core_info.registers[2], core_info.registers[3]))
                logger.error(
                    "r4=0x{:08X} r5=0x{:08X} r6=0x{:08X} r7=0x{:08X}".format(
                        core_info.registers[4], core_info.registers[5],
                        core_info.registers[6], core_info.registers[7]))
                logger.error("PSR=0x{:08X} SR=0x{:08X} LR=0x{:08X}".format(
                    core_info.processor_state_register,
                    core_info.stack_pointer, core_info.link_register))

        # Find the cores that are not in RTE i.e. that can still be read
        non_rte_cores = [
            (x, y, p)
            for (x, y, p), core_info in unsuccessful_cores.items()
            if (core_info.state != CPUState.RUN_TIME_EXCEPTION and
                core_info.state != CPUState.WATCHDOG)]

        # If there are any cores that are not in RTE, extract data from them
        if (non_rte_cores and
                ExecutableType.USES_SIMULATION_INTERFACE in
                self._executable_types):
            non_rte_core_subsets = CoreSubsets()
            for (x, y, p) in non_rte_cores:
                non_rte_core_subsets.add_processor(x, y, p)

            # Attempt to force the cores to write provenance and exit
            try:
                chip_provenance_updater(
                    self._txrx, self._app_id, non_rte_core_subsets)
            except Exception:
                logger.exception("Could not update provenance on chip")

            # Extract any written provenance data
            try:
                finished_cores = self._txrx.get_cores_in_state(
                    non_rte_core_subsets, CPUState.FINISHED)
                finished_placements = Placements()
                for (x, y, p) in finished_cores:
                    finished_placements.add_placement(
                        self._placements.get_placement_on_processor(x, y, p))
                placements_provenance_gatherer(self._txrx, finished_placements)
            except Exception as pro_e:
                logger.exception(f"Could not read provenance due to {pro_e}")

        # Read IOBUF where possible (that should be everywhere)
        iobuf = IOBufExtractor(
            self._txrx, self._executable_targets, self._executable_finder)
        try:
            errors, warnings = iobuf.extract_iobuf()
        except Exception:
            logger.exception("Could not get iobuf")
            errors, warnings = [], []

        # Print the IOBUFs
        self._print_iobuf(errors, warnings)

    @staticmethod
    def _print_iobuf(errors, warnings):
        """
        :param list(str) errors:
        :param list(str) warnings:
        """
        for warning in warnings:
            logger.warning(warning)
        for error in errors:
            logger.error(error)

    def reset(self):
        """ Code that puts the simulation back at time zero
        """

        logger.info("Resetting")

        # rewind the buffers from the buffer manager, to start at the beginning
        # of the simulation again and clear buffered out
        if self._buffer_manager is not None:
            self._buffer_manager.reset()

        # reset the current count of how many milliseconds the application
        # has ran for over multiple calls to run
        self._current_run_timesteps = 0

        # sets the reset last flag to true, so that when run occurs, the tools
        # know to update the vertices which need to know a reset has occurred
        self._has_reset_last = True

        # User must assume on reset any previous machine (info) is dead
        self._user_accessed_machine = False
        assert (not self._user_accessed_machine)

        # Reset the graph off the machine, to set things to time 0
        self.__reset_graph_elements()

    def _detect_if_graph_has_changed(self, reset_flags=True):
        """ Iterates though the original graphs looking for changes.

        :param bool reset_flags:
        :return: mapping_changed, data_changed
        :rtype: tuple(bool, bool)
        """
        changed = False
        data_changed = False
        if self._vertices_or_edges_added:
            self._vertices_or_edges_added = False
            # Set changed - note that we can't return yet as we still have to
            # mark vertices as not changed, otherwise they will keep reporting
            # that they have changed when they haven't
            changed = True

        if self._has_reset_last and self._user_accessed_machine:
            changed = True

        # if application graph is filled, check their changes
        if self._original_application_graph.n_vertices:
            for vertex in self._original_application_graph.vertices:
                if isinstance(vertex, AbstractChangableAfterRun):
                    if vertex.requires_mapping:
                        changed = True
                    if vertex.requires_data_generation:
                        data_changed = True
                    if reset_flags:
                        vertex.mark_no_changes()
            for partition in \
                    self._original_application_graph.outgoing_edge_partitions:
                for edge in partition.edges:
                    if isinstance(edge, AbstractChangableAfterRun):
                        if edge.requires_mapping:
                            changed = True
                        if edge.requires_data_generation:
                            data_changed = True
                        if reset_flags:
                            edge.mark_no_changes()

        # if no application, but a machine graph, check for changes there
        elif self._original_machine_graph.n_vertices:
            for machine_vertex in self._original_machine_graph.vertices:
                if isinstance(machine_vertex, AbstractChangableAfterRun):
                    if machine_vertex.requires_mapping:
                        changed = True
                    if machine_vertex.requires_data_generation:
                        data_changed = True
                    if reset_flags:
                        machine_vertex.mark_no_changes()
            for partition in \
                    self._original_machine_graph.outgoing_edge_partitions:
                for machine_edge in partition.edges:
                    if isinstance(machine_edge, AbstractChangableAfterRun):
                        if machine_edge.requires_mapping:
                            changed = True
                        if machine_edge.requires_data_generation:
                            data_changed = True
                        if reset_flags:
                            machine_edge.mark_no_changes()
        return changed, data_changed

    @property
    def has_ran(self):
        """ Whether the simulation has executed anything at all.

        :rtype: bool
        """
        return self._has_ran

    @property
    def machine(self):
        """ The python machine description object.

         :rtype: ~spinn_machine.Machine
         """
        self._get_machine()
        return self._machine

    @property
    def no_machine_time_steps(self):
        """ The number of machine time steps.

        :rtype: int
        """
        return self._current_run_timesteps

    @property
    def machine_graph(self):
        """
        Returns a protected view of the machine_graph
        :rtype: ~pacman.model.graphs.machine.MachineGraph
        """
        return MachineGraphView(self._machine_graph)

    @property
    def original_machine_graph(self):
        """
        :rtype: ~pacman.model.graphs.machine.MachineGraph
        """
        return self._original_machine_graph

    @property
    def original_application_graph(self):
        """
        :rtype: ~pacman.model.graphs.application.ApplicationGraph
        """
        return self._original_application_graph

    @property
    def application_graph(self):
        """ The protected view of the application graph used to derive the
            runtime machine configuration.

        :rtype: ~pacman.model.graphs.application.ApplicationGraph
        """
        return ApplicationGraphView(self._application_graph)

    @property
    def routing_infos(self):
        """
        :rtype: ~pacman.model.routing_info.RoutingInfo
        """
        return self._routing_infos

    @property
    def fixed_routes(self):
        """
        :rtype: dict(tuple(int,int),~spinn_machine.FixedRouteEntry)
        """
        return self._fixed_routes

    @property
    def placements(self):
        """ Where machine vertices are placed on the machine.

        :rtype: ~pacman.model.placements.Placements
        """
        return self._placements

    @property
    def transceiver(self):
        """ How to talk to the machine.

        :rtype: ~spinnman.transceiver.Transceiver
        """
        return self._txrx

    @property
    def tags(self):
        """
        :rtype: ~pacman.model.tags.Tags
        """
        return self._tags

    @property
    def buffer_manager(self):
        """ The buffer manager being used for loading/extracting buffers

        :rtype:
            ~spinn_front_end_common.interface.buffer_management.BufferManager
        """
        return self._buffer_manager

    @property
    def none_labelled_edge_count(self):
        """ The number of times edges have not been labelled.

        :rtype: int
        """
        return self._none_labelled_edge_count

    def increment_none_labelled_edge_count(self):
        """ Increment the number of new edges which have not been labelled.
        """
        self._none_labelled_edge_count += 1

    @property
    def use_virtual_board(self):
        """ True if this run is using a virtual machine

        :rtype: bool
        """
        return self._use_virtual_board

    @property
    def n_calls_to_run(self):
        """
        The number for this or the next end_user call to run

        :rtype: int
        """
        return self._n_calls_to_run

    @property
    def n_loops(self):
        """
        The number for this or the net loop within an end_user run

        :rtype: int or None
        """
        return self._n_loops

    def get_current_time(self):
        """ Get the current simulation time.

        :rtype: float
        """
        if self._has_ran:
            return self._current_run_timesteps * self.machine_time_step_ms
        return 0.0

    def __repr__(self):
        return f"general front end instance for machine {self._ipaddress}"

    def add_application_vertex(self, vertex):
        """
        :param ~pacman.model.graphs.application.ApplicationVertex vertex:
            the vertex to add to the graph
        :raises ConfigurationException: when both graphs contain vertices
        :raises PacmanConfigurationException:
            If there is an attempt to add the same vertex more than once
        """
        if self._original_machine_graph.n_vertices:
            raise ConfigurationException(
                "Cannot add vertices to both the machine and application"
                " graphs")
        self._original_application_graph.add_vertex(vertex)
        self._vertices_or_edges_added = True

    def add_machine_vertex(self, vertex):
        """
        :param ~pacman.model.graphs.machine.MachineVertex vertex:
            the vertex to add to the graph
        :raises ConfigurationException: when both graphs contain vertices
        :raises PacmanConfigurationException:
            If there is an attempt to add the same vertex more than once
        """
        # check that there's no application vertices added so far
        if self._original_application_graph.n_vertices:
            raise ConfigurationException(
                "Cannot add vertices to both the machine and application"
                " graphs")
        self._original_machine_graph.add_vertex(vertex)
        self._vertices_or_edges_added = True

    def add_application_edge(self, edge_to_add, partition_identifier):
        """
        :param ~pacman.model.graphs.application.ApplicationEdge edge_to_add:
            the edge to add to the graph
        :param str partition_identifier:
            the partition identifier for the outgoing edge partition
        """
        self._original_application_graph.add_edge(
            edge_to_add, partition_identifier)
        self._vertices_or_edges_added = True

    def add_machine_edge(self, edge, partition_id):
        """
        :param ~pacman.model.graphs.machine.MachineEdge edge:
            the edge to add to the graph
        :param str partition_id:
            the partition identifier for the outgoing edge partition
        """
        self._original_machine_graph.add_edge(edge, partition_id)
        self._vertices_or_edges_added = True

    def _shutdown(
            self, turn_off_machine=None, clear_routing_tables=None,
            clear_tags=None):
        """
        :param bool turn_off_machine:
        :param bool clear_routing_tables:
        :param bool clear_tags:
        """
        self._status = Simulator_Status.SHUTDOWN

        if turn_off_machine is None:
            turn_off_machine = get_config_bool(
                "Machine", "turn_off_machine")

        if clear_routing_tables is None:
            clear_routing_tables = get_config_bool(
                "Machine", "clear_routing_tables")

        if clear_tags is None:
            clear_tags = get_config_bool("Machine", "clear_tags")

        if self._txrx is not None:
            # if stopping on machine, clear IP tags and routing table
            self.__clear(clear_tags, clear_routing_tables)

        # Fully stop the application
        self.__stop_app()

        # stop the transceiver and allocation controller
        self.__close_transceiver(turn_off_machine)
        self.__close_allocation_controller()

        try:
            if self._notification_interface:
                self._notification_interface.close()
                self._notification_interface = None
        except Exception:
            logger.exception(
                "Error when closing Notifications")

    def __clear(self, clear_tags, clear_routing_tables):
        """
        :param bool clear_tags:
        :param bool clear_routing_tables:
        """
        # if stopping on machine, clear IP tags and
        if clear_tags:
            for ip_tag in self._tags.ip_tags:
                self._txrx.clear_ip_tag(
                    ip_tag.tag, board_address=ip_tag.board_address)
            for reverse_ip_tag in self._tags.reverse_ip_tags:
                self._txrx.clear_ip_tag(
                    reverse_ip_tag.tag,
                    board_address=reverse_ip_tag.board_address)

        # if clearing routing table entries, clear
        if clear_routing_tables:
            for router_table in self._router_tables.routing_tables:
                if not self._machine.get_chip_at(
                        router_table.x, router_table.y).virtual:
                    self._txrx.clear_multicast_routes(
                        router_table.x, router_table.y)

        # clear values
        self._no_sync_changes = 0

    def __stop_app(self):
        if self._txrx is not None and self._app_id is not None:
            self._txrx.stop_application(self._app_id)

    def __close_transceiver(self, turn_off_machine):
        """
        :param bool turn_off_machine:
        """
        if self._txrx is not None:
            if turn_off_machine:
                logger.info("Turning off machine")

            self._txrx.close(power_off_machine=turn_off_machine)
            self._txrx = None

    def __close_allocation_controller(self):
        if self._machine_allocation_controller is not None:
            self._machine_allocation_controller.close()
            self._machine_allocation_controller = None

    def stop(self, turn_off_machine=None,  # pylint: disable=arguments-differ
             clear_routing_tables=None, clear_tags=None):
        """
        End running of the simulation.

        :param bool turn_off_machine:
            decides if the machine should be powered down after running the
            execution. Note that this powers down all boards connected to the
            BMP connections given to the transceiver
        :param bool clear_routing_tables: informs the tool chain if it
            should turn off the clearing of the routing tables
        :param bool clear_tags: informs the tool chain if it should clear the
            tags off the machine at stop
        """
        if self._status in [Simulator_Status.SHUTDOWN]:
            raise ConfigurationException("Simulator has already been shutdown")
        self._status = Simulator_Status.SHUTDOWN

        # Keep track of any exception to be re-raised
        exn = None

        # If we have run forever, stop the binaries

        if (self._has_ran and self._current_run_timesteps is None and
                not self._use_virtual_board and not self._run_until_complete):
            try:
                self._do_stop_workflow()
            except Exception as e:
                exn = e
                self._recover_from_error(e)

        # shut down the machine properly
        self._shutdown(turn_off_machine, clear_routing_tables, clear_tags)

        if exn is not None:
            self.write_errored_file()
            raise exn  # pylint: disable=raising-bad-type
        self.write_finished_file()

    def _execute_application_finisher(self):
        with FecTimer(RUN_LOOP, "Application finisher"):
            application_finisher(
                self._app_id, self._txrx, self._executable_types)

    def _do_stop_workflow(self):
        """
        :rtype: ~.PACMANAlgorithmExecutor
        """
        self._execute_application_finisher()
        # TODO is self._current_run_timesteps just 0
        self._do_extract_from_machine(self._current_run_timesteps)

    def add_socket_address(self, socket_address):
        """ Add the address of a socket used in the run notification protocol.

        :param ~spinn_utilities.socket_address.SocketAddress socket_address:
            The address of the database socket
        """
        self._database_socket_addresses.add(socket_address)

    @property
    def has_reset_last(self):
        return self._has_reset_last

    @property
    def get_number_of_available_cores_on_machine(self):
        """ The number of available cores on the machine after taking\
            into account preallocated resources.

        :return: number of available cores
        :rtype: int
        """
        self._get_machine()

        # get cores of machine
        cores = self._machine.total_available_user_cores
        take_into_account_chip_power_monitor = get_config_bool(
            "Reports", "write_energy_report")
        if take_into_account_chip_power_monitor:
            cores -= self._machine.n_chips
        take_into_account_extra_monitor_cores = (get_config_bool(
            "Machine", "enable_advanced_monitor_support") or
                get_config_bool("Machine", "enable_reinjection"))
        if take_into_account_extra_monitor_cores:
            cores -= self._machine.n_chips
            cores -= len(self._machine.ethernet_connected_chips)
        return cores

    def stop_run(self):
        """ Request that the current infinite run stop.

        .. note::
            This will need to be called from another thread as the infinite \
            run call is blocking.
        """
        if self._status is not Simulator_Status.IN_RUN:
            return
        with self._state_condition:
            self._status = Simulator_Status.STOP_REQUESTED
            self._state_condition.notify_all()

    def continue_simulation(self):
        """ Continue a simulation that has been started in stepped mode
        """
        if self._no_sync_changes % 2 == 0:
            sync_signal = Signal.SYNC0
        else:
            sync_signal = Signal.SYNC1
        self._txrx.send_signal(self._app_id, sync_signal)
        self._no_sync_changes += 1

    @staticmethod
    def __reset_object(obj):
        # Reset an object if appropriate
        if isinstance(obj, AbstractCanReset):
            obj.reset_to_first_timestep()

    def __reset_graph_elements(self):
        # Reset any object that can reset
        if self._original_application_graph.n_vertices:
            for vertex in self._original_application_graph.vertices:
                self.__reset_object(vertex)
            for p in self._original_application_graph.outgoing_edge_partitions:
                for edge in p.edges:
                    self.__reset_object(edge)
        elif self._original_machine_graph.n_vertices:
            for machine_vertex in self._original_machine_graph.vertices:
                self.__reset_object(machine_vertex)
            for p in self._original_machine_graph.outgoing_edge_partitions:
                for machine_edge in p.edges:
                    self.__reset_object(machine_edge)<|MERGE_RESOLUTION|>--- conflicted
+++ resolved
@@ -2809,14 +2809,7 @@
             # TODO runtime is None
             power_used = compute_energy_used(
                 self._placements, self._machine, self._board_version,
-<<<<<<< HEAD
-                run_time, self._buffer_manager, self._mapping_time,
-                self._load_time, self._execute_time, self._dsg_time,
-                self._extraction_time,
-=======
                 run_time, self._buffer_manager,
-                self._spalloc_server, self._remote_spinnaker_url,
->>>>>>> 6952dbae
                 self._machine_allocation_controller)
 
             energy_provenance_reporter(power_used, self._placements)
