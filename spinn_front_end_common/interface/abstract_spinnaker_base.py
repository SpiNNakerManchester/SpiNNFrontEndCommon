# Copyright (c) 2017-2019 The University of Manchester
#
# This program is free software: you can redistribute it and/or modify
# it under the terms of the GNU General Public License as published by
# the Free Software Foundation, either version 3 of the License, or
# (at your option) any later version.
#
# This program is distributed in the hope that it will be useful,
# but WITHOUT ANY WARRANTY; without even the implied warranty of
# MERCHANTABILITY or FITNESS FOR A PARTICULAR PURPOSE.  See the
# GNU General Public License for more details.
#
# You should have received a copy of the GNU General Public License
# along with this program.  If not, see <http://www.gnu.org/licenses/>.

"""
main interface for the SpiNNaker tools
"""
from collections import defaultdict
import logging
import math
import signal
import sys
import threading
from threading import Condition
from numpy import __version__ as numpy_version

from spinn_utilities import __version__ as spinn_utils_version
from spinn_utilities.config_holder import (
    get_config_bool, get_config_int, get_config_str, set_config)
from spinn_utilities.log import FormatAdapter
from spinn_utilities.timer import Timer

from spinn_machine import __version__ as spinn_machine_version
from spinn_machine import CoreSubsets, Machine

from spinnman import __version__ as spinnman_version
from spinnman.exceptions import SpiNNManCoresNotInStateException
from spinnman.messages.scp.enums.signal import Signal
from spinnman.model.cpu_infos import CPUInfos
from spinnman.model.enums.cpu_state import CPUState

from data_specification import __version__ as data_spec_version

from spalloc import __version__ as spalloc_version

from pacman import __version__ as pacman_version
from pacman.executor.injection_decorator import (
    clear_injectables, provide_injectables)
from pacman.model.graphs.application import (
    ApplicationGraph, ApplicationGraphView, ApplicationEdge, ApplicationVertex)
from pacman.model.graphs.machine import (
    MachineGraph, MachineGraphView, MachineVertex)
from pacman.model.partitioner_splitters.splitter_reset import splitter_reset
from pacman.model.placements import Placements
from pacman.model.resources import (
    ConstantSDRAM, PreAllocatedResourceContainer)
from pacman.operations.chip_id_allocator_algorithms import (
    malloc_based_chip_id_allocator)
from pacman.operations.fixed_route_router import fixed_route_router
from pacman.operations.partition_algorithms import splitter_partitioner
from pacman.operations.placer_algorithms import (
    connective_based_placer, one_to_one_placer, radial_placer, spreader_placer)
from pacman.operations.router_algorithms import (
    basic_dijkstra_routing, ner_route, ner_route_traffic_aware)
from pacman.operations.router_compressors import (
    pair_compressor, range_compressor)
from pacman.operations.router_compressors.ordered_covering_router_compressor \
    import ordered_covering_compressor
from pacman.operations.routing_info_allocator_algorithms.\
    malloc_based_routing_allocator import malloc_based_routing_info_allocator
from pacman.operations.routing_info_allocator_algorithms.\
    zoned_routing_info_allocator import (flexible_allocate, global_allocate)
from pacman.operations.routing_table_generators import (
    basic_routing_table_generator)
from pacman.operations.tag_allocator_algorithms import basic_tag_allocator

from spinn_front_end_common import __version__ as fec_version
from spinn_front_end_common.abstract_models import (
    AbstractSendMeMulticastCommandsVertex,
    AbstractVertexWithEdgeToDependentVertices, AbstractChangableAfterRun,
    AbstractCanReset)
from spinn_front_end_common.interface.config_handler import ConfigHandler
from spinn_front_end_common.interface.interface_functions import (
    application_finisher, application_runner, buffer_extractor,
    buffer_manager_creator, chip_io_buf_clearer, chip_io_buf_extractor,
    chip_provenance_updater, chip_runtime_updater, compute_energy_used,
    create_notification_protocol, database_interface,
    dsg_region_reloader, edge_to_n_keys_mapper, energy_provenance_reporter,
    execute_application_data_specs, execute_system_data_specs,
    graph_binary_gatherer, graph_data_specification_writer,
    graph_measurer, graph_provenance_gatherer,
    host_based_bit_field_router_compressor,
    hbp_allocator, hbp_max_machine_generator,
    insert_chip_power_monitors_to_graphs,
    insert_edges_to_extra_monitor_functionality,
    insert_edges_to_live_packet_gatherers,
    insert_extra_monitor_vertices_to_graphs,
    insert_live_packet_gatherers_to_graphs,
    load_app_images, load_fixed_routes, load_sys_images,
    local_tdma_builder, locate_executable_start_type, machine_generator,
    preallocate_resources_for_chip_power_monitor,
    preallocate_resources_for_live_packet_gatherers,
    pre_allocate_resources_for_extra_monitor_support,
    placements_provenance_gatherer,
    profile_data_gatherer, process_partition_constraints,
    read_routing_tables_from_machine,
    router_provenance_gatherer, routing_setup, routing_table_loader,
    sdram_outgoing_partition_allocator, spalloc_allocator,
    spalloc_max_machine_generator,
    system_multicast_routing_generator,
    tags_loader, virtual_machine_generator)
from spinn_front_end_common.interface.interface_functions.\
    machine_bit_field_router_compressor import (
        machine_bit_field_ordered_covering_compressor,
        machine_bit_field_pair_router_compressor)
from spinn_front_end_common.interface.interface_functions.\
    host_no_bitfield_router_compression import (
        ordered_covering_compression, pair_compression)
from spinn_front_end_common.interface.splitter_selectors import (
    splitter_selector)
from spinn_front_end_common.interface.java_caller import JavaCaller
from spinn_front_end_common.interface.provenance import (
    APPLICATION_RUNNER, DATA_GENERATION, GET_MACHINE, LOADING,
    ProvenanceWriter, MAPPING, RUN_LOOP)
from spinn_front_end_common.interface.simulator_status import (
    RUNNING_STATUS, SHUTDOWN_STATUS, Simulator_Status)
from spinn_front_end_common.utilities import globals_variables
from spinn_front_end_common.utilities.constants import (
    SARK_PER_MALLOC_SDRAM_USAGE)
from spinn_front_end_common.utilities.exceptions import ConfigurationException
from spinn_front_end_common.utilities.report_functions import (
    bitfield_compressor_report, board_chip_report, EnergyReport,
    fixed_route_from_machine_report, memory_map_on_host_report,
    memory_map_on_host_chip_report, network_specification,
    router_collision_potential_report,
    routing_table_from_machine_report, tags_from_machine_report,
    write_json_machine, write_json_partition_n_keys_map, write_json_placements,
    write_json_routing_tables)
from spinn_front_end_common.utilities import IOBufExtractor
from spinn_front_end_common.utilities.utility_objs import (
    ExecutableType)
from spinn_front_end_common.utility_models import (
    CommandSender, CommandSenderMachineVertex,
    DataSpeedUpPacketGatherMachineVertex)
from spinn_front_end_common.utilities import FecTimer
from spinn_front_end_common.utilities.report_functions.reports import (
    generate_comparison_router_report, partitioner_report,
    placer_reports_with_application_graph,
    placer_reports_without_application_graph,
    router_compressed_summary_report, routing_info_report,
    router_report_from_compressed_router_tables,
    router_report_from_paths,
    router_report_from_router_tables, router_summary_report,
    sdram_usage_report_per_chip,
    tag_allocator_report)
from spinn_front_end_common.utilities.spalloc import SpallocClient

try:
    from scipy import __version__ as scipy_version
except ImportError:
    scipy_version = "scipy not installed"

logger = FormatAdapter(logging.getLogger(__name__))

# 0-15 are reserved for system use (per lplana)
ALANS_DEFAULT_RANDOM_APP_ID = 16


class AbstractSpinnakerBase(ConfigHandler):
    """ Main interface into the tools logic flow.
    """
    # pylint: disable=broad-except

    __slots__ = [
        # the object that contains a set of file paths, which should encompass
        # all locations where binaries are for this simulation.
        # init param and never changed
        "_executable_finder",

        # the number of boards requested by the user during setup
        # init param and never changed
        "_n_boards_required",

        # the number of chips requested by the user during setup.
        # init param and never changed
        "_n_chips_required",

        # The IP-address of the SpiNNaker machine
        # Either hostname or the ipaddress form the allocator
        "_ipaddress",

        # the connection to allocted spalloc and HBP machines
        "_machine_allocation_controller",

        # the pacman application graph, used to hold vertices which need to be
        # split to core sizes
        "_application_graph",

        # the end user application graph, used to hold vertices which need to
        # be split to core sizes
        # Object created by init. Added to but never new object
        "_original_application_graph",

        # the pacman machine graph, used to hold vertices which represent cores
        "_machine_graph",

        # the end user pacman machine graph, used to hold vertices which
        # represent cores.
        # Object created by init. Added to but never new object
        "_original_machine_graph",

        # The holder for where machine graph vertices are placed.
        "_placements",

        # The holder for the routing table entries for all used routers in this
        # simulation
        "_router_tables",

        # The holder for the routing table entries after possible
        # pre compression but before main compression
        "_precompressed",

        # the holder for the keys used by the machine vertices for
        # communication
        "_routing_infos",

        # the holder for the fixed routes generated, if there are any
        "_fixed_routes",

        # The holder for the IP tags and reverse IP tags used by the simulation
        "_tags",

        # The python representation of the SpiNNaker machine that this
        # simulation is going to run on
        "_machine",

        # The SpiNNMan interface instance.
        "_txrx",

        # The manager of streaming buffered data in and out of the SpiNNaker
        # machine
        "_buffer_manager",

        # Handler for keep all the calls to Java in a single space.
        # May be null is configs request not to use Java
        "_java_caller",

        # vertex label count used to ensure unique names of edges
        "_none_labelled_edge_count",

        # Set of addresses.
        # Set created at init. Added to but never new object
        "_database_socket_addresses",

        # status flag
        "_has_ran",

        # Status enum
        "_status",

        # Condition object used for waiting for stop
        # Set during init and the used but never new object
        "_state_condition",

        # status flag
        "_has_reset_last",

        # flag to say user has been give machine info
        "_user_accessed_machine",

        # count of time from previous runs since setup/reset
        # During do_run points to the end timestep of that cycle
        "_current_run_timesteps",

        # change number of resets as loading the binary again resets the
        # sync to 0
        "_no_sync_changes",

        # max time the run can take without running out of memory
        "_max_run_time_steps",

        # Set when run_until_complete is specified by the user
        "_run_until_complete",

        # id for the application from the cfg or the tranceiver
        # TODO check after related PR
        "_app_id",

        #
        "_do_timings",

        #
        "_print_timings",

        #
        "_raise_keyboard_interrupt",

        # The run number for the this/next end_user call to run
        "_n_calls_to_run",

        # The loop number for the this/next loop in the end_user run
        "_n_loops",

        # dict of exucutable types to cores
        "_executable_types",

        # mapping between parameters and the vertices which need to talk to
        # them
        # Created during init. Added to but never new object
        "_live_packet_recorder_params",

        # place holder for checking the vertices being added to the recorders
        # tracker are all of the same vertex type.
        "_live_packet_recorders_associated_vertex_type",

        # mapping of live packet recorder parameters to vertex
        "_live_packet_recorder_parameters_mapping",

        # the timer used to log the execute time
        # TODO energy report cleanup
        "_run_timer",

        # Used in exception handling and control c
        "_last_except_hook",

        # status flag
        "_vertices_or_edges_added",

        # Version provenance
        # TODO provenance cleanup
        "_version_provenance",

        # All beyond this point new for no extractor
        # The data is not new but now it is held direct and not via inputs

        # Path of the notification interface database
        "_database_file_path",

        # Binaries to run
        "_executable_targets",

        # version of the board to requested or discovered
        "_board_version",

        # vertices added to support Buffer Extractor
        "_extra_monitor_vertices",

        # Start timestep of a do_run cycle
        # Set by data generation and do_run cleared by do_run
        "_first_machine_time_step",

        # Mapping for partitions to how many keys they need
        "_machine_partition_n_keys_map",

        # system routing timout keys
        "_system_multicast_router_timeout_keys",

        # DSG to be written to the machine
        "_dsg_targets",

        # Sizes of dsg regions
        "_region_sizes",

        # Mapping for vertice to extra monitors
        "_vertex_to_ethernet_connected_chip_mapping",

        # Reinjection routing tables
        "_data_in_multicast_routing_tables",

        # Maps injector keys to chips
        "_data_in_multicast_key_to_chip_map",

        # Number of timesteps to consider when doing partitioning and placement
        "_plan_n_timesteps",

        # TODO provenance cleanup
        "_compressor_provenance",

        # Routing tables
        "_routing_table_by_partition",

        # Flag to say is compressed routing tables are on machine
        # TODO remove this when the data change only algorithms are done
        "_multicast_routes_loaded",

        # Extra monitors per chip
        "_extra_monitor_to_chip_mapping",

        # Flag to say if current machine is a temporary max machine
        # the temp /max machine is held in the "machine" slot
        "_max_machine",

        # Number of chips computed to be needed
        "_n_chips_needed",

        # Notification interface if needed
        "_notification_interface",
    ]

    def __init__(
            self, executable_finder, graph_label=None,
            database_socket_addresses=None, n_chips_required=None,
            n_boards_required=None):
        """
        :param executable_finder: How to find APLX files to deploy to SpiNNaker
        :type executable_finder:
            ~spinn_utilities.executable_finder.ExecutableFinder
        :param str graph_label: A label for the overall application graph
        :param database_socket_addresses: How to talk to notification databases
        :type database_socket_addresses:
            iterable(~spinn_utilities.socket_address.SocketAddress) or None
        :param int n_chips_required:
            Overrides the number of chips to allocate from spalloc
        :param int n_boards_required:
            Overrides the number of boards to allocate from spalloc
        """
        # pylint: disable=too-many-arguments
        super().__init__()

        self._executable_finder = executable_finder

        # output locations of binaries to be searched for end user info
        logger.info(
            "Will search these locations for binaries: {}",
            self._executable_finder.binary_paths)

        if n_chips_required is None or n_boards_required is None:
            self._n_chips_required = n_chips_required
            self._n_boards_required = n_boards_required
        else:
            raise ConfigurationException(
                "Please use at most one of n_chips_required or "
                "n_boards_required")

        # store for Live Packet Gatherers
        self._live_packet_recorder_params = defaultdict(list)
        self._live_packet_recorders_associated_vertex_type = None

        # update graph label if needed
        if graph_label is None:
            graph_label = "Application_graph"
        else:
            graph_label = graph_label

        # pacman objects
        self._original_application_graph = ApplicationGraph(label=graph_label)
        self._original_machine_graph = MachineGraph(
            label=graph_label,
            application_graph=self._original_application_graph)

        self._machine_allocation_controller = None
        self._txrx = None
        self._new_run_clear()
        self._machine_clear()

        # pacman executor objects

        self._none_labelled_edge_count = 0

        # database objects
        self._database_socket_addresses = set()
        if database_socket_addresses is not None:
            self._database_socket_addresses.update(database_socket_addresses)

        # holder for timing and running related values
        self._run_until_complete = False
        self._has_ran = False
        self._status = Simulator_Status.INIT
        self._state_condition = Condition()
        self._has_reset_last = False
        self._user_accessed_machine = False
        self._n_calls_to_run = 1
        self._n_loops = None
        self._current_run_timesteps = 0
        self._no_sync_changes = 0

        self._app_id = None

        # folders
        self._set_up_output_folders(self._n_calls_to_run)

        # Setup for signal handling
        self._raise_keyboard_interrupt = False

        globals_variables.set_simulator(self)

        self._create_version_provenance()

        self._last_except_hook = sys.excepthook
        self._vertices_or_edges_added = False
        self._first_machine_time_step = None
        self._compressor_provenance = None

        FecTimer.setup(self)

        # Safety in case a previous run left a bad state
        clear_injectables()

    def _new_run_clear(self):
        """
        This clears all data that if no longer valid after a hard reset

        """
        self._application_graph = None
        self._buffer_manager = None
        self._database_file_path = None
        self._notification_interface = None
        self._data_in_multicast_key_to_chip_map = None
        self._data_in_multicast_routing_tables = None
        self._dsg_targets = None
        self._executable_targets = None
        self._executable_types = None
        self._extra_monitor_to_chip_mapping = None
        self._extra_monitor_vertices = None
        self._fixed_routes = None
        self._java_caller = None
        self._live_packet_recorder_parameters_mapping = None
        self._machine_graph = None
        self._machine_partition_n_keys_map = None
        self._max_machine = False
        self._max_run_time_steps = None
        self._multicast_routes_loaded = False
        self._n_chips_needed = None
        self._placements = None
        self._plan_n_timesteps = None
        self._region_sizes = None
        self._router_tables = None
        self._precompressed = None
        self._routing_table_by_partition = None
        self._routing_infos = None
        self._system_multicast_router_timeout_keys = None
        self._tags = None
        self._vertex_to_ethernet_connected_chip_mapping = None

    def _machine_clear(self):
        self._ipaddress = None
        self._board_version = None
        if self._txrx is not None:
            if self._has_ran:
                self._txrx.stop_application(self._app_id)
            self._txrx.close()
            self._app_id = None
        self.__close_allocation_controller()
        self._machine = None
        self._txrx = None

    def __getitem__(self, item):
        """
        Provides dict style access to the key data.

        Allow ASB to be passed into the do_injection method

        Values exposed this way are limited to the ones needed for injection

        :param str item: key to object wanted
        :return: Object asked for
        :rtype: Object
        :raise KeyError: the error message will say if the item is not known
            now or not provided
        """
        value = self._unchecked_gettiem(item)
        if value or value == 0:
            return value
        if value is None:
            raise KeyError(f"Item {item} is currently not set")

    def __contains__(self, item):
        """
        Provides dict style in checks to the key data.

        Keys check this way are limited to the ones needed for injection

        :param str item:
        :return: True if the items is currently know
        :rtype: bool
        """
        if self._unchecked_gettiem(item) is not None:
            return True
        return False

    def items(self):
        """
        Lists the keys of the data currently available.

        Keys exposed this way are limited to the ones needed for injection

        :return: List of the keys for which there is data
        :rtype: list(str)
        :raise KeyError:  Amethod this call depends on could raise this
            exception, but that indicates a programming mismatch
        """
        results = []
        for key in ["APPID", "ApplicationGraph", "DataInMulticastKeyToChipMap",
                    "DataInMulticastRoutingTables", "DataNTimeSteps",
                    "ExtendedMachine", "FirstMachineTimeStep", "MachineGraph",
                    "MachinePartitionNKeysMap", "Placements", "RoutingInfos",
                    "RunUntilTimeSteps", "SystemMulticastRouterTimeoutKeys",
                    "Tags"]:
            item = self._unchecked_gettiem(key)
            if item is not None:
                results.append((key, item))
        return results

    def _unchecked_gettiem(self, item):
        """
        Returns the data for this item or None if currently unknown.

        Values exposed this way are limited to the ones needed for injection

        :param str item:
        :return: The value for this item or None is currently unkwon
        :rtype: Object or None
        :raise KeyError: It the item is one that is never provided
        """
        if item == "APPID":
            return self._app_id
        if item == "ApplicationGraph":
            return self._application_graph
        if item == "DataInMulticastKeyToChipMap":
            return self._data_in_multicast_key_to_chip_map
        if item == "DataInMulticastRoutingTables":
            return self._data_in_multicast_routing_tables
        if item == "DataNTimeSteps":
            return self._max_run_time_steps
        if item == "DataNSteps":
            return self._max_run_time_steps
        if item == "ExtendedMachine":
            return self._machine
        if item == "FirstMachineTimeStep":
            return self._first_machine_time_step
        if item == "MachineGraph":
            return self.machine_graph
        if item == "MachinePartitionNKeysMap":
            return self._machine_partition_n_keys_map
        if item == "Placements":
            return self._placements
        if item == "RoutingInfos":
            return self._routing_infos
        if item == "RunUntilTimeSteps":
            return self._current_run_timesteps
        if item == "SystemMulticastRouterTimeoutKeys":
            return self._system_multicast_router_timeout_keys
        if item == "Tags":
            return self._tags
        raise KeyError(f"Unexpected Item {item}")

    def set_n_boards_required(self, n_boards_required):
        """ Sets the machine requirements.

        .. warning::

            This method should not be called after the machine
            requirements have be computed based on the graph.

        :param int n_boards_required: The number of boards required
        :raises: ConfigurationException
            If any machine requirements have already been set
        """
        # Catch the unchanged case including leaving it None
        if n_boards_required == self._n_boards_required:
            return
        if self._n_boards_required is not None:
            raise ConfigurationException(
                "Illegal attempt to change previously set value.")
        if self._n_chips_required is not None:
            raise ConfigurationException(
                "Clash with n_chips_required.")
        self._n_boards_required = n_boards_required

    def add_live_packet_gatherer_parameters(
            self, live_packet_gatherer_params, vertex_to_record_from,
            partition_ids):
        """ Adds parameters for a new LPG if needed, or adds to the tracker \
            for parameters. Note that LPGs can be inserted to track behaviour \
            either at the application graph level or at the machine graph \
            level, but not both at the same time.

        :param LivePacketGatherParameters live_packet_gatherer_params:
            params to look for a LPG
        :param ~pacman.model.graphs.AbstractVertex vertex_to_record_from:
            the vertex that needs to send to a given LPG
        :param list(str) partition_ids:
            the IDs of the partitions to connect from the vertex
        """
        self._live_packet_recorder_params[live_packet_gatherer_params].append(
            (vertex_to_record_from, partition_ids))

        # verify that the vertices being added are of one vertex type.
        if self._live_packet_recorders_associated_vertex_type is None:
            if isinstance(vertex_to_record_from, ApplicationVertex):
                self._live_packet_recorders_associated_vertex_type = \
                    ApplicationVertex
            else:
                self._live_packet_recorders_associated_vertex_type = \
                    MachineVertex
        elif not isinstance(
                vertex_to_record_from,
                self._live_packet_recorders_associated_vertex_type):
            raise ConfigurationException(
                "Only one type of graph can be used during live output. "
                "Please fix and try again")

    def check_machine_specifics(self):
        """ Checks machine specifics for the different modes of execution.

        Not this can only be called from a class that sets the config file
        to read this data from.
        """
        n_items_specified = 0
        if get_config_str("Machine", "machine_name"):
            n_items_specified += 1
        if get_config_str("Machine", "spalloc_server"):
            if get_config_str("Machine", "spalloc_user") is None:
                raise Exception(
                    "A spalloc_user must be specified with a spalloc_server")
            n_items_specified += 1
        if get_config_str("Machine", "remote_spinnaker_url"):
            n_items_specified += 1
        if get_config_bool("Machine", "virtual_board"):
            n_items_specified += 1

        if n_items_specified == 0:
            raise ConfigurationException(
                "See http://spinnakermanchester.github.io/spynnaker/"
                "PyNNOnSpinnakerInstall.html Configuration Section")

        if n_items_specified > 1:
            raise Exception(
                "Only one of machineName, spalloc_server, "
                "remote_spinnaker_url and virtual_board should be specified "
                "in your configuration files")

<<<<<<< HEAD
        if self._spalloc_server is not None and (
                not SpallocClient.is_server_address(
                    self._spalloc_server, {"spalloc"})):
            # New-style spalloc encodes credentials in URL; old does not
            if get_config_str("Machine", "spalloc_user") is None:
                raise Exception(
                    "A spalloc_user must be specified with a spalloc_server")

=======
>>>>>>> ccb4162f
    def _setup_java_caller(self):
        if get_config_bool("Java", "use_java"):
            java_call = get_config_str("Java", "java_call")
            java_spinnaker_path = get_config_str(
                "Java", "java_spinnaker_path")
            java_jar_path = get_config_str(
                "Java", "java_jar_path")
            java_properties = get_config_str(
                "Java", "java_properties")
            self._java_caller = JavaCaller(
                self._json_folder, java_call, java_spinnaker_path,
                java_properties, java_jar_path)

    def __signal_handler(self, _signal, _frame):
        """ Handles closing down of script via keyboard interrupt

        :param _signal: the signal received (ignored)
        :param _frame: frame executed in (ignored)
        :return: None
        """
        # If we are to raise the keyboard interrupt, do so
        if self._raise_keyboard_interrupt:
            raise KeyboardInterrupt

        logger.error("User has cancelled simulation")
        self._shutdown()

    def exception_handler(self, exctype, value, traceback_obj):
        """ Handler of exceptions

        :param type exctype: the type of exception received
        :param Exception value: the value of the exception
        :param traceback traceback_obj: the trace back stuff
        """
        logger.error("Shutdown on exception")
        self._shutdown()
        return self._last_except_hook(exctype, value, traceback_obj)

    def verify_not_running(self):
        """ Verify that the simulator is in a state where it can start running.
        """
        if self._status in RUNNING_STATUS:
            raise ConfigurationException(
                "Illegal call while a simulation is already running")
        if self._status in SHUTDOWN_STATUS:
            raise ConfigurationException(
                "Illegal call after simulation is shutdown")

    def _should_run(self):
        """
        Checks if the simulation should run.

        Will warn the user if there is no need to run

        :return: True if and only if one of the graphs has vertices in it
        :raises ConfigurationException: If the current state does not
            support a new run call
        """
        self.verify_not_running()

        if self._original_application_graph.n_vertices:
            return True
        if self._original_machine_graph.n_vertices:
            return True
        logger.warning(
            "Your graph has no vertices in it. "
            "Therefor the run call will exit immediately.")
        return False

    def run_until_complete(self, n_steps=None):
        """ Run a simulation until it completes

        :param int n_steps:
            If not None, this specifies that the simulation should be
            requested to run for the given number of steps.  The host will
            still wait until the simulation itself says it has completed
        """
        self._run_until_complete = True
        self._run(n_steps, sync_time=0)

    def run(self, run_time, sync_time=0):
        """ Run a simulation for a fixed amount of time

        :param int run_time: the run duration in milliseconds.
        :param float sync_time:
            If not 0, this specifies that the simulation should pause after
            this duration.  The continue_simulation() method must then be
            called for the simulation to continue.
        """
        self._run(run_time, sync_time)

    def _build_graphs_for_usage(self):
        if self._original_application_graph.n_vertices:
            if self._original_machine_graph.n_vertices:
                raise ConfigurationException(
                    "Illegal state where both original_application and "
                    "original machine graph have vertices in them")

        self._application_graph = self._original_application_graph.clone()
        self._machine_graph = self._original_machine_graph.clone()

    def __timesteps(self, time_in_ms):
        """ Get a number of timesteps for a given time in milliseconds.

        :return: The number of timesteps
        :rtype: int
        """
        n_time_steps = int(math.ceil(time_in_ms / self.machine_time_step_ms))
        calc_time = n_time_steps * self.machine_time_step_ms

        # Allow for minor float errors
        if abs(time_in_ms - calc_time) > 0.00001:
            logger.warning(
                "Time of {}ms "
                "is not a multiple of the machine time step of {}ms "
                "and has therefore been rounded up to {}ms",
                time_in_ms, self.machine_time_step_ms, calc_time)
        return n_time_steps

    def _calc_run_time(self, run_time):
        """
        Calculates n_machine_time_steps and total_run_time based on run_time\
        and machine_time_step

        This method rounds the run up to the next timestep as discussed in\
        https://github.com/SpiNNakerManchester/sPyNNaker/issues/149

        If run_time is None (run forever) both values will be None

        :param run_time: time user requested to run for in milliseconds
        :type run_time: float or None
        :return: n_machine_time_steps as a whole int and
            total_run_time in milliseconds
        :rtype: tuple(int,float) or tuple(None,None)
        """
        if run_time is None:
            return None, None
        n_machine_time_steps = self.__timesteps(run_time)
        total_run_timesteps = (
            self._current_run_timesteps + n_machine_time_steps)
        total_run_time = (
            total_run_timesteps * self.machine_time_step_ms *
            self.time_scale_factor)

        # Convert dt into microseconds and multiply by
        # scale factor to get hardware timestep
        hardware_timestep_us = (
                self.machine_time_step * self.time_scale_factor)

        logger.info(
            f"Simulating for {n_machine_time_steps} "
            f"{self.machine_time_step_ms}ms timesteps using a "
            f"hardware timestep of {hardware_timestep_us}us")

        return n_machine_time_steps, total_run_time

    def _run(self, run_time, sync_time):
        """ The main internal run function.

        :param int run_time: the run duration in milliseconds.
        :param int sync_time:
            the time in ms between synchronisations, or 0 to disable.
        """
        if not self._should_run():
            return

        # verify that we can keep doing auto pause and resume
        if self._has_ran and not self._use_virtual_board:
            can_keep_running = all(
                executable_type.supports_auto_pause_and_resume
                for executable_type in self._executable_types)
            if not can_keep_running:
                raise NotImplementedError(
                    "Only binaries that use the simulation interface can be"
                    " run more than once")

        self._status = Simulator_Status.IN_RUN

        self._adjust_config(run_time)

        # Install the Control-C handler
        if isinstance(threading.current_thread(), threading._MainThread):
            signal.signal(signal.SIGINT, self.__signal_handler)
            self._raise_keyboard_interrupt = True
            sys.excepthook = self._last_except_hook

        logger.info("Starting execution process")

        n_machine_time_steps, total_run_time = self._calc_run_time(run_time)
        if self._machine_allocation_controller is not None:
            self._machine_allocation_controller.extend_allocation(
                total_run_time)

        n_sync_steps = self.__timesteps(sync_time)

        # If we have never run before, or the graph has changed,
        # start by performing mapping
        graph_changed, data_changed = self._detect_if_graph_has_changed(True)
        if graph_changed and self._has_ran and not self._has_reset_last:
            self.stop()
            raise NotImplementedError(
                "The network cannot be changed between runs without"
                " resetting")

        # If we have reset and the graph has changed, stop any running
        # application
        if (graph_changed or data_changed) and self._has_ran:
            if self._txrx is not None:
                self._txrx.stop_application(self._app_id)

            self._no_sync_changes = 0

        # build the graphs to modify with system requirements
        if not self._has_ran or graph_changed:
            # Reset the machine if the graph has changed
            if not self._use_virtual_board and self._n_calls_to_run > 1:

                # wipe out stuff associated with a given machine, as these need
                # to be rebuilt.
                self._new_run_clear()
                if not self._user_accessed_machine:
                    self._machine_clear()

            if self._has_ran:
                # create new sub-folder for reporting data
                self._set_up_output_folders(self._n_calls_to_run)

            self._build_graphs_for_usage()
            self._add_dependent_verts_and_edges_for_application_graph()
            self._add_commands_to_command_sender()

            if get_config_bool("Buffers", "use_auto_pause_and_resume"):
                self._plan_n_timesteps = get_config_int(
                    "Buffers", "minimum_auto_time_steps")
            else:
                self._plan_n_timesteps = n_machine_time_steps

            if self._machine is None:
                self._get_known_machine(total_run_time)
            if self._machine is None:
                self._execute_get_max_machine(total_run_time)
            self._do_mapping(total_run_time)

        # Check if anything has per-timestep SDRAM usage
        provide_injectables(self)
        is_per_timestep_sdram = self._is_per_timestep_sdram()

        # Disable auto pause and resume if the binary can't do it
        if not self._use_virtual_board:
            for executable_type in self._executable_types:
                if not executable_type.supports_auto_pause_and_resume:
                    set_config(
                        "Buffers", "use_auto_pause_and_resume", "False")

        # Work out the maximum run duration given all recordings
        if self._max_run_time_steps is None:
            self._max_run_time_steps = self._deduce_data_n_timesteps(
                self._machine_graph)
        clear_injectables()

        # Work out an array of timesteps to perform
        steps = None
        if (not get_config_bool("Buffers", "use_auto_pause_and_resume")
                or not is_per_timestep_sdram):

            # Runs should only be in units of max_run_time_steps at most
            if (is_per_timestep_sdram and
                    (self._max_run_time_steps < n_machine_time_steps or
                        n_machine_time_steps is None)):
                self._status = Simulator_Status.FINISHED
                raise ConfigurationException(
                    "The SDRAM required by one or more vertices is based on"
                    " the run time, so the run time is limited to"
                    " {} time steps".format(self._max_run_time_steps))

            steps = [n_machine_time_steps]
        elif run_time is not None:

            # With auto pause and resume, any time step is possible but run
            # time more than the first will guarantee that run will be called
            # more than once
            steps = self._generate_steps(
                n_machine_time_steps, self._max_run_time_steps)

        # If we have never run before, or the graph has changed, or data has
        # been changed, generate and load the data
        if not self._has_ran or graph_changed or data_changed:
            self._do_data_generation()

            self._do_load(graph_changed)

        # Run for each of the given steps
        if run_time is not None:
            logger.info("Running for {} steps for a total of {}ms",
                        len(steps), run_time)
            for self._n_loops, step in enumerate(steps):
                logger.info("Run {} of {}", self._n_loops + 1, len(steps))
                self._do_run(step, graph_changed, n_sync_steps)
            self._n_loops = None
        elif run_time is None and self._run_until_complete:
            logger.info("Running until complete")
            self._do_run(None, graph_changed, n_sync_steps)
        elif (not get_config_bool(
                "Buffers", "use_auto_pause_and_resume") or
                not is_per_timestep_sdram):
            logger.info("Running forever")
            self._do_run(None, graph_changed, n_sync_steps)
            logger.info("Waiting for stop request")
            with self._state_condition:
                while self._status != Simulator_Status.STOP_REQUESTED:
                    self._state_condition.wait()
        else:
            logger.info("Running forever in steps of {}ms".format(
                self._max_run_time_steps))
            self._n_loops = 1
            while self._status != Simulator_Status.STOP_REQUESTED:
                logger.info("Run {}".format(self._n_loops))
                self._do_run(
                    self._max_run_time_steps, graph_changed, n_sync_steps)
                self._n_loops += 1

        # Indicate that the signal handler needs to act
        if isinstance(threading.current_thread(), threading._MainThread):
            self._raise_keyboard_interrupt = False
            self._last_except_hook = sys.excepthook
            sys.excepthook = self.exception_handler

        # update counter for runs (used by reports and app data)
        self._n_calls_to_run += 1
        self._n_loops = None
        self._status = Simulator_Status.FINISHED

    def _is_per_timestep_sdram(self):
        for placement in self._placements.placements:
            if placement.vertex.resources_required.sdram.per_timestep:
                return True
        return False

    def _add_commands_to_command_sender(self):
        command_sender = None
        vertices = self._application_graph.vertices
        graph = self._application_graph
        command_sender_vertex = CommandSender
        if len(vertices) == 0:
            vertices = self._machine_graph.vertices
            graph = self._machine_graph
            command_sender_vertex = CommandSenderMachineVertex
        for vertex in vertices:
            if isinstance(vertex, AbstractSendMeMulticastCommandsVertex):
                # if there's no command sender yet, build one
                if command_sender is None:
                    command_sender = command_sender_vertex(
                        "auto_added_command_sender", None)
                    graph.add_vertex(command_sender)

                # allow the command sender to create key to partition map
                command_sender.add_commands(
                    vertex.start_resume_commands,
                    vertex.pause_stop_commands,
                    vertex.timed_commands, vertex)

        # add the edges from the command sender to the dependent vertices
        if command_sender is not None:
            edges, partition_ids = command_sender.edges_and_partitions()
            for edge, partition_id in zip(edges, partition_ids):
                graph.add_edge(edge, partition_id)

    def _add_dependent_verts_and_edges_for_application_graph(self):
        for vertex in self._application_graph.vertices:
            # add any dependent edges and vertices if needed
            if isinstance(vertex, AbstractVertexWithEdgeToDependentVertices):
                for dependant_vertex in vertex.dependent_vertices():
                    self._application_graph.add_vertex(dependant_vertex)
                    edge_partition_ids = vertex.\
                        edge_partition_identifiers_for_dependent_vertex(
                            dependant_vertex)
                    for edge_identifier in edge_partition_ids:
                        dependant_edge = ApplicationEdge(
                            pre_vertex=vertex, post_vertex=dependant_vertex)
                        self._application_graph.add_edge(
                            dependant_edge, edge_identifier)

    def _deduce_data_n_timesteps(self, machine_graph):
        """ Operates the auto pause and resume functionality by figuring out\
            how many timer ticks a simulation can run before SDRAM runs out,\
            and breaks simulation into chunks of that long.

        :param ~.MachineGraph machine_graph:
        :return: max time a simulation can run.
        """
        # Go through the placements and find how much SDRAM is used
        # on each chip
        usage_by_chip = dict()
        seen_partitions = set()

        for placement in self._placements.placements:
            sdram_required = placement.vertex.resources_required.sdram
            if (placement.x, placement.y) in usage_by_chip:
                usage_by_chip[placement.x, placement.y] += sdram_required
            else:
                usage_by_chip[placement.x, placement.y] = sdram_required

            # add sdram partitions
            sdram_partitions = (
                machine_graph.get_sdram_edge_partitions_starting_at_vertex(
                    placement.vertex))
            for partition in sdram_partitions:
                if partition not in seen_partitions:
                    usage_by_chip[placement.x, placement.y] += (
                        ConstantSDRAM(
                            partition.total_sdram_requirements() +
                            SARK_PER_MALLOC_SDRAM_USAGE))
                    seen_partitions.add(partition)

        # Go through the chips and divide up the remaining SDRAM, finding
        # the minimum number of machine timesteps to assign
        max_time_steps = sys.maxsize
        for (x, y), sdram in usage_by_chip.items():
            size = self._machine.get_chip_at(x, y).sdram.size
            if sdram.per_timestep:
                max_this_chip = int((size - sdram.fixed) // sdram.per_timestep)
                max_time_steps = min(max_time_steps, max_this_chip)

        return max_time_steps

    @staticmethod
    def _generate_steps(n_steps, n_steps_per_segment):
        """ Generates the list of "timer" runs. These are usually in terms of\
            time steps, but need not be.

        :param int n_steps: the total runtime in machine time steps
        :param int n_steps_per_segment: the minimum allowed per chunk
        :return: list of time step lengths
        :rtype: list(int)
        """
        if n_steps == 0:
            return [0]
        n_full_iterations = int(math.floor(n_steps / n_steps_per_segment))
        left_over_steps = n_steps - n_full_iterations * n_steps_per_segment
        steps = [int(n_steps_per_segment)] * n_full_iterations
        if left_over_steps:
            steps.append(int(left_over_steps))
        return steps

    def _calculate_number_of_machine_time_steps(self, next_run_timesteps):
        if next_run_timesteps is not None:
            total_timesteps = next_run_timesteps + self._current_run_timesteps
            return total_timesteps

        return None

    def _execute_get_virtual_machine(self):
        """
        Runs, times and logs the VirtualMachineGenerator if required

        May set then "machine" value
        """
        with FecTimer(GET_MACHINE, "Virtual machine generator"):
            self._machine = virtual_machine_generator()

    def _execute_allocator(self, category, total_run_time):
        """
        Runs, times and logs the SpallocAllocator or HBPAllocator if required

        :param str category: Algorithm category for provenance
        :param total_run_time: The total run time to request
        type total_run_time: int or None
        :return: machine name, machine version, BMP details (if any),
            reset on startup flag, auto-detect BMP, SCAMP connection details,
            boot port, allocation controller
        :rtype: tuple(str, int, object, bool, bool, object, object,
            MachineAllocationController)
        """
        if self._machine:
            return None
        if self._n_chips_needed:
            n_chips_required = self._n_chips_needed
        else:
            n_chips_required = self._n_chips_required
        if n_chips_required is None and self._n_boards_required is None:
            return None
        if get_config_str("Machine", "spalloc_server") is not None:
            with FecTimer(category, "SpallocAllocator"):
                return spalloc_allocator(
                    n_chips_required, self._n_boards_required)
        if get_config_str("Machine", "remote_spinnaker_url") is not None:
            with FecTimer(category, "HBPAllocator"):
                return hbp_allocator(
                    total_run_time, n_chips_required, self._n_boards_required)

    def _execute_machine_generator(self, category, allocator_data):
        """
        Runs, times and logs the MachineGenerator if required

        May set the "machine" value if not already set

        :param str category: Algorithm category for provenance
        :allocator_data: None or
            (machine name, machine version, BMP details (if any),
            reset on startup flag, auto-detect BMP, SCAMP connection details,
            boot port, allocation controller)
        :type allocator_data: None or
            tuple(str, int, object, bool, bool, object, object,
            MachineAllocationController)
        """
        if self._machine:
            return
        if get_config_str("Machine", "machine_name"):
            self._ipaddress = get_config_str("Machine", "machine_name")
            bmp_details = get_config_str("Machine", "bmp_names")
            auto_detect_bmp = get_config_bool(
                "Machine", "auto_detect_bmp")
            scamp_connection_data = get_config_str(
                "Machine", "scamp_connections_data")
            boot_port_num = get_config_int(
                "Machine", "boot_connection_port_num")
            reset_machine = get_config_bool(
                "Machine", "reset_machine_on_startup")
            self._board_version = get_config_int(
                "Machine", "version")

        elif allocator_data:
            (self._ipaddress, self._board_version, bmp_details,
             reset_machine, auto_detect_bmp, scamp_connection_data,
             boot_port_num, self._machine_allocation_controller
             ) = allocator_data
        else:
            return

        with FecTimer(category, "Machine generator"):
            self._machine, self._txrx = machine_generator(
                self._ipaddress, bmp_details, self._board_version,
                auto_detect_bmp, scamp_connection_data, boot_port_num,
                reset_machine)

    def _execute_get_max_machine(self, total_run_time):
        """
        Runs, times and logs the a MaxMachineGenerator if required

        Will set the "machine" value if not already set

        Sets the _max_machine to True if the "machine" value is a temporary
        max machine.

        :param total_run_time: The total run time to request
        :type total_run_time: int or None
        """
        if self._machine:
            # Leave _max_machine as is a may be true from an earlier call
            return self._machine

        self._max_machine = True
        if get_config_str("Machine", "spalloc_server"):
            with FecTimer(GET_MACHINE, "Spalloc max machine generator"):
                self._machine = spalloc_max_machine_generator()

        elif get_config_str("Machine", "remote_spinnaker_url"):
            with FecTimer(GET_MACHINE, "HBPMaxMachineGenerator"):
                self._machine = hbp_max_machine_generator(total_run_time)

        else:
            raise NotImplementedError("No machine generataion possible")

    def _get_known_machine(self, total_run_time=0.0):
        """ The python machine description object.

        :param float total_run_time: The total run time to request
        :rtype: ~spinn_machine.Machine
        """
        if self._app_id is None:
            if self._txrx is None:
                self._app_id = ALANS_DEFAULT_RANDOM_APP_ID
            else:
                self._app_id = self._txrx.app_id_tracker.get_new_id()

        if not self._machine:
            if self._use_virtual_board:
                self._execute_get_virtual_machine()
            else:
                allocator_data = self._execute_allocator(
                    GET_MACHINE, total_run_time)
                self._execute_machine_generator(GET_MACHINE, allocator_data)

    def _get_machine(self, total_run_time=0.0):
        """ The python machine description object.

        :param bool max: If True will produce a max machine if required
        :param float total_run_time: The total run time to request
        :rtype: ~spinn_machine.Machine
        :raise Exception: No known size machine possible
        """
        if self._has_reset_last and not self._user_accessed_machine:
            self._machine_clear()
        self._get_known_machine(total_run_time)
        self._user_accessed_machine = True
        if not self._machine:
            raise ConfigurationException(
                "Not enough information provided to supply a machine")

    def _create_version_provenance(self):
        """ Add the version information to the provenance data at the start.
        """
        with ProvenanceWriter() as db:
            db.insert_version("spinn_utilities_version", spinn_utils_version)
            db.insert_version("spinn_machine_version", spinn_machine_version)
            db.insert_version("spalloc_version", spalloc_version)
            db.insert_version("spinnman_version", spinnman_version)
            db.insert_version("pacman_version", pacman_version)
            db.insert_version("data_specification_version", data_spec_version)
            db.insert_version("front_end_common_version", fec_version)
            db.insert_version("numpy_version", numpy_version)
            db.insert_version("scipy_version", scipy_version)

    def _do_extra_mapping_algorithms(self):
        """
        Allows overriding classes to add algorithms
        """

    def _json_machine(self):
        """
        Runs, times and logs WriteJsonMachine if required

        """
        with FecTimer(MAPPING, "Json machine") as timer:
            if timer.skip_if_cfg_false("Reports", "write_json_machine"):
                return
            write_json_machine(self._machine, self._json_folder, True)

    def _report_network_specification(self):
        """
        Runs, times and logs the Network Specification report is requested

        """
        with FecTimer(MAPPING, "Network Specification report") as timer:
            if timer.skip_if_cfg_false(
                    "Reports", "write_network_specification_report"):
                return
            if self._application_graph is None:
                graph = self._machine_graph
            else:
                graph = self._application_graph
            network_specification(graph)

    def _execute_chip_id_allocator(self):
        """
        Runs, times and logs the ChipIdAllocator

        """
        with FecTimer(MAPPING, "Chip ID allocator"):
            if self._application_graph is None:
                graph = self._machine_graph
            else:
                graph = self._application_graph
            malloc_based_chip_id_allocator(self._machine, graph)
            # return ignored as changes done inside original machine object

    def _execute_insert_live_packet_gatherers_to_graphs(self):
        """
        Runs, times and logs the InsertLivePacketGatherersToGraphs if required
        """
        with FecTimer(
                MAPPING, "Insert live packet gatherers to graphs") as timer:
            if timer.skip_if_empty(self._live_packet_recorder_params,
                                   "live_packet_recorder_params"):
                return
            self._live_packet_recorder_parameters_mapping = \
                insert_live_packet_gatherers_to_graphs(
                    self._live_packet_recorder_params, self._machine,
                    self._machine_graph, self._application_graph)

    def _report_board_chip(self):
        """
        Runs, times and logs the BoardChipReport is requested

        """
        with FecTimer(MAPPING, "Board chip report") as timer:
            if timer.skip_if_cfg_false(
                    "Reports", "write_board_chip_report"):
                return
            board_chip_report(self._machine)

    def _execute_splitter_reset(self):
        """
        Runs, times and logs the splitter_reset

        """
        with FecTimer(MAPPING, "Splitter reset"):
            splitter_reset(self._application_graph)

    # Overriden by spynaker to choose an extended algorithm
    def _execute_splitter_selector(self):
        """
        Runs, times and logs the SplitterSelector
        """
        with FecTimer(MAPPING, "Splitter selector"):
            splitter_selector(self._application_graph)

    def _execute_delay_support_adder(self):
        """
        Stub to allow spynakker to add delay supports
        """

    def _execute_preallocate_for_live_packet_gatherer(
            self, pre_allocated_resources):
        """
        Runs, times and logs the PreAllocateResourcesForLivePacketGatherers if\
        required

        :param pre_allocated_resources: other preallocated resources
        :type pre_allocated_resources:
            ~pacman.model.resources.PreAllocatedResourceContainer
        """
        with FecTimer(
                MAPPING, "Preallocate for live packet gatherer") as timer:
            if timer.skip_if_empty(self._live_packet_recorder_params,
                                   "live_packet_recorder_params"):
                return
            preallocate_resources_for_live_packet_gatherers(
                self._live_packet_recorder_params,
                self._machine, pre_allocated_resources)

    def _execute_preallocate_for_chip_power_monitor(
            self, pre_allocated_resources):
        """
        Runs, times and logs the PreAllocateResourcesForChipPowerMonitor if\
        required

        :param pre_allocated_resources: other preallocated resources
        :type pre_allocated_resources:
            ~pacman.model.resources.PreAllocatedResourceContainer
        """
        with FecTimer(MAPPING, "Preallocate for chip power monitor") as timer:
            if timer.skip_if_cfg_false("Reports", "write_energy_report"):
                return
            preallocate_resources_for_chip_power_monitor(
                pre_allocated_resources)

    def _execute_preallocate_for_extra_monitor_support(
            self, pre_allocated_resources):
        """
        Runs, times and logs the PreAllocateResourcesForExtraMonitorSupport if\
        required

        :param pre_allocated_resources: other preallocated resources
        :type pre_allocated_resources:
            ~pacman.model.resources.PreAllocatedResourceContainer
        """
        with FecTimer(MAPPING, "Preallocate for extra monitor support") \
                as timer:
            if timer.skip_if_cfgs_false(
                    "Machine", "enable_advanced_monitor_support",
                    "enable_reinjection"):
                return
            pre_allocate_resources_for_extra_monitor_support(
                pre_allocated_resources)

    # Overriden by spynaker to choose a different algorithm
    def _execute_splitter_partitioner(self, pre_allocated_resources):
        """
        Runs, times and logs the SplitterPartitioner if\
        required

        :param pre_allocated_resources: other preallocated resources
        :type pre_allocated_resources:
            ~pacman.model.resources.PreAllocatedResourceContainer
        """
        if not self._application_graph.n_vertices:
            return
        with FecTimer(MAPPING, "Splitter partitioner"):
            self._machine_graph, self._n_chips_needed = splitter_partitioner(
                self._application_graph, self._machine, self._plan_n_timesteps,
                pre_allocated_resources)

    def _execute_graph_measurer(self):
        """
        Runs, times and logs GraphMeasurer is required

        Sets self._n_chips_needed if no machine exists

        Warning if the users has specified a machine size he gets what he
        asks for and if it is too small the placer will tell him.

        :return:
        """
        if not self._max_machine:
            if self._machine:
                return
        with FecTimer(MAPPING, "Graph measurer"):
            self._n_chips_needed = graph_measurer(
                self._machine_graph, self._machine, self._plan_n_timesteps)

    def _execute_insert_chip_power_monitors(self):
        """
        Run, time and log the InsertChipPowerMonitorsToGraphs if required

        """
        with FecTimer(MAPPING, "Insert chip power monitors") as timer:
            if timer.skip_if_cfg_false("Reports", "write_energy_report"):
                return
            insert_chip_power_monitors_to_graphs(
                self._machine, self._machine_graph,
                get_config_int("EnergyMonitor", "sampling_frequency"),
                self._application_graph)

    def _execute_insert_extra_monitor_vertices(self):
        """
        Run, time and log the InsertExtraMonitorVerticesToGraphs if required

        """
        with FecTimer(MAPPING, "Insert extra monitor vertices") as timer:
            if timer.skip_if_cfgs_false(
                    "Machine", "enable_advanced_monitor_support",
                    "enable_reinjection"):
                return
            # inserter checks for None app graph not an empty one
        (self._vertex_to_ethernet_connected_chip_mapping,
         self._extra_monitor_vertices,
         self._extra_monitor_to_chip_mapping) = \
            insert_extra_monitor_vertices_to_graphs(
                self._machine, self._machine_graph, self._application_graph)

    def _execute_partitioner_report(self):
        """
        Write, times and logs the partitioner_report if needed

        """
        with FecTimer(MAPPING, "Partitioner report") as timer:
            if timer.skip_if_cfg_false(
                    "Reports", "write_partitioner_reports"):
                return
            partitioner_report(self._ipaddress, self._application_graph)

    def _execute_edge_to_n_keys_mapper(self):
        """
        Runs, times and logs the EdgeToNKeysMapper

        Sets the "machine_partition_n_keys_map" data
        """
        with FecTimer(MAPPING, "Edge to n keys mapper"):
            self._machine_partition_n_keys_map = edge_to_n_keys_mapper(
                self._machine_graph)

    def _execute_local_tdma_builder(self):
        """
        Runs times and logs the LocalTDMABuilder
        """
        with FecTimer(MAPPING, "Local TDMA builder"):
            local_tdma_builder(
                self._machine_graph, self._machine_partition_n_keys_map,
                self._application_graph)

    def _json_partition_n_keys_map(self):
        """
        Writes, times and logs the machine_partition_n_keys_map if required
        """
        with FecTimer(MAPPING, "Json partition n keys map") as timer:
            if timer.skip_if_cfg_false(
                    "Reports", "write_json_partition_n_keys_map"):
                return
            write_json_partition_n_keys_map(
                self._machine_partition_n_keys_map, self._json_folder)
            # Output ignored as never used

    def _execute_connective_based_placer(self):
        """
        Runs, times and logs the ConnectiveBasedPlacer

        Sets the "placements" data

        .. note::
            Calling of this method is based on the cfg placer value

        """
        with FecTimer(MAPPING, "Connective based placer"):
            self._placements = connective_based_placer(
                self._machine_graph, self._machine, self._plan_n_timesteps)

    def _execute_one_to_one_placer(self):
        """
        Runs, times and logs the OneToOnePlacer

        Sets the "placements" data

        .. note::
            Calling of this method is based on the cfg placer value

        """
        with FecTimer(MAPPING, "One to one placer"):
            self._placements = one_to_one_placer(
                self._machine_graph, self._machine, self._plan_n_timesteps)

    def _execute_radial_placer(self):
        """
        Runs, times and logs the RadialPlacer

        Sets the "placements" data

        .. note::
            Calling of this method is based on the cfg placer value

        """
        with FecTimer(MAPPING, "Radial placer"):
            self._placements = radial_placer(
                self._machine_graph, self._machine, self._plan_n_timesteps)

    def _execute_speader_placer(self):
        """
        Runs, times and logs the SpreaderPlacer

        Sets the "placements" data

        .. note::
            Calling of this method is based on the cfg placer value

        """
        with FecTimer(MAPPING, "Spreader placer"):
            self._placements = spreader_placer(
                self._machine_graph, self._machine,
                self._machine_partition_n_keys_map, self._plan_n_timesteps)

    def _do_placer(self):
        """
        Runs, times and logs one of the placers

        Sets the "placements" data

        Which placer is run depends on the cfg placer value

        This method is the entry point for adding a new Placer

        :raise ConfigurationException: if the cfg place value is unexpected
        """
        name = get_config_str("Mapping", "placer")
        if name == "ConnectiveBasedPlacer":
            return self._execute_connective_based_placer()
        if name == "OneToOnePlacer":
            return self._execute_one_to_one_placer()
        if name == "RadialPlacer":
            return self._execute_radial_placer()
        if name == "SpreaderPlacer":
            return self._execute_speader_placer()
        if "," in name:
            raise ConfigurationException(
                "Only a single algorithm is supported for placer")
        raise ConfigurationException(
            f"Unexpected cfg setting placer: {name}")

    def _execute_insert_edges_to_live_packet_gatherers(self):
        """
        Runs, times and logs the InsertEdgesToLivePacketGatherers if required
        """
        with FecTimer(
                MAPPING, "Insert edges to live packet gatherers") as timer:
            if timer.skip_if_empty(self._live_packet_recorder_params,
                                   "live_packet_recorder_params"):
                return
            insert_edges_to_live_packet_gatherers(
                self._live_packet_recorder_params, self._placements,
                self._live_packet_recorder_parameters_mapping, self._machine,
                self._machine_graph, self._application_graph,
                self._machine_partition_n_keys_map)

    def _execute_insert_edges_to_extra_monitor(self):
        """
        Runs times and logs the InsertEdgesToExtraMonitor is required
        """
        with FecTimer(MAPPING, "Insert Edges To Extra Monitor") as timer:
            if timer.skip_if_cfgs_false(
                    "Machine", "enable_advanced_monitor_support",
                    "enable_reinjection"):
                return
            insert_edges_to_extra_monitor_functionality(
                self._machine_graph, self._placements, self._machine,
                self._vertex_to_ethernet_connected_chip_mapping,
                self._application_graph)

    def _execute_system_multicast_routing_generator(self):
        """
        Runs, times and logs the SystemMulticastRoutingGenerator is required

        May sets the data "data_in_multicast_routing_tables",
        "data_in_multicast_key_to_chip_map" and
        "system_multicast_router_timeout_keys"
        """
        with FecTimer(MAPPING, "System multicast routing generator") as timer:
            if timer.skip_if_cfgs_false(
                    "Machine", "enable_advanced_monitor_support",
                    "enable_reinjection"):
                return
            (self._data_in_multicast_routing_tables,
             self._data_in_multicast_key_to_chip_map,
             self._system_multicast_router_timeout_keys) = (
                system_multicast_routing_generator(
                    self._machine, self._extra_monitor_to_chip_mapping,
                    self._placements))

    def _execute_fixed_route_router(self):
        """
        Runs, times and logs the FixedRouteRouter if required

        May set the "fixed_routes" data.
        """
        with FecTimer(MAPPING, "Fixed route router") as timer:
            if timer.skip_if_cfg_false(
                    "Machine", "enable_advanced_monitor_support"):
                return
            self._fixed_routes = fixed_route_router(
                self._machine, self._placements,
                DataSpeedUpPacketGatherMachineVertex)

    def _report_placements_with_application_graph(self):
        """
        Writes, times and logs the application graph placer report if
        requested
        """
        if not self._application_graph.n_vertices:
            return
        with FecTimer(
                MAPPING, "Placements wth application graph report") as timer:
            if timer.skip_if_cfg_false(
                    "Reports", "write_application_graph_placer_report"):
                return
            placer_reports_with_application_graph(
                self._ipaddress, self._application_graph, self._placements,
                self._machine)

    def _report_placements_with_machine_graph(self):
        """
        Writes, times and logs the machine graph placer report if
        requested
        """
        with FecTimer(MAPPING, "Placements wthout machine graaph") as timer:
            if timer.skip_if_cfg_false(
                    "Reports", "write_machine_graph_placer_report"):
                return
            placer_reports_without_application_graph(
                self._ipaddress, self._machine_graph, self._placements,
                self._machine)

    def _json_placements(self):
        """
        Does, times and logs the writing of placements as json if requested
        :return:
        """
        with FecTimer(MAPPING, "Json placements") as timer:
            if timer.skip_if_cfg_false(
                    "Reports", "write_json_placements"):
                return
            write_json_placements(self._placements, self._json_folder)
            # Output ignored as never used

    def _execute_ner_route_traffic_aware(self):
        """
        Runs, times and logs the NerRouteTrafficAware

        Sets the "routing_table_by_partition" data if called

        .. note::
            Calling of this method is based on the cfg router value
        """
        with FecTimer(MAPPING, "Ner route traffic aware"):
            self._routing_table_by_partition = ner_route_traffic_aware(
                self._machine_graph, self._machine, self._placements)

    def _execute_ner_route(self):
        """
        Runs, times and logs the NerRoute

        Sets the "routing_table_by_partition" data

        .. note::
            Calling of this method is based on the cfg router value
        """
        with FecTimer(MAPPING, "Ner route"):
            self._routing_table_by_partition = ner_route(
                self._machine_graph, self._machine, self._placements)

    def _execute_basic_dijkstra_routing(self):
        """
        Runs, times and logs the BasicDijkstraRouting

        Sets the "routing_table_by_partition" data if called

        .. note::
            Calling of this method is based on the cfg router value
        """
        with FecTimer(MAPPING, "Basic dijkstra routing"):
            self._routing_table_by_partition = basic_dijkstra_routing(
                self._machine_graph, self._machine, self._placements)

    def _do_routing(self):
        """
        Runs, times and logs one of the routers

        Sets the "routing_table_by_partition" data

        Which router is run depends on the cfg router value

        This method is the entry point for adding a new Router

        :raise ConfigurationException: if the cfg router value is unexpected
        """
        name = get_config_str("Mapping", "router")
        if name == "BasicDijkstraRouting":
            return self._execute_basic_dijkstra_routing()
        if name == "NerRoute":
            return self._execute_ner_route()
        if name == "NerRouteTrafficAware":
            return self._execute_ner_route_traffic_aware()
        if "," in name:
            raise ConfigurationException(
                "Only a single algorithm is supported for router")
        raise ConfigurationException(
            f"Unexpected cfg setting router: {name}")

    def _execute_basic_tag_allocator(self):
        """
        Runs, times and logs the Tag Allocator

        Sets the "tag" data
        """
        with FecTimer(MAPPING, "Basic tag allocator"):
            self._tags = basic_tag_allocator(
                self._machine, self._plan_n_timesteps, self._placements)

    def _report_tag_allocations(self):
        """
        Write, times and logs the tag allocator report if requested
        """
        with FecTimer(MAPPING, "Tag allocator report") as timer:
            if timer.skip_if_cfg_false(
                    "Reports", "write_tag_allocation_reports"):
                return
            tag_allocator_report(self._tags)

    def _execute_process_partition_constraints(self):
        """
        Runs, times and logs the ProcessPartitionConstraints
        """
        with FecTimer(MAPPING, "Process partition constraints"):
            process_partition_constraints(self._machine_graph)

    def _execute_global_allocate(self):
        """
        Runs, times and logs the Global Zoned Routing Info Allocator

        Sets "routing_info" is called

        .. note::
            Calling of this method is based on the cfg info_allocator value

        :return:
        """
        with FecTimer(MAPPING, "Global allocate"):
            self._routing_infos = global_allocate(
                self._machine_graph, self._machine_partition_n_keys_map)

    def _execute_flexible_allocate(self):
        """
        Runs, times and logs the Zoned Routing Info Allocator

        Sets "routing_info" is called

        .. note::
            Calling of this method is based on the cfg info_allocator value

        :return:
        """
        with FecTimer(MAPPING, "Zoned routing info allocator"):
            self._routing_infos = flexible_allocate(
                self._machine_graph, self._machine_partition_n_keys_map)

    def _execute_malloc_based_routing_info_allocator(self):
        """
        Runs, times and logs the Malloc Based Routing Info Allocator

        Sets "routing_info" is called

        .. note::
            Calling of this method is based on the cfg info_allocator value

        :return:
        """
        with FecTimer(MAPPING, "Malloc based routing info allocator"):
            self._routing_infos = malloc_based_routing_info_allocator(
                self._machine_graph, self._machine_partition_n_keys_map)

    def do_info_allocator(self):
        """
        Runs, times and logs one of the info allocaters

        Sets the "routing_info" data

        Which alloactor is run depends on the cfg info_allocator value

        This method is the entry point for adding a new Info Allocator

        :raise ConfigurationException: if the cfg info_allocator value is
            unexpected
        """
        name = get_config_str("Mapping", "info_allocator")
        if name == "GlobalZonedRoutingInfoAllocator ":
            return self._execute_global_allocate()
        if name == "MallocBasedRoutingInfoAllocator":
            return self._execute_malloc_based_routing_info_allocator()
        if name == "ZonedRoutingInfoAllocator":
            return self._execute_flexible_allocate()
        if "," in name:
            raise ConfigurationException(
                "Only a single algorithm is supported for info_allocator")
        raise ConfigurationException(
            f"Unexpected cfg setting info_allocator: {name}")

    def _report_router_info(self):
        """
        Writes, times and logs the router iinfo report if requested
        """
        with FecTimer(MAPPING, "Router info report") as timer:
            if timer.skip_if_cfg_false(
                    "Reports", "write_router_info_report"):
                return
            routing_info_report(self._machine_graph, self._routing_infos)

    def _execute_basic_routing_table_generator(self):
        """
        Runs, times and logs the Routing Table Generator

        .. note::
            Currently no other Routing Table Generator supported.
            To add an additional Generator copy the pattern of do_placer
        """
        with FecTimer(MAPPING, "Basic routing table generator"):
            self._router_tables = basic_routing_table_generator(
                self._routing_infos, self._routing_table_by_partition,
                self._machine)
        # TODO Nuke ZonedRoutingTableGenerator

    def _report_routers(self):
        """
        Write, times and logs the router report if requested
        """
        with FecTimer(MAPPING, "Router report") as timer:
            if timer.skip_if_cfg_false(
                    "Reports", "write_router_reports"):
                return
        router_report_from_paths(
            self._router_tables, self._routing_infos, self._ipaddress,
            self._machine_graph, self._placements, self._machine)

    def _report_router_summary(self):
        """
        Write, times and logs the router summary report if requested
        """
        with FecTimer(MAPPING, "Router summary report") as timer:
            if timer.skip_if_cfg_false(
                    "Reports", "write_router_summary_report"):
                return
            router_summary_report(
                self._router_tables,  self._ipaddress, self._machine)

    def _json_routing_tables(self):
        """
        Write, time and log the routing tables as json if requested
        """
        with FecTimer(MAPPING, "Json routing tables") as timer:
            if timer.skip_if_cfg_false(
                    "Reports", "write_json_routing_tables"):
                return
            write_json_routing_tables(self._router_tables, self._json_folder)
            # Output ignored as never used

    def _report_router_collision_potential(self):
        """
        Write, time and log the router collision report
        """
        with FecTimer(MAPPING, "Router collision potential report"):
            # TODO cfg flag!
            router_collision_potential_report(
                self._routing_table_by_partition,
                self._machine_partition_n_keys_map, self._machine)

    def _execute_locate_executable_start_type(self):
        """
        Runs, times and logs LocateExecutableStartType if required

        May set the executable_types data.
        """
        with FecTimer(MAPPING, "Locate executable start type") as timer:
            # TODO why skip if virtual ?
            if timer.skip_if_virtual_board():
                return
            self._executable_types = locate_executable_start_type(
                self._machine_graph, self._placements)

    def _execute_buffer_manager_creator(self):
        """
        Run, times and logs the buffer manager creator if required

        May set the buffer_manager data
        """
        if self._buffer_manager:
            return
        with FecTimer(MAPPING, "Buffer manager creator") as timer:
            if timer.skip_if_virtual_board():
                return

            self._buffer_manager = buffer_manager_creator(
                self._placements, self._tags, self._txrx,
                self._extra_monitor_vertices,
                self._extra_monitor_to_chip_mapping,
                self._vertex_to_ethernet_connected_chip_mapping,
                self._machine, self._fixed_routes, self._java_caller)

    def _execute_sdram_outgoing_partition_allocator(self):
        """
        Runs, times and logs the SDRAMOutgoingPartitionAllocator
        """
        with FecTimer(MAPPING, "SDRAM outgoing partition allocator"):
            # Ok if transceiver = None
            sdram_outgoing_partition_allocator(
                self._machine_graph, self._placements, self._app_id,
                self._txrx)

    def _do_mapping(self, total_run_time):
        """
        Runs, times and logs all the algorithms in the mapping stage

        :param float total_run_time:
        """
        # time the time it takes to do all pacman stuff
        mapping_total_timer = Timer()
        mapping_total_timer.start_timing()
        provide_injectables(self)

        self._setup_java_caller()
        self._do_extra_mapping_algorithms()
        self._report_network_specification()
        self._execute_splitter_reset()
        self._execute_splitter_selector()
        self._execute_delay_support_adder()
        pre_allocated_resources = PreAllocatedResourceContainer()
        self._execute_preallocate_for_live_packet_gatherer(
            pre_allocated_resources)
        self._execute_preallocate_for_chip_power_monitor(
            pre_allocated_resources)
        self._execute_preallocate_for_extra_monitor_support(
            pre_allocated_resources)
        self._execute_splitter_partitioner(pre_allocated_resources)
        self._execute_graph_measurer()
        if self._max_machine:
            self._max_machine = False
            self._machine = None
        allocator_data = self._execute_allocator(MAPPING, total_run_time)
        self._execute_machine_generator(MAPPING, allocator_data)
        assert(self._machine)
        self._json_machine()
        self._execute_chip_id_allocator()
        self._execute_insert_live_packet_gatherers_to_graphs()
        self._report_board_chip()
        self._execute_insert_chip_power_monitors()
        self._execute_insert_extra_monitor_vertices()
        self._execute_partitioner_report()
        self._execute_edge_to_n_keys_mapper()
        self._execute_local_tdma_builder()
        self._json_partition_n_keys_map()
        self._do_placer()
        self._execute_insert_edges_to_live_packet_gatherers()
        self._execute_insert_edges_to_extra_monitor()
        self._execute_system_multicast_routing_generator()
        self._execute_fixed_route_router()
        self._report_placements_with_application_graph()
        self._report_placements_with_machine_graph()
        self._json_placements()
        self._do_routing()
        self._execute_basic_tag_allocator()
        self._report_tag_allocations()
        self._execute_process_partition_constraints()
        self.do_info_allocator()
        self._report_router_info()
        self._execute_basic_routing_table_generator()
        self._report_routers()
        self._report_router_summary()
        self._json_routing_tables()
        self._report_router_collision_potential()
        self._execute_locate_executable_start_type()
        self._execute_buffer_manager_creator()
        self._execute_sdram_outgoing_partition_allocator()

        clear_injectables()
        with ProvenanceWriter() as db:
            db.insert_category_timing(
                MAPPING, mapping_total_timer.take_sample(),
                self._n_calls_to_run, self._n_loops)

    # Overridden by spy which adds placement_order
    def _execute_graph_data_specification_writer(self):
        """
        Runs, times, and logs the GraphDataSpecificationWriter

        Sets the dsg_targets data
        """
        with FecTimer(
                DATA_GENERATION, "Graph data specification writer"):
            self._dsg_targets, self._region_sizes = \
                graph_data_specification_writer(
                    self._placements, self._ipaddress, self._machine,
                    self._max_run_time_steps)

    def _do_data_generation(self):
        """
        Runs, Times and logs the data generation
        """
        # set up timing
        data_gen_timer = Timer()
        data_gen_timer.start_timing()

        self._first_machine_time_step = self._current_run_timesteps

        provide_injectables(self)
        self._execute_graph_data_specification_writer()
        clear_injectables()

        with ProvenanceWriter() as db:
            db.insert_category_timing(
                DATA_GENERATION, data_gen_timer.take_sample(),
                self._n_calls_to_run, self._n_loops)

    def _execute_routing_setup(self,):
        """
        Runs, times and logs the RoutingSetup if required.

        """
        if self._multicast_routes_loaded:
            return
        with FecTimer(LOADING, "Routing setup") as timer:
            if timer.skip_if_virtual_board():
                return
            # Only needs the x and y of chips with routing tables
            routing_setup(
                self._router_tables, self._app_id, self._txrx, self._machine)

    def _execute_graph_binary_gatherer(self):
        """
        Runs, times and logs the GraphBinaryGatherer if required.

        """
        with FecTimer(LOADING, "Graph binary gatherer") as timer:
            try:
                self._executable_targets = graph_binary_gatherer(
                    self._placements, self._machine_graph,
                    self._executable_finder)
            except KeyError:
                if self.use_virtual_board:
                    logger.warning(
                        "Ignoring exectable not found as using virtual")
                    timer.error("exectable not found and virtual board")
                    return
                raise

    def _execute_host_bitfield_compressor(self):
        """
        Runs, times and logs the HostBasedBitFieldRouterCompressor

        .. note::
            Calling of this method is based on the cfg compressor or
            virtual_compressor value

        :return: CompressedRoutingTables
        :rtype: MulticastRoutingTables
        """
        with FecTimer(
                LOADING, "Host based bitfield router compressor") as timer:
            if timer.skip_if_virtual_board():
                return None
            self._multicast_routes_loaded = False
            compressed = host_based_bit_field_router_compressor(
                self._router_tables, self._machine, self._placements,
                self._txrx, self._machine_graph, self._routing_infos)
            return compressed

    def _execute_machine_bitfield_ordered_covering_compressor(self):
        """
        Runs, times and logs the MachineBitFieldOrderedCoveringCompressor

        .. note::
            Calling of this method is based on the cfg compressor or
            virtual_compressor value

        :return: None
        :rtype: None
        """
        with FecTimer(
                LOADING,
                "Machine bitfield ordered covering compressor") as timer:
            if timer.skip_if_virtual_board():
                return None
            machine_bit_field_ordered_covering_compressor(
                self._router_tables, self._txrx, self._machine, self._app_id,
                self._machine_graph, self._placements, self._executable_finder,
                self._routing_infos, self._executable_targets)
            self._multicast_routes_loaded = True
            return None

    def _execute_machine_bitfield_pair_compressor(self):
        """
        Runs, times and logs the MachineBitFieldPairRouterCompressor

        .. note::
            Calling of this method is based on the cfg compressor or
            virtual_compressor value

        :return: None
        :rtype: None
         """
        with FecTimer(
                LOADING, "Machine bitfield pair router compressor") as timer:
            if timer.skip_if_virtual_board():
                return None
            self._multicast_routes_loaded = True
            machine_bit_field_pair_router_compressor(
                self._router_tables, self._txrx, self._machine, self._app_id,
                self._machine_graph, self._placements, self._executable_finder,
                self._routing_infos, self._executable_targets)
            return None

    def _execute_ordered_covering_compressor(self):
        """
        Runs, times and logs the OrderedCoveringCompressor

        .. note::
            Calling of this method is based on the cfg compressor or
            virtual_compressor value

        :return: CompressedRoutingTables
        :rtype: MulticastRoutingTables
        """
        with FecTimer(LOADING, "Ordered covering compressor") as timer:
            self._multicast_routes_loaded = False
            if self._compression_skipable(self._precompressed):
                timer.skip("Tables already small enough")
                return self._precompressed
            compressed = ordered_covering_compressor(self._precompressed)
            return compressed

    def _execute_ordered_covering_compression(self):
        """
        Runs, times and logs the ordered covering compressor on machine

        .. note::
            Calling of this method is based on the cfg compressor or
            virtual_compressor value

        :return: None
        :rtype: None
        """
        with FecTimer(LOADING, "Ordered covering compressor") as timer:
            if timer.skip_if_virtual_board():
                return None
            if self._compression_skipable(self._precompressed):
                timer.skip("Tables already small enough")
                return self._precompressed
            ordered_covering_compression(
                self._precompressed, self._txrx, self._executable_finder,
                self._machine, self._app_id)
            self._multicast_routes_loaded = True
            return None

    def _execute_pair_compressor(self):
        """
        Runs, times and logs the PairCompressor

        .. note::
            Calling of this method is based on the cfg compressor or
            virtual_compressor value

        :return: CompressedRoutingTable
        :rtype: MulticastRoutingTables
        """
        with FecTimer(LOADING, "Pair compressor") as timer:
            self._multicast_routes_loaded = False
            if self._compression_skipable(self._precompressed):
                timer.skip("Tables already small enough")
                return self._precompressed
            compressed = pair_compressor(self._precompressed)
            return compressed

    def _execute_pair_compression(self):
        """
        Runs, times and logs the pair compressor on machine

        .. note::
            Calling of this method is based on the cfg compressor or
            virtual_compressor value

        :return: None
        :rtype: None
        """
        with FecTimer(LOADING, "Pair on chip router compression") as timer:
            if timer.skip_if_virtual_board():
                return None
            if self._compression_skipable(self._precompressed):
                timer.skip("Tables already small enough")
                return self._precompressed
            pair_compression(
                self._precompressed, self._txrx, self._executable_finder,
                self._machine, self._app_id)
            self._multicast_routes_loaded = True
            return None

    def _execute_pair_unordered_compressor(self):
        """
        Runs, times and logs the CheckedUnorderedPairCompressor

        .. note::
            Calling of this method is based on the cfg compressor or
            virtual_compressor value

        :return: CompressedRoutingTables
        :rtype: MulticastRoutingTables
        """
        with FecTimer(LOADING, "Pair unordered compressor") as timer:
            if self._compression_skipable(self._precompressed):
                timer.skip("Tables already small enough")
                return self._precompressed
            compressed = pair_compressor(self._precompressed, ordered=False)
            self._multicast_routes_loaded = False
            return compressed

    def _compressor_name(self):
        if self.use_virtual_board:
            name = get_config_str("Mapping", "virtual_compressor")
            if name is None:
                logger.info("As no virtual_compressor specified "
                            "using compressor setting")
                name = get_config_str("Mapping", "compressor")
        else:
            name = get_config_str("Mapping", "compressor")
        pre_compress = "BitField" not in name
        return name, pre_compress

    def _compression_skipable(self, tables):
        if get_config_bool(
                "Mapping", "router_table_compress_as_far_as_possible"):
            return False
        return tables.max_number_of_entries <= Machine.ROUTER_ENTRIES

    def _execute_pre_compression(self, pre_compress):
        if pre_compress:
            name = get_config_str("Mapping", "precompressor")
            if name is None:
                self._precompressed = self._router_tables
            elif name == "Ranged":
                with FecTimer(LOADING, "Ranged Compressor") as timer:
                    if self._compression_skipable(self._router_tables):
                        timer.skip("Tables already small enough")
                        self._precompressed = self._router_tables
                        return
                    self._precompressed = range_compressor(
                        self._router_tables)
            else:
                raise ConfigurationException(
                    f"Unexpected cfg setting precompressor: {name}")
        else:
            self._precompressed = self._router_tables

    def _do_early_compression(self, name):
        """
        Calls a compressor based on the name provided

        .. note::
            This method is the entry point for adding a new compressor that
             can or must run early.

        :param str name: Name of a compressor
        :raise ConfigurationException: if the name is not expected
        :return: CompressedRoutingTables (likely to be None),
            RouterCompressorProvenanceItems (may be an empty list)
        :rtype: tuple(MulticastRoutingTables or None, list(ProvenanceDataItem))
        """
        if name == "MachineBitFieldOrderedCoveringCompressor":
            return \
                self._execute_machine_bitfield_ordered_covering_compressor()
        if name == "MachineBitFieldPairRouterCompressor":
            return self._execute_machine_bitfield_pair_compressor()
        if name == "OrderedCoveringCompressor":
            return self._execute_ordered_covering_compressor()
        if name == "OrderedCoveringOnChipRouterCompression":
            return self._execute_ordered_covering_compression()
        if name == "PairCompressor":
            return self._execute_pair_compressor()
        if name == "PairOnChipRouterCompression":
            return self._execute_pair_compression()
        if name == "PairUnorderedCompressor":
            return self._execute_pair_unordered_compressor()

        # delay compression until later
        return None

    def _do_delayed_compression(self, name, compressed):
        """
        run compression that must be delayed until later

        .. note::
            This method is the entry point for adding a new compressor that
            can not run at the normal place

        :param str name: Name of a compressor
        :raise ConfigurationException: if the name is not expected
        :return: CompressedRoutingTables (likely to be None),
            RouterCompressorProvenanceItems (may be an empty list)
        :rtype: tuple(MulticastRoutingTables or None, list(ProvenanceDataItem))
        """
        if self._multicast_routes_loaded or compressed:
            # Already compressed
            return compressed
        # overridden in spy to handle:
        # SpynnakerMachineBitFieldOrderedCoveringCompressor
        # SpynnakerMachineBitFieldPairRouterCompressor

        if name == "HostBasedBitFieldRouterCompressor":
            return self._execute_host_bitfield_compressor()
        if "," in name:
            raise ConfigurationException(
                "Only a single algorithm is supported for compressor")

        raise ConfigurationException(
            f"Unexpected cfg setting compressor: {name}")

    def _execute_load_routing_tables(self, compressed):
        """
        Runs, times and logs the RoutingTableLoader if required

        :param compressed:
        :type compressed: MulticastRoutingTables or None
        """
        if not compressed:
            return
        with FecTimer(LOADING, "Routing table loader") as timer:
            self._multicast_routes_loaded = True
            if timer.skip_if_virtual_board():
                return
            routing_table_loader(
                compressed, self._app_id, self._txrx, self._machine)

    def _report_uncompressed_routing_table(self):
        """
        Runs, times and logs the router report from router tables if requested
        """
        # TODO why not during mapping?
        with FecTimer(LOADING, "Uncompressed routing table report") as timer:
            if timer.skip_if_cfg_false(
                    "Reports", "write_routing_table_reports"):
                return
            router_report_from_router_tables(self._router_tables)

    def _report_bit_field_compressor(self):
        """
        Runs, times and logs the BitFieldCompressorReport if requested
        """
        with FecTimer(LOADING, "Bitfield compressor report") as timer:
            if timer.skip_if_cfg_false(
                    "Reports",  "write_bit_field_compressor_report"):
                return
            # BitFieldSummary output ignored as never used
            bitfield_compressor_report(self._machine_graph, self._placements)

    def _execute_load_fixed_routes(self):
        """
        Runs, times and logs Load Fixed Routes is required
        """
        with FecTimer(LOADING, "Load fixed routes") as timer:
            if timer.skip_if_cfg_false(
                    "Machine", "enable_advanced_monitor_support"):
                return
            if timer.skip_if_virtual_board():
                return
            load_fixed_routes(self._fixed_routes, self._txrx, self._app_id)

    def _execute_system_data_specification(self):
        """
        Runs, times and logs the execute_system_data_specs if required

        :return: map of placement and DSG data, and loaded data flag.
        :rtype: dict(tuple(int,int,int),DataWritten) or DsWriteInfo
        """
        with FecTimer(LOADING, "Execute system data specification") \
                as timer:
            if timer.skip_if_virtual_board():
                return None
            return execute_system_data_specs(
                self._txrx, self._machine, self._app_id, self._dsg_targets,
                self._region_sizes, self._executable_targets,
                self._java_caller)

    def _execute_load_system_executable_images(self):
        """
        Runs, times and logs the loading of exectuable images
        """
        with FecTimer(LOADING, "Load executable system Images") as timer:
            if timer.skip_if_virtual_board():
                return
            load_sys_images(
                self._executable_targets, self._app_id, self._txrx)

    def _execute_application_data_specification(
            self, processor_to_app_data_base_address):
        """
        Runs, times and logs the execute_application_data_specs if required

        :return: map of placement and DSG data, and loaded data flag.
        :rtype: dict(tuple(int,int,int),DataWritten) or DsWriteInfo
        """
        with FecTimer(LOADING, "Host data specification") as timer:
            if timer.skip_if_virtual_board():
                return processor_to_app_data_base_address
            return execute_application_data_specs(
                self._txrx, self._machine, self._app_id, self._dsg_targets,
                self._executable_targets, self._region_sizes, self._placements,
                self._extra_monitor_vertices,
                self._vertex_to_ethernet_connected_chip_mapping,
                self._java_caller, processor_to_app_data_base_address)

    def _execute_tags_from_machine_report(self):
        """
        Run, times and logs the TagsFromMachineReport if requested
        :return:
        """
        with FecTimer(LOADING, "Tags from machine report") as timer:
            if timer.skip_if_virtual_board():
                return
            if timer.skip_if_cfg_false(
                    "Reports", "write_tag_allocation_reports"):
                return
            tags_from_machine_report(self._txrx)

    def _execute_load_tags(self):
        """
        Runs, times and logs the Tags Loader if required
        """
        # TODO why: if graph_changed or data_changed:
        with FecTimer(LOADING, "Tags Loader") as timer:
            if timer.skip_if_virtual_board():
                return
            tags_loader(self._txrx, self._tags)

    def _do_extra_load_algorithms(self):
        """
        Runs, times and logs any extra load algorithms

        """
        pass

    def _report_memory_on_host(self, processor_to_app_data_base_address):
        """
        Runs, times and logs MemoryMapOnHostReport is requested

        """
        with FecTimer(LOADING, "Memory report") as timer:
            if timer.skip_if_virtual_board():
                return
            if timer.skip_if_cfg_false(
                    "Reports", "write_memory_map_report"):
                return
            memory_map_on_host_report(processor_to_app_data_base_address)

    def _report_memory_on_chip(self):
        """
        Runs, times and logs MemoryMapOnHostChipReport is requested

        """
        with FecTimer(LOADING, "Memory report") as timer:
            if timer.skip_if_virtual_board():
                return
            if timer.skip_if_cfg_false(
                    "Reports", "write_memory_map_report"):
                return

            memory_map_on_host_chip_report(self._dsg_targets, self._txrx)

    # TODO consider different cfg flags
    def _report_compressed(self, compressed):
        """
        Runs, times and logs the compressor reports if requested

        :param compressed:
        :type compressed: MulticastRoutingTables or None
        """
        with FecTimer(LOADING, "Compressor report") as timer:
            if timer.skip_if_cfg_false(
                    "Reports", "write_routing_table_reports"):
                return
            if timer.skip_if_cfg_false(
                    "Reports", "write_routing_tables_from_machine_reports"):
                return

            if compressed is None:
                if timer.skip_if_virtual_board():
                    return
                compressed = read_routing_tables_from_machine(
                    self._txrx, self._router_tables, self._app_id)

            router_report_from_compressed_router_tables(compressed)

            generate_comparison_router_report(self._router_tables, compressed)

            router_compressed_summary_report(
                self._router_tables, self._ipaddress, self._machine)

            routing_table_from_machine_report(compressed)

    def _report_fixed_routes(self):
        """
        Runs, times and logs the FixedRouteFromMachineReport is requested
        """
        with FecTimer(LOADING, "Fixed route report") as timer:
            if timer.skip_if_virtual_board():
                return
            if timer.skip_if_cfg_false(
                    "Machine", "enable_advanced_monitor_support"):
                return
            # TODO at the same time as LoadFixedRoutes?
            fixed_route_from_machine_report(
                self._txrx, self._machine, self._app_id)

    def _execute_application_load_executables(self):
        """ algorithms needed for loading the binaries to the SpiNNaker machine

        :return:
        """
        with FecTimer(LOADING, "Load executable app images") as timer:
            if timer.skip_if_virtual_board():
                return
            load_app_images(
                self._executable_targets, self._app_id, self._txrx)

    def _do_load(self, graph_changed):
        """
        Runs, times and logs the load algotithms

        :param bool graph_changed: Flag to say the graph changed,
        """
        # set up timing
        load_timer = Timer()
        load_timer.start_timing()

        if graph_changed:
            self._execute_routing_setup()
            self._execute_graph_binary_gatherer()
        # loading_algorithms
        self._report_uncompressed_routing_table()
        compressor, pre_compress = self._compressor_name()
        self._execute_pre_compression(pre_compress)
        compressed = self._do_early_compression(compressor)
        if graph_changed or not self._has_ran:
            self._execute_load_fixed_routes()
        processor_to_app_data_base_address = \
            self._execute_system_data_specification()
        self._execute_load_system_executable_images()
        self._execute_load_tags()
        processor_to_app_data_base_address = \
            self._execute_application_data_specification(
                processor_to_app_data_base_address)

        self._do_extra_load_algorithms()
        compressed = self._do_delayed_compression(compressor, compressed)
        self._execute_load_routing_tables(compressed)
        self._report_bit_field_compressor()

        # TODO Was master correct to run the report first?
        self._execute_tags_from_machine_report()
        if graph_changed:
            self._report_memory_on_host(processor_to_app_data_base_address)
            self._report_memory_on_chip()
            self._report_compressed(compressed)
            self._report_fixed_routes()
        self._execute_application_load_executables()

        with ProvenanceWriter() as db:
            db.insert_category_timing(
                LOADING, load_timer.take_sample(),
                self._n_calls_to_run, self._n_loops)

    def _execute_sdram_usage_report_per_chip(self):
        # TODO why in do run
        with FecTimer(RUN_LOOP, "Sdram usage per chip report") as timer:
            if timer.skip_if_cfg_false(
                    "Reports", "write_sdram_usage_report_per_chip"):
                return
            sdram_usage_report_per_chip(
                self._ipaddress, self._placements, self._machine,
                self._plan_n_timesteps,
                data_n_timesteps=self._max_run_time_steps)

    def _execute_dsg_region_reloader(self):
        """
            Runs, times and logs the DSGRegionReloader if required

            Reload any parameters over the loaded data if we have already
            run and not using a virtual board and the data hasn't already
            been regenerated

        """
        if not self.has_ran:
            return
        with FecTimer(RUN_LOOP, "DSG region reloader") as timer:
            if timer.skip_if_virtual_board():
                return
            dsg_region_reloader(self._txrx, self._placements, self._ipaddress)

    def _execute_graph_provenance_gatherer(self):
        """
        Runs, times and log the GraphProvenanceGatherer if requested

        """
        with FecTimer(RUN_LOOP, "Graph provenance gatherer") as timer:
            if timer.skip_if_cfg_false("Reports", "read_provenance_data"):
                return []
            graph_provenance_gatherer(
                self._machine_graph, self._application_graph)

    def _execute_placements_provenance_gatherer(self):
        """
        Runs, times and log the PlacementsProvenanceGatherer if requested
        """
        with FecTimer(RUN_LOOP, "Placements provenance gatherer") as timer:
            if timer.skip_if_cfg_false("Reports", "read_provenance_data"):
                return []
            if timer.skip_if_virtual_board():
                return []
            placements_provenance_gatherer(self._txrx, self._placements)

    def _execute_router_provenance_gatherer(self):
        """
        Runs, times and log the RouterProvenanceGatherer if requested
        """
        with FecTimer(RUN_LOOP, "Router provenance gatherer") as timer:
            if timer.skip_if_cfg_false("Reports", "read_provenance_data"):
                return []
            if timer.skip_if_virtual_board():
                return []
            router_provenance_gatherer(
                self._txrx, self._machine, self._router_tables,
                self._extra_monitor_vertices, self._placements)

    def _execute_profile_data_gatherer(self):
        """
        Runs, times and logs the ProfileDataGatherer if requested
        """
        with FecTimer(RUN_LOOP, "Profile data gatherer") as timer:
            if timer.skip_if_cfg_false("Reports", "read_provenance_data"):
                return
            if timer.skip_if_virtual_board():
                return
            profile_data_gatherer(self._txrx, self._placements)

    def _do_read_provenance(self):
        """
        Runs, times and log the methods that gather provenance

        :rtype: list(ProvenanceDataItem)
        """
        self._execute_graph_provenance_gatherer()
        self._execute_placements_provenance_gatherer()
        self._execute_router_provenance_gatherer()
        self._execute_profile_data_gatherer()

    def _report_energy(self, run_time):
        """
        Runs, times and logs the energy report if requested

        :param int run_time: the run duration in milliseconds.
        """
        with FecTimer(RUN_LOOP, "Energy report") as timer:
            if timer.skip_if_cfg_false("Reports", "write_energy_report"):
                return []

            # TODO runtime is None
            power_used = compute_energy_used(
                self._placements, self._machine, self._board_version,
                run_time, self._buffer_manager,
                self._machine_allocation_controller)

            energy_provenance_reporter(power_used, self._placements)

            # create energy reporter
            energy_reporter = EnergyReport()

            # run energy report
            energy_reporter.write_energy_report(
                self._placements, self._machine,
                self._current_run_timesteps,
                self._buffer_manager, power_used)

    def _do_provenance_reports(self):
        """
        Runs any reports based on provenance

        """
        pass

    def _execute_clear_io_buf(self, runtime):
        """
        Runs, times and logs the ChipIOBufClearer if required

        """
        if runtime is None:
            return
        with FecTimer(RUN_LOOP, "Clear IO buffer") as timer:
            if timer.skip_if_virtual_board():
                return
            # TODO Why check empty_graph is always false??
            if timer.skip_if_cfg_false("Reports", "clear_iobuf_during_run"):
                return
            chip_io_buf_clearer(self._txrx, self._executable_types)

    def _execute_runtime_update(self, n_sync_steps):
        """
        Runs, times and logs the runtime updater if required

        :param int n_sync_steps:
            The number of timesteps between synchronisations
        """
        with FecTimer(RUN_LOOP, "Runtime Update") as timer:
            if timer.skip_if_virtual_board():
                return
            if (ExecutableType.USES_SIMULATION_INTERFACE in
                    self._executable_types):
                chip_runtime_updater(
                    self._txrx,  self._app_id, self._executable_types,
                    self._current_run_timesteps,
                    self._first_machine_time_step, n_sync_steps)
            else:
                timer.skip("No Simulation Interface used")

    def _execute_create_database_interface(self, run_time):
        """
        Runs, times and logs Database Interface Creater

        Sets the _database_file_path data object

        :param int run_time: the run duration in milliseconds.
        """
        with FecTimer(RUN_LOOP, "Create database interface"):
            # Used to used compressed routing tables if available on host
            # TODO consider not saving router tabes.
            self._database_file_path = database_interface(
                self._machine_graph, self._tags, run_time, self._machine,
                self._max_run_time_steps, self._placements,
                self._routing_infos, self._router_tables,
                self._app_id, self._application_graph)

    def _execute_create_notifiaction_protocol(self):
        """
        Runs, times and logs the creation of the Notification Protocol

        Sets the notification_interface data object
        """
        with FecTimer(RUN_LOOP, "Create notification protocol"):
            self._notification_interface = create_notification_protocol(
                self._database_socket_addresses, self._database_file_path)

    def _execute_runner(self, n_sync_steps, run_time):
        """
        Runs, times and logs the ApplicationRunner

        :param int n_sync_steps:
            The number of timesteps between synchronisations
        :param int run_time: the run duration in milliseconds.
        :return:
        """
        with FecTimer(RUN_LOOP, APPLICATION_RUNNER) as timer:
            if timer.skip_if_virtual_board():
                return
            # Don't timeout if a stepped mode is in operation
            if n_sync_steps:
                time_threshold = None
            else:
                time_threshold = get_config_int(
                    "Machine", "post_simulation_overrun_before_error")
            self._no_sync_changes = application_runner(
                self._buffer_manager, self._notification_interface,
                self._executable_types, self._app_id, self._txrx, run_time,
                self._no_sync_changes, time_threshold, self._machine,
                self._run_until_complete)

    def _execute_extract_iobuff(self):
        """
        Runs, times and logs the ChipIOBufExtractor if required
        """
        with FecTimer(RUN_LOOP, "Extract IO buff") as timer:
            if timer.skip_if_virtual_board():
                return
            if timer.skip_if_cfg_false(
                    "Reports", "extract_iobuf"):
                return
            # ErrorMessages, WarnMessages output ignored as never used!
            chip_io_buf_extractor(
                self._txrx, self._executable_targets, self._executable_finder)

    def _execute_buffer_extractor(self):
        """
        Runs, times and logs the BufferExtractor if required
        """
        with FecTimer(RUN_LOOP, "Buffer extractor") as timer:
            if timer.skip_if_virtual_board():
                return
            buffer_extractor(
                self._machine_graph, self._placements,
                self._buffer_manager)

    def _do_extract_from_machine(self, run_time):
        """
        Runs, times and logs the steps to extract data from the machine

        :param run_time: the run duration in milliseconds.
        :type run_time: int or None
        """
        self._execute_extract_iobuff()
        self._execute_buffer_extractor()
        self._execute_clear_io_buf(run_time)

        # FinaliseTimingData never needed as just pushed self._ to inputs
        self._do_read_provenance()
        with ProvenanceWriter() as db:
            db.insert_category_timing(
                RUN_LOOP, self._run_timer.take_sample(),
                self._n_calls_to_run, self._n_loops)

        self._report_energy(run_time)
        self._do_provenance_reports()

    def __do_run(self, n_machine_time_steps, graph_changed, n_sync_steps):
        """
        Runs, times and logs the do run steps.

        :param n_machine_time_steps: Number of timesteps run
        :type n_machine_time_steps: int or None
        :param int n_sync_steps:
            The number of timesteps between synchronisations
        :param bool graph_changed: Flag to say the graph changed,
        """
        # TODO virtual board
        self._run_timer = Timer()
        self._run_timer.start_timing()
        run_time = None
        if n_machine_time_steps is not None:
            run_time = n_machine_time_steps * self.machine_time_step_ms
        self._first_machine_time_step = self._current_run_timesteps
        self._current_run_timesteps = \
            self._calculate_number_of_machine_time_steps(n_machine_time_steps)

        provide_injectables(self)

        self._execute_sdram_usage_report_per_chip()
        if not self._has_ran or graph_changed:
            self._execute_create_database_interface(run_time)
        self._execute_create_notifiaction_protocol()
        if self._has_ran and not graph_changed:
            self._execute_dsg_region_reloader()
        self._execute_runtime_update(n_sync_steps)
        self._execute_runner(n_sync_steps, run_time)
        if n_machine_time_steps is not None or self._run_until_complete:
            self._do_extract_from_machine(run_time)
        self._has_reset_last = False
        self._has_ran = True
        # reset at the end of each do_run cycle
        self._first_machine_time_step = None
        clear_injectables()

    def _do_run(self, n_machine_time_steps, graph_changed, n_sync_steps):
        """
        Runs, times and logs the do run steps.

        :param n_machine_time_steps: Number of timesteps run
        :type n_machine_time_steps: int or None
        :param int n_sync_steps:
            The number of timesteps between synchronisations
        :param bool graph_changed: Flag to say the graph changed,
        """
        try:
            self.__do_run(
                n_machine_time_steps, graph_changed, n_sync_steps)
        except KeyboardInterrupt:
            logger.error("User has aborted the simulation")
            self._shutdown()
            sys.exit(1)
        except Exception as run_e:
            self._recover_from_error(run_e)

            # if in debug mode, do not shut down machine
            if get_config_str("Mode", "mode") != "Debug":
                try:
                    self.stop(
                        turn_off_machine=False, clear_routing_tables=False,
                        clear_tags=False)
                except Exception as stop_e:
                    logger.exception(f"Error {stop_e} when attempting to stop")

            # reraise exception
            raise run_e

    def _recover_from_error(self, exception):
        """
        :param Exception exception:
        """
        try:
            self.__recover_from_error(exception)
        except Exception as rec_e:
            logger.exception(
                f"Error {rec_e} when attempting to recover from error")

    def __recover_from_error(self, exception):
        """
        :param Exception exception:
        """
        # if exception has an exception, print to system
        logger.error("An error has occurred during simulation")
        # Print the detail including the traceback
        logger.error(exception)

        logger.info("\n\nAttempting to extract data\n\n")

        # Extract router provenance
        try:
            router_provenance_gatherer(
                transceiver=self._txrx, machine=self._machine,
                router_tables=self._router_tables,
                extra_monitor_vertices=self._extra_monitor_vertices,
                placements=self._placements)
        except Exception:
            logger.exception("Error reading router provenance")

        # Find the cores that are not in an expected state
        unsuccessful_cores = CPUInfos()
        if isinstance(exception, SpiNNManCoresNotInStateException):
            unsuccessful_cores = exception.failed_core_states()

        # If there are no cores in a bad state, find those not yet in
        # their finished state
        if not unsuccessful_cores:
            for executable_type in self._executable_types:
                failed_cores = self._txrx.get_cores_not_in_state(
                    self._executable_types[executable_type],
                    executable_type.end_state)
                for (x, y, p) in failed_cores:
                    unsuccessful_cores.add_processor(
                        x, y, p, failed_cores.get_cpu_info(x, y, p))

        # Print the details of error cores
        for (x, y, p), core_info in unsuccessful_cores.items():
            state = core_info.state
            rte_state = ""
            if state == CPUState.RUN_TIME_EXCEPTION:
                rte_state = " ({})".format(core_info.run_time_error.name)
            logger.error("{}, {}, {}: {}{} {}".format(
                x, y, p, state.name, rte_state, core_info.application_name))
            if core_info.state == CPUState.RUN_TIME_EXCEPTION:
                logger.error(
                    "r0=0x{:08X} r1=0x{:08X} r2=0x{:08X} r3=0x{:08X}".format(
                        core_info.registers[0], core_info.registers[1],
                        core_info.registers[2], core_info.registers[3]))
                logger.error(
                    "r4=0x{:08X} r5=0x{:08X} r6=0x{:08X} r7=0x{:08X}".format(
                        core_info.registers[4], core_info.registers[5],
                        core_info.registers[6], core_info.registers[7]))
                logger.error("PSR=0x{:08X} SR=0x{:08X} LR=0x{:08X}".format(
                    core_info.processor_state_register,
                    core_info.stack_pointer, core_info.link_register))

        # Find the cores that are not in RTE i.e. that can still be read
        non_rte_cores = [
            (x, y, p)
            for (x, y, p), core_info in unsuccessful_cores.items()
            if (core_info.state != CPUState.RUN_TIME_EXCEPTION and
                core_info.state != CPUState.WATCHDOG)]

        # If there are any cores that are not in RTE, extract data from them
        if (non_rte_cores and
                ExecutableType.USES_SIMULATION_INTERFACE in
                self._executable_types):
            non_rte_core_subsets = CoreSubsets()
            for (x, y, p) in non_rte_cores:
                non_rte_core_subsets.add_processor(x, y, p)

            # Attempt to force the cores to write provenance and exit
            try:
                chip_provenance_updater(
                    self._txrx, self._app_id, non_rte_core_subsets)
            except Exception:
                logger.exception("Could not update provenance on chip")

            # Extract any written provenance data
            try:
                finished_cores = self._txrx.get_cores_in_state(
                    non_rte_core_subsets, CPUState.FINISHED)
                finished_placements = Placements()
                for (x, y, p) in finished_cores:
                    finished_placements.add_placement(
                        self._placements.get_placement_on_processor(x, y, p))
                placements_provenance_gatherer(self._txrx, finished_placements)
            except Exception as pro_e:
                logger.exception(f"Could not read provenance due to {pro_e}")

        # Read IOBUF where possible (that should be everywhere)
        iobuf = IOBufExtractor(
            self._txrx, self._executable_targets, self._executable_finder)
        try:
            errors, warnings = iobuf.extract_iobuf()
        except Exception:
            logger.exception("Could not get iobuf")
            errors, warnings = [], []

        # Print the IOBUFs
        self._print_iobuf(errors, warnings)

    @staticmethod
    def _print_iobuf(errors, warnings):
        """
        :param list(str) errors:
        :param list(str) warnings:
        """
        for warning in warnings:
            logger.warning(warning)
        for error in errors:
            logger.error(error)

    def reset(self):
        """ Code that puts the simulation back at time zero
        """

        logger.info("Resetting")

        # rewind the buffers from the buffer manager, to start at the beginning
        # of the simulation again and clear buffered out
        if self._buffer_manager is not None:
            self._buffer_manager.reset()

        # reset the current count of how many milliseconds the application
        # has ran for over multiple calls to run
        self._current_run_timesteps = 0

        # sets the reset last flag to true, so that when run occurs, the tools
        # know to update the vertices which need to know a reset has occurred
        self._has_reset_last = True

        # User must assume on reset any previous machine (info) is dead
        self._user_accessed_machine = False
        assert (not self._user_accessed_machine)

        # Reset the graph off the machine, to set things to time 0
        self.__reset_graph_elements()

    def _detect_if_graph_has_changed(self, reset_flags=True):
        """ Iterates though the original graphs looking for changes.

        :param bool reset_flags:
        :return: mapping_changed, data_changed
        :rtype: tuple(bool, bool)
        """
        changed = False
        data_changed = False
        if self._vertices_or_edges_added:
            self._vertices_or_edges_added = False
            # Set changed - note that we can't return yet as we still have to
            # mark vertices as not changed, otherwise they will keep reporting
            # that they have changed when they haven't
            changed = True

        if self._has_reset_last and self._user_accessed_machine:
            changed = True

        # if application graph is filled, check their changes
        if self._original_application_graph.n_vertices:
            for vertex in self._original_application_graph.vertices:
                if isinstance(vertex, AbstractChangableAfterRun):
                    if vertex.requires_mapping:
                        changed = True
                    if vertex.requires_data_generation:
                        data_changed = True
                    if reset_flags:
                        vertex.mark_no_changes()
            for partition in \
                    self._original_application_graph.outgoing_edge_partitions:
                for edge in partition.edges:
                    if isinstance(edge, AbstractChangableAfterRun):
                        if edge.requires_mapping:
                            changed = True
                        if edge.requires_data_generation:
                            data_changed = True
                        if reset_flags:
                            edge.mark_no_changes()

        # if no application, but a machine graph, check for changes there
        elif self._original_machine_graph.n_vertices:
            for machine_vertex in self._original_machine_graph.vertices:
                if isinstance(machine_vertex, AbstractChangableAfterRun):
                    if machine_vertex.requires_mapping:
                        changed = True
                    if machine_vertex.requires_data_generation:
                        data_changed = True
                    if reset_flags:
                        machine_vertex.mark_no_changes()
            for partition in \
                    self._original_machine_graph.outgoing_edge_partitions:
                for machine_edge in partition.edges:
                    if isinstance(machine_edge, AbstractChangableAfterRun):
                        if machine_edge.requires_mapping:
                            changed = True
                        if machine_edge.requires_data_generation:
                            data_changed = True
                        if reset_flags:
                            machine_edge.mark_no_changes()
        return changed, data_changed

    @property
    def has_ran(self):
        """ Whether the simulation has executed anything at all.

        :rtype: bool
        """
        return self._has_ran

    @property
    def machine(self):
        """ The python machine description object.

         :rtype: ~spinn_machine.Machine
         """
        self._get_machine()
        return self._machine

    @property
    def no_machine_time_steps(self):
        """ The number of machine time steps.

        :rtype: int
        """
        return self._current_run_timesteps

    @property
    def machine_graph(self):
        """
        Returns a protected view of the machine_graph
        :rtype: ~pacman.model.graphs.machine.MachineGraph
        """
        return MachineGraphView(self._machine_graph)

    @property
    def original_machine_graph(self):
        """
        :rtype: ~pacman.model.graphs.machine.MachineGraph
        """
        return self._original_machine_graph

    @property
    def original_application_graph(self):
        """
        :rtype: ~pacman.model.graphs.application.ApplicationGraph
        """
        return self._original_application_graph

    @property
    def application_graph(self):
        """ The protected view of the application graph used to derive the
            runtime machine configuration.

        :rtype: ~pacman.model.graphs.application.ApplicationGraph
        """
        return ApplicationGraphView(self._application_graph)

    @property
    def routing_infos(self):
        """
        :rtype: ~pacman.model.routing_info.RoutingInfo
        """
        return self._routing_infos

    @property
    def fixed_routes(self):
        """
        :rtype: dict(tuple(int,int),~spinn_machine.FixedRouteEntry)
        """
        return self._fixed_routes

    @property
    def placements(self):
        """ Where machine vertices are placed on the machine.

        :rtype: ~pacman.model.placements.Placements
        """
        return self._placements

    @property
    def transceiver(self):
        """ How to talk to the machine.

        :rtype: ~spinnman.transceiver.Transceiver
        """
        return self._txrx

    @property
    def tags(self):
        """
        :rtype: ~pacman.model.tags.Tags
        """
        return self._tags

    @property
    def buffer_manager(self):
        """ The buffer manager being used for loading/extracting buffers

        :rtype:
            ~spinn_front_end_common.interface.buffer_management.BufferManager
        """
        return self._buffer_manager

    @property
    def none_labelled_edge_count(self):
        """ The number of times edges have not been labelled.

        :rtype: int
        """
        return self._none_labelled_edge_count

    def increment_none_labelled_edge_count(self):
        """ Increment the number of new edges which have not been labelled.
        """
        self._none_labelled_edge_count += 1

    @property
    def use_virtual_board(self):
        """ True if this run is using a virtual machine

        :rtype: bool
        """
        return self._use_virtual_board

    @property
    def n_calls_to_run(self):
        """
        The number for this or the next end_user call to run

        :rtype: int
        """
        return self._n_calls_to_run

    @property
    def n_loops(self):
        """
        The number for this or the net loop within an end_user run

        :rtype: int or None
        """
        return self._n_loops

    def get_current_time(self):
        """ Get the current simulation time.

        :rtype: float
        """
        if self._has_ran:
            return self._current_run_timesteps * self.machine_time_step_ms
        return 0.0

    def __repr__(self):
        return f"general front end instance for machine {self._ipaddress}"

    def add_application_vertex(self, vertex):
        """
        :param ~pacman.model.graphs.application.ApplicationVertex vertex:
            the vertex to add to the graph
        :raises ConfigurationException: when both graphs contain vertices
        :raises PacmanConfigurationException:
            If there is an attempt to add the same vertex more than once
        """
        if self._original_machine_graph.n_vertices:
            raise ConfigurationException(
                "Cannot add vertices to both the machine and application"
                " graphs")
        self._original_application_graph.add_vertex(vertex)
        self._vertices_or_edges_added = True

    def add_machine_vertex(self, vertex):
        """
        :param ~pacman.model.graphs.machine.MachineVertex vertex:
            the vertex to add to the graph
        :raises ConfigurationException: when both graphs contain vertices
        :raises PacmanConfigurationException:
            If there is an attempt to add the same vertex more than once
        """
        # check that there's no application vertices added so far
        if self._original_application_graph.n_vertices:
            raise ConfigurationException(
                "Cannot add vertices to both the machine and application"
                " graphs")
        self._original_machine_graph.add_vertex(vertex)
        self._vertices_or_edges_added = True

    def add_application_edge(self, edge_to_add, partition_identifier):
        """
        :param ~pacman.model.graphs.application.ApplicationEdge edge_to_add:
            the edge to add to the graph
        :param str partition_identifier:
            the partition identifier for the outgoing edge partition
        """
        self._original_application_graph.add_edge(
            edge_to_add, partition_identifier)
        self._vertices_or_edges_added = True

    def add_machine_edge(self, edge, partition_id):
        """
        :param ~pacman.model.graphs.machine.MachineEdge edge:
            the edge to add to the graph
        :param str partition_id:
            the partition identifier for the outgoing edge partition
        """
        self._original_machine_graph.add_edge(edge, partition_id)
        self._vertices_or_edges_added = True

    def _shutdown(
            self, turn_off_machine=None, clear_routing_tables=None,
            clear_tags=None):
        """
        :param bool turn_off_machine:
        :param bool clear_routing_tables:
        :param bool clear_tags:
        """
        self._status = Simulator_Status.SHUTDOWN

        if turn_off_machine is None:
            turn_off_machine = get_config_bool(
                "Machine", "turn_off_machine")

        if clear_routing_tables is None:
            clear_routing_tables = get_config_bool(
                "Machine", "clear_routing_tables")

        if clear_tags is None:
            clear_tags = get_config_bool("Machine", "clear_tags")

        if self._txrx is not None:
            # if stopping on machine, clear IP tags and routing table
            self.__clear(clear_tags, clear_routing_tables)

        # Fully stop the application
        self.__stop_app()

        # stop the transceiver and allocation controller
        self.__close_transceiver(turn_off_machine)
        self.__close_allocation_controller()

        try:
            if self._notification_interface:
                self._notification_interface.close()
                self._notification_interface = None
        except Exception:
            logger.exception(
                "Error when closing Notifications")

    def __clear(self, clear_tags, clear_routing_tables):
        """
        :param bool clear_tags:
        :param bool clear_routing_tables:
        """
        # if stopping on machine, clear IP tags and
        if clear_tags:
            for ip_tag in self._tags.ip_tags:
                self._txrx.clear_ip_tag(
                    ip_tag.tag, board_address=ip_tag.board_address)
            for reverse_ip_tag in self._tags.reverse_ip_tags:
                self._txrx.clear_ip_tag(
                    reverse_ip_tag.tag,
                    board_address=reverse_ip_tag.board_address)

        # if clearing routing table entries, clear
        if clear_routing_tables:
            for router_table in self._router_tables.routing_tables:
                if not self._machine.get_chip_at(
                        router_table.x, router_table.y).virtual:
                    self._txrx.clear_multicast_routes(
                        router_table.x, router_table.y)

        # clear values
        self._no_sync_changes = 0

    def __stop_app(self):
        if self._txrx is not None and self._app_id is not None:
            self._txrx.stop_application(self._app_id)

    def __close_transceiver(self, turn_off_machine):
        """
        :param bool turn_off_machine:
        """
        if self._txrx is not None:
            if turn_off_machine:
                logger.info("Turning off machine")

            self._txrx.close(power_off_machine=turn_off_machine)
            self._txrx = None

    def __close_allocation_controller(self):
        if self._machine_allocation_controller is not None:
            self._machine_allocation_controller.close()
            self._machine_allocation_controller = None

    def stop(self, turn_off_machine=None,  # pylint: disable=arguments-differ
             clear_routing_tables=None, clear_tags=None):
        """
        End running of the simulation.

        :param bool turn_off_machine:
            decides if the machine should be powered down after running the
            execution. Note that this powers down all boards connected to the
            BMP connections given to the transceiver
        :param bool clear_routing_tables: informs the tool chain if it
            should turn off the clearing of the routing tables
        :param bool clear_tags: informs the tool chain if it should clear the
            tags off the machine at stop
        """
        if self._status in [Simulator_Status.SHUTDOWN]:
            raise ConfigurationException("Simulator has already been shutdown")
        self._status = Simulator_Status.SHUTDOWN

        # Keep track of any exception to be re-raised
        exn = None

        # If we have run forever, stop the binaries

        if (self._has_ran and self._current_run_timesteps is None and
                not self._use_virtual_board and not self._run_until_complete):
            try:
                self._do_stop_workflow()
            except Exception as e:
                exn = e
                self._recover_from_error(e)

        # shut down the machine properly
        self._shutdown(turn_off_machine, clear_routing_tables, clear_tags)

        if exn is not None:
            self.write_errored_file()
            raise exn  # pylint: disable=raising-bad-type
        self.write_finished_file()

    def _execute_application_finisher(self):
        with FecTimer(RUN_LOOP, "Application finisher"):
            application_finisher(
                self._app_id, self._txrx, self._executable_types)

    def _do_stop_workflow(self):
        """
        :rtype: ~.PACMANAlgorithmExecutor
        """
        self._execute_application_finisher()
        # TODO is self._current_run_timesteps just 0
        self._do_extract_from_machine(self._current_run_timesteps)

    def add_socket_address(self, socket_address):
        """ Add the address of a socket used in the run notification protocol.

        :param ~spinn_utilities.socket_address.SocketAddress socket_address:
            The address of the database socket
        """
        self._database_socket_addresses.add(socket_address)

    @property
    def has_reset_last(self):
        return self._has_reset_last

    @property
    def get_number_of_available_cores_on_machine(self):
        """ The number of available cores on the machine after taking\
            into account preallocated resources.

        :return: number of available cores
        :rtype: int
        """
        self._get_machine()

        # get cores of machine
        cores = self._machine.total_available_user_cores
        take_into_account_chip_power_monitor = get_config_bool(
            "Reports", "write_energy_report")
        if take_into_account_chip_power_monitor:
            cores -= self._machine.n_chips
        take_into_account_extra_monitor_cores = (get_config_bool(
            "Machine", "enable_advanced_monitor_support") or
                get_config_bool("Machine", "enable_reinjection"))
        if take_into_account_extra_monitor_cores:
            cores -= self._machine.n_chips
            cores -= len(self._machine.ethernet_connected_chips)
        return cores

    def stop_run(self):
        """ Request that the current infinite run stop.

        .. note::
            This will need to be called from another thread as the infinite \
            run call is blocking.
        """
        if self._status is not Simulator_Status.IN_RUN:
            return
        with self._state_condition:
            self._status = Simulator_Status.STOP_REQUESTED
            self._state_condition.notify_all()

    def continue_simulation(self):
        """ Continue a simulation that has been started in stepped mode
        """
        if self._no_sync_changes % 2 == 0:
            sync_signal = Signal.SYNC0
        else:
            sync_signal = Signal.SYNC1
        self._txrx.send_signal(self._app_id, sync_signal)
        self._no_sync_changes += 1

    @staticmethod
    def __reset_object(obj):
        # Reset an object if appropriate
        if isinstance(obj, AbstractCanReset):
            obj.reset_to_first_timestep()

    def __reset_graph_elements(self):
        # Reset any object that can reset
        if self._original_application_graph.n_vertices:
            for vertex in self._original_application_graph.vertices:
                self.__reset_object(vertex)
            for p in self._original_application_graph.outgoing_edge_partitions:
                for edge in p.edges:
                    self.__reset_object(edge)
        elif self._original_machine_graph.n_vertices:
            for machine_vertex in self._original_machine_graph.vertices:
                self.__reset_object(machine_vertex)
            for p in self._original_machine_graph.outgoing_edge_partitions:
                for machine_edge in p.edges:
                    self.__reset_object(machine_edge)<|MERGE_RESOLUTION|>--- conflicted
+++ resolved
@@ -710,7 +710,9 @@
         n_items_specified = 0
         if get_config_str("Machine", "machine_name"):
             n_items_specified += 1
-        if get_config_str("Machine", "spalloc_server"):
+        srv = get_config_str("Machine", "spalloc_server")
+        if srv and not SpallocClient.is_server_address(srv, {"spalloc"}):
+            # New-style spalloc encodes credentials in URL; old does not
             if get_config_str("Machine", "spalloc_user") is None:
                 raise Exception(
                     "A spalloc_user must be specified with a spalloc_server")
@@ -731,17 +733,6 @@
                 "remote_spinnaker_url and virtual_board should be specified "
                 "in your configuration files")
 
-<<<<<<< HEAD
-        if self._spalloc_server is not None and (
-                not SpallocClient.is_server_address(
-                    self._spalloc_server, {"spalloc"})):
-            # New-style spalloc encodes credentials in URL; old does not
-            if get_config_str("Machine", "spalloc_user") is None:
-                raise Exception(
-                    "A spalloc_user must be specified with a spalloc_server")
-
-=======
->>>>>>> ccb4162f
     def _setup_java_caller(self):
         if get_config_bool("Java", "use_java"):
             java_call = get_config_str("Java", "java_call")
@@ -1225,6 +1216,7 @@
             return None
         if get_config_str("Machine", "spalloc_server") is not None:
             with FecTimer(category, "SpallocAllocator"):
+                # TODO pass the bearer token somehow, if available
                 return spalloc_allocator(
                     n_chips_required, self._n_boards_required)
         if get_config_str("Machine", "remote_spinnaker_url") is not None:
@@ -1296,6 +1288,7 @@
         self._max_machine = True
         if get_config_str("Machine", "spalloc_server"):
             with FecTimer(GET_MACHINE, "Spalloc max machine generator"):
+                # TODO pass the bearer token somehow, if available
                 self._machine = spalloc_max_machine_generator()
 
         elif get_config_str("Machine", "remote_spinnaker_url"):
