--- conflicted
+++ resolved
@@ -67,12 +67,9 @@
 from spinn_front_end_common.abstract_models import (
     AbstractVertexWithEdgeToDependentVertices,
     AbstractCanReset)
-<<<<<<< HEAD
+from spinn_front_end_common.interface.buffer_management import BufferManager
 from spinn_front_end_common.interface.buffer_management.storage_objects \
-    import (SqlLiteDatabase)
-=======
-from spinn_front_end_common.interface.buffer_management import BufferManager
->>>>>>> 5b7b3340
+    import BufferDatabase
 from spinn_front_end_common.interface.config_handler import ConfigHandler
 from spinn_front_end_common.interface.interface_functions import (
     application_finisher, application_runner,
@@ -2281,7 +2278,7 @@
                 return
             if timer.skip_if_virtual_board():
                 return
-            db = SqlLiteDatabase()
+            db = BufferDatabase()
             db.store_placements()
             db.store_chip_power_monitors()
             db.close()
