--- conflicted
+++ resolved
@@ -1273,15 +1273,6 @@
             else:
                 inputs["BufferManager"] = self._buffer_manager
 
-<<<<<<< HEAD
-=======
-        # Get the executable targets
-        optional_algorithms.append("GraphBinaryGatherer")
-
-        outputs.append("ExecutableTargets")
-        outputs.append("ExecutableStartType")
-
->>>>>>> 7ccbb4ec
         # Execute the mapping algorithms
         executor = self._run_algorithms(
             inputs, algorithms, outputs, optional_algorithms)
@@ -1363,7 +1354,7 @@
             optional_algorithms.append("DSGRegionReloader")
 
         # Get the executable targets
-        optional_algorithms.append("FrontEndCommonGraphBinaryGatherer")
+        optional_algorithms.append("GraphBinaryGatherer")
 
         # algorithms needed for loading the binaries to the SpiNNaker machine
         optional_algorithms.append("LoadExecutableImages")
