--- conflicted
+++ resolved
@@ -183,7 +183,6 @@
             self._placement_json = self._write_gather(
                 placements, transceiver, path)
 
-<<<<<<< HEAD
     def _json_placement(self, placement, transceiver):
 
         vertex = placement.vertex
@@ -192,10 +191,8 @@
         else:
             self._recording = True
 
-=======
     @staticmethod
     def _json_placement(placement, transceiver):
->>>>>>> 57df0ec0
         json_placement = OrderedDict()
         json_placement["x"] = placement.x
         json_placement["y"] = placement.y
@@ -269,13 +266,10 @@
 
         return path
 
-<<<<<<< HEAD
     def _write_placements(self, placements, transceiver, path):
 
-=======
     @staticmethod
     def _write_placements(placements, transceiver, path):
->>>>>>> 57df0ec0
         # Read back the regions
         json_obj = list()
         for placement in placements:
