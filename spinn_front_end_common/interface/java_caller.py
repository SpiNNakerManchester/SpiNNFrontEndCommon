# Copyright (c) 2017-2019 The University of Manchester
#
# This program is free software: you can redistribute it and/or modify
# it under the terms of the GNU General Public License as published by
# the Free Software Foundation, either version 3 of the License, or
# (at your option) any later version.
#
# This program is distributed in the hope that it will be useful,
# but WITHOUT ANY WARRANTY; without even the implied warranty of
# MERCHANTABILITY or FITNESS FOR A PARTICULAR PURPOSE.  See the
# GNU General Public License for more details.
#
# You should have received a copy of the GNU General Public License
# along with this program.  If not, see <http://www.gnu.org/licenses/>.

from collections import defaultdict, OrderedDict
import json
import logging
import os
import subprocess
from spinn_utilities.config_holder import get_config_str
from spinn_utilities.log import FormatAdapter
from pacman.exceptions import PacmanExternalAlgorithmFailedToCompleteException
from spinn_front_end_common.data import FecDataView
from spinn_front_end_common.utilities.report_functions import (
    write_json_machine)
from spinn_front_end_common.utilities.exceptions import ConfigurationException
from spinn_front_end_common.interface.buffer_management.buffer_models import (
    AbstractReceiveBuffersToHost)


logger = FormatAdapter(logging.getLogger(__name__))


class JavaCaller(object):
    """ Support class that holds all the stuff for running stuff in Java.
        This includes the work of preparing data for transmitting to Java and\
        back.

        This separates the choices of how to call the Java batch vs streaming,\
        jar locations, parameters, etc from the rest of the python code.
    """

    __slots__ = [
        "_chipxy_by_ethernet",
        # The folder holding sqlite databases etc.
        "_report_folder",
        # The call to get java to work. Including the path if required.
        "_java_call",
        # The location of the java jar file
        "_jar_file",
        # The location where the machine json is written
        "_machine_json_path",
        # Dict of chip (x, y) to the p of the monitor vertex
        "_monitor_cores",
        # Flag to indicate if at least one placement is recording
        "_recording",
        # Dict of ethernet (x, y) and the packetGather IPtago
        "_gatherer_iptags",
        # Dict of ethernet (x, y) to the p of the packetGather vertex
        "_gatherer_cores",
        # The location where the latest placement json is written
        "_placement_json",
        # Properties flag to be passed to Java
        "_java_properties"
    ]

    def __init__(self):
        """ Creates a java caller and checks the user/config parameters.

        :raise ConfigurationException: if simple parameter checking fails.
        """
        self._recording = None
        self._report_folder = FecDataView.get_run_dir_path()
        self._java_call = get_config_str("Java", "java_call")
        result = subprocess.call([self._java_call, '-version'])
        if result != 0:
            raise ConfigurationException(
                " {} -version failed. "
                "Please set [Java] java_call to the absolute path "
                "to start java. (in config file)".format(self._java_call))

        self._find_java_jar()

        self._machine_json_path = None
        self._placement_json = None
        self._monitor_cores = None
        self._gatherer_iptags = None
        self._gatherer_cores = None
        self._java_properties = get_config_str("Java", "java_properties")
        self._chipxy_by_ethernet = None
        if self._java_properties is not None:
            self._java_properties = self._java_properties.split()
            # pylint: disable=not-an-iterable
            for _property in self._java_properties:
                if _property[:2] != "-D":
                    raise ConfigurationException(
                        "Java Properties must start with -D found at {}".
                        format(_property))

    def _find_java_jar(self):
        java_spinnaker_path = get_config_str("Java", "java_spinnaker_path")
        java_jar_path = get_config_str("Java", "java_jar_path")
        if java_spinnaker_path is None:
            interface = os.path.dirname(os.path.realpath(__file__))
            spinn_front_end_common = os.path.dirname(interface)
            github_checkout_dir = os.path.dirname(spinn_front_end_common)
            parent = os.path.dirname(github_checkout_dir)
            java_spinnaker_path = os.path.join(parent, "JavaSpiNNaker")
        else:
            # As I don't know how to write pwd and /JavaSpiNNaker to one line
            indirect_path = os.path.join(
                java_spinnaker_path, "JavaSpiNNaker")
            if os.path.isdir(indirect_path):
                java_spinnaker_path = indirect_path
            else:
                java_spinnaker_path = java_spinnaker_path
        auto_jar_file = os.path.join(
            java_spinnaker_path, "SpiNNaker-front-end",
            "target", "spinnaker-exe.jar")
        if os.path.exists(auto_jar_file):
            if (java_jar_path is None) or (java_jar_path == auto_jar_file):
                self._jar_file = auto_jar_file
            else:
                raise ConfigurationException(
                    f"Found a jar file at {auto_jar_file} "
                    f"while java_jar_path as set. "
                    f"Please delete on of the two.")
        else:
            if (java_jar_path is None):
                if not os.path.isdir(java_spinnaker_path):
                    raise ConfigurationException(
                        f"No Java code found at {java_spinnaker_path} "
                        f"Nor is java_jar_path set.")
                else:
                    raise ConfigurationException(
                        f"No jar file at {auto_jar_file} "
                        f"Nor is java_jar_path set.")
            elif os.path.exists(java_jar_path):
                self._jar_file = auto_jar_file
            else:
                raise ConfigurationException(
                    f"No file found at java_jar_path: {java_jar_path}")

<<<<<<< HEAD
    def set_advanced_monitors(self, monitor_cores, packet_gathers):
        """
        :param monitor_cores: Where the advanced monitor for each core is
        :type monitor_cores:
            dict(tuple(int,int), ExtraMonitorSupportMachineVertex)
        :param packet_gathers: Where the packet gatherers are
        :type packet_gathers:
            dict(tuple(int,int), DataSpeedUpPacketGatherMachineVertex)
=======
    def set_advanced_monitors(self):
        """
>>>>>>> e18e7b27
        :rtype: None
        """
        tags = FecDataView.get_tags()
        self._monitor_cores = dict()
<<<<<<< HEAD
        for core, monitor_core in monitor_cores.items():
=======
        for core, monitor_core in FecDataView.iterate_monitor_items():
>>>>>>> e18e7b27
            placement = FecDataView.get_placement_of_vertex(monitor_core)
            self._monitor_cores[core] = placement.p

        self._gatherer_iptags = dict()
        self._gatherer_cores = dict()
        for core, packet_gather in FecDataView.iterate_gather_items():
            self._gatherer_iptags[core] = \
                tags.get_ip_tags_for_vertex(packet_gather)[0]
            placement = FecDataView.get_placement_of_vertex(packet_gather)
            self._gatherer_cores[core] = placement.p

        self._chipxy_by_ethernet = defaultdict(list)
        machine = FecDataView.get_machine()
        for chip in machine.chips:
            if not chip.virtual:
                chip_xy = (chip.x, chip.y)
                ethernet = (chip.nearest_ethernet_x, chip.nearest_ethernet_y)
                self._chipxy_by_ethernet[ethernet].append(chip_xy)

    def _machine_json(self):
        """ Converts the machine in this class to JSON.

        :return: the name of the file containing the JSON
        """
        if self._machine_json_path is None:
            self._machine_json_path = write_json_machine(progress_bar=False)
        return self._machine_json_path

    def set_report_folder(self, report_folder):
        """ Passes the database file in.

        :param str report_folder:
            Path to directory with SQLite databases and into which java will
            write.
        """
        self._report_folder = report_folder

    def set_placements(self, used_placements):
        """ Passes in the placements leaving this class to decide pass it to
            Java.

        This method may obtain extra information about he placements which is
        why it also accesses the transceiver.

        Currently the extra information extracted is recording region base
        address but this could change if recording region saved in the
        database.

        Currently this method uses JSON but that may well change to using the
        database.

        :param ~pacman.model.placements.Placements used_placements:
            Placements that are recording. May not be all placements
        """
        path = os.path.join(
            FecDataView.get_json_dir_path(), "java_placements.json")
        self._recording = False
        if self._gatherer_iptags is None:
            self._placement_json = self._write_placements(
                used_placements, path)
        else:
            self._placement_json = self._write_gather(
                used_placements, path)

    def _json_placement(self, placement):
        """
        :param ~pacman.model.placements.Placement placement:
        :rtype: dict
        """
        vertex = placement.vertex
        json_placement = OrderedDict()
        json_placement["x"] = placement.x
        json_placement["y"] = placement.y
        json_placement["p"] = placement.p

        json_vertex = OrderedDict()
        json_vertex["label"] = vertex.label
        if isinstance(vertex, AbstractReceiveBuffersToHost) and \
                vertex.get_recorded_region_ids():
            self._recording = True
            json_vertex["recordedRegionIds"] = vertex.get_recorded_region_ids()
            json_vertex["recordingRegionBaseAddress"] = \
                vertex.get_recording_region_base_address(placement)
        else:
            json_vertex["recordedRegionIds"] = []
            json_vertex["recordingRegionBaseAddress"] = 0
        json_placement["vertex"] = json_vertex

        return json_placement

    def _json_iptag(self, iptag):
        """
        :param ~pacman.model.tags.IPTag iptag:
        :rtype: dict
        """
        json_tag = OrderedDict()
        json_tag["x"] = iptag.destination_x
        json_tag["y"] = iptag.destination_y
        json_tag["boardAddress"] = iptag.board_address
        json_tag["targetAddress"] = iptag.ip_address
        # Intentionally not including port!
        json_tag["stripSDP"] = iptag.strip_sdp
        json_tag["tagID"] = iptag.tag
        json_tag["trafficIdentifier"] = iptag.traffic_identifier

        return json_tag

    def _placements_grouped(self, recording_placements):
        """
        :param ~pacman.model.placements.Placements recording_placementss:
        :rtype: dict(tuple(int,int),dict(tuple(int,int),
            ~pacman.model.placements.Placement))
        """
        by_ethernet = defaultdict(lambda: defaultdict(list))
        for placement in recording_placements:
            chip = FecDataView.get_chip_at(placement.x, placement.y)
            chip_xy = (placement.x, placement.y)
            ethernet = (chip.nearest_ethernet_x, chip.nearest_ethernet_y)
            by_ethernet[ethernet][chip_xy].append(placement)
        return by_ethernet

    def _write_gather(self, used_placements, path):
        """
        :param ~pacman.model.placements.Placements used_placements:
            placements that are being used. May not eb all placements
        :param str path:
        :rtype: str
        """
        placements_by_ethernet = self._placements_grouped(used_placements)
        json_obj = list()
        for ethernet in self._chipxy_by_ethernet:
            by_chip = placements_by_ethernet[ethernet]
            json_gather = OrderedDict()
            json_gather["x"] = ethernet[0]
            json_gather["y"] = ethernet[1]
            json_gather["p"] = self._gatherer_cores[ethernet]
            json_gather["iptag"] = self._json_iptag(
                self._gatherer_iptags[ethernet])
            json_chips = list()
            for chip_xy in self._chipxy_by_ethernet[ethernet]:
                json_chip = OrderedDict()
                json_chip["x"] = chip_xy[0]
                json_chip["y"] = chip_xy[1]
                json_chip["p"] = self._monitor_cores[chip_xy]
                if chip_xy in by_chip:
                    json_placements = list()
                    for placement in by_chip[chip_xy]:
                        json_p = self._json_placement(placement)
                        if json_p:
                            json_placements.append(json_p)
                    if len(json_placements) > 0:
                        json_chip["placements"] = json_placements
                json_chips.append(json_chip)
            json_gather["monitors"] = json_chips
            json_obj.append(json_gather)

        # dump to json file
        with open(path, "w") as f:
            json.dump(json_obj, f)

        return path

    def _write_placements(self, used_placements, path):
        """
        :param ~pacman.model.placements.Placements placements:
            Placements that are being used. May not be all placements
        :param str path:
        :rtype: str
        """
        # Read back the regions
        json_obj = list()
        for placement in used_placements:
            json_p = self._json_placement(placement)
            if json_p:
                json_obj.append(json_p)

        # dump to json file
        with open(path, "w") as f:
            json.dump(json_obj, f)

        return path

    def _run_java(self, *args):
        """ Does the actual running of JavaSpiNNaker. Arguments are those that
            will be processed by the `main` method on the Java side.

        :rtype: int
        """
        if self._java_properties is None:
            params = [self._java_call, '-jar', self._jar_file]
        else:
            params = [self._java_call] + self._java_properties \
                     + ['-jar', self._jar_file]
        params.extend(args)
        return subprocess.call(params)

    def get_all_data(self):
        """ Gets all the data from the previously set placements
            and put these in the previously set database.

        :raises PacmanExternalAlgorithmFailedToCompleteException:
            On failure of the Java code.
        """
        if not self._recording:
            return

        if self._gatherer_iptags is None:
            result = self._run_java(
                'download', self._placement_json, self._machine_json(),
                self._report_folder)
        else:
            result = self._run_java(
                'gather', self._placement_json, self._machine_json(),
                self._report_folder)
        if result != 0:
            log_file = os.path.join(self._report_folder, "jspin.log")
            raise PacmanExternalAlgorithmFailedToCompleteException(
                "Java call exited with value " + str(result) + " see "
                + str(log_file) + " for logged info")

    def execute_data_specification(self):
        """ Writes all the data specs, uploading the result to the machine.

        :raises PacmanExternalAlgorithmFailedToCompleteException:
            On failure of the Java code.
        """
        result = self._run_java(
            'dse', self._machine_json(), self._report_folder)
        if result != 0:
            log_file = os.path.join(self._report_folder, "jspin.log")
            raise PacmanExternalAlgorithmFailedToCompleteException(
                "Java call exited with value " + str(result) + " see "
                + str(log_file) + " for logged info")

    def execute_system_data_specification(self):
        """ Writes all the data specs for system cores,
            uploading the result to the machine.

        :raises PacmanExternalAlgorithmFailedToCompleteException:
            On failure of the Java code.
        """
        result = self._run_java(
            'dse_sys', self._machine_json(), self._report_folder)
        if result != 0:
            log_file = os.path.join(self._report_folder, "jspin.log")
            raise PacmanExternalAlgorithmFailedToCompleteException(
                "Java call exited with value " + str(result) + " see "
                + str(log_file) + " for logged info")

    def execute_app_data_specification(self, use_monitors):
        """ Writes all the data specs for application cores,
            uploading the result to the machine.

        .. note:
            May assume that system cores are already loaded and running if
            `use_monitors` is set to `True`.

        :param bool use_monitors:
        :raises PacmanExternalAlgorithmFailedToCompleteException:
            On failure of the Java code.
        """
        if use_monitors:
            result = self._run_java(
                'dse_app_mon', self._placement_json, self._machine_json(),
                self._report_folder, self._report_folder)
        else:
            result = self._run_java(
                'dse_app', self._machine_json(), self._report_folder)
        if result != 0:
            log_file = os.path.join(self._report_folder, "jspin.log")
            raise PacmanExternalAlgorithmFailedToCompleteException(
                "Java call exited with value " + str(result) + " see "
                + str(log_file) + " for logged info")<|MERGE_RESOLUTION|>--- conflicted
+++ resolved
@@ -142,28 +142,13 @@
                 raise ConfigurationException(
                     f"No file found at java_jar_path: {java_jar_path}")
 
-<<<<<<< HEAD
-    def set_advanced_monitors(self, monitor_cores, packet_gathers):
-        """
-        :param monitor_cores: Where the advanced monitor for each core is
-        :type monitor_cores:
-            dict(tuple(int,int), ExtraMonitorSupportMachineVertex)
-        :param packet_gathers: Where the packet gatherers are
-        :type packet_gathers:
-            dict(tuple(int,int), DataSpeedUpPacketGatherMachineVertex)
-=======
     def set_advanced_monitors(self):
         """
->>>>>>> e18e7b27
         :rtype: None
         """
         tags = FecDataView.get_tags()
         self._monitor_cores = dict()
-<<<<<<< HEAD
-        for core, monitor_core in monitor_cores.items():
-=======
         for core, monitor_core in FecDataView.iterate_monitor_items():
->>>>>>> e18e7b27
             placement = FecDataView.get_placement_of_vertex(monitor_core)
             self._monitor_cores[core] = placement.p
 
