--- conflicted
+++ resolved
@@ -244,16 +244,14 @@
         #
         "_app_data_top_simulation_folder",
 
-<<<<<<< HEAD
         #
         "_command_sender",
 
         # Run for infinite time
-        "_infinite_run"
-=======
+        "_infinite_run",
+
         # iobuf cores
         "_cores_to_read_iobuf"
->>>>>>> e647427f
     ]
 
     def __init__(
@@ -825,23 +823,14 @@
         if self._hostname is not None:
             inputs["IPAddress"] = self._hostname
             inputs["BMPDetails"] = self._read_config("Machine", "bmp_names")
-<<<<<<< HEAD
-            inputs["DownedChipsDetails"] = self._config.get(
-                "Machine", "down_chips")
-            inputs["DownedCoresDetails"] = self._config.get(
-                "Machine", "down_cores")
-            inputs["DownedLinksDetails"] = self._config.get(
-                "Machine", "down_links")
-=======
-            down_chips, down_cores = \
-                helpful_functions.convert_string_info_chip_and_core_subsets(
+            down_chips, down_cores, down_links = \
+                helpful_functions.sort_out_downed_chips_cores_links(
                     self._config.get("Machine", "down_chips"),
-                    self._config.get("Machine", "down_cores"))
+                    self._config.get("Machine", "down_cores"),
+                    self._config.get("Machine", "down_links"))
             inputs["DownedChipsDetails"] = down_chips
             inputs["DownedCoresDetails"] = down_cores
-            inputs["DownedLinksDetails"] = self._convert_down_links(
-                self._config.get("Machine", "down_links"))
->>>>>>> e647427f
+            inputs["DownedLinksDetails"] = down_links
             inputs["AutoDetectBMPFlag"] = self._config.getboolean(
                 "Machine", "auto_detect_bmp")
             inputs["ScampConnectionData"] = self._read_config(
@@ -1870,7 +1859,6 @@
                     "Machine", "enable_reinjection"):
                 self._txrx.enable_reinjection(multicast=False)
 
-<<<<<<< HEAD
             try:
                 # extract provenance data
                 self._extract_provenance()
@@ -1886,13 +1874,6 @@
                 self._app_id, self._txrx, self._placements, self._graph_mapper)
 
         # if the end user wants iobuf extract it from the cores now
-        if extract_iobuf:
-            self._extract_iobuf()
-
-        # shut down the machine properly
-=======
-            # extract provenance data
-            self._extract_provenance()
 
         # only extract iobuf if it hasn't been extracted during run, and the
         # end user has requested it
@@ -1902,8 +1883,7 @@
                     "Reports", "extract_iobuf_during_run")):
             self._extract_iobuf()
 
-        # shut down the tools.
->>>>>>> e647427f
+        # shut down the machine properly
         self._shutdown(
             turn_off_machine, clear_routing_tables, clear_tags)
 
