"""
main interface for the spinnaker tools
"""

# pacman imports
from pacman.model.partitionable_graph.partitionable_graph \
    import PartitionableGraph
from pacman.model.partitioned_graph.partitioned_graph import PartitionedGraph
from pacman.operations.pacman_algorithm_executor import PACMANAlgorithmExecutor
from pacman.model.abstract_classes.abstract_virtual_vertex \
    import AbstractVirtualVertex
from pacman.model.abstract_classes.virtual_partitioned_vertex \
    import VirtualPartitionedVertex

# common front end imports
from spinn_front_end_common.abstract_models.\
    abstract_has_first_machine_time_step \
    import AbstractHasFirstMachineTimeStep
from spinn_front_end_common.abstract_models\
    .abstract_partitioned_data_specable_vertex \
    import AbstractPartitionedDataSpecableVertex
from spinn_front_end_common.utilities import exceptions as common_exceptions
from spinn_front_end_common.utilities import helpful_functions
from spinn_front_end_common.interface.buffer_management\
    .buffer_models.abstract_receive_buffers_to_host \
    import AbstractReceiveBuffersToHost
from spinn_front_end_common.abstract_models.abstract_data_specable_vertex \
    import AbstractDataSpecableVertex
from spinn_front_end_common.abstract_models.abstract_recordable \
    import AbstractRecordable
from spinn_front_end_common.abstract_models.abstract_changable_after_run \
    import AbstractChangableAfterRun
from spinn_front_end_common.interface.provenance.pacman_provenance_extractor \
    import PacmanProvenanceExtractor


# general imports
from collections import defaultdict
import logging
import math
import os
import sys
import traceback
import signal

logger = logging.getLogger(__name__)


class SpinnakerMainInterface(object):
    """ Main interface into the tools logic flow
    """

    def __init__(
            self, config, executable_finder, graph_label=None,
            database_socket_addresses=None, extra_algorithm_xml_paths=None,
            extra_mapping_inputs=None, extra_mapping_algorithms=None,
            extra_pre_run_algorithms=None, extra_post_run_algorithms=None,
            n_chips_required=None):

        # global params
        self._config = config

        self._executable_finder = executable_finder

        # output locations of binaries to be searched for end user info
        logger.info(
            "Will search these locations for binaries: {}"
            .format(self._executable_finder.binary_paths))

        self._n_chips_required = n_chips_required
        self._hostname = None
        self._spalloc_server = None
        self._remote_spinnaker_url = None
        self._machine_allocation_controller = None

        # update graph label if needed
        if graph_label is None:
            graph_label = "Application_graph"

        # pacman objects
        self._partitionable_graph = PartitionableGraph(label=graph_label)
        self._partitioned_graph = PartitionedGraph(label=graph_label)
        self._graph_mapper = None
        self._placements = None
        self._router_tables = None
        self._routing_infos = None
        self._tags = None
        self._machine = None
        self._txrx = None
        self._buffer_manager = None
        self._ip_address = None

        # pacman executor objects
        self._machine_outputs = None
        self._mapping_outputs = None
        self._load_outputs = None
        self._last_run_outputs = None
        self._pacman_provenance = PacmanProvenanceExtractor()
        self._xml_paths = self._create_xml_paths(extra_algorithm_xml_paths)

        # extra algorithms and inputs for runs, should disappear in future
        #  releases
        self._extra_mapping_algorithms = list()
        if extra_mapping_algorithms is not None:
            self._extra_mapping_algorithms.extend(extra_mapping_algorithms)
        self._extra_mapping_inputs = dict()
        if extra_mapping_inputs is not None:
            self._extra_mapping_inputs.update(extra_mapping_inputs)
        self._extra_pre_run_algorithms = list()
        if extra_pre_run_algorithms is not None:
            self._extra_pre_run_algorithms.extend(extra_pre_run_algorithms)
        self._extra_post_run_algorithms = list()
        if extra_post_run_algorithms is not None:
            self._extra_post_run_algorithms.extend(extra_post_run_algorithms)

        self._dsg_algorithm = \
            "FrontEndCommonPartitionableGraphDataSpecificationWriter"

        # vertex label safety (used by reports mainly)
        self._none_labelled_vertex_count = 0
        self._none_labelled_edge_count = 0

        # database objects
        self._database_socket_addresses = set()
        if database_socket_addresses is not None:
            self._database_socket_addresses.update(database_socket_addresses)
        self._database_interface = None
        self._create_database = None
        self._database_file_path = None

        # holder for timing related values
        self._has_ran = False
        self._has_reset_last = False
        self._current_run_timesteps = 0
        self._no_sync_changes = 0
        self._minimum_step_generated = None
        self._no_machine_time_steps = None
        self._machine_time_step = None
        self._time_scale_factor = None

        self._app_id = self._config.getint("Machine", "appID")

        # set up reports default folder
        self._report_default_directory, this_run_time_string = \
            helpful_functions.set_up_report_specifics(
                default_report_file_path=self._config.get(
                    "Reports", "defaultReportFilePath"),
                max_reports_kept=self._config.getint(
                    "Reports", "max_reports_kept"),
                app_id=self._app_id)

        # set up application report folder
        self._app_data_runtime_folder = \
            helpful_functions.set_up_output_application_data_specifics(
                max_application_binaries_kept=self._config.getint(
                    "Reports", "max_application_binaries_kept"),
                where_to_write_application_data_files=self._config.get(
                    "Reports", "defaultApplicationDataFilePath"),
                app_id=self._app_id,
                this_run_time_string=this_run_time_string)

        self._json_folder = os.path.join(
            self._report_default_directory, "json_files")
        if not os.path.exists(self._json_folder):
            os.makedirs(self._json_folder)

        # make a folder for the provenance data storage
        self._provenance_file_path = os.path.join(
            self._report_default_directory, "provenance_data")
        if not os.path.exists(self._provenance_file_path):
            os.makedirs(self._provenance_file_path)

        # timing provenance elements
        self._do_timings = self._config.getboolean(
            "Reports", "writeAlgorithmTimings")
        self._print_timings = self._config.getboolean(
            "Reports", "display_algorithm_timings")
        self._provenance_format = self._config.get(
            "Reports", "provenance_format")
        if self._provenance_format not in ["xml", "json"]:
            raise Exception("Unknown provenance format: {}".format(
                self._provenance_format))
        self._exec_dse_on_host = self._config.getboolean(
            "SpecExecution", "specExecOnHost")

        # set up machine targeted data
        self._use_virtual_board = self._config.getboolean(
            "Machine", "virtual_board")

        # log app id to end user
        logger.info("Setting appID to %d." % self._app_id)

        # Setup for signal handling
        self._raise_keyboard_interrupt = False

    def set_up_machine_specifics(self, hostname):
        """ Adds machine specifics for the different modes of execution

        :param hostname:
        :return:
        """
        if hostname is not None:
            self._hostname = hostname
            logger.warn("The machine name from setup call is overriding the "
                        "machine name defined in the config file")
        else:
            self._hostname = self._read_config("Machine", "machineName")
            self._spalloc_server = self._read_config(
                "Machine", "spalloc_server")
            self._remote_spinnaker_url = self._read_config(
                "Machine", "remote_spinnaker_url")
        if (self._hostname is None and self._spalloc_server is None and
                self._remote_spinnaker_url is None and
                not self._use_virtual_board):
            raise Exception(
                "A SpiNNaker machine must be specified your configuration"
                " file")

        n_items_specified = sum([
            1 if item is not None else 0
            for item in [
                self._hostname, self._spalloc_server,
                self._remote_spinnaker_url]])

        if (n_items_specified > 1 or
                (n_items_specified == 1 and self._use_virtual_board)):
            raise Exception(
                "Only one of machineName, spalloc_server, "
                "remote_spinnaker_url and virtual_board should be specified "
                "in your configuration files")

        if self._spalloc_server is not None:
            if self._read_config("Machine", "spalloc_user") is None:
                raise Exception(
                    "A spalloc_user must be specified with a spalloc_server")

    def signal_handler(self, signal, frame):

        # If we are to raise the keyboard interrupt, do so
        if self._raise_keyboard_interrupt:
            raise KeyboardInterrupt

        logger.error("User has cancelled simulation")
        self._shutdown()

    def exception_handler(self, exctype, value, traceback_obj):
        self._shutdown()
        return sys.__excepthook__(exctype, value, traceback_obj)

    def run(self, run_time):
        """

        :param run_time: the run duration in milliseconds.
        :return: None
        """
        # Install the Control-C handler
        signal.signal(signal.SIGINT, self.signal_handler)
        self._raise_keyboard_interrupt = True
        sys.excepthook = sys.__excepthook__

        logger.info("Starting execution process")

        n_machine_time_steps = None
        total_run_time = None
        if run_time is not None:
            n_machine_time_steps = int(
                (run_time * 1000.0) / self._machine_time_step)
            total_run_timesteps = (
                self._current_run_timesteps + n_machine_time_steps)
            total_run_time = (
                total_run_timesteps *
                (float(self._machine_time_step) / 1000.0) *
                self._time_scale_factor)
        if self._machine_allocation_controller is not None:
            self._machine_allocation_controller.extend_allocation(
                total_run_time)

        # If we have never run before, or the graph has changed,
        # start by performing mapping
        application_graph_changed = self._detect_if_graph_has_changed(True)
        if not self._has_ran or application_graph_changed:
<<<<<<< HEAD
            if application_graph_changed and self._has_ran:
=======
            if (application_graph_changed and self._has_ran and
                    not self._has_reset_last):
                self.stop()
>>>>>>> 2f6e80d7
                raise NotImplementedError(
                    "The network cannot be changed between runs without"
                    " ending and starting again")

            # Reset the partitioned graph if there is a partitionable graph
            if len(self._partitionable_graph.vertices) > 0:
                self._partitioned_graph = PartitionedGraph()
                self._graph_mapper = None

            # Reset the machine if the machine is a spalloc machine and the
            # graph has changed
            if (application_graph_changed and self._hostname is None and
                    not self._use_virtual_board):
                self._machine = None

            if self._machine is None:
                self._get_machine(total_run_time, n_machine_time_steps)
            self._do_mapping(run_time, n_machine_time_steps, total_run_time)

        # Check if anything is recording and buffered
        is_buffered_recording = False
        for placement in self._placements.placements:
            vertex = placement.subvertex
            if (isinstance(vertex, AbstractReceiveBuffersToHost) and
                    isinstance(vertex, AbstractRecordable)):
                if vertex.is_recording():
                    is_buffered_recording = True
                    break

        # Work out an array of timesteps to perform
        if (not self._config.getboolean(
                "Buffers", "use_auto_pause_and_resume") or
                not is_buffered_recording):

            # Not currently possible to run the second time for more than the
            # first time without auto pause and resume
            if (is_buffered_recording and
                    self._minimum_step_generated is not None and
                    (self._minimum_step_generated < n_machine_time_steps or
                        n_machine_time_steps is None)):
                raise common_exceptions.ConfigurationException(
                    "Second and subsequent run time must be less than or equal"
                    " to the first run time")

            steps = [n_machine_time_steps]
            self._minimum_step_generated = steps[0]
        else:

            if run_time is None:
                raise Exception(
                    "Cannot use automatic pause and resume with an infinite "
                    "run time")

            # With auto pause and resume, any time step is possible but run
            # time more than the first will guarantee that run will be called
            # more than once
            if self._minimum_step_generated is not None:
                steps = self._generate_steps(
                    n_machine_time_steps, self._minimum_step_generated)
            else:
                steps = self._deduce_number_of_iterations(n_machine_time_steps)
                self._minimum_step_generated = steps[0]

        # If we have never run before, or the graph has changed, or a reset
        # has been requested, load the data
        if (not self._has_ran or application_graph_changed or
                self._has_reset_last):

            # Data generation needs to be done if not already done
            if not self._has_ran or application_graph_changed:
                self._do_data_generation(steps[0])

            # If we are using a virtual board, don't load
            if not self._use_virtual_board:
                self._do_load()

        # Run for each of the given steps
        for step in steps:
            self._do_run(step)

        # Indicate that the signal handler needs to act
        self._raise_keyboard_interrupt = False
        sys.excepthook = self.exception_handler

    def _deduce_number_of_iterations(self, n_machine_time_steps):

        # Go through the placements and find how much SDRAM is available
        # on each chip
        sdram_tracker = dict()
        vertex_by_chip = defaultdict(list)
        for placement in self._placements.placements:
            vertex = placement.subvertex
            if isinstance(vertex, AbstractReceiveBuffersToHost):
                resources = vertex.resources_required
                if (placement.x, placement.y) not in sdram_tracker:
                    sdram_tracker[placement.x, placement.y] = \
                        self._machine.get_chip_at(
                            placement.x, placement.y).sdram.size
                sdram = (
                    resources.sdram.get_value() -
                    vertex.get_minimum_buffer_sdram_usage())
                sdram_tracker[placement.x, placement.y] -= sdram
                vertex_by_chip[placement.x, placement.y].append(vertex)

        # Go through the chips and divide up the remaining SDRAM, finding
        # the minimum number of machine timesteps to assign
        min_time_steps = None
        for x, y in vertex_by_chip:
            vertices_on_chip = vertex_by_chip[x, y]
            sdram = sdram_tracker[x, y]
            sdram_per_vertex = int(sdram / len(vertices_on_chip))
            for vertex in vertices_on_chip:
                n_time_steps = vertex.get_n_timesteps_in_buffer_space(
                    sdram_per_vertex)
                if min_time_steps is None or n_time_steps < min_time_steps:
                    min_time_steps = n_time_steps
        if min_time_steps is None:
            return [n_machine_time_steps]
        else:
            return self._generate_steps(n_machine_time_steps, min_time_steps)

    @staticmethod
    def _generate_steps(n_machine_time_steps, min_machine_time_steps):
        number_of_full_iterations = int(math.floor(
            n_machine_time_steps / min_machine_time_steps))
        left_over_time_steps = int(
            n_machine_time_steps -
            (number_of_full_iterations * min_machine_time_steps))

        steps = [int(min_machine_time_steps)] * number_of_full_iterations
        if left_over_time_steps != 0:
            steps.append(int(left_over_time_steps))
        return steps

    def _update_n_machine_time_steps(self, n_machine_time_steps):
        """ Update all vertices with the n_machine_time_steps if they use\
            DSG interface.

        :param n_machine_time_steps: the number of machine time steps to run\
                    this iteration.
        :return: None
        """
        for vertex in self._partitionable_graph.vertices:
            if isinstance(vertex, AbstractDataSpecableVertex):
                vertex.set_no_machine_time_steps(n_machine_time_steps)
        for vertex in self._partitioned_graph.subvertices:
            if isinstance(vertex, AbstractPartitionedDataSpecableVertex):
                vertex.set_no_machine_time_steps(n_machine_time_steps)

    def _calculate_number_of_machine_time_steps(self, next_run_timesteps):
        total_run_timesteps = next_run_timesteps
        if next_run_timesteps is not None:
            total_run_timesteps += self._current_run_timesteps
            machine_time_steps = (
                (total_run_timesteps * 1000.0) / self._machine_time_step)
            if machine_time_steps != int(machine_time_steps):
                logger.warn(
                    "The runtime and machine time step combination result in "
                    "a fractional number of machine time steps")
            self._no_machine_time_steps = int(math.ceil(machine_time_steps))
        else:
            self._no_machine_time_steps = None
            for vertex in self._partitionable_graph.vertices:
                if (isinstance(vertex, AbstractRecordable) and
                        vertex.is_recording()):
                    raise common_exceptions.ConfigurationException(
                        "recording a vertex when set to infinite runtime "
                        "is not currently supported")
            for vertex in self._partitioned_graph.subvertices:
                if (isinstance(vertex, AbstractRecordable) and
                        vertex.is_recording()):
                    raise common_exceptions.ConfigurationException(
                        "recording a vertex when set to infinite runtime "
                        "is not currently supported")
        return total_run_timesteps

    def _run_algorithms(
            self, inputs, algorithms, outputs, optional_algorithms=None):

        optional = optional_algorithms
        if optional is None:
            optional = []

        # Execute the algorithms
        executor = PACMANAlgorithmExecutor(
            algorithms, optional, inputs, self._xml_paths, outputs,
            self._do_timings, self._print_timings)
        try:
            executor.execute_mapping()
            self._pacman_provenance.extract_provenance(executor)
            return executor
        except:
            self._txrx = executor.get_item("MemoryTransceiver")
            self._machine_allocation_controller = executor.get_item(
                "MachineAllocationController")
            self._shutdown()
            ex_type, ex_value, ex_traceback = sys.exc_info()
            raise ex_type, ex_value, ex_traceback

    def _get_machine(self, total_run_time=0, n_machine_time_steps=None):
        if self._machine is not None:
            return self._machine

        inputs = dict()
        algorithms = list()
        outputs = list()

        # add the partitionable and partitioned graphs as needed
        if len(self._partitionable_graph.vertices) > 0:
            inputs["MemoryPartitionableGraph"] = self._partitionable_graph
        elif len(self._partitioned_graph.subvertices) > 0:
            inputs["MemoryPartitionedGraph"] = self._partitioned_graph

        # add reinjection flag
        inputs["EnableReinjectionFlag"] = self._config.getboolean(
            "Machine", "enable_reinjection")

        # add max sdram size which we're going to allow (debug purposes)
        inputs["MaxSDRAMSize"] = self._read_config_int(
            "Machine", "max_sdram_allowed_per_chip")

        # Set the total run time
        inputs["TotalRunTime"] = total_run_time

        # If we are using a directly connected machine, add the details to get
        # the machine and transceiver
        if self._hostname is not None:
            inputs["IPAddress"] = self._hostname
            inputs["BMPDetails"] = self._read_config("Machine", "bmp_names")
            inputs["DownedChipsDetails"] = self._config.get(
                "Machine", "down_chips")
            inputs["DownedCoresDetails"] = self._config.get(
                "Machine", "down_cores")
            inputs["AutoDetectBMPFlag"] = self._config.getboolean(
                "Machine", "auto_detect_bmp")
            inputs["ScampConnectionData"] = self._read_config(
                "Machine", "scamp_connections_data")
            inputs["BootPortNum"] = self._read_config_int(
                "Machine", "boot_connection_port_num")
            inputs["BoardVersion"] = self._read_config_int(
                "Machine", "version")
            inputs["ResetMachineOnStartupFlag"] = self._config.getboolean(
                "Machine", "reset_machine_on_startup")
            inputs["MaxCoreId"] = self._read_config_int(
                "Machine", "core_limit")

            algorithms.append("FrontEndCommonMachineGenerator")
            algorithms.append("MallocBasedChipIDAllocator")

            outputs.append("MemoryExtendedMachine")
            outputs.append("MemoryTransceiver")

            executor = self._run_algorithms(
                inputs, algorithms, outputs)
            self._machine = executor.get_item("MemoryExtendedMachine")
            self._txrx = executor.get_item("MemoryTransceiver")
            self._machine_outputs = executor.get_items()

        if self._use_virtual_board:
            inputs["IPAddress"] = "virtual"
            inputs["BoardVersion"] = self._read_config_int(
                "Machine", "version")
            inputs["NumberOfBoards"] = self._read_config_int(
                "Machine", "number_of_boards")
            inputs["MachineWidth"] = self._read_config_int(
                "Machine", "width")
            inputs["MachineHeight"] = self._read_config_int(
                "Machine", "height")
            inputs["BMPDetails"] = None
            inputs["DownedChipsDetails"] = self._config.get(
                "Machine", "down_chips")
            inputs["DownedCoresDetails"] = self._config.get(
                "Machine", "down_cores")
            inputs["AutoDetectBMPFlag"] = False
            inputs["ScampConnectionData"] = None
            inputs["BootPortNum"] = self._read_config_int(
                "Machine", "boot_connection_port_num")
            inputs["ResetMachineOnStartupFlag"] = self._config.getboolean(
                "Machine", "reset_machine_on_startup")
            inputs["MemoryTransceiver"] = None
            if self._config.getboolean("Machine", "enable_reinjection"):
                inputs["CPUsPerVirtualChip"] = 15
            else:
                inputs["CPUsPerVirtualChip"] = 16

            algorithms.append("FrontEndCommonVirtualMachineGenerator")
            algorithms.append("MallocBasedChipIDAllocator")

            outputs.append("MemoryExtendedMachine")

            executor = self._run_algorithms(
                inputs, algorithms, outputs)
            self._machine_outputs = executor.get_items()
            self._machine = executor.get_item("MemoryExtendedMachine")

        if (self._spalloc_server is not None or
                self._remote_spinnaker_url is not None):

            # this is required for when auto pause and resume is not turned
            # on and your needing to partition for a spalloc or remote system,
            # as partitioning in this case needs to know how long to run to
            # give complete SDRAM memory requriements for recording buffers.
            if n_machine_time_steps > 0:
                self._update_n_machine_time_steps(n_machine_time_steps)
            need_virtual_board = False

            # if using spalloc system
            if self._spalloc_server is not None:
                inputs["SpallocServer"] = self._spalloc_server
                inputs["SpallocPort"] = self._read_config_int(
                    "Machine", "spalloc_port")
                inputs["SpallocUser"] = self._read_config(
                    "Machine", "spalloc_user")
                inputs["SpallocMachine"] = self._read_config(
                    "Machine", "spalloc_machine")
                if self._n_chips_required is None:
                    algorithms.append(
                        "FrontEndCommonSpallocMaxMachineGenerator")
                    need_virtual_board = True

            # if using HBP server system
            if self._remote_spinnaker_url is not None:
                inputs["RemoteSpinnakerUrl"] = self._remote_spinnaker_url
                if self._n_chips_required is None:
                    algorithms.append("FrontEndCommonHBPMaxMachineGenerator")
                    need_virtual_board = True

            if (len(self._partitionable_graph.vertices) == 0 and
                    len(self._partitioned_graph.subvertices) == 0 and
                    need_virtual_board):
                raise common_exceptions.ConfigurationException(
                    "A allocated machine has been requested but there are no"
                    " partitioned or partitionable vertices to work out the"
                    " size of the machine required and n_chips_required"
                    " has not been set")

            if self._config.getboolean("Machine", "enable_reinjection"):
                inputs["CPUsPerVirtualChip"] = 15
            else:
                inputs["CPUsPerVirtualChip"] = 16

            do_partitioning = False
            if need_virtual_board:
                algorithms.append("FrontEndCommonVirtualMachineGenerator")
                algorithms.append("MallocBasedChipIDAllocator")

                # If we are using an allocation server, and we need a virtual
                # board, we need to use the virtual board to get the number of
                # chips to be allocated either by partitioning, or by measuring
                # the graph
                if len(self._partitionable_graph.vertices) != 0:
                    inputs["MemoryPartitionableGraph"] = \
                        self._partitionable_graph
                    algorithms.extend(self._config.get(
                        "Mapping",
                        "partitionable_to_partitioned_algorithms").split(","))
                    outputs.append("MemoryPartitionedGraph")
                    outputs.append("MemoryGraphMapper")
                    do_partitioning = True
                elif len(self._partitioned_graph.subvertices) != 0:
                    inputs["MemoryPartitionedGraph"] = self._partitioned_graph
                    algorithms.append("FrontEndCommonPartitionedGraphMeasurer")
            else:

                # If we are using an allocation server but have been told how
                # many chips to use, just use that as an input
                inputs["NChipsRequired"] = self._n_chips_required

            if self._spalloc_server is not None:
                algorithms.append("FrontEndCommonSpallocAllocator")
            elif self._remote_spinnaker_url is not None:
                algorithms.append("FrontEndCommonHBPAllocator")
            algorithms.append("FrontEndCommonMachineGenerator")
            algorithms.append("MallocBasedChipIDAllocator")

            outputs.append("MemoryExtendedMachine")
            outputs.append("IPAddress")
            outputs.append("MemoryTransceiver")
            outputs.append("MachineAllocationController")

            executor = self._run_algorithms(
                inputs, algorithms, outputs)

            self._machine_outputs = executor.get_items()
            self._machine = executor.get_item("MemoryExtendedMachine")
            self._ip_address = executor.get_item("IPAddress")
            self._txrx = executor.get_item("MemoryTransceiver")
            self._machine_allocation_controller = executor.get_item(
                "MachineAllocationController")

            if do_partitioning:
                self._partitioned_graph = executor.get_item(
                    "MemoryPartitionedGraph")
                self._graph_mapper = executor.get_item(
                    "MemoryGraphMapper")

        return self._machine

    def generate_file_machine(self):
        inputs = {
            "MemoryExtendedMachine": self.machine,
            "FileMachineFilePath": os.path.join(
                self._json_folder, "machine.json")
        }
        outputs = ["FileMachine"]
        executor = PACMANAlgorithmExecutor(
            [], [], inputs, self._xml_paths, outputs, self._do_timings,
            self._print_timings)
        executor.execute_mapping()

    def _do_mapping(self, run_time, n_machine_time_steps, total_run_time):

        # Set the initial n_machine_time_steps to all of them for mapping
        # (note that the underlying vertices will know about
        # auto-pause-and-resume and so they will work correctly here regardless
        # of the setting)
        self._update_n_machine_time_steps(n_machine_time_steps)

        # update inputs with extra mapping inputs if required
        inputs = dict(self._machine_outputs)
        if self._extra_mapping_inputs is not None:
            inputs.update(self._extra_mapping_inputs)

        inputs["RunTime"] = run_time
        inputs["TotalRunTime"] = total_run_time
        inputs["PostSimulationOverrunBeforeError"] = self._config.getint(
            "Machine", "post_simulation_overrun_before_error")

        # handle graph additions
        if (len(self._partitionable_graph.vertices) > 0 and
                self._graph_mapper is None):
            inputs["MemoryPartitionableGraph"] = self._partitionable_graph
        elif len(self._partitioned_graph.subvertices) > 0:
            inputs['MemoryPartitionedGraph'] = self._partitioned_graph
            if self._graph_mapper is not None:
                inputs["MemoryGraphMapper"] = self._graph_mapper
        else:
            raise common_exceptions.ConfigurationException(
                "There needs to be a graph which contains at least one vertex"
                " for the tool chain to map anything.")

        inputs['ReportFolder'] = self._report_default_directory
        inputs["ApplicationDataFolder"] = self._app_data_runtime_folder
        inputs["APPID"] = self._app_id
        inputs["DSEAppID"] = self._config.getint("Machine", "DSEAppID")
        inputs["ExecDSEOnHostFlag"] = self._exec_dse_on_host
        inputs["TimeScaleFactor"] = self._time_scale_factor
        inputs["MachineTimeStep"] = self._machine_time_step
        inputs["DatabaseSocketAddresses"] = self._database_socket_addresses
        inputs["DatabaseWaitOnConfirmationFlag"] = self._config.getboolean(
            "Database", "wait_on_confirmation")
        inputs["WriteCheckerFlag"] = self._config.getboolean(
            "Mode", "verify_writes")
        inputs["WriteTextSpecsFlag"] = self._config.getboolean(
            "Reports", "writeTextSpecs")
        inputs["ExecutableFinder"] = self._executable_finder
        inputs["MachineHasWrapAroundsFlag"] = self._read_config_boolean(
            "Machine", "requires_wrap_arounds")
        inputs["UserCreateDatabaseFlag"] = self._config.get(
            "Database", "create_database")
        inputs["SendStartNotifications"] = self._config.getboolean(
            "Database", "send_start_notification")

        # add paths for each file based version
        inputs["FileCoreAllocationsFilePath"] = os.path.join(
            self._json_folder, "core_allocations.json")
        inputs["FileSDRAMAllocationsFilePath"] = os.path.join(
            self._json_folder, "sdram_allocations.json")
        inputs["FileMachineFilePath"] = os.path.join(
            self._json_folder, "machine.json")
        inputs["FilePartitionedGraphFilePath"] = os.path.join(
            self._json_folder, "partitioned_graph.json")
        inputs["FilePlacementFilePath"] = os.path.join(
            self._json_folder, "placements.json")
        inputs["FileRoutingPathsFilePath"] = os.path.join(
            self._json_folder, "routing_paths.json")
        inputs["FileConstraintsFilePath"] = os.path.join(
            self._json_folder, "constraints.json")

        # handle extra mapping algorithms if required
        if self._extra_mapping_algorithms is not None:
            algorithms = list(self._extra_mapping_algorithms)
        else:
            algorithms = list()

        # Add reports
        if self._config.getboolean("Reports", "reportsEnabled"):
            if self._config.getboolean("Reports", "writeTagAllocationReports"):
                algorithms.append("TagReport")
            if self._config.getboolean("Reports", "writeRouterInfoReport"):
                algorithms.append("routingInfoReports")
            if self._config.getboolean("Reports", "writeRouterReports"):
                algorithms.append("RouterReports")
            if self._config.getboolean("Reports", "writeRoutingTableReports"):
                algorithms.append("unCompressedRoutingTableReports")
                algorithms.append("compressedRoutingTableReports")
                algorithms.append("comparisonOfRoutingTablesReport")

            # only add partitioner report if using a partitionable graph
            if (self._config.getboolean(
                    "Reports", "writePartitionerReports") and
                    len(self._partitionable_graph.vertices) != 0):
                algorithms.append("PartitionerReport")

            # only add write placer report with partitionable graph when
            # there's partitionable vertices
            if (self._config.getboolean(
                    "Reports", "writePlacerReportWithPartitionable") and
                    len(self._partitionable_graph.vertices) != 0):
                algorithms.append("PlacerReportWithPartitionableGraph")

            if self._config.getboolean(
                    "Reports", "writePlacerReportWithoutPartitionable"):
                algorithms.append("PlacerReportWithoutPartitionableGraph")

            # only add network specification partitionable report if there's
            # partitionable vertices.
            if (self._config.getboolean(
                    "Reports", "writeNetworkSpecificationReport") and
                    len(self._partitionable_graph.vertices) != 0):
                algorithms.append(
                    "FrontEndCommonNetworkSpecificationPartitionableReport")

        # only add the partitioner if there isn't already a partitioned graph
        if (len(self._partitionable_graph.vertices) > 0 and
                len(self._partitioned_graph.subvertices) == 0):
            algorithms.extend(self._config.get(
                "Mapping",
                "partitionable_to_partitioned_algorithms").split(","))

        algorithms.extend(self._config.get(
            "Mapping", "partitioned_to_machine_algorithms").split(","))

        # decide upon the outputs depending upon if there is a
        # partitionable graph that has vertices added to it.
        outputs = [
            "MemoryPlacements", "MemoryRoutingTables",
            "MemoryTags", "MemoryRoutingInfos",
            "MemoryPartitionedGraph"
        ]

        if len(self._partitionable_graph.vertices) > 0:
            outputs.append("MemoryGraphMapper")

        # Execute the mapping algorithms
        executor = self._run_algorithms(inputs, algorithms, outputs)
        self._mapping_outputs = executor.get_items()
        self._pacman_provenance.extract_provenance(executor)

        # Get the outputs needed
        self._placements = executor.get_item("MemoryPlacements")
        self._router_tables = executor.get_item("MemoryRoutingTables")
        self._tags = executor.get_item("MemoryTags")
        self._routing_infos = executor.get_item("MemoryRoutingInfos")
        self._graph_mapper = executor.get_item("MemoryGraphMapper")
        self._partitioned_graph = executor.get_item("MemoryPartitionedGraph")

    def _do_data_generation(self, n_machine_time_steps):

        # Update the machine timesteps again for the data generation
        self._update_n_machine_time_steps(n_machine_time_steps)

        # The initial inputs are the mapping outputs
        inputs = dict(self._mapping_outputs)

        # Run the data generation algorithms
        algorithms = [self._dsg_algorithm]

        executor = self._run_algorithms(inputs, algorithms, [])
        self._mapping_outputs = executor.get_items()
        self._pacman_provenance.extract_provenance(executor)

    def _do_load(self):

        # The initial inputs are the mapping outputs
        inputs = dict(self._mapping_outputs)
        inputs["WriteMemoryMapReportFlag"] = (
            self._config.getboolean("Reports", "reportsEnabled") and
            self._config.getboolean("Reports", "writeMemoryMapReport")
        )

        algorithms = list()
        optional_algorithms = list()
        optional_algorithms.append("FrontEndCommonRoutingTableLoader")
        optional_algorithms.append("FrontEndCommonTagsLoader")
        if self._exec_dse_on_host:
            optional_algorithms.append(
                "FrontEndCommonHostExecuteDataSpecification")
            if self._config.getboolean("Reports", "writeMemoryMapReport"):
                optional_algorithms.append(
                    "FrontEndCommonMemoryMapOnHostReport")
        else:
            optional_algorithms.append(
                "FrontEndCommonMachineExecuteDataSpecification")  # @IgnorePep8
            if self._config.getboolean("Reports", "writeMemoryMapReport"):
                optional_algorithms.append(
                    "FrontEndCommonMemoryMapOnChipReport")
        optional_algorithms.append("FrontEndCommonLoadExecutableImages")

        outputs = [
            "LoadedReverseIPTagsToken", "LoadedIPTagsToken",
            "LoadedRoutingTablesToken", "LoadBinariesToken",
            "LoadedApplicationDataToken"
        ]

        executor = self._run_algorithms(
            inputs, algorithms, outputs, optional_algorithms)
        self._load_outputs = executor.get_items()
        self._pacman_provenance.extract_provenance(executor)

    def _do_run(self, n_machine_time_steps):

        # calculate number of machine time steps
        total_run_timesteps = self._calculate_number_of_machine_time_steps(
            n_machine_time_steps)
        self._update_n_machine_time_steps(total_run_timesteps)
        run_time = None
        if n_machine_time_steps is not None:
            run_time = (
                n_machine_time_steps *
                (float(self._machine_time_step) / 1000.0)
            )

        # Calculate the first machine time step to start from and set this
        # where necessary
        first_machine_time_step = self._current_run_timesteps
        for vertex in self._partitionable_graph.vertices:
            if isinstance(vertex, AbstractHasFirstMachineTimeStep):
                vertex.set_first_machine_time_step(first_machine_time_step)

        # if running again, load the outputs from last load or last mapping
        if self._load_outputs is not None:
            inputs = dict(self._load_outputs)
        else:
            inputs = dict(self._mapping_outputs)

        inputs["RanToken"] = self._has_ran
        inputs["NoSyncChanges"] = self._no_sync_changes
        inputs["ProvenanceFilePath"] = self._provenance_file_path
        inputs["RunTimeMachineTimeSteps"] = n_machine_time_steps
        inputs["TotalMachineTimeSteps"] = total_run_timesteps
        inputs["RunTime"] = run_time

        # update algorithm list with extra pre algorithms if needed
        if self._extra_pre_run_algorithms is not None:
            algorithms = list(self._extra_pre_run_algorithms)
        else:
            algorithms = list()

        # If we have run before, make sure to extract the data before the next
        # run
        if self._has_ran and not self._has_reset_last:
            algorithms.append("FrontEndCommonBufferExtractor")

        # Create a buffer manager if there isn't one already
        if self._buffer_manager is None:
            inputs["WriteReloadFilesFlag"] = (
                self._config.getboolean("Reports", "reportsEnabled") and
                self._config.getboolean("Reports", "writeReloadSteps")
            )
            algorithms.append("FrontEndCommonBufferManagerCreator")
        else:
            inputs["BufferManager"] = self._buffer_manager

        if not self._use_virtual_board:
            algorithms.append("FrontEndCommonChipRuntimeUpdater")

        # Add the database writer in case it is needed
        algorithms.append("FrontEndCommonDatabaseInterface")
        if not self._use_virtual_board:
            # add socket gatherer for locating the addresses needed for the
            # notification protocol.
            algorithms.append("FrontEndCommonSocketAddressGatherer")
            algorithms.append("FrontEndCommonNotificationProtocol")

        # Sort out reload if needed
        if self._config.getboolean("Reports", "writeReloadSteps"):
            if not self._has_ran:
                algorithms.append("FrontEndCommonReloadScriptCreator")
                if self._use_virtual_board:
                    logger.warn(
                        "A reload script will be created, but as you are using"
                        " a virtual board, you will need to edit the "
                        " machine_name before you use it")
            else:
                logger.warn(
                    "The reload script cannot handle multi-runs, nor can"
                    "it handle resets, therefore it will only contain the "
                    "initial run")

        outputs = [
            "NoSyncChanges",
            "BufferManager"
        ]

        if not self._use_virtual_board:
            algorithms.append("FrontEndCommonApplicationRunner")

        # add any extra post algorithms as needed
        if self._extra_post_run_algorithms is not None:
            algorithms += self._extra_post_run_algorithms

        executor = None
        try:
            executor = PACMANAlgorithmExecutor(
                algorithms, [], inputs, self._xml_paths, outputs,
                self._do_timings, self._print_timings)
            executor.execute_mapping()
            self._pacman_provenance.extract_provenance(executor)
        except KeyboardInterrupt:
            logger.error("User has aborted the simulation")
            self._shutdown()
            sys.exit(1)
        except Exception as e:

            logger.error(
                "An error has occurred during simulation")
            for line in traceback.format_tb(e.traceback):
                logger.error(line.strip())
            logger.error(e.exception)

            logger.info("\n\nAttempting to extract data\n\n")

            # If an exception occurs during a run, attempt to get
            # information out of the simulation before shutting down
            try:
                self._recover_from_error(e, executor.get_items())
            except Exception:
                logger.error("Error when attempting to recover from error")
                traceback.print_exc()

            # if in debug mode, do not shut down machine
            in_debug_mode = self._config.get("Mode", "mode") == "Debug"
            if not in_debug_mode:
                self.stop(
                    turn_off_machine=False, clear_routing_tables=False,
                    clear_tags=False, extract_provenance_data=False,
                    extract_iobuf=False)

            # raise exception
            ex_type, ex_value, ex_traceback = sys.exc_info()
            raise ex_type, ex_value, ex_traceback

        self._last_run_outputs = executor.get_items()
        self._current_run_timesteps = total_run_timesteps
        self._last_run_outputs = executor.get_items()
        self._no_sync_changes = executor.get_item("NoSyncChanges")
        self._buffer_manager = executor.get_item("BufferManager")
        self._has_reset_last = False
        self._has_ran = True

    def _extract_provenance(self):
        if (self._config.get("Reports", "reportsEnabled") and
                self._config.get("Reports", "writeProvenanceData") and
                not self._use_virtual_board):

            if (self._last_run_outputs is not None and
                    not self._use_virtual_board):
                inputs = dict(self._last_run_outputs)
                algorithms = list()
                outputs = list()

                algorithms.append("FrontEndCommonGraphProvenanceGatherer")
                algorithms.append("FrontEndCommonPlacementsProvenanceGatherer")
                algorithms.append("FrontEndCommonRouterProvenanceGatherer")
                outputs.append("ProvenanceItems")

                executor = PACMANAlgorithmExecutor(
                    algorithms, [], inputs, self._xml_paths, outputs,
                    self._do_timings, self._print_timings)
                executor.execute_mapping()
                self._pacman_provenance.extract_provenance(executor)
                provenance_outputs = executor.get_items()
                prov_items = executor.get_item("ProvenanceItems")
                prov_items.extend(self._pacman_provenance.data_items)
            else:
                prov_items = self._pacman_provenance.data_items
                if self._load_outputs is not None:
                    provenance_outputs = self._load_outputs
                else:
                    provenance_outputs = self._mapping_outputs

            if provenance_outputs is not None:
                self._write_provenance(provenance_outputs)
            if prov_items is not None:
                self._check_provenance(prov_items)

    def _write_provenance(self, provenance_outputs):
        """ Write provenance to disk
        """
        writer_algorithms = list()
        if self._provenance_format == "xml":
            writer_algorithms.append("FrontEndCommonProvenanceXMLWriter")
        elif self._provenance_format == "json":
            writer_algorithms.append("FrontEndCommonProvenanceJSONWriter")
        executor = PACMANAlgorithmExecutor(
            writer_algorithms, [], provenance_outputs, self._xml_paths,
            [], self._do_timings, self._print_timings)
        executor.execute_mapping()

    def _recover_from_error(self, e, error_outputs):
        error = e.exception
        has_failed_to_start = isinstance(
            error, common_exceptions.ExecutableFailedToStartException)
        has_failed_to_end = isinstance(
            error, common_exceptions.ExecutableFailedToStopException)

        # If we have failed to start or end, get some extra data
        if has_failed_to_start or has_failed_to_end:
            is_rte = True
            if has_failed_to_end:
                is_rte = error.is_rte

            inputs = dict(error_outputs)
            inputs["FailedCoresSubsets"] = error.failed_core_subsets
            inputs["RanToken"] = True
            algorithms = list()
            outputs = list()

            # If there is not an RTE, ask the chips with an error to update
            # and get the provenance data
            if not is_rte:
                algorithms.append("FrontEndCommonChipProvenanceUpdater")
                algorithms.append("FrontEndCommonPlacementsProvenanceGatherer")

            # Get the other data
            algorithms.append("FrontEndCommonIOBufExtractor")
            algorithms.append("FrontEndCommonRouterProvenanceGatherer")

            # define outputs for the execution
            outputs.append("ProvenanceItems")
            outputs.append("IOBuffers")
            outputs.append("ErrorMessages")
            outputs.append("WarnMessages")

            executor = PACMANAlgorithmExecutor(
                algorithms, [], inputs, self._xml_paths, outputs,
                self._do_timings, self._print_timings)
            executor.execute_mapping()

            self._write_provenance(executor.get_items())
            self._check_provenance(executor.get_item("ProvenanceItems"))
            self._write_iobuf(executor.get_item("IOBuffers"))
            self._print_iobuf(
                executor.get_item("ErrorMessages"),
                executor.get_item("WarnMessages"))
            self.stop(turn_off_machine=False, clear_routing_tables=False,
                      clear_tags=False, extract_provenance_data=False,
                      extract_iobuf=False)
            sys.exit(1)

    def _extract_iobuf(self):
        if (self._config.getboolean("Reports", "extract_iobuf") and
                self._last_run_outputs is not None and
                not self._use_virtual_board):
            inputs = self._last_run_outputs
            algorithms = ["FrontEndCommonIOBufExtractor"]
            outputs = ["IOBuffers"]
            executor = PACMANAlgorithmExecutor(
                algorithms, [], inputs, self._xml_paths, outputs,
                self._do_timings, self._print_timings)
            executor.execute_mapping()
            self._write_iobuf(executor.get_item("IOBuffers"))

    def _write_iobuf(self, io_buffers):
        for iobuf in io_buffers:
            file_name = os.path.join(
                self._provenance_file_path,
                "{}_{}_{}.txt".format(iobuf.x, iobuf.y, iobuf.p))
            count = 2
            while os.path.exists(file_name):
                file_name = os.path.join(
                    self._provenance_file_path,
                    "{}_{}_{}-{}.txt".format(iobuf.x, iobuf.y, iobuf.p, count))
                count += 1
            writer = open(file_name, "w")
            writer.write(iobuf.iobuf)
            writer.close()

    @staticmethod
    def _print_iobuf(errors, warnings):
        for warning in warnings:
            logger.warn(warning)
        for error in errors:
            logger.error(error)

    def reset(self):
        """ Code that puts the simulation back at time zero
        """

        logger.info("Starting reset progress")
        if self._txrx is not None:

            # Get provenance up to this point
            self._extract_provenance()
            self._extract_iobuf()
            self._txrx.stop_application(self._app_id)

        # rewind the buffers from the buffer manager, to start at the beginning
        # of the simulation again and clear buffered out
        if self._buffer_manager is not None:
            self._buffer_manager.reset()

        # reset the current count of how many milliseconds the application
        # has ran for over multiple calls to run
        self._current_run_timesteps = 0

        # change number of resets as loading the binary again resets the sync\
        # to 0
        self._no_sync_changes = 0

        # sets the reset last flag to true, so that when run occurs, the tools
        # know to update the vertices which need to know a reset has occurred
        self._has_reset_last = True

    def _create_xml_paths(self, extra_algorithm_xml_paths):

        # add the extra xml files from the config file
        xml_paths = self._config.get("Mapping", "extra_xmls_paths")
        if xml_paths == "None":
            xml_paths = list()
        else:
            xml_paths = xml_paths.split(",")

        xml_paths.extend(
            helpful_functions.get_front_end_common_pacman_xml_paths())

        xml_paths.extend(extra_algorithm_xml_paths)
        return xml_paths

    def _detect_if_graph_has_changed(self, reset_flags=True):
        """ Iterates though the graph and looks changes
        """
        changed = False

        # if partitionable graph is filled, check their changes
        if len(self._partitionable_graph.vertices) != 0:
            for partitionable_vertex in self._partitionable_graph.vertices:
                if isinstance(partitionable_vertex, AbstractChangableAfterRun):
                    if partitionable_vertex.requires_mapping:
                        changed = True
                    if reset_flags:
                        partitionable_vertex.mark_no_changes()
            for partitionable_edge in self._partitionable_graph.edges:
                if isinstance(partitionable_edge, AbstractChangableAfterRun):
                    if partitionable_edge.requires_mapping:
                        changed = True
                    if reset_flags:
                        partitionable_edge.mark_no_changes()
        # if no partitionable, but a partitioned graph, check for changes there
        elif len(self._partitioned_graph.subvertices) != 0:
            for partitioned_vertex in self._partitioned_graph.subvertices:
                if isinstance(partitioned_vertex, AbstractChangableAfterRun):
                    if partitioned_vertex.requires_mapping:
                        changed = True
                    if reset_flags:
                        partitioned_vertex.mark_no_changes()
            for partitioned_edge in self._partitioned_graph.subedges:
                if isinstance(partitioned_edge, AbstractChangableAfterRun):
                    if partitioned_edge.requires_mapping:
                        changed = True
                    if reset_flags:
                        partitioned_edge.mark_no_changes()
        return changed

    @property
    def has_ran(self):
        """

        :return:
        """
        return self._has_ran

    @property
    def machine_time_step(self):
        """

        :return:
        """
        return self._machine_time_step

    @property
    def machine(self):
        """ The python machine object

        :rtype: :py:class:`spinn_machine.machine.Machine`
        """
        return self._get_machine()

    @property
    def no_machine_time_steps(self):
        """

        :return:
        """
        return self._no_machine_time_steps

    @property
    def timescale_factor(self):
        """

        :return:
        """
        return self._time_scale_factor

    @property
    def partitioned_graph(self):
        """

        :return:
        """
        return self._partitioned_graph

    @property
    def partitionable_graph(self):
        """

        :return:
        """
        return self._partitionable_graph

    @property
    def routing_infos(self):
        """

        :return:
        """
        return self._routing_infos

    @property
    def placements(self):
        """

        :return:
        """
        return self._placements

    @property
    def transceiver(self):
        """

        :return:
        """
        return self._txrx

    @property
    def graph_mapper(self):
        """

        :return:
        """
        return self._graph_mapper

    @property
    def buffer_manager(self):
        """ The buffer manager being used for loading/extracting buffers

        :return:
        """
        return self._buffer_manager

    @property
    def dsg_algorithm(self):
        """ The dsg algorithm used by the tools

        :return:
        """
        return self._dsg_algorithm

    @dsg_algorithm.setter
    def dsg_algorithm(self, new_dsg_algorithm):
        """ Set the dsg algorithm to be used by the tools

        :param new_dsg_algorithm: the new dsg algorithm name
        :return:
        """
        self._dsg_algorithm = new_dsg_algorithm

    @property
    def none_labelled_vertex_count(self):
        """ The number of times vertices have not been labelled.
        """
        return self._none_labelled_vertex_count

    def increment_none_labelled_vertex_count(self):
        """ Increment the number of new vertices which have not been labelled.
        """
        self._none_labelled_vertex_count += 1

    @property
    def none_labelled_edge_count(self):
        """ The number of times edges have not been labelled.
        """
        return self._none_labelled_edge_count

    def increment_none_labelled_edge_count(self):
        """ Increment the number of new edges which have not been labelled.
        """
        self._none_labelled_edge_count += 1

    @property
    def use_virtual_board(self):
        """ True if this run is using a virtual machine
        """
        return self._use_virtual_board

    def get_current_time(self):
        """

        :return:
        """
        if self._has_ran:
            return (
                float(self._current_run_timesteps) *
                (float(self._machine_time_step) / 1000.0))
        return 0.0

    def __repr__(self):
        return "general front end instance for machine {}"\
            .format(self._hostname)

    def add_partitionable_vertex(self, vertex_to_add):
        """

        :param vertex_to_add: the partitionable vertex to add to the graph
        :return: None
        :raises: ConfigurationException when both graphs contain vertices
        """
        if (len(self._partitioned_graph.subvertices) > 0 and
                self._graph_mapper is None):
            raise common_exceptions.ConfigurationException(
                "Cannot add vertices to both the partitioned and partitionable"
                " graphs")
        if (isinstance(vertex_to_add, AbstractVirtualVertex) and
                self._machine is not None):
            raise common_exceptions.ConfigurationException(
                "A Virtual Vertex cannot be added after the machine has been"
                " created")
        self._partitionable_graph.add_vertex(vertex_to_add)

    def add_partitioned_vertex(self, vertex):
        """

        :param vertex the partitioned vertex to add to the graph
        :return: None
        :raises: ConfigurationException when both graphs contain vertices
        """
        # check that there's no partitioned vertices added so far
        if len(self._partitionable_graph.vertices) > 0:
            raise common_exceptions.ConfigurationException(
                "Cannot add vertices to both the partitioned and partitionable"
                " graphs")
        if (isinstance(vertex, VirtualPartitionedVertex) and
                self._machine is not None):
            raise common_exceptions.ConfigurationException(
                "A Virtual Vertex cannot be added after the machine has been"
                " created")
        self._partitioned_graph.add_subvertex(vertex)

    def add_partitionable_edge(
            self, edge_to_add, partition_identifier=None,
            partition_constraints=None):
        """

        :param edge_to_add:
        :param partition_identifier: the partition identifier for the outgoing
                    edge partition
        :param partition_constraints: the constraints of a partition
        associated with this edge
        :return:
        """

        self._partitionable_graph.add_edge(
            edge_to_add, partition_identifier, partition_constraints)

    def add_partitioned_edge(
            self, edge, partition_id=None, partition_constraints=None):
        """

        :param edge: the partitioned edge to add to the partitioned graph
        :param partition_constraints:the constraints of a partition
        associated with this edge
        :param partition_id: the partition identifier for the outgoing
                    edge partition
        :return:
        """
        self._partitioned_graph.add_subedge(
            edge, partition_id, partition_constraints)

    def _shutdown(
            self, turn_off_machine=None, clear_routing_tables=None,
            clear_tags=None):

        # if not a virtual machine then shut down stuff on the board
        if not self._use_virtual_board:

            if turn_off_machine is None:
                turn_off_machine = self._config.getboolean(
                    "Machine", "turn_off_machine")

            if clear_routing_tables is None:
                clear_routing_tables = self._config.getboolean(
                    "Machine", "clear_routing_tables")

            if clear_tags is None:
                clear_tags = self._config.getboolean(
                    "Machine", "clear_tags")

            if self._txrx is not None:

                self._txrx.enable_reinjection(multicast=False)

                # if stopping on machine, clear iptags and
                if clear_tags:
                    for ip_tag in self._tags.ip_tags:
                        self._txrx.clear_ip_tag(
                            ip_tag.tag, board_address=ip_tag.board_address)
                    for reverse_ip_tag in self._tags.reverse_ip_tags:
                        self._txrx.clear_ip_tag(
                            reverse_ip_tag.tag,
                            board_address=reverse_ip_tag.board_address)

                # if clearing routing table entries, clear
                if clear_routing_tables:
                    for router_table in self._router_tables.routing_tables:
                        if not self._machine.get_chip_at(
                                router_table.x, router_table.y).virtual:
                            self._txrx.clear_multicast_routes(
                                router_table.x, router_table.y)

                # clear values
                self._no_sync_changes = 0

                # app stop command
                self._txrx.stop_application(self._app_id)

            if self._buffer_manager is not None:
                self._buffer_manager.stop()

            # stop the transceiver
            if self._txrx is not None:
                if turn_off_machine:
                    logger.info("Turning off machine")

                self._txrx.close(power_off_machine=turn_off_machine)

            if self._machine_allocation_controller is not None:
                self._machine_allocation_controller.close()

    def stop(self, turn_off_machine=None, clear_routing_tables=None,
             clear_tags=None, extract_provenance_data=True,
             extract_iobuf=True):
        """
        :param turn_off_machine: decides if the machine should be powered down\
            after running the execution. Note that this powers down all boards\
            connected to the BMP connections given to the transceiver
        :type turn_off_machine: bool
        :param clear_routing_tables: informs the tool chain if it\
            should turn off the clearing of the routing tables
        :type clear_routing_tables: bool
        :param clear_tags: informs the tool chain if it should clear the tags\
            off the machine at stop
        :type clear_tags: boolean
        :param extract_provenance_data: informs the tools if it should \
            try to extract provenance data.
        :type extract_provenance_data: bool
        :param extract_iobuf: tells the tools if it should try to \
            extract iobuf
        :type extract_iobuf: bool
        :return: None
        """

        if extract_provenance_data:
            self._extract_provenance()
        if extract_iobuf:
            self._extract_iobuf()

        self._shutdown(
            turn_off_machine, clear_routing_tables, clear_tags)

    def _add_socket_address(self, socket_address):
        """

        :param socket_address:
        :return:
        """
        self._database_socket_addresses.add(socket_address)

    @staticmethod
    def _check_provenance(items):
        """ Display any errors from provenance data
        """
        for item in items:
            if item.report:
                logger.warn(item.message)

    def _read_config(self, section, item):
        value = self._config.get(section, item)
        if value == "None":
            return None
        return value

    def _read_config_int(self, section, item):
        value = self._read_config(section, item)
        if value is None:
            return value
        return int(value)

    def _read_config_boolean(self, section, item):
        value = self._read_config(section, item)
        if value is None:
            return value
        return bool(value)<|MERGE_RESOLUTION|>--- conflicted
+++ resolved
@@ -279,13 +279,8 @@
         # start by performing mapping
         application_graph_changed = self._detect_if_graph_has_changed(True)
         if not self._has_ran or application_graph_changed:
-<<<<<<< HEAD
             if application_graph_changed and self._has_ran:
-=======
-            if (application_graph_changed and self._has_ran and
-                    not self._has_reset_last):
                 self.stop()
->>>>>>> 2f6e80d7
                 raise NotImplementedError(
                     "The network cannot be changed between runs without"
                     " ending and starting again")
