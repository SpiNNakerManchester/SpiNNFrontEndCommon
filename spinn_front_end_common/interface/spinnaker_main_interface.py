"""
main interface for the spinnaker tools
"""

# pacman imports
from pacman.model.graphs.abstract_virtual_vertex import AbstractVirtualVertex
from pacman.model.graphs.application.impl.application_graph \
    import ApplicationGraph
from pacman.model.graphs.machine.impl.machine_graph import MachineGraph
from pacman.executor.pacman_algorithm_executor import PACMANAlgorithmExecutor
from pacman.exceptions import PacmanAlgorithmFailedToCompleteException

# common front end imports
from spinn_front_end_common.utilities import exceptions as common_exceptions
from spinn_front_end_common.utilities import helpful_functions
from spinn_front_end_common.interface.buffer_management\
    .buffer_models.abstract_receive_buffers_to_host \
    import AbstractReceiveBuffersToHost
from spinn_front_end_common.abstract_models.abstract_recordable \
    import AbstractRecordable
from spinn_front_end_common.abstract_models.abstract_changable_after_run \
    import AbstractChangableAfterRun
from spinn_front_end_common.interface.provenance.pacman_provenance_extractor \
    import PacmanProvenanceExtractor
from spinn_front_end_common.abstract_models\
    .abstract_binary_uses_simulation_run import AbstractBinaryUsesSimulationRun

# general imports
from collections import defaultdict
import logging
import math
import os
import sys
import traceback
import signal

logger = logging.getLogger(__name__)


class SpinnakerMainInterface(object):
    """ Main interface into the tools logic flow
    """

    __slots__ = [
        #
        "_config",

        #
        "_executable_finder",

        #
        "_n_chips_required",

        #
        "_hostname",

        #
        "_spalloc_server",

        #
        "_remote_spinnaker_url",

        #
        "_machine_allocation_controller",

        #
        "_graph_label",

        #
        "_application_graph",

        #
        "_machine_graph",

        #
        "_graph_mapper",

        #
        "_placements",

        #
        "_router_tables",

        #
        "_routing_infos",

        #
        "_tags",

        #
        "_machine",

        #
        "_txrx",

        #
        "_buffer_manager",

        #
        "_ip_address",

        #
        "_machine_outputs",

        #
        "_mapping_outputs",

        #
        "_load_outputs",

        #
        "_last_run_outputs",

        #
        "_pacman_provenance",

        #
        "_xml_paths",

        #
        "_extra_mapping_algorithms",

        #
        "_extra_mapping_inputs",

        #
        "_extra_pre_run_algorithms",

        #
        "_extra_post_run_algorithms",

        #
        "_extra_load_algorithms",

        #
        "_dsg_algorithm",

        #
        "_none_labelled_vertex_count",

        #
        "_none_labelled_edge_count",

        #
        "_database_socket_addresses",

        #
        "_database_interface",

        #
        "_create_database",

        #
        "_database_file_path",

        #
        "_has_ran",

        #
        "_has_reset_last",

        #
        "_current_run_timesteps",

        #
        "_no_sync_changes",

        #
        "_minimum_step_generated",

        #
        "_no_machine_time_steps",

        #
        "_machine_time_step",

        #
        "_time_scale_factor",

        #
        "_app_id",

        #
        "_report_default_directory",

        #
        "_app_data_runtime_folder",

        #
        "_json_folder",

        #
        "_provenance_file_path",

        #
        "_do_timings",

        #
        "_print_timings",

        #
        "_provenance_format",

        #
        "_exec_dse_on_host",

        #
        "_use_virtual_board",

        #
        "_raise_keyboard_interrupt"
    ]

    def __init__(
            self, config, executable_finder, graph_label=None,
            database_socket_addresses=None, extra_algorithm_xml_paths=None,
            extra_mapping_inputs=None, extra_mapping_algorithms=None,
            extra_pre_run_algorithms=None, extra_post_run_algorithms=None,
            n_chips_required=None, extra_load_algorithms=None):

        # global params
        self._config = config

        self._executable_finder = executable_finder

        # output locations of binaries to be searched for end user info
        logger.info(
            "Will search these locations for binaries: {}"
            .format(self._executable_finder.binary_paths))

        self._n_chips_required = n_chips_required
        self._hostname = None
        self._spalloc_server = None
        self._remote_spinnaker_url = None
        self._machine_allocation_controller = None

        # update graph label if needed
        if graph_label is None:
            self._graph_label = "Application_graph"
        else:
            self._graph_label = graph_label

        # pacman objects
        self._application_graph = ApplicationGraph(label=self._graph_label)
        self._machine_graph = MachineGraph(label=self._graph_label)
        self._graph_mapper = None
        self._placements = None
        self._router_tables = None
        self._routing_infos = None
        self._tags = None
        self._machine = None
        self._txrx = None
        self._buffer_manager = None
        self._ip_address = None

        # pacman executor objects
        self._machine_outputs = None
        self._mapping_outputs = None
        self._load_outputs = None
        self._last_run_outputs = None
        self._pacman_provenance = PacmanProvenanceExtractor()
        self._xml_paths = self._create_xml_paths(extra_algorithm_xml_paths)

        # extra algorithms and inputs for runs, should disappear in future
        #  releases
        self._extra_mapping_algorithms = list()
        if extra_mapping_algorithms is not None:
            self._extra_mapping_algorithms.extend(extra_mapping_algorithms)
        self._extra_mapping_inputs = dict()
        if extra_mapping_inputs is not None:
            self._extra_mapping_inputs.update(extra_mapping_inputs)
        self._extra_pre_run_algorithms = list()
        if extra_pre_run_algorithms is not None:
            self._extra_pre_run_algorithms = \
                extra_pre_run_algorithms + self._extra_pre_run_algorithms
        self._extra_post_run_algorithms = list()
        if extra_post_run_algorithms is not None:
            self._extra_post_run_algorithms.extend(extra_post_run_algorithms)
        self._extra_load_algorithms = list()
        if extra_load_algorithms is not None:
            self._extra_load_algorithms.extend(extra_load_algorithms)

        self._dsg_algorithm = \
            "FrontEndCommonApplicationGraphDataSpecificationWriter"

        # vertex label safety (used by reports mainly)
        self._none_labelled_vertex_count = 0
        self._none_labelled_edge_count = 0

        # database objects
        self._database_socket_addresses = set()
        if database_socket_addresses is not None:
            self._database_socket_addresses.update(database_socket_addresses)
        self._database_interface = None
        self._create_database = None
        self._database_file_path = None

        # holder for timing related values
        self._has_ran = False
        self._has_reset_last = False
        self._current_run_timesteps = 0
        self._no_sync_changes = 0
        self._minimum_step_generated = None
        self._no_machine_time_steps = None
        self._machine_time_step = None
        self._time_scale_factor = None

        self._app_id = self._config.getint("Machine", "appID")

        # set up reports default folder
        self._report_default_directory, this_run_time_string = \
            helpful_functions.set_up_report_specifics(
                default_report_file_path=self._config.get(
                    "Reports", "defaultReportFilePath"),
                max_reports_kept=self._config.getint(
                    "Reports", "max_reports_kept"),
                app_id=self._app_id)

        # set up application report folder
        self._app_data_runtime_folder = \
            helpful_functions.set_up_output_application_data_specifics(
                max_application_binaries_kept=self._config.getint(
                    "Reports", "max_application_binaries_kept"),
                where_to_write_application_data_files=self._config.get(
                    "Reports", "defaultApplicationDataFilePath"),
                app_id=self._app_id,
                this_run_time_string=this_run_time_string)

        self._json_folder = os.path.join(
            self._report_default_directory, "json_files")
        if not os.path.exists(self._json_folder):
            os.makedirs(self._json_folder)

        # make a folder for the provenance data storage
        self._provenance_file_path = os.path.join(
            self._report_default_directory, "provenance_data")
        if not os.path.exists(self._provenance_file_path):
            os.makedirs(self._provenance_file_path)

        # timing provenance elements
        self._do_timings = self._config.getboolean(
            "Reports", "writeAlgorithmTimings")
        self._print_timings = self._config.getboolean(
            "Reports", "display_algorithm_timings")
        self._provenance_format = self._config.get(
            "Reports", "provenance_format")
        if self._provenance_format not in ["xml", "json"]:
            raise Exception("Unknown provenance format: {}".format(
                self._provenance_format))
        self._exec_dse_on_host = self._config.getboolean(
            "SpecExecution", "specExecOnHost")

        # set up machine targeted data
        self._use_virtual_board = self._config.getboolean(
            "Machine", "virtual_board")

        # log app id to end user
        logger.info("Setting appID to %d." % self._app_id)

        # Setup for signal handling
        self._raise_keyboard_interrupt = False

    def set_up_machine_specifics(self, hostname):
        """ Adds machine specifics for the different modes of execution

        :param hostname:
        :return:
        """
        if hostname is not None:
            self._hostname = hostname
            logger.warn("The machine name from setup call is overriding the "
                        "machine name defined in the config file")
        else:
            self._hostname = self._read_config("Machine", "machineName")
            self._spalloc_server = self._read_config(
                "Machine", "spalloc_server")
            self._remote_spinnaker_url = self._read_config(
                "Machine", "remote_spinnaker_url")
        if (self._hostname is None and self._spalloc_server is None and
                self._remote_spinnaker_url is None and
                not self._use_virtual_board):
            raise Exception(
                "A SpiNNaker machine must be specified your configuration"
                " file")

        n_items_specified = sum([
            1 if item is not None else 0
            for item in [
                self._hostname, self._spalloc_server,
                self._remote_spinnaker_url]])

        if (n_items_specified > 1 or
                (n_items_specified == 1 and self._use_virtual_board)):
            raise Exception(
                "Only one of machineName, spalloc_server, "
                "remote_spinnaker_url and virtual_board should be specified "
                "in your configuration files")

        if self._spalloc_server is not None:
            if self._read_config("Machine", "spalloc_user") is None:
                raise Exception(
                    "A spalloc_user must be specified with a spalloc_server")

    def signal_handler(self, signal, frame):

        # If we are to raise the keyboard interrupt, do so
        if self._raise_keyboard_interrupt:
            raise KeyboardInterrupt

        logger.error("User has cancelled simulation")
        self._shutdown()

    def exception_handler(self, exctype, value, traceback_obj):
        self._shutdown()
        return sys.__excepthook__(exctype, value, traceback_obj)

    def run(self, run_time):
        """

        :param run_time: the run duration in milliseconds.
        :return: None
        """
        # Install the Control-C handler
        signal.signal(signal.SIGINT, self.signal_handler)
        self._raise_keyboard_interrupt = True
        sys.excepthook = sys.__excepthook__

        logger.info("Starting execution process")

        n_machine_time_steps = None
        total_run_time = None
        if run_time is not None:
            n_machine_time_steps = int(
                (run_time * 1000.0) / self._machine_time_step)
            total_run_timesteps = (
                self._current_run_timesteps + n_machine_time_steps)
            total_run_time = (
                total_run_timesteps *
                (float(self._machine_time_step) / 1000.0) *
                self._time_scale_factor)
        if self._machine_allocation_controller is not None:
            self._machine_allocation_controller.extend_allocation(
                total_run_time)

        # If we have never run before, or the graph has changed,
        # start by performing mapping
        application_graph_changed = self._detect_if_graph_has_changed(True)
        if not self._has_ran or application_graph_changed:
            if (application_graph_changed and self._has_ran and
                    not self._has_reset_last):
                self.stop()
                raise NotImplementedError(
                    "The network cannot be changed between runs without"
                    " resetting")

            # Reset the machine graph if there is an application graph
            if len(self._application_graph.vertices) > 0:
                self._machine_graph = MachineGraph(self._graph_label)
                self._graph_mapper = None

            # Reset the machine if the machine is a spalloc machine and the
            # graph has changed
            if (application_graph_changed and self._hostname is None and
                    not self._use_virtual_board):
                self._machine = None

            if self._machine is None:
                self._get_machine(total_run_time, n_machine_time_steps)
            self._do_mapping(run_time, n_machine_time_steps, total_run_time)

        # Check if anything is recording and buffered
        is_buffered_recording = False
        for placement in self._placements.placements:
            vertex = placement.vertex
            if (isinstance(vertex, AbstractReceiveBuffersToHost) and
                    isinstance(vertex, AbstractRecordable)):
                if vertex.is_recording():
                    is_buffered_recording = True
                    break

        # Check if everything can update the run time
        is_runtime_updatable = True
        for placement in self._placements.placements:
            if not isinstance(
                    placement.vertex, AbstractBinaryUsesSimulationRun):
                if self._graph_mapper is None:
                    is_runtime_updatable = False
                    break
                else:
                    app_vertex = self._graph_mapper.get_application_vertex(
                        placement.vertex)
                    if not isinstance(
                            app_vertex, AbstractBinaryUsesSimulationRun):
                        is_runtime_updatable = False
        if not is_runtime_updatable:
            self._config.set("Buffers", "use_auto_pause_and_resume", "False")

        # Work out an array of timesteps to perform
        if (not self._config.getboolean(
                "Buffers", "use_auto_pause_and_resume") or
                not is_buffered_recording):

            # Not currently possible to run the second time for more than the
            # first time without auto pause and resume
            if (is_buffered_recording and
                    self._minimum_step_generated is not None and
                    (self._minimum_step_generated < n_machine_time_steps or
                        n_machine_time_steps is None)):
                raise common_exceptions.ConfigurationException(
                    "Second and subsequent run time must be less than or equal"
                    " to the first run time")

            steps = [n_machine_time_steps]
            self._minimum_step_generated = steps[0]
        else:

            if run_time is None:
                raise Exception(
                    "Cannot use automatic pause and resume with an infinite "
                    "run time")

            # With auto pause and resume, any time step is possible but run
            # time more than the first will guarantee that run will be called
            # more than once
            if self._minimum_step_generated is not None:
                steps = self._generate_steps(
                    n_machine_time_steps, self._minimum_step_generated)
            else:
                steps = self._deduce_number_of_iterations(n_machine_time_steps)
                self._minimum_step_generated = steps[0]

        # If we have never run before, or the graph has changed, or a reset
        # has been requested, load the data
        if (not self._has_ran or application_graph_changed or
                self._has_reset_last):

            # Data generation needs to be done if not already done
            if not self._has_ran or application_graph_changed:
                self._do_data_generation(steps[0])

            # If we are using a virtual board, don't load
            if not self._use_virtual_board:
                self._do_load()

        # Run for each of the given steps
        logger.info("Running for {} steps for a total of {} ms".format(
            len(steps), run_time))
        for i, step in enumerate(steps):
            logger.info("Run {} of {}".format(i + 1, len(steps)))
            self._do_run(step)

        # Indicate that the signal handler needs to act
        self._raise_keyboard_interrupt = False
        sys.excepthook = self.exception_handler

    def _deduce_number_of_iterations(self, n_machine_time_steps):

        # Go through the placements and find how much SDRAM is available
        # on each chip
        sdram_tracker = dict()
        vertex_by_chip = defaultdict(list)
        for placement in self._placements.placements:
            vertex = placement.vertex
            if isinstance(vertex, AbstractReceiveBuffersToHost):
                resources = vertex.resources_required
                if (placement.x, placement.y) not in sdram_tracker:
                    sdram_tracker[placement.x, placement.y] = \
                        self._machine.get_chip_at(
                            placement.x, placement.y).sdram.size
                sdram = (
                    resources.sdram.get_value() -
                    vertex.get_minimum_buffer_sdram_usage())
                sdram_tracker[placement.x, placement.y] -= sdram
                vertex_by_chip[placement.x, placement.y].append(vertex)

        # Go through the chips and divide up the remaining SDRAM, finding
        # the minimum number of machine timesteps to assign
        min_time_steps = None
        for x, y in vertex_by_chip:
            vertices_on_chip = vertex_by_chip[x, y]
            sdram = sdram_tracker[x, y]
            sdram_per_vertex = int(sdram / len(vertices_on_chip))
            for vertex in vertices_on_chip:
                n_time_steps = vertex.get_n_timesteps_in_buffer_space(
                    sdram_per_vertex, self._machine_time_step)
                if min_time_steps is None or n_time_steps < min_time_steps:
                    min_time_steps = n_time_steps
        if min_time_steps is None:
            return [n_machine_time_steps]
        else:
            return self._generate_steps(n_machine_time_steps, min_time_steps)

    @staticmethod
    def _generate_steps(n_machine_time_steps, min_machine_time_steps):
        number_of_full_iterations = int(math.floor(
            n_machine_time_steps / min_machine_time_steps))
        left_over_time_steps = int(
            n_machine_time_steps -
            (number_of_full_iterations * min_machine_time_steps))

        steps = [int(min_machine_time_steps)] * number_of_full_iterations
        if left_over_time_steps != 0:
            steps.append(int(left_over_time_steps))
        return steps

    def _calculate_number_of_machine_time_steps(self, next_run_timesteps):
        total_run_timesteps = next_run_timesteps
        if next_run_timesteps is not None:
            total_run_timesteps += self._current_run_timesteps
            machine_time_steps = (
                (total_run_timesteps * 1000.0) / self._machine_time_step)
            if machine_time_steps != int(machine_time_steps):
                logger.warn(
                    "The runtime and machine time step combination result in "
                    "a fractional number of machine time steps")
            self._no_machine_time_steps = int(math.ceil(machine_time_steps))
        else:
            self._no_machine_time_steps = None
            for vertex in self._application_graph.vertices:
                if (isinstance(vertex, AbstractRecordable) and
                        vertex.is_recording()):
                    raise common_exceptions.ConfigurationException(
                        "recording a vertex when set to infinite runtime "
                        "is not currently supported")
            for vertex in self._machine_graph.vertices:
                if (isinstance(vertex, AbstractRecordable) and
                        vertex.is_recording()):
                    raise common_exceptions.ConfigurationException(
                        "recording a vertex when set to infinite runtime "
                        "is not currently supported")
        return total_run_timesteps

    def _run_machine_algorithms(
            self, inputs, algorithms, outputs, optional_algorithms=None):

        optional = optional_algorithms
        if optional is None:
            optional = []

        # Execute the algorithms
        executor = PACMANAlgorithmExecutor(
            algorithms=algorithms, optional_algorithms=optional,
            inputs=inputs, xml_paths=self._xml_paths, required_outputs=outputs,
            do_timings=self._do_timings, print_timings=self._print_timings)

        try:
            executor.execute_mapping()
            self._pacman_provenance.extract_provenance(executor)
            return executor
        except:
            self._txrx = executor.get_item("MemoryTransceiver")
            self._machine_allocation_controller = executor.get_item(
                "MachineAllocationController")
            self._shutdown()
            ex_type, ex_value, ex_traceback = sys.exc_info()
            raise ex_type, ex_value, ex_traceback

    def _get_machine(self, total_run_time=0, n_machine_time_steps=None):
        if self._machine is not None:
            return self._machine

        inputs = dict()
        algorithms = list()
        outputs = list()

        # add the application and machine graphs as needed
        if len(self._application_graph.vertices) > 0:
            inputs["MemoryApplicationGraph"] = self._application_graph
        elif len(self._machine_graph.vertices) > 0:
            inputs["MemoryMachineGraph"] = self._machine_graph

        # add reinjection flag
        inputs["EnableReinjectionFlag"] = self._config.getboolean(
            "Machine", "enable_reinjection")

        # add max sdram size which we're going to allow (debug purposes)
        inputs["MaxSDRAMSize"] = self._read_config_int(
            "Machine", "max_sdram_allowed_per_chip")

        # Set the total run time
        inputs["TotalRunTime"] = total_run_time
        inputs["TotalMachineTimeSteps"] = n_machine_time_steps
        inputs["MachineTimeStep"] = self._machine_time_step

        # If we are using a directly connected machine, add the details to get
        # the machine and transceiver
        if self._hostname is not None:
            inputs["IPAddress"] = self._hostname
            inputs["BMPDetails"] = self._read_config("Machine", "bmp_names")
            inputs["DownedChipsDetails"] = self._config.get(
                "Machine", "down_chips")
            inputs["DownedCoresDetails"] = self._config.get(
                "Machine", "down_cores")
            inputs["DownedLinksDetails"] = self._convert_down_links(
                self._config.get("Machine", "down_links"))
            inputs["AutoDetectBMPFlag"] = self._config.getboolean(
                "Machine", "auto_detect_bmp")
            inputs["ScampConnectionData"] = self._read_config(
                "Machine", "scamp_connections_data")
            inputs["BootPortNum"] = self._read_config_int(
                "Machine", "boot_connection_port_num")
            inputs["BoardVersion"] = self._read_config_int(
                "Machine", "version")
            inputs["ResetMachineOnStartupFlag"] = self._config.getboolean(
                "Machine", "reset_machine_on_startup")
            inputs["MaxCoreId"] = self._read_config_int(
                "Machine", "core_limit")

            algorithms.append("FrontEndCommonMachineGenerator")
            algorithms.append("MallocBasedChipIDAllocator")

            outputs.append("MemoryExtendedMachine")
            outputs.append("MemoryTransceiver")

            executor = self._run_machine_algorithms(
                inputs, algorithms, outputs)
            self._machine = executor.get_item("MemoryExtendedMachine")
            self._txrx = executor.get_item("MemoryTransceiver")
            self._machine_outputs = executor.get_items()

        if self._use_virtual_board:
            inputs["IPAddress"] = "virtual"
            inputs["BoardVersion"] = self._read_config_int(
                "Machine", "version")
            inputs["NumberOfBoards"] = self._read_config_int(
                "Machine", "number_of_boards")
            inputs["MachineWidth"] = self._read_config_int(
                "Machine", "width")
            inputs["MachineHeight"] = self._read_config_int(
                "Machine", "height")
            inputs["BMPDetails"] = None
            inputs["DownedChipsDetails"] = self._config.get(
                "Machine", "down_chips")
            inputs["DownedCoresDetails"] = self._config.get(
                "Machine", "down_cores")
            inputs["DownedLinksDetails"] = self._convert_down_links(
                self._config.get("Machine", "down_links"))
            inputs["AutoDetectBMPFlag"] = False
            inputs["ScampConnectionData"] = None
            inputs["BootPortNum"] = self._read_config_int(
                "Machine", "boot_connection_port_num")
            inputs["ResetMachineOnStartupFlag"] = self._config.getboolean(
                "Machine", "reset_machine_on_startup")
            inputs["MemoryTransceiver"] = None
            if self._config.getboolean("Machine", "enable_reinjection"):
                inputs["CPUsPerVirtualChip"] = 15
            else:
                inputs["CPUsPerVirtualChip"] = 16

            algorithms.append("FrontEndCommonVirtualMachineGenerator")
            algorithms.append("MallocBasedChipIDAllocator")

            outputs.append("MemoryExtendedMachine")

            executor = self._run_machine_algorithms(
                inputs, algorithms, outputs)
            self._machine_outputs = executor.get_items()
            self._machine = executor.get_item("MemoryExtendedMachine")

        if (self._spalloc_server is not None or
                self._remote_spinnaker_url is not None):

            need_virtual_board = False

            # if using spalloc system
            if self._spalloc_server is not None:
                inputs["SpallocServer"] = self._spalloc_server
                inputs["SpallocPort"] = self._read_config_int(
                    "Machine", "spalloc_port")
                inputs["SpallocUser"] = self._read_config(
                    "Machine", "spalloc_user")
                inputs["SpallocMachine"] = self._read_config(
                    "Machine", "spalloc_machine")
                if self._n_chips_required is None:
                    algorithms.append(
                        "FrontEndCommonSpallocMaxMachineGenerator")
                    need_virtual_board = True

            # if using HBP server system
            if self._remote_spinnaker_url is not None:
                inputs["RemoteSpinnakerUrl"] = self._remote_spinnaker_url
                if self._n_chips_required is None:
                    algorithms.append("FrontEndCommonHBPMaxMachineGenerator")
                    need_virtual_board = True

            if (len(self._application_graph.vertices) == 0 and
                    len(self._machine_graph.vertices) == 0 and
                    need_virtual_board):
                raise common_exceptions.ConfigurationException(
                    "A allocated machine has been requested but there are no"
                    " vertices to work out the size of the machine required"
                    " and n_chips_required has not been set")

            if self._config.getboolean("Machine", "enable_reinjection"):
                inputs["CPUsPerVirtualChip"] = 15
            else:
                inputs["CPUsPerVirtualChip"] = 16

            do_partitioning = False
            if need_virtual_board:
                algorithms.append("FrontEndCommonVirtualMachineGenerator")
                algorithms.append("MallocBasedChipIDAllocator")

                # If we are using an allocation server, and we need a virtual
                # board, we need to use the virtual board to get the number of
                # chips to be allocated either by partitioning, or by measuring
                # the graph
                if len(self._application_graph.vertices) != 0:
                    inputs["MemoryApplicationGraph"] = \
                        self._application_graph
                    algorithms.extend(self._config.get(
                        "Mapping",
                        "application_to_machine_graph_algorithms").split(","))
                    outputs.append("MemoryMachineGraph")
                    outputs.append("MemoryGraphMapper")
                    do_partitioning = True
                elif len(self._machine_graph.vertices) != 0:
                    inputs["MemoryMachineGraph"] = self._machine_graph
                    algorithms.append("FrontEndCommonGraphMeasurer")
            else:

                # If we are using an allocation server but have been told how
                # many chips to use, just use that as an input
                inputs["NChipsRequired"] = self._n_chips_required

            if self._spalloc_server is not None:
                algorithms.append("FrontEndCommonSpallocAllocator")
            elif self._remote_spinnaker_url is not None:
                algorithms.append("FrontEndCommonHBPAllocator")
            algorithms.append("FrontEndCommonMachineGenerator")
            algorithms.append("MallocBasedChipIDAllocator")

            outputs.append("MemoryExtendedMachine")
            outputs.append("IPAddress")
            outputs.append("MemoryTransceiver")
            outputs.append("MachineAllocationController")

            executor = self._run_machine_algorithms(
                inputs, algorithms, outputs)

            self._machine_outputs = executor.get_items()
            self._machine = executor.get_item("MemoryExtendedMachine")
            self._ip_address = executor.get_item("IPAddress")
            self._txrx = executor.get_item("MemoryTransceiver")
            self._machine_allocation_controller = executor.get_item(
                "MachineAllocationController")

            if do_partitioning:
                self._machine_graph = executor.get_item(
                    "MemoryMachineGraph")
                self._graph_mapper = executor.get_item(
                    "MemoryGraphMapper")

        return self._machine

    def _convert_down_links(self, down_link_text):
        """ Converts the text form to a list of down links

        :param down_link_text: the text from the config system
        :return:\
            array of (tuple(int, int), tuple(int, int), int) where the\
            first tuple is the source x and y for the chip the link is from,\
            the second is a destination x and y for the chip the link goes to,\
            the third is the link id from the source chip.
        """
        down_links = list()
        if down_link_text == "None":
            return down_links

        bits = down_link_text.split("]")
        for bit in bits:
            if len(bit) > 0:
                removed_first_bracket = bit.split("[")
                coords_bits = removed_first_bracket[1].split(":")
                source_bits = coords_bits[0].split(",")
                removed_bracket_sx = source_bits[0].split("(")[1]
                removed_bracket_sy = source_bits[1].split(")")[0]
                source_tuple = (int(removed_bracket_sx),
                                int(removed_bracket_sy))
                dest_bits = coords_bits[1].split(",")
                removed_bracket_dx = dest_bits[0].split("(")[1]
                removed_bracket_dy = dest_bits[1].split(")")[0]
                dest_tuple = (int(removed_bracket_dx), int(removed_bracket_dy))
                link_id = int(coords_bits[2])
                down_links.append((source_tuple, dest_tuple, link_id))
        print bits
        return down_links

    def generate_file_machine(self):
        inputs = {
            "MemoryExtendedMachine": self.machine,
            "FileMachineFilePath": os.path.join(
                self._json_folder, "machine.json")
        }
        outputs = ["FileMachine"]
        executor = PACMANAlgorithmExecutor(
            algorithms=[], optional_algorithms=[], inputs=inputs,
            xml_paths=self._xml_paths, required_outputs=outputs,
            do_timings=self._do_timings, print_timings=self._print_timings)
        executor.execute_mapping()

    def _do_mapping(self, run_time, n_machine_time_steps, total_run_time):

        # update inputs with extra mapping inputs if required
        inputs = dict(self._machine_outputs)
        if self._extra_mapping_inputs is not None:
            inputs.update(self._extra_mapping_inputs)

        inputs["RunTime"] = run_time
        inputs["TotalRunTime"] = total_run_time
        inputs["TotalMachineTimeSteps"] = n_machine_time_steps
        inputs["PostSimulationOverrunBeforeError"] = self._config.getint(
            "Machine", "post_simulation_overrun_before_error")

        # handle graph additions
        if (len(self._application_graph.vertices) > 0 and
                self._graph_mapper is None):
            inputs["MemoryApplicationGraph"] = self._application_graph
        elif len(self._machine_graph.vertices) > 0:
            inputs['MemoryMachineGraph'] = self._machine_graph
            if self._graph_mapper is not None:
                inputs["MemoryGraphMapper"] = self._graph_mapper
        else:
            raise common_exceptions.ConfigurationException(
                "There needs to be a graph which contains at least one vertex"
                " for the tool chain to map anything.")

        inputs['ReportFolder'] = self._report_default_directory
        inputs["ApplicationDataFolder"] = self._app_data_runtime_folder
        inputs["APPID"] = self._app_id
        inputs["DSEAppID"] = self._config.getint("Machine", "DSEAppID")
        inputs["ExecDSEOnHostFlag"] = self._exec_dse_on_host
        inputs["TimeScaleFactor"] = self._time_scale_factor
        inputs["MachineTimeStep"] = self._machine_time_step
        inputs["DatabaseSocketAddresses"] = self._database_socket_addresses
        inputs["DatabaseWaitOnConfirmationFlag"] = self._config.getboolean(
            "Database", "wait_on_confirmation")
        inputs["WriteCheckerFlag"] = self._config.getboolean(
            "Mode", "verify_writes")
        inputs["WriteTextSpecsFlag"] = self._config.getboolean(
            "Reports", "writeTextSpecs")
        inputs["ExecutableFinder"] = self._executable_finder
        inputs["MachineHasWrapAroundsFlag"] = self._read_config_boolean(
            "Machine", "requires_wrap_arounds")
        inputs["UserCreateDatabaseFlag"] = self._config.get(
            "Database", "create_database")
        inputs["SendStartNotifications"] = self._config.getboolean(
            "Database", "send_start_notification")

        # add paths for each file based version
        inputs["FileCoreAllocationsFilePath"] = os.path.join(
            self._json_folder, "core_allocations.json")
        inputs["FileSDRAMAllocationsFilePath"] = os.path.join(
            self._json_folder, "sdram_allocations.json")
        inputs["FileMachineFilePath"] = os.path.join(
            self._json_folder, "machine.json")
        inputs["FileMachineGraphFilePath"] = os.path.join(
            self._json_folder, "machine_graph.json")
        inputs["FilePlacementFilePath"] = os.path.join(
            self._json_folder, "placements.json")
        inputs["FileRoutingPathsFilePath"] = os.path.join(
            self._json_folder, "routing_paths.json")
        inputs["FileConstraintsFilePath"] = os.path.join(
            self._json_folder, "constraints.json")

        # handle extra mapping algorithms if required
        if self._extra_mapping_algorithms is not None:
            algorithms = list(self._extra_mapping_algorithms)
        else:
            algorithms = list()

        # Add reports
        if self._config.getboolean("Reports", "reportsEnabled"):
            if self._config.getboolean("Reports", "writeTagAllocationReports"):
                algorithms.append("TagReport")
            if self._config.getboolean("Reports", "writeRouterInfoReport"):
                algorithms.append("routingInfoReports")
            if self._config.getboolean("Reports", "writeRouterReports"):
                algorithms.append("RouterReports")
            if self._config.getboolean("Reports", "writeRoutingTableReports"):
                algorithms.append("unCompressedRoutingTableReports")
                algorithms.append("compressedRoutingTableReports")
                algorithms.append("comparisonOfRoutingTablesReport")

            # only add partitioner report if using an application graph
            if (self._config.getboolean(
                    "Reports", "writePartitionerReports") and
                    len(self._application_graph.vertices) != 0):
                algorithms.append("PartitionerReport")

            # only add write placer report with application graph when
            # there's application vertices
            if (self._config.getboolean(
                    "Reports", "writeApplicationGraphPlacerReport") and
                    len(self._application_graph.vertices) != 0):
                algorithms.append("PlacerReportWithApplicationGraph")

            if self._config.getboolean(
                    "Reports", "writeMachineGraphPlacerReport"):
                algorithms.append("PlacerReportWithoutApplicationGraph")

            # only add network specification report if there's
            # application vertices.
            if (self._config.getboolean(
                    "Reports", "writeNetworkSpecificationReport") and
                    len(self._application_graph.vertices) != 0):
                algorithms.append(
                    "FrontEndCommonApplicationGraphNetworkSpecificationReport")

        # only add the partitioner if there isn't already a machine graph
        if (len(self._application_graph.vertices) > 0 and
                len(self._machine_graph.vertices) == 0):
            algorithms.extend(self._config.get(
                "Mapping",
                "application_to_machine_graph_algorithms").split(","))

        algorithms.extend(self._config.get(
            "Mapping", "machine_graph_to_machine_algorithms").split(","))

        outputs = [
            "MemoryPlacements", "MemoryRoutingTables",
            "MemoryTags", "MemoryRoutingInfos",
            "MemoryMachineGraph"
        ]

        if len(self._application_graph.vertices) > 0:
            outputs.append("MemoryGraphMapper")

        # Execute the mapping algorithms
        executor = self._run_machine_algorithms(inputs, algorithms, outputs)
        self._mapping_outputs = executor.get_items()
        self._pacman_provenance.extract_provenance(executor)

        # Get the outputs needed
        self._placements = executor.get_item("MemoryPlacements")
        self._router_tables = executor.get_item("MemoryRoutingTables")
        self._tags = executor.get_item("MemoryTags")
        self._routing_infos = executor.get_item("MemoryRoutingInfos")
        self._graph_mapper = executor.get_item("MemoryGraphMapper")
        self._machine_graph = executor.get_item("MemoryMachineGraph")

    def _do_data_generation(self, n_machine_time_steps):

        # The initial inputs are the mapping outputs
        inputs = dict(self._mapping_outputs)
        inputs["TotalMachineTimeSteps"] = n_machine_time_steps
        inputs["FirstMachineTimeStep"] = self._current_run_timesteps
<<<<<<< HEAD
        inputs["TotalMachineTimeSteps"] = n_machine_time_steps
=======
        inputs["RunTimeMachineTimeSteps"] = n_machine_time_steps
>>>>>>> 69e69ee0

        # Run the data generation algorithms
        algorithms = [self._dsg_algorithm]

        executor = self._run_machine_algorithms(inputs, algorithms, [])
        self._mapping_outputs = executor.get_items()
        self._pacman_provenance.extract_provenance(executor)

    def _do_load(self):

        # The initial inputs are the mapping outputs
        inputs = dict(self._mapping_outputs)
        inputs["WriteMemoryMapReportFlag"] = (
            self._config.getboolean("Reports", "reportsEnabled") and
            self._config.getboolean("Reports", "writeMemoryMapReport")
        )

        algorithms = list(self._extra_load_algorithms)
        optional_algorithms = list()
        optional_algorithms.append("FrontEndCommonRoutingTableLoader")
        optional_algorithms.append("FrontEndCommonTagsLoader")
        if self._exec_dse_on_host:
            optional_algorithms.append(
                "FrontEndCommonHostExecuteDataSpecification")
            if self._config.getboolean("Reports", "writeMemoryMapReport"):
                optional_algorithms.append(
                    "FrontEndCommonMemoryMapOnHostReport")
        else:
            optional_algorithms.append(
                "FrontEndCommonMachineExecuteDataSpecification")  # @IgnorePep8
            if self._config.getboolean("Reports", "writeMemoryMapReport"):
                optional_algorithms.append(
                    "FrontEndCommonMemoryMapOnChipReport")

        # algorithms needed for loading the binaries to the SpiNNaker machine
        optional_algorithms.append("FrontEndCommonGraphBinaryGatherer")
        optional_algorithms.append("FrontEndCommonLoadExecutableImages")

        # expected outputs from this phase
        outputs = [
            "LoadedReverseIPTagsToken", "LoadedIPTagsToken",
            "LoadedRoutingTablesToken", "LoadBinariesToken",
            "LoadedApplicationDataToken"
        ]

        executor = self._run_machine_algorithms(
            inputs, algorithms, outputs, optional_algorithms)
        self._load_outputs = executor.get_items()
        self._pacman_provenance.extract_provenance(executor)

    def _do_run(self, n_machine_time_steps):

        # calculate number of machine time steps
        total_run_timesteps = self._calculate_number_of_machine_time_steps(
            n_machine_time_steps)
        run_time = None
        if n_machine_time_steps is not None:
            run_time = (
                n_machine_time_steps *
                (float(self._machine_time_step) / 1000.0)
            )

        # if running again, load the outputs from last load or last mapping
        if self._load_outputs is not None:
            inputs = dict(self._load_outputs)
        else:
            inputs = dict(self._mapping_outputs)

        inputs["RanToken"] = self._has_ran
        inputs["NoSyncChanges"] = self._no_sync_changes
        inputs["ProvenanceFilePath"] = self._provenance_file_path
        inputs["RunTimeMachineTimeSteps"] = n_machine_time_steps
        inputs["TotalMachineTimeSteps"] = total_run_timesteps
        inputs["RunTime"] = run_time
        inputs["FirstMachineTimeStep"] = self._current_run_timesteps

        # update algorithm list with extra pre algorithms if needed
        if self._extra_pre_run_algorithms is not None:
            algorithms = list(self._extra_pre_run_algorithms)
        else:
            algorithms = list()

        # If we have run before, make sure to extract the data before the next
        # run
        if self._has_ran and not self._has_reset_last:
            algorithms.append("FrontEndCommonBufferExtractor")

        # Create a buffer manager if there isn't one already
        if self._buffer_manager is None:
            inputs["WriteReloadFilesFlag"] = False
            algorithms.append("FrontEndCommonBufferManagerCreator")
        else:
            inputs["BufferManager"] = self._buffer_manager

        if not self._use_virtual_board:
            algorithms.append("FrontEndCommonChipRuntimeUpdater")

        # Add the database writer in case it is needed
        algorithms.append("FrontEndCommonDatabaseInterface")
        if not self._use_virtual_board:
            algorithms.append("FrontEndCommonNotificationProtocol")

        # Sort out reload if needed
        if self._config.getboolean("Reports", "writeReloadSteps"):
            logger.warn("Reload script is not supported in this version")

        outputs = [
            "NoSyncChanges",
            "BufferManager"
        ]

        if not self._use_virtual_board:
            algorithms.append("FrontEndCommonApplicationRunner")

        # add any extra post algorithms as needed
        if self._extra_post_run_algorithms is not None:
            algorithms += self._extra_post_run_algorithms

        executor = None
        try:
            executor = PACMANAlgorithmExecutor(
                algorithms=algorithms, optional_algorithms=[], inputs=inputs,
                xml_paths=self._xml_paths, required_outputs=outputs,
                do_timings=self._do_timings, print_timings=self._print_timings)
            executor.execute_mapping()
            self._pacman_provenance.extract_provenance(executor)
        except KeyboardInterrupt:
            logger.error("User has aborted the simulation")
            self._shutdown()
            sys.exit(1)
        except Exception as e:

            logger.error(
                "An error has occurred during simulation")
            ex_type, ex_value, ex_traceback = sys.exc_info()
            for line in traceback.format_tb(ex_traceback):
                logger.error(line.strip())

            # if exception has an exception, print to system
            if isinstance(e, PacmanAlgorithmFailedToCompleteException):
                logger.error(e.exception)
            else:
                logger.error(e)

            logger.info("\n\nAttempting to extract data\n\n")

            # If an exception occurs during a run, attempt to get
            # information out of the simulation before shutting down
            try:
                self._recover_from_error(e, executor.get_items())
            except Exception:
                logger.error("Error when attempting to recover from error")
                traceback.print_exc()

            # if in debug mode, do not shut down machine
            in_debug_mode = self._config.get("Mode", "mode") == "Debug"
            if not in_debug_mode:
                self.stop(
                    turn_off_machine=False, clear_routing_tables=False,
                    clear_tags=False, extract_provenance_data=False,
                    extract_iobuf=False)

            # raise exception
            ex_type, ex_value, ex_traceback = sys.exc_info()
            raise ex_type, ex_value, ex_traceback

        self._last_run_outputs = executor.get_items()
        self._current_run_timesteps = total_run_timesteps
        self._last_run_outputs = executor.get_items()
        self._no_sync_changes = executor.get_item("NoSyncChanges")
        self._buffer_manager = executor.get_item("BufferManager")
        self._has_reset_last = False
        self._has_ran = True

    def _extract_provenance(self):
        if (self._config.get("Reports", "reportsEnabled") and
                self._config.get("Reports", "writeProvenanceData") and
                not self._use_virtual_board):

            if (self._last_run_outputs is not None and
                    not self._use_virtual_board):
                inputs = dict(self._last_run_outputs)
                algorithms = list()
                outputs = list()

                # check if running forever at which point, force cores to
                # gather provenance before extracting
                if self._last_run_outputs["RunTime"] is None:
                    algorithms.append("FrontEndCommonChipProvenanceUpdater")
                    inputs["FailedCoresSubsets"] = \
                        inputs["ExecutableTargets"].all_core_subsets

                algorithms.append("FrontEndCommonGraphProvenanceGatherer")
                algorithms.append("FrontEndCommonPlacementsProvenanceGatherer")
                algorithms.append("FrontEndCommonRouterProvenanceGatherer")
                outputs.append("ProvenanceItems")

                executor = PACMANAlgorithmExecutor(
                    algorithms=algorithms, optional_algorithms=[],
                    inputs=inputs, xml_paths=self._xml_paths,
                    required_outputs=outputs, do_timings=self._do_timings,
                    print_timings=self._print_timings)
                executor.execute_mapping()
                self._pacman_provenance.extract_provenance(executor)
                provenance_outputs = executor.get_items()
                prov_items = executor.get_item("ProvenanceItems")
                prov_items.extend(self._pacman_provenance.data_items)
            else:
                prov_items = self._pacman_provenance.data_items
                if self._load_outputs is not None:
                    provenance_outputs = self._load_outputs
                else:
                    provenance_outputs = self._mapping_outputs

            if provenance_outputs is not None:
                self._write_provenance(provenance_outputs)
            if prov_items is not None:
                self._check_provenance(prov_items)

    def _write_provenance(self, provenance_outputs):
        """ Write provenance to disk
        """
        writer_algorithms = list()
        if self._provenance_format == "xml":
            writer_algorithms.append("FrontEndCommonProvenanceXMLWriter")
        elif self._provenance_format == "json":
            writer_algorithms.append("FrontEndCommonProvenanceJSONWriter")
        executor = PACMANAlgorithmExecutor(
            algorithms=writer_algorithms, optional_algorithms=[],
            inputs=provenance_outputs, xml_paths=self._xml_paths,
            required_outputs=[], do_timings=self._do_timings,
            print_timings=self._print_timings)
        executor.execute_mapping()

    def _recover_from_error(self, e, error_outputs):
        has_failed_to_start = isinstance(
            e, common_exceptions.ExecutableFailedToStartException)
        has_failed_to_end = isinstance(
            e, common_exceptions.ExecutableFailedToStopException)

        # If we have failed to start or end, get some extra data
        if has_failed_to_start or has_failed_to_end:
            is_rte = True
            if has_failed_to_end:
                is_rte = e.is_rte

            inputs = dict(error_outputs)
            inputs["FailedCoresSubsets"] = e.failed_core_subsets
            inputs["RanToken"] = True
            algorithms = list()
            outputs = list()

            # If there is not an RTE, ask the chips with an error to update
            # and get the provenance data
            if not is_rte:
                algorithms.append("FrontEndCommonChipProvenanceUpdater")
                algorithms.append("FrontEndCommonPlacementsProvenanceGatherer")

            # Get the other data
            algorithms.append("FrontEndCommonIOBufExtractor")
            algorithms.append("FrontEndCommonRouterProvenanceGatherer")

            # define outputs for the execution
            outputs.append("ProvenanceItems")
            outputs.append("IOBuffers")
            outputs.append("ErrorMessages")
            outputs.append("WarnMessages")

            executor = PACMANAlgorithmExecutor(
                algorithms=algorithms, optional_algorithms=[], inputs=inputs,
                xml_paths=self._xml_paths, required_outputs=outputs,
                do_timings=self._do_timings, print_timings=self._print_timings)
            executor.execute_mapping()

            self._write_provenance(executor.get_items())
            self._check_provenance(executor.get_item("ProvenanceItems"))
            self._write_iobuf(executor.get_item("IOBuffers"))
            self._print_iobuf(
                executor.get_item("ErrorMessages"),
                executor.get_item("WarnMessages"))
            self.stop(turn_off_machine=False, clear_routing_tables=False,
                      clear_tags=False, extract_provenance_data=False,
                      extract_iobuf=False)
            sys.exit(1)

    def _extract_iobuf(self):
        if (self._config.getboolean("Reports", "extract_iobuf") and
                self._last_run_outputs is not None and
                not self._use_virtual_board):
            inputs = self._last_run_outputs
            algorithms = ["FrontEndCommonIOBufExtractor"]
            outputs = ["IOBuffers"]
            executor = PACMANAlgorithmExecutor(
                algorithms=algorithms, optional_algorithms=[], inputs=inputs,
                xml_paths=self._xml_paths, required_outputs=outputs,
                do_timings=self._do_timings, print_timings=self._print_timings)
            executor.execute_mapping()
            self._write_iobuf(executor.get_item("IOBuffers"))

    def _write_iobuf(self, io_buffers):
        for iobuf in io_buffers:
            file_name = os.path.join(
                self._provenance_file_path,
                "{}_{}_{}.txt".format(iobuf.x, iobuf.y, iobuf.p))
            count = 2
            while os.path.exists(file_name):
                file_name = os.path.join(
                    self._provenance_file_path,
                    "{}_{}_{}-{}.txt".format(iobuf.x, iobuf.y, iobuf.p, count))
                count += 1
            writer = open(file_name, "w")
            writer.write(iobuf.iobuf)
            writer.close()

    @staticmethod
    def _print_iobuf(errors, warnings):
        for warning in warnings:
            logger.warn(warning)
        for error in errors:
            logger.error(error)

    def reset(self):
        """ Code that puts the simulation back at time zero
        """

        logger.info("Starting reset progress")
        if self._txrx is not None:

            # Get provenance up to this point
            self._extract_provenance()
            self._extract_iobuf()
            self._txrx.stop_application(self._app_id)

        # rewind the buffers from the buffer manager, to start at the beginning
        # of the simulation again and clear buffered out
        if self._buffer_manager is not None:
            self._buffer_manager.reset()

        # reset the current count of how many milliseconds the application
        # has ran for over multiple calls to run
        self._current_run_timesteps = 0

        # change number of resets as loading the binary again resets the sync\
        # to 0
        self._no_sync_changes = 0

        # sets the reset last flag to true, so that when run occurs, the tools
        # know to update the vertices which need to know a reset has occurred
        self._has_reset_last = True

    def _create_xml_paths(self, extra_algorithm_xml_paths):

        # add the extra xml files from the config file
        xml_paths = self._config.get("Mapping", "extra_xmls_paths")
        if xml_paths == "None":
            xml_paths = list()
        else:
            xml_paths = xml_paths.split(",")

        xml_paths.extend(
            helpful_functions.get_front_end_common_pacman_xml_paths())

        xml_paths.extend(extra_algorithm_xml_paths)
        return xml_paths

    def _detect_if_graph_has_changed(self, reset_flags=True):
        """ Iterates though the graph and looks changes
        """
        changed = False

        # if application graph is filled, check their changes
        if len(self._application_graph.vertices) != 0:
            for vertex in self._application_graph.vertices:
                if isinstance(vertex, AbstractChangableAfterRun):
                    if vertex.requires_mapping:
                        changed = True
                    if reset_flags:
                        vertex.mark_no_changes()
            for edge in self._application_graph.edges:
                if isinstance(edge, AbstractChangableAfterRun):
                    if edge.requires_mapping:
                        changed = True
                    if reset_flags:
                        edge.mark_no_changes()

        # if no application, but a machine graph, check for changes there
        elif len(self._machine_graph.vertices) != 0:
            for machine_vertex in self._machine_graph.vertices:
                if isinstance(machine_vertex, AbstractChangableAfterRun):
                    if machine_vertex.requires_mapping:
                        changed = True
                    if reset_flags:
                        machine_vertex.mark_no_changes()
            for machine_edge in self._machine_graph.edges:
                if isinstance(machine_edge, AbstractChangableAfterRun):
                    if machine_edge.requires_mapping:
                        changed = True
                    if reset_flags:
                        machine_edge.mark_no_changes()
        return changed

    @property
    def has_ran(self):
        """

        :return:
        """
        return self._has_ran

    @property
    def machine_time_step(self):
        """

        :return:
        """
        return self._machine_time_step

    @property
    def machine(self):
        """ The python machine object

        :rtype: :py:class:`spinn_machine.machine.Machine`
        """
        return self._get_machine()

    @property
    def no_machine_time_steps(self):
        """

        :return:
        """
        return self._no_machine_time_steps

    @property
    def timescale_factor(self):
        """

        :return:
        """
        return self._time_scale_factor

    @property
    def machine_graph(self):
        """

        :return:
        """
        return self._machine_graph

    @property
    def application_graph(self):
        """

        :return:
        """
        return self._application_graph

    @property
    def routing_infos(self):
        """

        :return:
        """
        return self._routing_infos

    @property
    def placements(self):
        """

        :return:
        """
        return self._placements

    @property
    def transceiver(self):
        """

        :return:
        """
        return self._txrx

    @property
    def graph_mapper(self):
        """

        :return:
        """
        return self._graph_mapper

    @property
    def buffer_manager(self):
        """ The buffer manager being used for loading/extracting buffers

        :return:
        """
        return self._buffer_manager

    @property
    def dsg_algorithm(self):
        """ The dsg algorithm used by the tools

        :return:
        """
        return self._dsg_algorithm

    @dsg_algorithm.setter
    def dsg_algorithm(self, new_dsg_algorithm):
        """ Set the dsg algorithm to be used by the tools

        :param new_dsg_algorithm: the new dsg algorithm name
        :return:
        """
        self._dsg_algorithm = new_dsg_algorithm

    @property
    def none_labelled_vertex_count(self):
        """ The number of times vertices have not been labelled.
        """
        return self._none_labelled_vertex_count

    def increment_none_labelled_vertex_count(self):
        """ Increment the number of new vertices which have not been labelled.
        """
        self._none_labelled_vertex_count += 1

    @property
    def none_labelled_edge_count(self):
        """ The number of times edges have not been labelled.
        """
        return self._none_labelled_edge_count

    def increment_none_labelled_edge_count(self):
        """ Increment the number of new edges which have not been labelled.
        """
        self._none_labelled_edge_count += 1

    @property
    def use_virtual_board(self):
        """ True if this run is using a virtual machine
        """
        return self._use_virtual_board

    def get_current_time(self):
        """

        :return:
        """
        if self._has_ran:
            return (
                float(self._current_run_timesteps) *
                (float(self._machine_time_step) / 1000.0))
        return 0.0

    def __repr__(self):
        return "general front end instance for machine {}"\
            .format(self._hostname)

    def add_application_vertex(self, vertex_to_add):
        """

        :param vertex_to_add: the vertex to add to the graph
        :return: None
        :raises: ConfigurationException when both graphs contain vertices
        """
        if (len(self._machine_graph.vertices) > 0 and
                self._graph_mapper is None):
            raise common_exceptions.ConfigurationException(
                "Cannot add vertices to both the machine and application"
                " graphs")
        if (isinstance(vertex_to_add, AbstractVirtualVertex) and
                self._machine is not None):
            raise common_exceptions.ConfigurationException(
                "A Virtual Vertex cannot be added after the machine has been"
                " created")
        self._application_graph.add_vertex(vertex_to_add)

    def add_machine_vertex(self, vertex):
        """

        :param vertex the vertex to add to the graph
        :return: None
        :raises: ConfigurationException when both graphs contain vertices
        """
        # check that there's no application vertices added so far
        if len(self._application_graph.vertices) > 0:
            raise common_exceptions.ConfigurationException(
                "Cannot add vertices to both the machine and application"
                " graphs")
        if (isinstance(vertex, AbstractVirtualVertex) and
                self._machine is not None):
            raise common_exceptions.ConfigurationException(
                "A Virtual Vertex cannot be added after the machine has been"
                " created")
        self._machine_graph.add_vertex(vertex)

    def add_application_edge(self, edge_to_add, partition_identifier):
        """

        :param edge_to_add:
        :param partition_identifier: the partition identifier for the outgoing
                    edge partition
        :return:
        """

        self._application_graph.add_edge(
            edge_to_add, partition_identifier)

    def add_machine_edge(self, edge, partition_id):
        """

        :param edge: the edge to add to the graph
        :param partition_id: the partition identifier for the outgoing
                    edge partition
        :return:
        """
        self._machine_graph.add_edge(edge, partition_id)

    def _shutdown(
            self, turn_off_machine=None, clear_routing_tables=None,
            clear_tags=None):

        # if not a virtual machine then shut down stuff on the board
        if not self._use_virtual_board:

            if turn_off_machine is None:
                turn_off_machine = self._config.getboolean(
                    "Machine", "turn_off_machine")

            if clear_routing_tables is None:
                clear_routing_tables = self._config.getboolean(
                    "Machine", "clear_routing_tables")

            if clear_tags is None:
                clear_tags = self._config.getboolean(
                    "Machine", "clear_tags")

            if self._txrx is not None:

                if self._config.getboolean("Machine", "enable_reinjection"):
                    self._txrx.enable_reinjection(multicast=False)

                # if stopping on machine, clear iptags and
                if clear_tags:
                    for ip_tag in self._tags.ip_tags:
                        self._txrx.clear_ip_tag(
                            ip_tag.tag, board_address=ip_tag.board_address)
                    for reverse_ip_tag in self._tags.reverse_ip_tags:
                        self._txrx.clear_ip_tag(
                            reverse_ip_tag.tag,
                            board_address=reverse_ip_tag.board_address)

                # if clearing routing table entries, clear
                if clear_routing_tables:
                    for router_table in self._router_tables.routing_tables:
                        if not self._machine.get_chip_at(
                                router_table.x, router_table.y).virtual:
                            self._txrx.clear_multicast_routes(
                                router_table.x, router_table.y)

                # clear values
                self._no_sync_changes = 0

                # app stop command
                self._txrx.stop_application(self._app_id)

            if self._buffer_manager is not None:
                self._buffer_manager.stop()

            # stop the transceiver
            if self._txrx is not None:
                if turn_off_machine:
                    logger.info("Turning off machine")

                self._txrx.close(power_off_machine=turn_off_machine)

            if self._machine_allocation_controller is not None:
                self._machine_allocation_controller.close()

    def stop(self, turn_off_machine=None, clear_routing_tables=None,
             clear_tags=None, extract_provenance_data=True,
             extract_iobuf=True):
        """
        :param turn_off_machine: decides if the machine should be powered down\
            after running the execution. Note that this powers down all boards\
            connected to the BMP connections given to the transceiver
        :type turn_off_machine: bool
        :param clear_routing_tables: informs the tool chain if it\
            should turn off the clearing of the routing tables
        :type clear_routing_tables: bool
        :param clear_tags: informs the tool chain if it should clear the tags\
            off the machine at stop
        :type clear_tags: boolean
        :param extract_provenance_data: informs the tools if it should \
            try to extract provenance data.
        :type extract_provenance_data: bool
        :param extract_iobuf: tells the tools if it should try to \
            extract iobuf
        :type extract_iobuf: bool
        :return: None
        """

        if extract_provenance_data:
            
            # turn off reinjector before extracting provenance data, otherwise
            # its highly possible when things are going wrong, that the data
            # extracted from the reinjector is changing.
            if self._txrx is not None and self._config.getboolean(
                    "Machine", "enable_reinjection"):
                self._txrx.enable_reinjection(multicast=False)

            # extract provenance data
            self._extract_provenance()
        if extract_iobuf:
            self._extract_iobuf()

        self._shutdown(
            turn_off_machine, clear_routing_tables, clear_tags)

    def _add_socket_address(self, socket_address):
        """

        :param socket_address:
        :return:
        """
        self._database_socket_addresses.add(socket_address)

    @staticmethod
    def _check_provenance(items):
        """ Display any errors from provenance data
        """
        for item in items:
            if item.report:
                logger.warn(item.message)

    def _read_config(self, section, item):
        value = self._config.get(section, item)
        if value == "None":
            return None
        return value

    def _read_config_int(self, section, item):
        value = self._read_config(section, item)
        if value is None:
            return value
        return int(value)

    def _read_config_boolean(self, section, item):
        value = self._read_config(section, item)
        if value is None:
            return value
        return bool(value)<|MERGE_RESOLUTION|>--- conflicted
+++ resolved
@@ -1045,11 +1045,7 @@
         inputs = dict(self._mapping_outputs)
         inputs["TotalMachineTimeSteps"] = n_machine_time_steps
         inputs["FirstMachineTimeStep"] = self._current_run_timesteps
-<<<<<<< HEAD
-        inputs["TotalMachineTimeSteps"] = n_machine_time_steps
-=======
         inputs["RunTimeMachineTimeSteps"] = n_machine_time_steps
->>>>>>> 69e69ee0
 
         # Run the data generation algorithms
         algorithms = [self._dsg_algorithm]
