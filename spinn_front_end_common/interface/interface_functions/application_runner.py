--- conflicted
+++ resolved
@@ -58,24 +58,10 @@
         # pylint: disable=too-many-arguments
         logger.info("*** Running simulation... *** ")
 
-<<<<<<< HEAD
-        return self.run_application(
-            buffer_manager, notification_interface, executable_types, app_id,
-            txrx, runtime_in_us, time_scale_factor, no_sync_changes,
-            time_threshold, run_until_complete)
-
-    # The actual runner
-    def run_application(
-            self, buffer_manager, notification_interface, executable_types,
-            app_id, txrx, runtime_in_us, time_scale_factor, no_sync_changes,
-            time_threshold, run_until_complete):
-        # pylint: disable=too-many-arguments
-=======
         self.__txrx = txrx
         self.__app_id = app_id
         self.__executable_types = executable_types
         self.__syncs = no_sync_changes
->>>>>>> 3679d681
 
         # wait for all cores to be ready
         self._wait_for_start()
@@ -97,48 +83,28 @@
         # Send start notification to external applications
         notification_interface.send_start_resume_notification()
 
-<<<<<<< HEAD
         # Wait for the application to finish
         if runtime_in_us is None and not run_until_complete:
-=======
-        if runtime is None and not run_until_complete:
             # Do NOT stop the buffer manager at end; app is using it still
->>>>>>> 3679d681
             logger.info("Application is set to run forever; exiting")
         else:
             # Wait for the application to finish
             try:
                 self._run_wait(
-<<<<<<< HEAD
-                    txrx, app_id, executable_types, run_until_complete,
-                    runtime_in_us, time_scale_factor, time_threshold)
-=======
-                    run_until_complete, runtime, time_scale_factor,
+                    run_until_complete, runtime_in_us, time_scale_factor,
                     time_threshold)
->>>>>>> 3679d681
             finally:
                 # Stop the buffer manager after run
                 buffer_manager.stop()
 
-<<<<<<< HEAD
-        # Send stop notification
-        if runtime_in_us is not None:
-=======
             # Send stop notification to external applications
->>>>>>> 3679d681
             notification_interface.send_stop_pause_notification()
 
         return self.__syncs
 
-<<<<<<< HEAD
-    def _run_wait(self, txrx, app_id, executable_types, run_until_complete,
-                  runtime_in_us, time_scale_factor, time_threshold):
+    def _run_wait(self, run_until_complete, runtime_in_us, time_scale_factor,
+                  time_threshold):
         # pylint: disable=too-many-arguments
-        if not run_until_complete:
-            time_to_wait = runtime_in_us / US_TO_S * time_scale_factor + 0.1
-=======
-    def _run_wait(self, run_until_complete, runtime, time_scale_factor,
-                  time_threshold):
         """
         :param bool run_until_complete:
         :param int runtime:
@@ -147,9 +113,8 @@
         """
         if not run_until_complete:
             factor = time_scale_factor / MICRO_TO_MILLISECOND_CONVERSION
-            scaled_runtime = runtime * factor
+            scaled_runtime = runtime_in_us * factor
             time_to_wait = scaled_runtime + SAFETY_FINISH_TIME
->>>>>>> 3679d681
             logger.info(
                 "Application started; waiting {}s for it to stop",
                 time_to_wait)
