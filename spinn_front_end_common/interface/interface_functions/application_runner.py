--- conflicted
+++ resolved
@@ -53,13 +53,8 @@
     # Wraps up as a PACMAN algorithm
     def __call__(
             self, buffer_manager, notification_interface, executable_types,
-<<<<<<< HEAD
             app_id, txrx, runtime_in_us, time_scale_factor, no_sync_changes,
-            time_threshold, run_until_complete=False):
-=======
-            app_id, txrx, runtime, time_scale_factor, no_sync_changes,
             time_threshold, machine, run_until_complete=False):
->>>>>>> be609e3d
         # pylint: disable=too-many-arguments
         logger.info("*** Running simulation... *** ")
 
