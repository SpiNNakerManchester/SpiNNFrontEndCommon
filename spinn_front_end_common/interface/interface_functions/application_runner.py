--- conflicted
+++ resolved
@@ -3,10 +3,6 @@
 
 from spinn_front_end_common.utilities.exceptions import ConfigurationException
 from spinn_front_end_common.utilities.utility_objs import ExecutableType
-<<<<<<< HEAD
-from spinn_front_end_common.utilities import helpful_functions
-=======
->>>>>>> f0230546
 
 from spinnman.messages.scp.enums import Signal
 from spinnman.model.enums import CPUState
@@ -39,24 +35,11 @@
 
         logger.info("*** Running simulation... *** ")
 
-<<<<<<< HEAD
-        # Get the expected state of the application, depending on the run type
-        expected_start_states, expected_end_states = \
-            helpful_functions.determine_flow_states(
-                executable_types, no_sync_changes)
-
-        # wait for all cores to be ready
-        for executable_start_type in expected_start_states.keys():
-            txrx.wait_for_cores_to_be_in_state(
-                executable_types[executable_start_type], app_id,
-                expected_start_states[executable_start_type])
-=======
         # wait for all cores to be ready
         for executable_type in executable_types:
             txrx.wait_for_cores_to_be_in_state(
                 executable_types[executable_type], app_id,
                 executable_type.start_state)
->>>>>>> f0230546
 
         # set the buffer manager into a resume state, so that if it had ran
         # before it'll work again
@@ -72,13 +55,8 @@
         # set off the executables that are in sync state \
         # (sending to all is just as safe)
         if (ExecutableType.USES_SIMULATION_INTERFACE in
-<<<<<<< HEAD
-                executable_types.keys() or
-                ExecutableType.SYNC in executable_types.keys()):
-=======
                 executable_types or
                 ExecutableType.SYNC in executable_types):
->>>>>>> f0230546
 
             # locate all signals needed to set off executables
             sync_signals, no_sync_changes = \
@@ -113,17 +91,10 @@
             else:
                 logger.info("Application started - waiting until finished")
 
-<<<<<<< HEAD
-            for executable_end_type in expected_end_states.keys():
-                txrx.wait_for_cores_to_be_in_state(
-                    executable_types[executable_end_type], app_id,
-                    expected_end_states[executable_end_type], timeout=timeout)
-=======
             for executable_type in executable_types:
                 txrx.wait_for_cores_to_be_in_state(
                     executable_types[executable_type], app_id,
                     executable_type.end_state, timeout=timeout)
->>>>>>> f0230546
 
         if (notification_interface is not None and
                 send_stop_notification and runtime is not None):
@@ -133,11 +104,7 @@
 
     @staticmethod
     def _determine_simulation_sync_signals(executable_types, no_sync_changes):
-<<<<<<< HEAD
-        """ sorts out start states, and creates core subsets of the states for\
-=======
         """ sorts out start states, and creates core subsets of the states for
->>>>>>> f0230546
         further checks.
 
         :param no_sync_changes: sync counter
@@ -146,11 +113,7 @@
         """
         sync_signals = list()
 
-<<<<<<< HEAD
-        if ExecutableType.USES_SIMULATION_INTERFACE in executable_types.keys():
-=======
         if ExecutableType.USES_SIMULATION_INTERFACE in executable_types:
->>>>>>> f0230546
             if no_sync_changes % 2 == 0:
                 sync_signals.append(Signal.SYNC0)
             else:
@@ -161,11 +124,7 @@
 
         # handle the sync states, but only send once if they work with \
         # the simulation interface requirement
-<<<<<<< HEAD
-        if ExecutableType.SYNC in executable_types.keys():
-=======
         if ExecutableType.SYNC in executable_types:
->>>>>>> f0230546
             if Signal.SYNC0 not in sync_signals:
                 sync_signals.append(Signal.SYNC0)
 
