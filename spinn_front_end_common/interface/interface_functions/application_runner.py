--- conflicted
+++ resolved
@@ -10,6 +10,27 @@
 logger = logging.getLogger(__name__)
 
 
+class _NotificationWrapper(object):
+    def __init__(self, notification_interface, wait_on_confirmation,
+                 send_stop_notification, send_start_notification):
+        self._notifier = notification_interface
+        self._wait = wait_on_confirmation and self._notifier is not None
+        self._start = send_start_notification and self._notifier is not None
+        self._stop = send_stop_notification and self._notifier is not None
+
+    def wait_for_confirmation(self):
+        if self._wait:
+            self._notifier.wait_for_confirmation()
+
+    def send_start_resume_notification(self):
+        if self._start:
+            self._notifier.send_start_resume_notification()
+
+    def send_stop_pause_notification(self):
+        if self._stop:
+            self._notifier.send_stop_pause_notification()
+
+
 class ApplicationRunner(object):
     """ Ensures all cores are initialised correctly, ran, and completed\
         successfully.
@@ -17,6 +38,7 @@
 
     __slots__ = []
 
+    # Wraps up as a PACMAN algorithm
     def __call__(
             self, buffer_manager, wait_on_confirmation, send_stop_notification,
             send_start_notification, notification_interface,
@@ -25,21 +47,31 @@
             loaded_iptags_token, loaded_routing_tables_token,
             loaded_binaries_token, loaded_application_data_token,
             no_sync_changes, time_threshold, run_until_complete=False):
-
         # check all tokens are valid
         if (not loaded_reverse_iptags_token or not loaded_iptags_token or
                 not loaded_routing_tables_token or not loaded_binaries_token or
                 not loaded_application_data_token):
             raise ConfigurationException(
                 "Not all valid tokens have been given in the positive state")
-
         logger.info("*** Running simulation... *** ")
 
+        # Simplify the notifications
+        notifier = _NotificationWrapper(
+            notification_interface, wait_on_confirmation,
+            send_start_notification, send_stop_notification)
+
+        return True, self.run_application(
+            buffer_manager, notifier, executable_targets, executable_types,
+            app_id, txrx, runtime, time_scale_factor, no_sync_changes,
+            time_threshold, run_until_complete)
+
+    # The actual runner
+    def run_application(
+            self, buffer_manager, notifier, executable_targets,
+            executable_types, app_id, txrx, runtime, time_scale_factor,
+            no_sync_changes, time_threshold, run_until_complete):
         # wait for all cores to be ready
-        for executable_type in executable_types:
-            txrx.wait_for_cores_to_be_in_state(
-                executable_types[executable_type], app_id,
-                executable_type.start_state)
+        self._wait_for_start(txrx, app_id, executable_types)
 
         # set the buffer manager into a resume state, so that if it had ran
         # before it'll work again
@@ -49,15 +81,12 @@
         buffer_manager.load_initial_buffers()
 
         # wait till external app is ready for us to start if required
-        if notification_interface is not None and wait_on_confirmation:
-            notification_interface.wait_for_confirmation()
+        notifier.wait_for_confirmation()
 
-        # set off the executables that are in sync state \
+        # set off the executables that are in sync state
         # (sending to all is just as safe)
-        if (ExecutableType.USES_SIMULATION_INTERFACE in
-                executable_types or
-                ExecutableType.SYNC in executable_types):
-
+        if (ExecutableType.USES_SIMULATION_INTERFACE in executable_types \
+                or ExecutableType.SYNC in executable_types):
             # locate all signals needed to set off executables
             sync_signal, no_sync_changes = \
                 self._determine_simulation_sync_signals(
@@ -72,45 +101,47 @@
             [CPUState.RUNNING, CPUState.PAUSED, CPUState.FINISHED])
 
         # Send start notification
-        if notification_interface is not None and send_start_notification:
-            notification_interface.send_start_resume_notification()
+        notifier.send_start_resume_notification()
 
         # Wait for the application to finish
         if runtime is None and not run_until_complete:
-            logger.info("Application is set to run forever - exiting")
+            logger.info("Application is set to run forever; exiting")
         else:
-            timeout = None
-            if not run_until_complete:
-                time_to_wait = ((runtime * time_scale_factor) / 1000.0) + 0.1
-                logger.info(
-                    "Application started - waiting {} seconds for it to stop"
-                    .format(time_to_wait))
-                time.sleep(time_to_wait)
-                timeout = time_threshold
-            else:
-                logger.info("Application started - waiting until finished")
+            try:
+                if not run_until_complete:
+                    time_to_wait = runtime * time_scale_factor / 1000.0 + 0.1
+                    logger.info(
+                        "Application started; waiting {}s for it to stop"
+                        .format(time_to_wait))
+                    time.sleep(time_to_wait)
+                    self._wait_for_end(txrx, app_id, executable_types,
+                                       timeout=time_threshold)
+                else:
+                    logger.info("Application started; waiting until finished")
+                    self._wait_for_end(txrx, app_id, executable_types)
+            finally:
+                # Stop the buffer manager after run
+                buffer_manager.stop()
 
-<<<<<<< HEAD
-            try:
-                txrx.wait_for_cores_to_be_in_state(
-                    executable_targets.all_core_subsets, app_id,
-                    [CPUState.FINISHED, CPUState.PAUSED], timeout=timeout)
-            finally:
+        # Send stop notification
+        if runtime is not None:
+            notifier.send_stop_pause_notification()
 
-                # Stop the buffer manager after run (always)
-                buffer_manager.stop()
-=======
-            for executable_type in executable_types:
-                txrx.wait_for_cores_to_be_in_state(
-                    executable_types[executable_type], app_id,
-                    executable_type.end_state, timeout=timeout)
->>>>>>> be017f7a
+        return no_sync_changes
 
-        if (notification_interface is not None and
-                send_stop_notification and runtime is not None):
-            notification_interface.send_stop_pause_notification()
+    @staticmethod
+    def _wait_for_start(txrx, app_id, executable_types, timeout=None):
+        for executable_type in executable_types:
+            txrx.wait_for_cores_to_be_in_state(
+                executable_types[executable_type], app_id,
+                executable_type.start_state, timeout=timeout)
 
-        return True, no_sync_changes
+    @staticmethod
+    def _wait_for_end(txrx, app_id, executable_types, timeout=None):
+        for executable_type in executable_types:
+            txrx.wait_for_cores_to_be_in_state(
+                executable_types[executable_type], app_id,
+                executable_type.end_state, timeout=timeout)
 
     @staticmethod
     def _determine_simulation_sync_signals(executable_types, no_sync_changes):
