--- conflicted
+++ resolved
@@ -25,11 +25,7 @@
 class GraphMeasurer(object):
     """ Works out how many chips a machine graph needs.
 
-<<<<<<< HEAD
-    :param ~pacman.model.graph.machine.MachineGraph machine_graph:
-=======
     :param ~pacman.model.graphs.machine.MachineGraph machine_graph:
->>>>>>> b4cce846
         The machine_graph to measure.
     :param ~spinn_machine.Machine machine:
         The machine with respect to which to partition the application graph.
