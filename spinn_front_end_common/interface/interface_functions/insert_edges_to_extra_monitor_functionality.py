--- conflicted
+++ resolved
@@ -14,15 +14,17 @@
 # along with this program.  If not, see <http://www.gnu.org/licenses/>.
 
 from spinn_utilities.progress_bar import ProgressBar
-from pacman.model.graphs.application import ApplicationEdge, \
-    ApplicationOutgoingEdgePartition
-from pacman.model.graphs.machine import MachineEdge, \
-    MachineOutgoingEdgePartition
+from pacman.model.graphs.application import ApplicationEdge
+from pacman.model.graphs.machine import MachineEdge
+from pacman.model.graphs import OutgoingEdgePartition
 from spinn_front_end_common.utilities.constants import (
     PARTITION_ID_FOR_MULTICAST_DATA_SPEED_UP)
 from spinn_front_end_common.utility_models import (
-    DataSpeedUpPacketGatherMachineVertex as DataSpeedUp,
-    ExtraMonitorSupport, ExtraMonitorSupportMachineVertex)
+    DataSpeedUpPacketGatherMachineVertex, ExtraMonitorSupport,
+    ExtraMonitorSupportMachineVertex)
+
+_PARTITION_ID = PARTITION_ID_FOR_MULTICAST_DATA_SPEED_UP
+_TRAFFIC_TYPE = DataSpeedUpPacketGatherMachineVertex.TRAFFIC_TYPE
 
 
 class InsertEdgesToExtraMonitorFunctionality(object):
@@ -105,58 +107,22 @@
         gatherer = self._get_gatherer_vertex(vertex)
 
         # locate if edge is already built; if not, build it and do mapping
-<<<<<<< HEAD
-        if not self._has_edge_already(
-                vertex, data_gatherer_vertex, machine_graph):
-            machine_edge = MachineEdge(
-                vertex, data_gatherer_vertex,
-                traffic_type=DataSpeedUp.TRAFFIC_TYPE)
-            machine_partition = MachineOutgoingEdgePartition(
-                PARTITION_ID_FOR_MULTICAST_DATA_SPEED_UP, vertex,
-                traffic_type=DataSpeedUp.TRAFFIC_TYPE)
-            machine_graph.add_outgoing_edge_partition(machine_partition)
-            machine_graph.add_edge(
-                machine_edge, PARTITION_ID_FOR_MULTICAST_DATA_SPEED_UP)
-
-            if application_graph is not None:
-                app_source = graph_mapper.get_application_vertex(vertex)
-                app_dest = graph_mapper.get_application_vertex(
-                    data_gatherer_vertex)
-
-                # locate if edge is already built; if not, build it and map it
-                if not self._has_edge_already(
-                        app_source, app_dest, application_graph):
-                    app_edge = ApplicationEdge(
-                        app_source, app_dest,
-                        traffic_type=DataSpeedUp.TRAFFIC_TYPE)
-                    if (not application_graph.outgoing_partition_exists(
-                            app_source,
-                            PARTITION_ID_FOR_MULTICAST_DATA_SPEED_UP)):
-                        app_partition = ApplicationOutgoingEdgePartition(
-                            PARTITION_ID_FOR_MULTICAST_DATA_SPEED_UP,
-                            app_source, traffic_type=DataSpeedUp.TRAFFIC_TYPE)
-                        application_graph.add_outgoing_edge_partition(
-                            app_partition)
-                    application_graph.add_edge(
-                        app_edge, PARTITION_ID_FOR_MULTICAST_DATA_SPEED_UP)
-                    graph_mapper.add_edge_mapping(machine_edge, app_edge)
-=======
         if not self.__has_edge_already(vertex, gatherer, machine_graph):
             # See if there's an application edge already
             app_edge = self.__get_app_edge(
                 application_graph, vertex.app_vertex, gatherer.app_vertex)
             if app_edge is None:
+                self.__install_app_edge_partition(
+                    application_graph, vertex.app_vertex)
                 app_edge = ApplicationEdge(
                     vertex.app_vertex, gatherer.app_vertex,
-                    traffic_type=DataSpeedUp.TRAFFIC_TYPE)
-                application_graph.add_edge(
-                    app_edge, PARTITION_ID_FOR_MULTICAST_DATA_SPEED_UP)
+                    traffic_type=_TRAFFIC_TYPE)
+                application_graph.add_edge(app_edge, _PARTITION_ID)
             # Use the application edge to build the machine edge
             edge = app_edge.create_machine_edge(
                 vertex, gatherer, self.EDGE_LABEL.format(vertex, gatherer))
-            machine_graph.add_edge(
-                edge, PARTITION_ID_FOR_MULTICAST_DATA_SPEED_UP)
->>>>>>> 3bf3e589
+            self.__install_machine_edge_partition(machine_graph, vertex)
+            machine_graph.add_edge(edge, _PARTITION_ID)
 
     def _process_mach_graph_vertex(self, vertex, machine_graph):
         """ Inserts edges as required for a given vertex
@@ -171,10 +137,33 @@
 
         # locate if edge is already built; if not, build it and do mapping
         if not self.__has_edge_already(vertex, gatherer, machine_graph):
-            edge = MachineEdge(
-                vertex, gatherer, traffic_type=DataSpeedUp.TRAFFIC_TYPE)
-            machine_graph.add_edge(
-                edge, PARTITION_ID_FOR_MULTICAST_DATA_SPEED_UP)
+            self.__install_machine_edge_partition(machine_graph, vertex)
+            edge = MachineEdge(vertex, gatherer, traffic_type=_TRAFFIC_TYPE)
+            machine_graph.add_edge(edge, _PARTITION_ID)
+
+    @staticmethod
+    def __install_app_edge_partition(graph, vertex):
+        """
+        :param ApplicationGraph graph:
+        :param ApplicationVertex vertex:
+        """
+        if graph.get_outgoing_edge_partition_starting_at_vertex(
+                vertex, _PARTITION_ID) is None:
+            graph.add_outgoing_edge_partition(OutgoingEdgePartition(
+                _PARTITION_ID, pre_vertex=vertex, traffic_type=_TRAFFIC_TYPE,
+                allowed_edge_types=ApplicationEdge))
+
+    @staticmethod
+    def __install_machine_edge_partition(graph, vertex):
+        """
+        :param MachineGraph graph:
+        :param MachineVertex vertex:
+        """
+        if graph.get_outgoing_edge_partition_starting_at_vertex(
+                vertex, _PARTITION_ID) is None:
+            graph.add_outgoing_edge_partition(OutgoingEdgePartition(
+                _PARTITION_ID, pre_vertex=vertex, traffic_type=_TRAFFIC_TYPE,
+                allowed_edge_types=MachineEdge))
 
     def _get_gatherer_vertex(self, vertex):
         """
