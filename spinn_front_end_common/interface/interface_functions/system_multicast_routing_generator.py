--- conflicted
+++ resolved
@@ -219,9 +219,4 @@
                 x, y, time_out_key, processor_id=placement.p,
                 link_ids=links_per_chip[x, y])
             # update tracker
-<<<<<<< HEAD
-            self._time_out_keys_by_board[eth_x, eth_y] = key
-        key += N_KEYS_PER_REINJECTION_PARTITION
-=======
-            self._time_out_keys_by_board[(eth_x, eth_y)] = key
->>>>>>> 30644872
+            self._time_out_keys_by_board[eth_x, eth_y] = key