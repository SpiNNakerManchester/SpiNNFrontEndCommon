--- conflicted
+++ resolved
@@ -33,8 +33,6 @@
 
 def graph_data_specification_writer(
         placements, hostname, machine, data_n_timesteps, placement_order=None):
-<<<<<<< HEAD
-=======
     """
     :param ~pacman.model.placements.Placements placements:
         placements of machine graph to cores
@@ -56,29 +54,7 @@
 
 class _GraphDataSpecificationWriter(object):
     """ Executes the data specification generation step.
->>>>>>> e4636b8d
     """
-    Executes the data specification generation step.
-
-    :param ~pacman.model.placements.Placements placements:
-        placements of machine graph to cores
-    :param str hostname: SpiNNaker machine name
-    :param ~spinn_machine.Machine machine:
-        the python representation of the SpiNNaker machine
-    :param int data_n_timesteps:
-        The number of timesteps for which data space will been reserved
-    :param list(~pacman.model.placements.Placement) placement_order:
-        the optional order in which placements should be examined
-    :return: DSG targets (map of placement tuple and filename)
-    :rtype: tuple(DataSpecificationTargets, dict(tuple(int,int,int), int))
-    :raises ConfigurationException:
-        If the DSG asks to use more SDRAM than is available.
-    """
-    writer = _GraphDataSpecificationWriter(hostname, machine)
-    return writer._run(placements, data_n_timesteps, placement_order=None)
-
-
-class _GraphDataSpecificationWriter(object):
 
     __slots__ = (
         # Dict of SDRAM usage by chip coordinates
@@ -92,23 +68,6 @@
         # hostname
         "_hostname")
 
-<<<<<<< HEAD
-    def __init__(self, hostname, machine):
-        """
-
-        :param str hostname: SpiNNaker machine name
-        :param ~spinn_machine.Machine machine:
-            the python representation of the SpiNNaker machine
-        """
-        self._sdram_usage = defaultdict(lambda: 0)
-        self._region_sizes = dict()
-        self._vertices_by_chip = defaultdict(list)
-        self._hostname = hostname
-        self._machine = machine
-
-    def _run(
-            self, placements, data_n_timesteps, placement_order=None):
-=======
     def __init__(self, hostname, machine, ):
         self._sdram_usage = defaultdict(lambda: 0)
         self._region_sizes = dict()
@@ -119,10 +78,12 @@
     def _run(
             self, placements, data_n_timesteps,
             placement_order=None):
->>>>>>> e4636b8d
         """
         :param ~pacman.model.placements.Placements placements:
             placements of machine graph to cores
+        :param str hostname: SpiNNaker machine name
+        :param ~spinn_machine.Machine machine:
+            the python representation of the SpiNNaker machine
         :param int data_n_timesteps:
             The number of timesteps for which data space will been reserved
         :param list(~pacman.model.placements.Placement) placement_order:
@@ -133,10 +94,7 @@
             If the DSG asks to use more SDRAM than is available.
         """
         # pylint: disable=too-many-arguments, too-many-locals
-<<<<<<< HEAD
-=======
         # pylint: disable=attribute-defined-outside-init
->>>>>>> e4636b8d
 
         # iterate though vertices and call generate_data_spec for each
         # vertex
