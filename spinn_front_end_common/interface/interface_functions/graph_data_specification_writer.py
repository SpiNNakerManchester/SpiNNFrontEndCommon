--- conflicted
+++ resolved
@@ -41,12 +41,8 @@
     def __call__(
             self, placements, hostname,
             report_default_directory, write_text_specs,
-<<<<<<< HEAD
             app_data_runtime_folder, machine, data_n_timesteps,
             graph_mapper=None, placement_order=None):
-=======
-            machine, graph_mapper=None, placement_order=None):
->>>>>>> 8fd39cbe
         """
         :param placements: placements of machine graph to cores
         :param hostname: SpiNNaker machine name
@@ -81,15 +77,10 @@
         vertices_to_reset = list()
         for placement in progress.over(placement_order):
             # Try to generate the data spec for the placement
-<<<<<<< HEAD
             generated = self._generate_data_spec_for_vertices(
                 placement, placement.vertex, dsg_targets, hostname,
                 report_default_directory, write_text_specs,
                 app_data_runtime_folder, machine, data_n_timesteps)
-=======
-            generated = self.__generate_data_spec_for_vertices(
-                placement, placement.vertex, targets)
->>>>>>> 8fd39cbe
 
             if generated and isinstance(
                     placement.vertex, AbstractRewritesDataSpecification):
@@ -100,15 +91,10 @@
             if not generated and graph_mapper is not None:
                 associated_vertex = graph_mapper.get_application_vertex(
                     placement.vertex)
-<<<<<<< HEAD
                 generated = self._generate_data_spec_for_vertices(
                     placement, associated_vertex, dsg_targets, hostname,
                     report_default_directory, write_text_specs,
                     app_data_runtime_folder, machine, data_n_timesteps)
-=======
-                generated = self.__generate_data_spec_for_vertices(
-                    placement, associated_vertex, targets)
->>>>>>> 8fd39cbe
                 if generated and isinstance(
                         associated_vertex, AbstractRewritesDataSpecification):
                     vertices_to_reset.append(associated_vertex)
@@ -119,14 +105,10 @@
 
         return targets
 
-<<<<<<< HEAD
     def _generate_data_spec_for_vertices(
             self, placement, vertex, dsg_targets, hostname,
             report_default_directory, write_text_specs,
             app_data_runtime_folder, machine, data_n_timesteps):
-=======
-    def __generate_data_spec_for_vertices(self, pl, vertex, targets):
->>>>>>> 8fd39cbe
         """
         :param pl: placement of machine graph to cores
         :param vertex: the specific vertex to write DSG for.
@@ -162,14 +144,9 @@
             "    {}: {} (total={}, estimated={})".format(
                 vert, self._region_sizes[vert],
                 sum(self._region_sizes[vert]),
-<<<<<<< HEAD
                 vert.resources_required.sdram.get_total_sdram(
                     data_n_timesteps))
             for vert in self._vertices_by_chip[placement.x, placement.y]))
-=======
-                vert.resources_required.sdram.get_value())
-            for vert in self._vertices_by_chip[pl.x, pl.y]))
->>>>>>> 8fd39cbe
 
         raise ConfigurationException(
             "Too much SDRAM has been used on {}, {}.  Vertices and"
