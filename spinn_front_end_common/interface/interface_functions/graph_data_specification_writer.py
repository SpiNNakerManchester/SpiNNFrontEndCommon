# Copyright (c) 2017-2019 The University of Manchester
#
# This program is free software: you can redistribute it and/or modify
# it under the terms of the GNU General Public License as published by
# the Free Software Foundation, either version 3 of the License, or
# (at your option) any later version.
#
# This program is distributed in the hope that it will be useful,
# but WITHOUT ANY WARRANTY; without even the implied warranty of
# MERCHANTABILITY or FITNESS FOR A PARTICULAR PURPOSE.  See the
# GNU General Public License for more details.
#
# You should have received a copy of the GNU General Public License
# along with this program.  If not, see <http://www.gnu.org/licenses/>.

from collections import defaultdict
import logging

from data_specification.constants import APP_PTR_TABLE_BYTE_SIZE
from spinn_utilities.progress_bar import ProgressBar
from spinn_utilities.log import FormatAdapter
from data_specification import DataSpecificationGenerator
from spinn_front_end_common.abstract_models import (
    AbstractRewritesDataSpecification, AbstractGeneratesDataSpecification)
from spinn_front_end_common.data import FecDataView
from spinn_front_end_common.utilities.exceptions import ConfigurationException
from spinn_front_end_common.interface.ds import DsSqlliteDatabase
from pacman.model.resources import MultiRegionSDRAM, ConstantSDRAM
from data_specification.reference_context import ReferenceContext
from spinn_front_end_common.utilities.utility_calls import get_report_writer

logger = FormatAdapter(logging.getLogger(__name__))


def graph_data_specification_writer(placement_order=None):
    """
    :param list(~pacman.model.placements.Placement) placement_order:
        the optional order in which placements should be examined
    :rtype: DataSpecificationTargets
    :raises ConfigurationException:
        If the DSG asks to use more SDRAM than is available.
    """
<<<<<<< HEAD
    writer = _GraphDataSpecificationWriter()
    return writer._run(placement_order)
=======
    writer = _GraphDataSpecificationWriter(hostname, machine, app_id)
    # pylint: disable=protected-access
    return writer._run(placements, data_n_timesteps, placement_order)
>>>>>>> 91b187fb


class _GraphDataSpecificationWriter(object):
    """ Executes the data specification generation step.
    """

    __slots__ = (
        # Dict of SDRAM usage by chip coordinates
        "_sdram_usage",
        # Dict of list of vertices by chip coordinates
        "_vertices_by_chip")

    def __init__(self):
        self._sdram_usage = defaultdict(lambda: 0)
        self._vertices_by_chip = defaultdict(list)

    def _run(self, placement_order=None):
        """
        :param list(~pacman.model.placements.Placement) placement_order:
            the optional order in which placements should be examined
        :return: DSG targets
        :rtype: DataSpecificationTargets
        :raises ConfigurationException:
            If the DSG asks to use more SDRAM than is available.
        """
        # iterate though vertices and call generate_data_spec for each
        # vertex
        targets = DsSqlliteDatabase()
        targets.clear_ds()

        if placement_order is None:
            placement_order = FecDataView.iterate_placemements()
            n_placements = FecDataView.get_n_placements()
        else:
            n_placements = len(placement_order)

        progress = ProgressBar(n_placements, "Generating data specifications")
        vertices_to_reset = list()

        # Do in a context of global identifiers
        with ReferenceContext():
            for placement in progress.over(placement_order):
                # Try to generate the data spec for the placement
                vertex = placement.vertex
                generated = self.__generate_data_spec_for_vertices(
                    placement, vertex, targets)

                if generated and isinstance(
                        vertex, AbstractRewritesDataSpecification):
                    vertices_to_reset.append(vertex)

                # If the spec wasn't generated directly, and there is an
                # application vertex, try with that
                if not generated and vertex.app_vertex is not None:
                    generated = self.__generate_data_spec_for_vertices(
                        placement, vertex.app_vertex, targets)
                    if generated and isinstance(
                            vertex.app_vertex,
                            AbstractRewritesDataSpecification):
                        vertices_to_reset.append(vertex.app_vertex)

        # Ensure that the vertices know their regions have been reloaded
        for vertex in vertices_to_reset:
            vertex.set_reload_required(False)

        return targets

    def __generate_data_spec_for_vertices(self, pl, vertex, targets):
        """
        :param ~.Placement pl: placement of machine graph to cores
        :param ~.AbstractVertex vertex: the specific vertex to write DSG for.
        :param DataSpecificationTargets targets:
        :return: True if the vertex was data spec-able, False otherwise
        :rtype: bool
        :raises ConfigurationException: if things don't fit
        """
        # if the vertex can generate a DSG, call it
        if not isinstance(vertex, AbstractGeneratesDataSpecification):
            return False

        with targets.create_data_spec(pl.x, pl.y, pl.p) as data_writer:
            report_writer = get_report_writer(pl.x, pl.y, pl.p)
            spec = DataSpecificationGenerator(data_writer, report_writer)

            # generate the DSG file
            vertex.generate_data_specification(spec, pl)

            # Check the memory usage
            region_size = APP_PTR_TABLE_BYTE_SIZE + sum(spec.region_sizes)

            # extracts the int from the numpy data type generated
            if not isinstance(region_size, int):
                region_size = region_size.item()

            targets.set_size_info(pl.x, pl.y, pl.p, region_size)

            # Check per-region memory usage if possible
            sdram = vertex.resources_required.sdram
            if isinstance(sdram, MultiRegionSDRAM):
                for i, size in enumerate(spec.region_sizes):
                    est_size = sdram.regions.get(i, ConstantSDRAM(0))
                    est_size = est_size.get_total_sdram(
                        FecDataView.get_max_run_time_steps())
                    if size > est_size:
                        # pylint: disable=logging-too-many-args
                        logger.warning(
                            "Region {} of vertex {} is bigger than expected: "
                            "{} estimated vs. {} actual",
                            i, vertex.label, est_size, size)

            self._vertices_by_chip[pl.x, pl.y].append(pl.vertex)
            self._sdram_usage[pl.x, pl.y] += sum(spec.region_sizes)
            if (self._sdram_usage[pl.x, pl.y] <=
                    FecDataView().get_chip_at(pl.x, pl.y).sdram.size):
                return True

        # creating the error message which contains the memory usage of
        #  what each core within the chip uses and its original
        # estimate.
        memory_usage = "\n".join((
            "    {}: {} (total={}, estimated={})".format(
                vert, region_size,
                sum(region_size),
                vert.resources_required.sdram.get_total_sdram(
                    FecDataView.get_max_run_time_steps()))
            for vert in self._vertices_by_chip[pl.x, pl.y]))

        raise ConfigurationException(
            "Too much SDRAM has been used on {}, {}.  Vertices and"
            " their usage on that chip is as follows:\n{}".format(
                pl.x, pl.y, memory_usage))<|MERGE_RESOLUTION|>--- conflicted
+++ resolved
@@ -40,14 +40,9 @@
     :raises ConfigurationException:
         If the DSG asks to use more SDRAM than is available.
     """
-<<<<<<< HEAD
     writer = _GraphDataSpecificationWriter()
+    # pylint: disable=protected-access
     return writer._run(placement_order)
-=======
-    writer = _GraphDataSpecificationWriter(hostname, machine, app_id)
-    # pylint: disable=protected-access
-    return writer._run(placements, data_n_timesteps, placement_order)
->>>>>>> 91b187fb
 
 
 class _GraphDataSpecificationWriter(object):
