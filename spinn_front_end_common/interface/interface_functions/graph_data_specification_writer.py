--- conflicted
+++ resolved
@@ -72,12 +72,7 @@
     def __call__(
             self, placements, hostname,
             report_default_directory, write_text_specs,
-<<<<<<< HEAD
-            machine, data_simtime_in_us, graph_mapper=None,
-            placement_order=None):
-=======
-            machine, data_n_timesteps, placement_order=None):
->>>>>>> 3679d681
+            machine, data_simtime_in_us, placement_order=None):
         """
         :param ~.Placements placements: placements of machine graph to cores
         :param str hostname: SpiNNaker machine name
@@ -86,15 +81,9 @@
         :param bool write_text_specs:
             True if the textual version of the specification is to be written
         :param ~.Machine machine:
-<<<<<<< HEAD
             the python representation of the SpiNNaker machine
-        :param data_simtime_in_us: The simtime in us for which data space\
+        :param int data_simtime_in_us: The simtime in us for which data space\
             will been reserved
-        :param graph_mapper:\
-            the mapping between application and machine graph
-=======
-        :param int data_n_timesteps:
->>>>>>> 3679d681
         :param list(~.Placement) placement_order:
         :rtype: tuple(DataSpecificationTargets, dict(tuple(int,int,int), int))
         :raises ConfigurationException:
@@ -120,11 +109,7 @@
             # Try to generate the data spec for the placement
             vertex = placement.vertex
             generated = self.__generate_data_spec_for_vertices(
-<<<<<<< HEAD
-                placement, placement.vertex, targets, data_simtime_in_us)
-=======
-                placement, vertex, targets, data_n_timesteps)
->>>>>>> 3679d681
+                placement, vertex, targets, data_simtime_in_us)
 
             if generated and isinstance(
                     vertex, AbstractRewritesDataSpecification):
@@ -134,11 +119,7 @@
             # application vertex, try with that
             if not generated and vertex.app_vertex is not None:
                 generated = self.__generate_data_spec_for_vertices(
-<<<<<<< HEAD
-                    placement, associated_vertex, targets, data_simtime_in_us)
-=======
-                    placement, vertex.app_vertex, targets, data_n_timesteps)
->>>>>>> 3679d681
+                    placement, vertex.app_vertex, targets, data_simtime_in_us)
                 if generated and isinstance(
                         vertex.app_vertex, AbstractRewritesDataSpecification):
                     vertices_to_reset.append(vertex.app_vertex)
