# Copyright (c) 2017-2019 The University of Manchester
#
# This program is free software: you can redistribute it and/or modify
# it under the terms of the GNU General Public License as published by
# the Free Software Foundation, either version 3 of the License, or
# (at your option) any later version.
#
# This program is distributed in the hope that it will be useful,
# but WITHOUT ANY WARRANTY; without even the implied warranty of
# MERCHANTABILITY or FITNESS FOR A PARTICULAR PURPOSE.  See the
# GNU General Public License for more details.
#
# You should have received a copy of the GNU General Public License
# along with this program.  If not, see <http://www.gnu.org/licenses/>.

from collections import defaultdict

from data_specification.constants import APP_PTR_TABLE_BYTE_SIZE
from spinn_utilities.progress_bar import ProgressBar
from data_specification import DataSpecificationGenerator
from data_specification.utility_calls import get_report_writer
from spinn_front_end_common.abstract_models import (
    AbstractRewritesDataSpecification, AbstractGeneratesDataSpecification)
from spinn_front_end_common.utilities.exceptions import ConfigurationException
from spinn_front_end_common.interface.ds.data_specification_targets import (
    DataSpecificationTargets)


class GraphDataSpecificationWriter(object):
    """ Executes the data specification generation step.
    """

    __slots__ = (
        # Dict of SDRAM usage by chip coordinates
        "_sdram_usage",
        # Dict of list of region sizes by core coordinates
        "_region_sizes",
        # Dict of list of vertices by chip coordinates
        "_vertices_by_chip",
        # spinnmachine instance
        "_machine",
        # hostname
        "_hostname",
        # directory where reports go
        "_report_dir",
        # bool for writing texts
        "_write_text",
    )

    def __init__(self):
        self._sdram_usage = defaultdict(lambda: 0)
        self._region_sizes = dict()
        self._vertices_by_chip = defaultdict(list)

    def __call__(
            self, placements, hostname,
            report_default_directory, write_text_specs,
            machine, data_simtime_in_us, graph_mapper=None,
            placement_order=None):
        """
        :param placements: placements of machine graph to cores
        :param hostname: SpiNNaker machine name
        :param report_default_directory: the location where reports are stored
        :param write_text_specs:\
            True if the textual version of the specification is to be written
        :param machine: the python representation of the SpiNNaker machine
        :param data_n_timesteps: The number of timesteps for which data space\
            will been reserved
        :param graph_mapper:\
            the mapping between application and machine graph
        :param placement:\
            the optional order in which placements should be examined
        :return: DSG targets (map of placement tuple and filename)
        """
        # pylint: disable=too-many-arguments, too-many-locals
        # pylint: disable=attribute-defined-outside-init
        self._machine = machine
        self._hostname = hostname
        self._report_dir = report_default_directory
        self._write_text = write_text_specs

        # iterate though vertices and call generate_data_spec for each
        # vertex
        targets = DataSpecificationTargets(machine, self._report_dir)

        if placement_order is None:
            placement_order = placements.placements

        progress = ProgressBar(
            placements.n_placements, "Generating data specifications")
        vertices_to_reset = list()
        for placement in progress.over(placement_order):
            # Try to generate the data spec for the placement
            generated = self.__generate_data_spec_for_vertices(
                placement, placement.vertex, targets, data_simtime_in_us)

            if generated and isinstance(
                    placement.vertex, AbstractRewritesDataSpecification):
                vertices_to_reset.append(placement.vertex)

            # If the spec wasn't generated directly, and there is an
            # application vertex, try with that
            if not generated and graph_mapper is not None:
                associated_vertex = graph_mapper.get_application_vertex(
                    placement.vertex)
                generated = self.__generate_data_spec_for_vertices(
                    placement, associated_vertex, targets, data_simtime_in_us)
                if generated and isinstance(
                        associated_vertex, AbstractRewritesDataSpecification):
                    vertices_to_reset.append(associated_vertex)

        # Ensure that the vertices know their regions have been reloaded
        for vertex in vertices_to_reset:
            vertex.mark_regions_reloaded()

        return targets, self._region_sizes

    def __generate_data_spec_for_vertices(
            self, pl, vertex, targets, data_simtime_in_us):
        """
        :param pl: placement of machine graph to cores
        :param vertex: the specific vertex to write DSG for.
        :param targets: DataSpecificationTargets
        :param data_simtime_in_us: The simtime in us for which space is saved
        :return: True if the vertex was data spec-able, False otherwise
        :rtype: bool
        """
        # if the vertex can generate a DSG, call it
        if not isinstance(vertex, AbstractGeneratesDataSpecification):
            return False

        with targets.create_data_spec(pl.x, pl.y, pl.p) as data_writer:
            report_writer = get_report_writer(
                pl.x, pl.y, pl.p, self._hostname,
                self._report_dir, self._write_text)
            spec = DataSpecificationGenerator(data_writer, report_writer)

            # generate the DSG file
            vertex.generate_data_specification(spec, pl)

            # Check the memory usage
            self._region_sizes[pl.x, pl.y, pl.p] = (
                APP_PTR_TABLE_BYTE_SIZE + sum(spec.region_sizes))

            # extracts the int from the numpy data type generated
            if not isinstance(self._region_sizes[pl.x, pl.y, pl.p], int):
                self._region_sizes[pl.x, pl.y, pl.p] =\
                    self._region_sizes[pl.x, pl.y, pl.p].item()

            self._vertices_by_chip[pl.x, pl.y].append(pl.vertex)
            self._sdram_usage[pl.x, pl.y] += sum(spec.region_sizes)
            if (self._sdram_usage[pl.x, pl.y] <=
                    self._machine.get_chip_at(pl.x, pl.y).sdram.size):
                return True

        # creating the error message which contains the memory usage of
        #  what each core within the chip uses and its original
        # estimate.
        memory_usage = "\n".join((
            "    {}: {} (total={}, estimated={})".format(
<<<<<<< HEAD
                vert, self._region_sizes[vert],
                sum(self._region_sizes[vert]),
                vert.resources_required.get_sdram_for_simtime(
                    data_simtime_in_us))
=======
                vert, self._region_sizes[pl.x, pl.y, pl.p],
                sum(self._region_sizes[pl.x, pl.y, pl.p]),
                vert.resources_required.sdram.get_total_sdram(
                    data_n_timesteps))
>>>>>>> 4cafbd3f
            for vert in self._vertices_by_chip[pl.x, pl.y]))

        raise ConfigurationException(
            "Too much SDRAM has been used on {}, {}.  Vertices and"
            " their usage on that chip is as follows:\n{}".format(
                pl.x, pl.y, memory_usage))<|MERGE_RESOLUTION|>--- conflicted
+++ resolved
@@ -55,7 +55,7 @@
     def __call__(
             self, placements, hostname,
             report_default_directory, write_text_specs,
-            machine, data_simtime_in_us, graph_mapper=None,
+            machine, data_n_timesteps, graph_mapper=None,
             placement_order=None):
         """
         :param placements: placements of machine graph to cores
@@ -92,7 +92,7 @@
         for placement in progress.over(placement_order):
             # Try to generate the data spec for the placement
             generated = self.__generate_data_spec_for_vertices(
-                placement, placement.vertex, targets, data_simtime_in_us)
+                placement, placement.vertex, targets, data_n_timesteps)
 
             if generated and isinstance(
                     placement.vertex, AbstractRewritesDataSpecification):
@@ -104,7 +104,7 @@
                 associated_vertex = graph_mapper.get_application_vertex(
                     placement.vertex)
                 generated = self.__generate_data_spec_for_vertices(
-                    placement, associated_vertex, targets, data_simtime_in_us)
+                    placement, associated_vertex, targets, data_n_timesteps)
                 if generated and isinstance(
                         associated_vertex, AbstractRewritesDataSpecification):
                     vertices_to_reset.append(associated_vertex)
@@ -116,12 +116,11 @@
         return targets, self._region_sizes
 
     def __generate_data_spec_for_vertices(
-            self, pl, vertex, targets, data_simtime_in_us):
+            self, pl, vertex, targets, data_n_timesteps):
         """
         :param pl: placement of machine graph to cores
         :param vertex: the specific vertex to write DSG for.
         :param targets: DataSpecificationTargets
-        :param data_simtime_in_us: The simtime in us for which space is saved
         :return: True if the vertex was data spec-able, False otherwise
         :rtype: bool
         """
@@ -158,17 +157,10 @@
         # estimate.
         memory_usage = "\n".join((
             "    {}: {} (total={}, estimated={})".format(
-<<<<<<< HEAD
-                vert, self._region_sizes[vert],
-                sum(self._region_sizes[vert]),
-                vert.resources_required.get_sdram_for_simtime(
-                    data_simtime_in_us))
-=======
                 vert, self._region_sizes[pl.x, pl.y, pl.p],
                 sum(self._region_sizes[pl.x, pl.y, pl.p]),
                 vert.resources_required.sdram.get_total_sdram(
                     data_n_timesteps))
->>>>>>> 4cafbd3f
             for vert in self._vertices_by_chip[pl.x, pl.y]))
 
         raise ConfigurationException(
