--- conflicted
+++ resolved
@@ -43,13 +43,10 @@
             True if the textual version of the specification is to be written
         :param app_data_runtime_folder:\
             Folder where data specifications should be written to
-<<<<<<< HEAD
         :param machine: the python representation of the spinnaker machine
         :param data_n_timesteps: The number of timesteps for which data space\
             will been reserved
-=======
         :param machine: the python representation of the SpiNNaker machine
->>>>>>> a9a0ed59
         :param graph_mapper:\
             the mapping between application and machine graph
         :param placement:\
