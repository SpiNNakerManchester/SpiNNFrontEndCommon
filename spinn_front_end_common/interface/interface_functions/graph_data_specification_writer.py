--- conflicted
+++ resolved
@@ -80,11 +80,6 @@
         :param bool write_text_specs:
         :param ~.Machine machine:
         :param int data_n_timesteps:
-<<<<<<< HEAD
-=======
-        :param graph_mapper:\
-            the mapping between application and machine graph
->>>>>>> b86add09
         :param list(~.Placement) placement_order:
         :rtype: tuple(DataSpecificationTargets, dict(tuple(int,int,int), int))
         :raises ConfigurationException:
@@ -135,20 +130,11 @@
             self, pl, vertex, targets, data_n_timesteps):
         """
         :param ~.Placement pl: placement of machine graph to cores
-<<<<<<< HEAD
-        :param ~.AbstractVertex vertex:
-            the specific vertex to write DSG for.
-        :param DataSpecificationTargets targets:
-        :return: True if the vertex was data spec-able, False otherwise
-        :rtype: bool
-        :raises ConfigurationException:
-=======
         :param ~.AbstractVertex vertex: the specific vertex to write DSG for.
         :param DataSpecificationTargets targets:
         :return: True if the vertex was data spec-able, False otherwise
         :rtype: bool
         :raises ConfigurationException: if things don't fit
->>>>>>> b86add09
         """
         # if the vertex can generate a DSG, call it
         if not isinstance(vertex, AbstractGeneratesDataSpecification):
