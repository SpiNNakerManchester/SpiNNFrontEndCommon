--- conflicted
+++ resolved
@@ -106,24 +106,10 @@
 _MACHINE_VERSION = 5
 
 
-<<<<<<< HEAD
-def spalloc_allocator(spalloc_server):
+def spalloc_allocator():
     """ Request a machine from a SPALLOC server that will fit the given\
         number of chips.
 
-    :param str spalloc_server:
-        The server from which the machine should be requested
-=======
-def spalloc_allocator(n_chips=None, n_boards=None):
-    """ Request a machine from a SPALLOC server that will fit the given\
-        number of chips.
-
-    :param n_chips: The number of chips required.
-        IGNORED if n_boards is not None
-    :type n_chips: int or None
-    :param int n_boards: The number of boards required
-    :type n_boards: int or None
->>>>>>> ccb4162f
     :rtype: tuple(str, int, None, bool, bool, None, None,
         MachineAllocationController)
     """
