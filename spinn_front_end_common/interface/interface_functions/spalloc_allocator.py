--- conflicted
+++ resolved
@@ -16,6 +16,7 @@
 import logging
 import math
 from spinn_utilities.config_holder import get_config_str_list
+from spinn_utilities.log import FormatAdapter
 from spinn_utilities.overrides import overrides
 from spalloc import Job
 from spalloc.states import JobState
@@ -24,14 +25,10 @@
     AbstractMachineAllocationController)
 from spinn_front_end_common.abstract_models.impl import (
     MachineAllocationController)
-<<<<<<< HEAD
 from spinn_front_end_common.utilities.spalloc import (
     SpallocClient, SpallocJob, SpallocState, parse_old_spalloc)
-=======
-from spinn_utilities.log import FormatAdapter
 
 logger = FormatAdapter(logging.getLogger(__name__))
->>>>>>> 23c51f5a
 
 
 class _NewSpallocJobController(MachineAllocationController):
@@ -269,13 +266,8 @@
         if spalloc_machine is not None:
             spalloc_kw_args['machine'] = spalloc_machine
 
-<<<<<<< HEAD
-        job, hostname = self._launch_job(n_boards, spalloc_kw_args)
+        job, hostname = self._launch_checked_job(n_boards, spalloc_kw_args)
         machine_allocation_controller = _OldSpallocJobController(job)
-=======
-        job, hostname = self._launch_checked_job(n_boards, spalloc_kw_args)
-        machine_allocation_controller = _SpallocJobController(job)
->>>>>>> 23c51f5a
 
         return (
             hostname, self._MACHINE_VERSION, None, False,
@@ -283,6 +275,13 @@
         )
 
     def _launch_checked_job(self, n_boards, spalloc_kw_args):
+        """
+        :param int n_boards:
+        :param dict(str, str or int) spalloc_kw_args:
+        :rtype: tuple(~.Job, str)
+        """
+        # NB: The new spalloc server doesn't need this concept; it's much
+        # easier to administratively take boards out of service there.
         avoid_boards = get_config_str_list("Machine", "spalloc_avoid_boards")
         avoid_jobs = []
         job, hostname = self._launch_job(n_boards, spalloc_kw_args)
