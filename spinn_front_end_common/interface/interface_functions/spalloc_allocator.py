--- conflicted
+++ resolved
@@ -26,13 +26,9 @@
     AbstractMachineAllocationController)
 from spinn_front_end_common.abstract_models.impl import (
     MachineAllocationController)
-<<<<<<< HEAD
+from spinn_front_end_common.interface.provenance import ProvenanceWriter
 from spinn_front_end_common.utilities.spalloc import (
     SpallocClient, SpallocJob, SpallocState, parse_old_spalloc)
-=======
-from spinn_front_end_common.interface.provenance import ProvenanceWriter
-from spinn_utilities.log import FormatAdapter
->>>>>>> 9894d9c0
 
 logger = FormatAdapter(logging.getLogger(__name__))
 
@@ -47,16 +43,16 @@
         "__closer"
     ]
 
-    def __init__(self, client, job, closer):
+    def __init__(self, client, job, task):
         """
         :param SpallocClient client:
         :param SpallocJob job:
-        :param closer:
+        :param task:
         """
         if job is None:
             raise Exception("must have a real job")
         self.__client = client
-        self.__closer = closer
+        self.__closer = task
         self._job: SpallocJob = job
         self._state = job.get_state()
         super().__init__("SpallocJobController")
@@ -191,7 +187,7 @@
     :type n_boards: int or None
     :param bearer_token: The bearer token to use
     :type bearer_token: str or None
-    :rtype: tuple(str, int, None, bool, bool, None, None,
+    :rtype: tuple(str, int, None, bool, bool, dict(tuple(int,int),str), None,
         MachineAllocationController)
     """
 
@@ -207,66 +203,10 @@
     if SpallocClient.is_server_address(spalloc_server):
         return _allocate_job_new(spalloc_server, n_boards, bearer_token)
     else:
-        return _OldSpallocAllocator(spalloc_server, n_boards).allocate()
-
-<<<<<<< HEAD
+        return _alloc_job_old(spalloc_server, n_boards)
+
 
 def _allocate_job_new(spalloc_server, n_boards, bearer_token=None):
-=======
-    spalloc_kw_args = {
-        'hostname': spalloc_server,
-        'owner': get_config_str("Machine", "spalloc_user"),
-    }
-    spalloc_port = get_config_int("Machine", "spalloc_port")
-    if spalloc_port is not None:
-        spalloc_kw_args['port'] = spalloc_port
-    spalloc_machine = get_config_str("Machine", "spalloc_machine")
-
-    if spalloc_machine is not None:
-        spalloc_kw_args['machine'] = spalloc_machine
-
-    job, hostname, scamp_connection_data = _launch_checked_job(
-        n_boards, spalloc_kw_args)
-    machine_allocation_controller = _SpallocJobController(job)
-
-    return (
-        hostname, _MACHINE_VERSION, None, False,
-        False, scamp_connection_data, None, machine_allocation_controller
-    )
-
-
-def _launch_checked_job(n_boards, spalloc_kw_args):
-    logger.info(f"Requesting job with {n_boards} boards")
-    avoid_boards = get_config_str_list("Machine", "spalloc_avoid_boards")
-    avoid_jobs = []
-    job, hostname = _launch_job(n_boards, spalloc_kw_args)
-    while True:
-        connections = job.connections
-        info = str(connections).replace("{", "[").replace("}", "]")
-        logger.info("boards: " + info)
-        ProvenanceWriter().insert_board_provenance(connections)
-        if hostname in avoid_boards:
-            avoid_jobs.append(job)
-            logger.warning(
-                f"Asking for new job as {hostname} "
-                f"as in the spalloc_avoid_boards list")
-            job, hostname = _launch_job(n_boards, spalloc_kw_args)
-        else:
-            break
-    if avoid_boards:
-        for key in list(connections.keys()):
-            if connections[key] in avoid_boards:
-                logger.warning(
-                    f"Removing connection info for {connections[key]} "
-                    f"as in the spalloc avoid_boards list")
-                del connections[key]
-    for avoid_job in avoid_jobs:
-        avoid_job.destroy("Asked to avoid by cfg")
-    return job, hostname, connections
-
-
-def _launch_job(n_boards, spalloc_kw_args):
->>>>>>> 9894d9c0
     """
     Request a machine from an old-style spalloc server that will fit the
     given number of boards.
@@ -276,101 +216,113 @@
     :param int n_boards: The number of boards required
     :param bearer_token: The bearer token to use
     :type bearer_token: str or None
-    :rtype: tuple(str, int, None, bool, bool, None, None,
+    :rtype: tuple(str, int, None, bool, bool, dict(tuple(int,int),str), None,
         MachineAllocationController)
     """
+    logger.info(f"Requesting job with {n_boards} boards")
     spalloc_machine = get_config_str("Machine", "spalloc_machine")
     client = SpallocClient(spalloc_server, bearer_token=bearer_token)
+    task = None
     try:
         job = client.create_job(n_boards, spalloc_machine)
-        keepalive_closer = client.launch_keepalive_task(job)
-        try:
-            job.wait_until_ready()
-            root = job.get_root_host()
-            allocation_controller = _NewSpallocJobController(
-                client, job, keepalive_closer)
-            # Success; we don't want to close the client now
-            client = None
-        except Exception:
-            keepalive_closer.close()
-            raise
+        task = job.launch_keepalive_task()
+        job.wait_until_ready()
+        connections = job.get_connections()
+        ProvenanceWriter().insert_board_provenance(connections)
+        root = connections.get((0, 0), None)
+        logger.debug("boards: {}",
+                     str(connections).replace("{", "[").replace("}", "]"))
+        allocation_controller = _NewSpallocJobController(client, job, task)
+        # Success; we don't want to close the client now
+        client = None
+        task = None
+        return (
+            root, _MACHINE_VERSION, None, False, False, connections, None,
+            allocation_controller)
     finally:
+        if task is not None:
+            task.close()
         if client is not None:
             client.close()
+
+
+def _alloc_job_old(spalloc_server, n_boards):
+    """
+    Request a machine from an old-style spalloc server that will fit the
+    requested number of boards.
+
+    :param str spalloc_server:
+        The server from which the machine should be requested
+    :param int n_boards: The number of boards required
+    :rtype: tuple(str, int, None, bool, bool, dict(tuple(int,int),str), None,
+        MachineAllocationController)
+    """
+    host, port, user = parse_old_spalloc(
+        spalloc_server, get_config_int("Machine", "spalloc_port"),
+        get_config_str("Machine", "spalloc_user"))
+    spalloc_kwargs = {
+        'hostname': host,
+        'port': port,
+        'owner': user
+    }
+    spalloc_machine = get_config_str("Machine", "spalloc_machine")
+
+    if spalloc_machine is not None:
+        spalloc_kwargs['machine'] = spalloc_machine
+
+    job, hostname, scamp_connection_data = _launch_checked_job_old(
+        n_boards, spalloc_kwargs)
+    machine_allocation_controller = _OldSpallocJobController(job)
+
     return (
-        root, _MACHINE_VERSION, None, False, False, None, None,
-        allocation_controller)
-
-
-class _OldSpallocAllocator:
-    def __init__(self, spalloc_server, n_boards):
-        """
-        :param str spalloc_server:
-            The server from which the machine should be requested
-        :param int n_boards: The number of boards required
-        """
-        host, port, user = parse_old_spalloc(
-            spalloc_server, get_config_int("Machine", "spalloc_port"),
-            get_config_str("Machine", "spalloc_user"))
-        spalloc_kw_args = {
-            'hostname': host,
-            'port': port,
-            'owner': user
-        }
-        spalloc_machine = get_config_str("Machine", "spalloc_machine")
-
-        if spalloc_machine is not None:
-            spalloc_kw_args['machine'] = spalloc_machine
-
-        self.avoid_boards = get_config_str_list(
-            "Machine", "spalloc_avoid_boards")
-        self.n_boards = n_boards
-        self.spalloc_kwargs = spalloc_kw_args
-
-    def allocate(self):
-        """
-        Request a machine from an old-style spalloc server that will fit the
-        requested number of boards.
-
-        :rtype: tuple(str, int, None, bool, bool, None, None,
-            MachineAllocationController)
-        """
-        job, hostname = self._launch_checked_job()
-        machine_allocation_controller = _OldSpallocJobController(job)
-
-        return (
-            hostname, _MACHINE_VERSION, None, False,
-            False, None, None, machine_allocation_controller
-        )
-
-    def _launch_checked_job(self):
-        """
-        :rtype: tuple(~.Job, str)
-        """
-        avoid_jobs = []
-        try:
-            job, hostname = self._launch_job()
-            while hostname in self.avoid_boards:
-                avoid_jobs.append(job)
-                logger.warning(
-                    f"Asking for new job as {hostname} "
-                    f"as in the spalloc_avoid_boards list")
-                job, hostname = self._launch_job()
-        finally:
-            for avoid_job in avoid_jobs:
-                avoid_job.destroy("Asked to avoid by cfg")
-        return job, hostname
-
-    def _launch_job(self):
-        """
-        :rtype: tuple(~.Job, str)
-        """
-        job = Job(self.n_boards, **self.spalloc_kwargs)
-        try:
-            job.wait_until_ready()
-            # get param from jobs before starting, so that hanging doesn't
-            # occur
-            return job, job.hostname
-        except Exception as ex:
-            job.destroy(str(ex))
-            raise+        hostname, _MACHINE_VERSION, None, False,
+        False, scamp_connection_data, None, machine_allocation_controller
+    )
+
+
+def _launch_checked_job_old(n_boards, spalloc_kwargs):
+    """
+    :rtype: tuple(~.Job, str, dict(tuple(int,int),str))
+    """
+    logger.info(f"Requesting job with {n_boards} boards")
+    avoid_boards = get_config_str_list("Machine", "spalloc_avoid_boards")
+    avoid_jobs = []
+    try:
+        while True:
+            job, hostname = _launch_job_old(n_boards, spalloc_kwargs)
+            connections = job.connections
+            logger.info("boards: {}",
+                        str(connections).replace("{", "[").replace("}", "]"))
+            ProvenanceWriter().insert_board_provenance(connections)
+            if hostname not in avoid_boards:
+                break
+            avoid_jobs.append(job)
+            logger.warning(
+                f"Asking for new job as {hostname} "
+                f"as in the spalloc_avoid_boards list")
+    finally:
+        if avoid_boards:
+            for key in list(connections.keys()):
+                if connections[key] in avoid_boards:
+                    logger.warning(
+                        f"Removing connection info for {connections[key]} "
+                        f"as in the spalloc avoid_boards list")
+                    del connections[key]
+        for avoid_job in avoid_jobs:
+            avoid_job.destroy("Asked to avoid by cfg")
+    return job, hostname, connections
+
+
+def _launch_job_old(n_boards, spalloc_kwargs):
+    """
+    :rtype: tuple(~.Job, str)
+    """
+    job = Job(n_boards, **spalloc_kwargs)
+    try:
+        job.wait_until_ready()
+        # get param from jobs before starting, so that hanging doesn't
+        # occur
+        return job, job.hostname
+    except Exception as ex:
+        job.destroy(str(ex))
+        raise