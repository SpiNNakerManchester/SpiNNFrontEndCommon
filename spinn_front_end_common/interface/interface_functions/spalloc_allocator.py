--- conflicted
+++ resolved
@@ -14,26 +14,21 @@
 from contextlib import AbstractContextManager, ExitStack
 import logging
 import math
-<<<<<<< HEAD
 from typing import ContextManager, Dict, Tuple, Optional, Union, cast
 from spinn_utilities.config_holder import get_config_str_list, get_config_bool
+from typing import Dict, Tuple
+from spinn_utilities.config_holder import (
+    get_config_bool, get_config_int, get_config_str, get_config_str_or_none,
+    get_config_str_list)
 from spinn_utilities.log import FormatAdapter
 from spinn_utilities.overrides import overrides
 from spinn_utilities.typing.coords import XY
 from spalloc_client import Job  # type: ignore[import]
 from spalloc_client.states import JobState  # type: ignore[import]
 from spinn_utilities.config_holder import get_config_int, get_config_str
-=======
-from typing import Dict, Tuple
-from spinn_utilities.config_holder import (
-    get_config_bool, get_config_int, get_config_str, get_config_str_or_none,
-    get_config_str_list)
-from spinn_utilities.log import FormatAdapter
-from spinn_utilities.overrides import overrides
 from spalloc_client import Job
 from spalloc_client.states import JobState
 from spinn_utilities.abstract_context_manager import AbstractContextManager
->>>>>>> 09c0ff91
 from spinnman.constants import SCP_SCAMP_PORT
 from spinnman.spalloc import (
     is_server_address, SpallocClient, SpallocJob, SpallocState)
