# Copyright (c) 2017-2019 The University of Manchester
#
# This program is free software: you can redistribute it and/or modify
# it under the terms of the GNU General Public License as published by
# the Free Software Foundation, either version 3 of the License, or
# (at your option) any later version.
#
# This program is distributed in the hope that it will be useful,
# but WITHOUT ANY WARRANTY; without even the implied warranty of
# MERCHANTABILITY or FITNESS FOR A PARTICULAR PURPOSE.  See the
# GNU General Public License for more details.
#
# You should have received a copy of the GNU General Public License
# along with this program.  If not, see <http://www.gnu.org/licenses/>.

import logging
import math
from spinn_utilities.config_holder import get_config_str_list
from spinn_utilities.log import FormatAdapter
from spinn_utilities.overrides import overrides
from spalloc import Job
from spalloc.states import JobState
from spinn_machine import Machine
from spinn_utilities.config_holder import get_config_int, get_config_str
from spinn_front_end_common.abstract_models import (
    AbstractMachineAllocationController)
from spinn_front_end_common.abstract_models.impl import (
    MachineAllocationController)
from spinn_front_end_common.interface.provenance import ProvenanceWriter
from spinn_front_end_common.utilities.spalloc import (
    SpallocClient, SpallocJob, SpallocState, parse_old_spalloc)

logger = FormatAdapter(logging.getLogger(__name__))


class _NewSpallocJobController(MachineAllocationController):
    __slots__ = [
        # the spalloc job object
        "_job",
        # the current job's old state
        "_state",
        "__client",
        "__closer"
    ]

    def __init__(self, client, job, task):
        """
        :param SpallocClient client:
        :param SpallocJob job:
        :param task:
        """
        if job is None:
            raise Exception("must have a real job")
        self.__client = client
        self.__closer = task
        self._job: SpallocJob = job
        self._state = job.get_state()
        super().__init__("SpallocJobController")

    @overrides(AbstractMachineAllocationController.extend_allocation)
    def extend_allocation(self, new_total_run_time):
        # Does Nothing in this allocator - machines are held until exit
        pass

    @overrides(AbstractMachineAllocationController.close)
    def close(self):
        super().close()
        self.__closer.close()
        self._job.destroy()
        self.__client.close()

    @overrides(AbstractMachineAllocationController.where_is_machine)
    def where_is_machine(self, chip_x, chip_y):
        """
        :param int chip_x:
        :param int chip_y:
        :rtype: tuple(int,int,int)
        """
        return self._job.where_is_machine(chip_y=chip_y, chip_x=chip_x)

    @overrides(MachineAllocationController._wait)
    def _wait(self):
        try:
            if self._state != SpallocState.DESTROYED:
                self._state = self._job.wait_for_state_change(self._state)
        except TypeError:
            pass
        except Exception as e:  # pylint: disable=broad-except
            if not self._exited:
                raise e
        return self._state != SpallocState.DESTROYED

    @overrides(MachineAllocationController._teardown)
    def _teardown(self):
        if not self._exited:
            self.__closer.close()
            self._job.close()
            self.__client.close()
        super()._teardown()


class _OldSpallocJobController(MachineAllocationController):
    __slots__ = [
        # the spalloc job object
        "_job",
        # the current job's old state
        "_state"
    ]

    def __init__(self, job):
        """
        :param ~spalloc.job.Job job:
        """
        if job is None:
            raise Exception("must have a real job")
        self._job = job
        self._state = job.state
        super().__init__("SpallocJobController")

    @overrides(AbstractMachineAllocationController.extend_allocation)
    def extend_allocation(self, new_total_run_time):
        # Does Nothing in this allocator - machines are held until exit
        pass

    @overrides(AbstractMachineAllocationController.close)
    def close(self):
        super().close()
        self._job.destroy()

    @property
    def power(self):
        """
        :rtype: bool
        """
        return self._job.power

    def set_power(self, power):
        """
        :param bool power:
        """
        self._job.set_power(power)
        if power:
            self._job.wait_until_ready()

    @overrides(AbstractMachineAllocationController.where_is_machine)
    def where_is_machine(self, chip_x, chip_y):
        """
        :param int chip_x:
        :param int chip_y:
        :rtype: tuple(int,int,int)
        """
        return self._job.where_is_machine(chip_y=chip_y, chip_x=chip_x)

    @overrides(MachineAllocationController._wait)
    def _wait(self):
        try:
            if self._state != JobState.destroyed:
                self._state = self._job.wait_for_state_change(self._state)
        except TypeError:
            pass
        except Exception as e:  # pylint: disable=broad-except
            if not self._exited:
                raise e
        return self._state != JobState.destroyed

    @overrides(MachineAllocationController._teardown)
    def _teardown(self):
        if not self._exited:
            self._job.close()
        super()._teardown()


_MACHINE_VERSION = 5


<<<<<<< HEAD
def spalloc_allocator(spalloc_server, n_chips=None, n_boards=None,
                      bearer_token=None):
=======
def spalloc_allocator(n_chips=None, n_boards=None):
>>>>>>> ccb4162f
    """ Request a machine from a SPALLOC server that will fit the given\
        number of chips.

    :param n_chips: The number of chips required.
        IGNORED if n_boards is not None
    :type n_chips: int or None
    :param int n_boards: The number of boards required
    :type n_boards: int or None
    :param bearer_token: The bearer token to use
    :type bearer_token: str or None
    :rtype: tuple(str, int, None, bool, bool, dict(tuple(int,int),str), None,
        MachineAllocationController)
    """

    # Work out how many boards are needed
    if n_boards is None:
        n_boards = float(n_chips) / Machine.MAX_CHIPS_PER_48_BOARD
        # If the number of boards rounded up is less than 10% of a board
        # bigger than the actual number of boards,
        # add another board just in case.
        if math.ceil(n_boards) - n_boards < 0.1:
            n_boards += 1
        n_boards = int(math.ceil(n_boards))
    if SpallocClient.is_server_address(spalloc_server):
        return _allocate_job_new(spalloc_server, n_boards, bearer_token)
    else:
        return _alloc_job_old(spalloc_server, n_boards)


def _allocate_job_new(spalloc_server, n_boards, bearer_token=None):
    """
    Request a machine from an old-style spalloc server that will fit the
    given number of boards.

    :param str spalloc_server:
        The server from which the machine should be requested
    :param int n_boards: The number of boards required
    :param bearer_token: The bearer token to use
    :type bearer_token: str or None
    :rtype: tuple(str, int, None, bool, bool, dict(tuple(int,int),str), None,
        MachineAllocationController)
    """
    logger.info(f"Requesting job with {n_boards} boards")
    spalloc_machine = get_config_str("Machine", "spalloc_machine")
    client = SpallocClient(spalloc_server, bearer_token=bearer_token)
    task = None
    try:
        job = client.create_job(n_boards, spalloc_machine)
        task = job.launch_keepalive_task()
        job.wait_until_ready()
        connections = job.get_connections()
        ProvenanceWriter().insert_board_provenance(connections)
        root = connections.get((0, 0), None)
        logger.debug("boards: {}",
                     str(connections).replace("{", "[").replace("}", "]"))
        allocation_controller = _NewSpallocJobController(client, job, task)
        # Success; we don't want to close the client now
        client = None
        task = None
        return (
            root, _MACHINE_VERSION, None, False, False, connections, None,
            allocation_controller)
    finally:
        if task is not None:
            task.close()
        if client is not None:
            client.close()


def _alloc_job_old(spalloc_server, n_boards):
    """
    Request a machine from an old-style spalloc server that will fit the
    requested number of boards.

<<<<<<< HEAD
    :param str spalloc_server:
        The server from which the machine should be requested
    :param int n_boards: The number of boards required
    :rtype: tuple(str, int, None, bool, bool, dict(tuple(int,int),str), None,
        MachineAllocationController)
    """
    host, port, user = parse_old_spalloc(
        spalloc_server, get_config_int("Machine", "spalloc_port"),
        get_config_str("Machine", "spalloc_user"))
    spalloc_kwargs = {
        'hostname': host,
        'port': port,
        'owner': user
=======
    spalloc_kw_args = {
        'hostname': get_config_str("Machine", "spalloc_server"),
        'owner': get_config_str("Machine", "spalloc_user")
>>>>>>> ccb4162f
    }
    spalloc_machine = get_config_str("Machine", "spalloc_machine")

    if spalloc_machine is not None:
        spalloc_kwargs['machine'] = spalloc_machine

    job, hostname, scamp_connection_data = _launch_checked_job_old(
        n_boards, spalloc_kwargs)
    machine_allocation_controller = _OldSpallocJobController(job)

    return (
        hostname, _MACHINE_VERSION, None, False,
        False, scamp_connection_data, None, machine_allocation_controller
    )


def _launch_checked_job_old(n_boards, spalloc_kwargs):
    """
    :rtype: tuple(~.Job, str, dict(tuple(int,int),str))
    """
    logger.info(f"Requesting job with {n_boards} boards")
    avoid_boards = get_config_str_list("Machine", "spalloc_avoid_boards")
    avoid_jobs = []
    try:
        while True:
            job, hostname = _launch_job_old(n_boards, spalloc_kwargs)
            connections = job.connections
            logger.info("boards: {}",
                        str(connections).replace("{", "[").replace("}", "]"))
            ProvenanceWriter().insert_board_provenance(connections)
            if hostname not in avoid_boards:
                break
            avoid_jobs.append(job)
            logger.warning(
                f"Asking for new job as {hostname} "
                f"as in the spalloc_avoid_boards list")
    finally:
        if avoid_boards:
            for key in list(connections.keys()):
                if connections[key] in avoid_boards:
                    logger.warning(
                        f"Removing connection info for {connections[key]} "
                        f"as in the spalloc avoid_boards list")
                    del connections[key]
        for avoid_job in avoid_jobs:
            avoid_job.destroy("Asked to avoid by cfg")
    return job, hostname, connections


def _launch_job_old(n_boards, spalloc_kwargs):
    """
    :rtype: tuple(~.Job, str)
    """
    job = Job(n_boards, **spalloc_kwargs)
    try:
        job.wait_until_ready()
        # get param from jobs before starting, so that hanging doesn't
        # occur
        return job, job.hostname
    except Exception as ex:
        job.destroy(str(ex))
        raise<|MERGE_RESOLUTION|>--- conflicted
+++ resolved
@@ -173,12 +173,7 @@
 _MACHINE_VERSION = 5
 
 
-<<<<<<< HEAD
-def spalloc_allocator(spalloc_server, n_chips=None, n_boards=None,
-                      bearer_token=None):
-=======
-def spalloc_allocator(n_chips=None, n_boards=None):
->>>>>>> ccb4162f
+def spalloc_allocator(n_chips=None, n_boards=None, bearer_token=None):
     """ Request a machine from a SPALLOC server that will fit the given\
         number of chips.
 
@@ -194,6 +189,7 @@
     """
 
     # Work out how many boards are needed
+    spalloc_server = get_config_str("Machine", "spalloc_server")
     if n_boards is None:
         n_boards = float(n_chips) / Machine.MAX_CHIPS_PER_48_BOARD
         # If the number of boards rounded up is less than 10% of a board
@@ -235,16 +231,17 @@
         logger.debug("boards: {}",
                      str(connections).replace("{", "[").replace("}", "]"))
         allocation_controller = _NewSpallocJobController(client, job, task)
-        # Success; we don't want to close the client now
+        # Success! We don't want to close the client or task now;
+        # the allocation controller now owns them.
         client = None
         task = None
         return (
             root, _MACHINE_VERSION, None, False, False, connections, None,
             allocation_controller)
     finally:
-        if task is not None:
+        if task:
             task.close()
-        if client is not None:
+        if client:
             client.close()
 
 
@@ -253,7 +250,6 @@
     Request a machine from an old-style spalloc server that will fit the
     requested number of boards.
 
-<<<<<<< HEAD
     :param str spalloc_server:
         The server from which the machine should be requested
     :param int n_boards: The number of boards required
@@ -267,11 +263,6 @@
         'hostname': host,
         'port': port,
         'owner': user
-=======
-    spalloc_kw_args = {
-        'hostname': get_config_str("Machine", "spalloc_server"),
-        'owner': get_config_str("Machine", "spalloc_user")
->>>>>>> ccb4162f
     }
     spalloc_machine = get_config_str("Machine", "spalloc_machine")
 
@@ -297,7 +288,15 @@
     avoid_jobs = []
     try:
         while True:
-            job, hostname = _launch_job_old(n_boards, spalloc_kwargs)
+            job = Job(n_boards, **spalloc_kwargs)
+            try:
+                job.wait_until_ready()
+                # get param from jobs before starting, so that hanging doesn't
+                # occur
+                hostname = job.hostname
+            except Exception as ex:
+                job.destroy(str(ex))
+                raise
             connections = job.connections
             logger.info("boards: {}",
                         str(connections).replace("{", "[").replace("}", "]"))
@@ -318,19 +317,4 @@
                     del connections[key]
         for avoid_job in avoid_jobs:
             avoid_job.destroy("Asked to avoid by cfg")
-    return job, hostname, connections
-
-
-def _launch_job_old(n_boards, spalloc_kwargs):
-    """
-    :rtype: tuple(~.Job, str)
-    """
-    job = Job(n_boards, **spalloc_kwargs)
-    try:
-        job.wait_until_ready()
-        # get param from jobs before starting, so that hanging doesn't
-        # occur
-        return job, job.hostname
-    except Exception as ex:
-        job.destroy(str(ex))
-        raise+    return job, hostname, connections