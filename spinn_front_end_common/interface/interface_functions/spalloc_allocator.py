import math
import six
import sys
from spinn_utilities.overrides import overrides
from spalloc import Job
from spalloc.states import JobState
from spinn_front_end_common.abstract_models import (
    AbstractMachineAllocationController)
from spinn_front_end_common.abstract_models.impl import (
    MachineAllocationController)


class _SpallocJobController(MachineAllocationController):
    __slots__ = [
        # the spalloc job object
        "_job",
        # the current job's old state
        "_state"
    ]

    def __init__(self, job):
        if job is None:
            raise Exception("must have a real job")
        self._job = job
        self._state = job.state
        super(_SpallocJobController, self).__init__("SpallocJobController")

    @overrides(AbstractMachineAllocationController.extend_allocation)
    def extend_allocation(self, new_total_run_time):
        # Does Nothing in this allocator - machines are held until exit
        pass

    @overrides(AbstractMachineAllocationController.close)
    def close(self):
        super(_SpallocJobController, self).close()
        self._job.destroy()

    @property
    def power(self):
        return self._job.power

    def set_power(self, power):
        self._job.set_power(power)
        if power:
            self._job.wait_until_ready()

    def where_is_machine(self, chip_x, chip_y):
        return self._job.where_is_machine(chip_y=chip_y, chip_x=chip_x)

    @overrides(MachineAllocationController._wait)
    def _wait(self):
        try:
            if self._state != JobState.destroyed:
                self._state = self._job.wait_for_state_change(self._state)
        except Exception:
<<<<<<< HEAD
=======
            if not self._exited:
                six.reraise(*sys.exc_info())
        except TypeError:
>>>>>>> edfd940a
            pass
        return self._state != JobState.destroyed

    @overrides(MachineAllocationController._teardown)
    def _teardown(self):
        if not self._exited:
            self._job.close()
        super(_SpallocJobController, self)._teardown()


class SpallocAllocator(object):
    """ Request a machine from a SPALLOC server that will fit the given\
        number of chips
    """

    # Use a worst case calculation
    _N_CHIPS_PER_BOARD = 48.0
    _MACHINE_VERSION = 5

    def __call__(
            self, spalloc_server, spalloc_user, n_chips, spalloc_port=None,
            spalloc_machine=None):
        """
        :param spalloc_server: \
            The server from which the machine should be requested
        :param spalloc_port: The port of the SPALLOC server
        :param spalloc_user: The user to allocate the machine to
        :param n_chips: The number of chips required
        :param spalloc_port: The optional port number to speak to spalloc
        :param spalloc_machine: The optional spalloc machine to use
        """
        # pylint: disable=too-many-arguments

        # Work out how many boards are needed
        n_boards = float(n_chips) / self._N_CHIPS_PER_BOARD

        # If the number of boards rounded up is less than 10% of a board bigger
        # than the actual number of boards, add another board just in case.
        if math.ceil(n_boards) - n_boards < 0.1:
            n_boards += 1
        n_boards = int(math.ceil(n_boards))

        spalloc_kw_args = {
            'hostname': spalloc_server,
            'owner': spalloc_user
        }
        if spalloc_port is not None:
            spalloc_kw_args['port'] = spalloc_port
        if spalloc_machine is not None:
            spalloc_kw_args['machine'] = spalloc_machine

        job, hostname = self._launch_job(n_boards, spalloc_kw_args)
        machine_allocation_controller = _SpallocJobController(job)

        return (
            hostname, self._MACHINE_VERSION, None, False,
            False, None, None, machine_allocation_controller
        )

    def _launch_job(self, n_boards, spalloc_kw_args):
        job = Job(n_boards, **spalloc_kw_args)
        try:
            job.wait_until_ready()
            # get param from jobs before starting, so that hanging doesn't
            # occur
            return job, job.hostname
        except Exception:
            job.destroy()
            raise<|MERGE_RESOLUTION|>--- conflicted
+++ resolved
@@ -53,12 +53,9 @@
             if self._state != JobState.destroyed:
                 self._state = self._job.wait_for_state_change(self._state)
         except Exception:
-<<<<<<< HEAD
-=======
             if not self._exited:
                 six.reraise(*sys.exc_info())
         except TypeError:
->>>>>>> edfd940a
             pass
         return self._state != JobState.destroyed
 
