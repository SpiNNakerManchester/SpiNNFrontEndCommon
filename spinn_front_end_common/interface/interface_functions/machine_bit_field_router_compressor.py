--- conflicted
+++ resolved
@@ -115,16 +115,8 @@
 
     def __call__(
             self, routing_tables, transceiver, machine, app_id,
-<<<<<<< HEAD
             machine_graph, placements, executable_finder,
-            write_compressor_iobuf, produce_report,
-            target_length, routing_infos, time_to_try_for_each_iteration,
-            use_timer_cut_off, machine_time_step, time_scale_factor,
-            threshold_percentage, retry_count, executable_targets,
-=======
-            provenance_file_path, machine_graph, placements, executable_finder,
-            default_report_folder, routing_infos, executable_targets,
->>>>>>> 7b8914bd
+            routing_infos, executable_targets,
             compress_as_much_as_possible=False, provenance_data_objects=None):
         """ entrance for routing table compression with bit field
 
@@ -142,11 +134,6 @@
             where are binaries are located
         :param bool write_compressor_iobuf: flag saying if read IOBUF
         :param bool produce_report:
-<<<<<<< HEAD
-        :param int target_length:
-=======
-        :param str default_report_folder:
->>>>>>> 7b8914bd
         :param ~pacman.model.routing_info.RoutingInfo routing_infos:
         :param ~spinnman.model.ExecutableTargets executable_targets:
             the set of targets and executables
@@ -208,12 +195,8 @@
             run_system_application(
                 compressor_executable_targets,
                 routing_table_compressor_app_id, transceiver,
-<<<<<<< HEAD
-                executable_finder, write_compressor_iobuf,
-=======
-                provenance_file_path, executable_finder,
+                executable_finder,
                 get_config_bool("Reports", "write_compressor_iobuf"),
->>>>>>> 7b8914bd
                 functools.partial(
                     self._check_bit_field_router_compressor_for_success,
                     host_chips=on_host_chips,
@@ -241,24 +224,9 @@
                 machine_graph, routing_infos)
 
             for (chip_x, chip_y) in progress_bar.over(on_host_chips, False):
-<<<<<<< HEAD
                 report_folder_path = host_compressor.generate_report_path()
-=======
-                if get_config_bool(
-                        "Reports",
-                        "write_router_compression_with_bitfield_report"):
-                    report_folder_path = host_compressor.generate_report_path(
-                        default_report_folder)
-                else:
-                    report_folder_path = None
-
                 target_length = get_config_int(
                     "Mapping", "router_table_compression_target_length")
-                if target_length is None:
-                    target_length = Machine.ROUTER_ENTRIES
-                report_folder_path = host_compressor.generate_report_path(
-                    default_report_folder)
->>>>>>> 7b8914bd
                 prov_items.append(
                     host_compressor.start_compression_selection_process(
                         router_table=routing_tables.get_routing_table_for_chip(
