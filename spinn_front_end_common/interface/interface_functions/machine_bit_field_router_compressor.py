# Copyright (c) 2019-2020 The University of Manchester
#
# This program is free software: you can redistribute it and/or modify
# it under the terms of the GNU General Public License as published by
# the Free Software Foundation, either version 3 of the License, or
# (at your option) any later version.
#
# This program is distributed in the hope that it will be useful,
# but WITHOUT ANY WARRANTY; without even the implied warranty of
# MERCHANTABILITY or FITNESS FOR A PARTICULAR PURPOSE.  See the
# GNU General Public License for more details.
#
# You should have received a copy of the GNU General Public License
# along with this program.  If not, see <http://www.gnu.org/licenses/>.

import functools
import logging
import struct
from collections import defaultdict

from spinn_utilities.log import FormatAdapter
from spinn_utilities.progress_bar import ProgressBar
from spinn_machine import CoreSubsets, Router
from spinnman.exceptions import (
    SpinnmanInvalidParameterException,
    SpinnmanUnexpectedResponseCodeException, SpinnmanException)
from spinnman.model import ExecutableTargets
from spinnman.model.enums import CPUState
from pacman.model.routing_tables import MulticastRoutingTables
from pacman.operations.router_compressors.mundys_router_compressor.\
    ordered_covering import (
        get_generality as
        ordered_covering_generality)
from spinn_front_end_common.mapping_algorithms. \
    on_chip_router_table_compression.compression import (
        Compression)
from spinn_front_end_common.utilities.exceptions import SpinnFrontEndException
from spinn_front_end_common.utilities.utility_objs import (
    ProvenanceDataItem, ExecutableType)
from spinn_front_end_common.utilities.exceptions import (
    CantFindSDRAMToUseException)
from spinn_front_end_common.utilities import system_control_logic
from .load_executable_images import LoadExecutableImages
from .host_bit_field_router_compressor import HostBasedBitFieldRouterCompressor

logger = FormatAdapter(logging.getLogger(__name__))

#: sdram allocation for addresses
SIZE_OF_SDRAM_ADDRESS_IN_BYTES = (17 * 2 * 4) + (3 * 4)

# 7 pointers or int for each core. 4 Bytes for each  18 cores max
SIZE_OF_COMMS_SDRAM = 7 * 4 * 18

SECOND_TO_MICRO_SECOND = 1000000

# provenance data item names
PROV_TOP_NAME = "bit_field_router_provenance"
PROV_CHIP_NAME = "router_at_chip_{}_{}"
MERGED_NAME = "bit_fields_merged"


class MachineBitFieldRouterCompressor(object):
    """ On-machine bitfield-aware routing table compression.

    :param ~pacman.model.routing_tables.MulticastRoutingTables routing_tables:
        routing tables
    :param ~spinnman.transceiver.Transceiver transceiver: spinnman instance
    :param ~spinn_machine.Machine machine: spinnMachine instance
    :param int app_id: app id of the application
    :param str provenance_file_path: file path for prov data
    :param ~pacman.model.graphs.machine.MachineGraph machine_graph:
        machine graph
    :param ~pacman.model.placements.Placements placements:
        placements on machine
    :param ExecutableFinder executable_finder: where are binaries are located
    :param bool read_algorithm_iobuf: flag saying if read iobuf
    :param bool produce_report:
    :param str default_report_folder:
    :param bool use_timer_cut_off:
    :param int machine_time_step:
    :param int time_scale_factor:
    :param int no_sync_changes:
    :param int threshold_percentage: the percentage of bitfields to do on chip\
        before its considered a success
    :param ExecutableTargets executable_targets:
        the set of targets and executables
    :param graph_mapper: mapping between graphs (could be none)
    :param bool compress_only_when_needed:
        whether to compress only when needed
    :param bool compress_as_much_as_possible:
        whether to compress as much as possible
    :param list(ProvenanceDataItem) provenance_data_objects:
    :return: where the compressors ran, and the provenance they generated
    :rtype: tuple(ExecutableTargets, list(ProvenanceDataItem))
    """

    __slots__ = []

    #: sdram tag the router compressor expects to find there routing tables in
    ROUTING_TABLE_SDRAM_TAG = 1

    #: sdram tag for the addresses the router compressor expects to find the
    #: bitfield addresses for the chip.
    BIT_FIELD_ADDRESSES_SDRAM_TAG = 2

    #
    TIMES_CYCLED_ROUTING_TABLES = 3

    #: the successful identifier
    SUCCESS = 0

    #: how many header elements are in the region addresses (1, n addresses)
    N_REGIONS_ELEMENT = 1

    # the number of bytes needed to read the user 2 register
    _USER_BYTES = 4

    #: min size a heap object needs in sdram. (limit on the size of useful
    #: sdram regions to steal)
    _MIN_SIZE_FOR_HEAP = 32

    # bit offset for compress only when needed
    _ONLY_WHEN_NEEDED_BIT_OFFSET = 1

    # bit offset for compress as much as possible
    _AS_MUCH_AS_POSS_BIT_OFFSET = 2

    # structs for performance requirements.
    _FOUR_WORDS = struct.Struct("<IIII")

    _THREE_WORDS = struct.Struct("<III")

    _TWO_WORDS = struct.Struct("<II")

    _ONE_WORDS = struct.Struct("<I")

    # binary names
    _BIT_FIELD_SORTER_AND_SEARCH_EXECUTOR_APLX = \
        "bit_field_sorter_and_searcher.aplx"
    _COMPRESSOR_APLX = "bit_field_compressor.aplx"

    _PROGRESS_BAR_TEXT = \
        "on chip compressing routing tables and merging in bitfields as " \
        "appropriate"

    _ON_CHIP_ERROR_MESSAGE = \
        "The router compressor with bit field on {}, {} failed to complete. " \
        "Will execute host based routing compression instead"

    _ON_HOST_WARNING_MESSAGE = \
        "Will be executing compression for {} chips on the host, as they " \
        "failed to complete when running on chip"

    def __call__(
            self, routing_tables, transceiver, machine, app_id,
            provenance_file_path, machine_graph, placements, executable_finder,
            read_algorithm_iobuf, produce_report, default_report_folder,
            target_length, routing_infos, time_to_try_for_each_iteration,
            use_timer_cut_off, machine_time_step, time_scale_factor,
            no_sync_changes, threshold_percentage,
            executable_targets, compress_only_when_needed=True,
            compress_as_much_as_possible=False, provenance_data_objects=None):
        """ entrance for routing table compression with bit field

<<<<<<< HEAD
        :param routing_tables: routing tables
        :param transceiver: spinnman instance
        :param machine: spinnMachine instance
        :param app_id: app id of the application
        :param provenance_file_path: file path for prov data
        :param machine_graph: machine graph
        :param placements: placements on machine
        :param threshold_percentage: the percentage of bitfields to do on chip\
            before its considered a success
        :param executable_finder: where are binaries are located
        :param read_algorithm_iobuf: bool flag saying if read iobuf
        :param compress_only_when_needed: bool flag asking if compress only \
            when needed
        :param compress_as_much_as_possible: bool flag asking if should \
            compress as much as possible
        :param executable_targets: the set of targets and executables
        :rtype: executable targets
=======
        :param ~.MulticastRoutingTables routing_tables:
        :param ~.Transceiver transceiver:
        :param ~.Machine machine:
        :param int app_id:
        :param str provenance_file_path:
        :param ~.MachineGraph machine_graph:
        :param ~.Placements placements:
        :param ~.ExecutableFinder executable_finder:
        :param bool read_algorithm_iobuf:
        :param bool produce_report:
        :param str default_report_folder:
        :param bool use_timer_cut_off:
        :param int machine_time_step:
        :param int time_scale_factor:
        :param int no_sync_changes:
        :param int threshold_percentage:
        :param ExecutableTargets executable_targets:
        :param graph_mapper: mapping between graphs (could be none)
        :param bool compress_only_when_needed:
        :param bool compress_as_much_as_possible:
        :param list(ProvenanceDataItem) provenance_data_objects:
        :rtype: tuple(ExecutableTargets,list(ProvenanceDataItem))
>>>>>>> b86add09
        """

        # build provenance data objects
        if provenance_data_objects is not None:
            prov_items = provenance_data_objects
        else:
            prov_items = list()

        if len(routing_tables.routing_tables) == 0:
            return ExecutableTargets(), prov_items

        # new app id for this simulation
        routing_table_compressor_app_id = \
            transceiver.app_id_tracker.get_new_id()

        progress_bar = ProgressBar(
            total_number_of_things_to_do=(
                len(machine_graph.vertices) +
                (len(routing_tables.routing_tables) *
                 self.TIMES_CYCLED_ROUTING_TABLES)),
            string_describing_what_being_progressed=self._PROGRESS_BAR_TEXT)

        # locate data and on_chip_cores to load binary on
        (addresses, matrix_addresses_and_size) = self._generate_addresses(
            machine_graph, placements, transceiver, progress_bar)

        # create executable targets
        (compressor_executable_targets, bit_field_sorter_executable_path,
         bit_field_compressor_executable_path) = self._generate_core_subsets(
            routing_tables, executable_finder, machine, progress_bar,
            executable_targets)

        # load data into sdram
        on_host_chips = self._load_data(
            addresses, transceiver, routing_table_compressor_app_id,
            routing_tables, app_id, compress_only_when_needed, machine,
            compress_as_much_as_possible, progress_bar,
            compressor_executable_targets,
            matrix_addresses_and_size, time_to_try_for_each_iteration,
            bit_field_compressor_executable_path,
            bit_field_sorter_executable_path, threshold_percentage)

        # load and run binaries
        try:
            system_control_logic.run_system_application(
                compressor_executable_targets,
                routing_table_compressor_app_id, transceiver,
                provenance_file_path, executable_finder,
                read_algorithm_iobuf,
                functools.partial(
                    self._check_bit_field_router_compressor_for_success,
                    host_chips=on_host_chips,
                    sorter_binary_path=bit_field_sorter_executable_path,
                    prov_data_items=prov_items),
                functools.partial(
                    self._handle_failure_for_bit_field_router_compressor,
                    host_chips=on_host_chips, txrx=transceiver),
                [CPUState.FINISHED], True, no_sync_changes,
                "bit_field_compressor_on_{}_{}_{}.txt",
                [bit_field_sorter_executable_path])
        except (SpinnmanException, SpinnFrontEndException):
            self._handle_failure_for_bit_field_router_compressor(
                compressor_executable_targets, on_host_chips, transceiver)

        # start the host side compressions if needed
        if len(on_host_chips) != 0:
            logger.warning(self._ON_HOST_WARNING_MESSAGE, len(on_host_chips))
            host_compressor = HostBasedBitFieldRouterCompressor()
            compressed_pacman_router_tables = MulticastRoutingTables()

            key_atom_map = host_compressor.generate_key_to_atom_map(
                machine_graph, routing_infos)

            for (chip_x, chip_y) in progress_bar.over(on_host_chips, False):
                bit_field_sdram_base_addresses = defaultdict(dict)
                host_compressor.collect_bit_field_sdram_base_addresses(
                    chip_x, chip_y, machine, placements, transceiver,
                    bit_field_sdram_base_addresses)

                host_compressor.start_compression_selection_process(
                    router_table=routing_tables.get_routing_table_for_chip(
                        chip_x, chip_y),
                    produce_report=produce_report,
                    report_folder_path=host_compressor.generate_report_path(
                        default_report_folder),
                    bit_field_sdram_base_addresses=(
                        bit_field_sdram_base_addresses),
                    transceiver=transceiver, machine_graph=machine_graph,
                    placements=placements, machine=machine,
                    target_length=target_length,
                    time_to_try_for_each_iteration=(
                        time_to_try_for_each_iteration),
                    use_timer_cut_off=use_timer_cut_off,
                    compressed_pacman_router_tables=(
                        compressed_pacman_router_tables),
                    key_atom_map=key_atom_map)

            # load host compressed routing tables
            for table in compressed_pacman_router_tables.routing_tables:
                if (not machine.get_chip_at(table.x, table.y).virtual
                        and table.multicast_routing_entries):
                    transceiver.clear_multicast_routes(table.x, table.y)
                    transceiver.load_multicast_routes(
                        table.x, table.y, table.multicast_routing_entries,
                        app_id=app_id)

        # complete progress bar
        progress_bar.end()

        return compressor_executable_targets, prov_items

    def _generate_core_subsets(
            self, routing_tables, executable_finder, machine, progress_bar,
            system_executable_targets):
        """ generates the core subsets for the binaries

        :param ~.MulticastRoutingTables routing_tables: the routing tables
        :param ~.ExecutableFinder executable_finder: the executable path finder
        :param ~.Machine machine: the spinn machine instance
        :param ~.ProgressBar progress_bar: progress bar
        :param ExecutableTargets system_executable_targets:
            the executables targets to cores
        :return: (targets, sorter path, and compressor path)
        :rtype: tuple(ExecutableTargets, str, str)
        """
        bit_field_sorter_cores = CoreSubsets()
        bit_field_compressor_cores = CoreSubsets()

        _, cores = LoadExecutableImages.filter_targets(
            system_executable_targets, lambda ty: ty is ExecutableType.SYSTEM)

        for routing_table in progress_bar.over(routing_tables, False):
            # add 1 core to the sorter, and the rest to compressors
            sorter = None
            for processor in machine.get_chip_at(
                    routing_table.x, routing_table.y).processors:
                if (not processor.is_monitor and
                        not cores.all_core_subsets.is_core(
                            routing_table.x, routing_table.y,
                            processor.processor_id)):
                    if sorter is None:
                        sorter = processor
                        bit_field_sorter_cores.add_processor(
                            routing_table.x, routing_table.y,
                            processor.processor_id)
                    else:
                        bit_field_compressor_cores.add_processor(
                            routing_table.x, routing_table.y,
                            processor.processor_id)

        # convert core subsets into executable targets
        executable_targets = ExecutableTargets()

        # bit field executable paths
        bit_field_sorter_executable_path = \
            executable_finder.get_executable_path(
                self._BIT_FIELD_SORTER_AND_SEARCH_EXECUTOR_APLX)

        bit_field_compressor_executable_path = \
            executable_finder.get_executable_path(self._COMPRESSOR_APLX)

        # add the sets
        executable_targets.add_subsets(
            binary=bit_field_sorter_executable_path,
            subsets=bit_field_sorter_cores,
            executable_type=ExecutableType.SYSTEM)
        executable_targets.add_subsets(
            binary=bit_field_compressor_executable_path,
            subsets=bit_field_compressor_cores,
            executable_type=ExecutableType.SYSTEM)

        return (executable_targets, bit_field_sorter_executable_path,
                bit_field_compressor_executable_path)

    def _check_bit_field_router_compressor_for_success(
            self, executable_targets, transceiver, host_chips,
            sorter_binary_path, prov_data_items):
        """ Goes through the cores checking for cores that have failed to\
            generate the compressed routing tables with bitfield

        :param ExecutableTargets executable_targets:
            cores to load router compressor with bitfield on
        :param ~.Transceiver transceiver: SpiNNMan instance
        :param list(tuple(int,int)) host_chips:
            the chips which need to be ran on host.
        :param str sorter_binary_path: the path to the sorter binary
        :param list(ProvenanceDataItem) prov_data_items:
            the store of data items
        :rtype: bool
        """
        sorter_cores = executable_targets.get_cores_for_binary(
            sorter_binary_path)
        for core_subset in sorter_cores:
            x = core_subset.x
            y = core_subset.y

            # prov names
            names = list()
            names.append(PROV_TOP_NAME)
            names.append(PROV_CHIP_NAME.format(x, y))
            names.append(MERGED_NAME)

            for p in core_subset.processor_ids:

                # Read the result from USER1/USER2 registers
                user_1_base_address = \
                    transceiver.get_user_1_register_address_from_core(p)
                user_2_base_address = \
                    transceiver.get_user_2_register_address_from_core(p)
                result = struct.unpack(
                    "<I", transceiver.read_memory(
                        x, y, user_1_base_address, self._USER_BYTES))[0]
                total_bit_fields_merged = struct.unpack(
                    "<I", transceiver.read_memory(
                        x, y, user_2_base_address, self._USER_BYTES))[0]

                if result != self.SUCCESS:
                    if (x, y) not in host_chips:
                        host_chips.append((x, y))
                    return False
                prov_data_items.append(ProvenanceDataItem(
                    names, str(total_bit_fields_merged)))
        return True

    @staticmethod
    def _handle_failure_for_bit_field_router_compressor(
            executable_targets, host_chips, txrx):
        """ Handles the state where some cores have failed.

        :param ExecutableTargets executable_targets:
            cores which are running the router compressor with bitfield.
        :param list(tuple(int,int)) host_chips:
            chips which need host based compression
        :param ~.Transceiver txrx: spinnman instance
        """
        logger.info(
            "on chip routing table compressor with bit field has failed")
        for core_subset in executable_targets.all_core_subsets:
            if (core_subset.x, core_subset.y) not in host_chips:
                host_chips.append((core_subset.x, core_subset.y))
        cores = txrx.get_cores_in_state(
            executable_targets.all_core_subsets, [CPUState.RUN_TIME_EXCEPTION])
        logger.info("failed on cores {}", cores)

    def _load_data(
            self, addresses, transceiver, routing_table_compressor_app_id,
            routing_tables, app_id, compress_only_when_needed, machine,
            compress_as_much_as_possible, progress_bar, cores,
            matrix_addresses_and_size, time_per_iteration,
            bit_field_compressor_executable_path,
            bit_field_sorter_executable_path, threshold_percentage):
        """ load all data onto the chip

        :param dict(tuple(int,int),tuple(int,int,int)) addresses:
            the addresses for bitfields in sdram
        :param ~.Transceiver transceiver: the spinnMan instance
        :param routing_table_compressor_app_id: the app id for the system app
        :param ~.MulticastRoutingTables routing_tables:
            the routing tables
        :param int app_id: the appid of the application
        :param bool compress_only_when_needed:
            whether to compress only when needed
        :param ~.ProgressBar progress_bar: progress bar
        :param bool compress_as_much_as_possible:
            whether to compress as much as possible
        :param ExecutableTargets cores:
            the cores that compressor will run on
        :param dict matrix_addresses_and_size:
            maps chips to regeneration sdram and size for exploitation
        :param str bit_field_compressor_executable_path:
            the path to the compressor binary path
        :param str bit_field_sorter_executable_path:
            the path to the sorter binary
        :return:
            the list of tuples saying which chips this will need to use
            host compression, as the malloc failed.
        :rtype: list(tuple(int,int))
        """
        run_by_host = list()
        for table in routing_tables.routing_tables:
            if not machine.get_chip_at(table.x, table.y).virtual:
                try:
                    self._load_routing_table_data(
                        table, app_id, transceiver,
                        routing_table_compressor_app_id, progress_bar, cores,
                        matrix_addresses_and_size[(table.x, table.y)])

                    comms_sdram = transceiver.malloc_sdram(
                        table.x, table.y, SIZE_OF_COMMS_SDRAM,
                        routing_table_compressor_app_id)

                    self._load_address_data(
                        addresses, table.x, table.y, transceiver,
                        routing_table_compressor_app_id,
                        cores, matrix_addresses_and_size[(table.x, table.y)],
                        bit_field_compressor_executable_path,
                        bit_field_sorter_executable_path, comms_sdram,
                        threshold_percentage)

                    self._load_usable_sdram(
                        matrix_addresses_and_size[(table.x, table.y)], table.x,
                        table.y, transceiver, routing_table_compressor_app_id,
                        cores)

                    self._load_compressor_data(
                        table.x, table.y, time_per_iteration, transceiver,
                        bit_field_compressor_executable_path, cores,
                        compress_only_when_needed,
                        compress_as_much_as_possible, comms_sdram)
                except CantFindSDRAMToUseException:
                    run_by_host.append((table.x, table.y))

        return run_by_host

    def _load_compressor_data(
            self, chip_x, chip_y, time_per_iteration, transceiver,
            bit_field_compressor_executable_path, cores,
            compress_only_when_needed, compress_as_much_as_possible,
            comms_sdram):
        """ Updates the user1 address for the compressor cores so they can \
            set the time per attempt.

        :param int chip_x: chip x coord
        :param int chip_y: chip y coord
        :param int time_per_iteration: time per attempt of compression
        :param ~.Transceiver transceiver: SpiNNMan instance
        :param str bit_field_compressor_executable_path:
            path for the compressor binary
        :param bool compress_only_when_needed:
            whether to compress only when needed
        :param bool compress_as_much_as_possible:
            whether to compress as much as possible
        :param ExecutableTargets cores: the executable targets
        :param int comms_sdram: Address for comms block
        """
        compressor_cores = cores.get_cores_for_binary(
            bit_field_compressor_executable_path)
        for processor_id in compressor_cores.get_core_subset_for_chip(
                chip_x, chip_y).processor_ids:
            user1_address = \
                transceiver.get_user_1_register_address_from_core(processor_id)
            user2_address = \
                transceiver.get_user_2_register_address_from_core(processor_id)
            user3_address = \
                transceiver.get_user_3_register_address_from_core(processor_id)
            transceiver.write_memory(
                chip_x, chip_y, user1_address,
                self._ONE_WORDS.pack(
                    time_per_iteration * SECOND_TO_MICRO_SECOND),
                self._USER_BYTES)
            compressor_setting = 0
            # bit 0 = compress_only_when_needed
            if compress_only_when_needed:
                compressor_setting |= 1 << self._ONLY_WHEN_NEEDED_BIT_OFFSET
            # bit 1 = compress_as_much_as_possible
            if compress_as_much_as_possible:
                compressor_setting |= 1 << self._AS_MUCH_AS_POSS_BIT_OFFSET
            transceiver.write_memory(
                chip_x, chip_y, user2_address,
                self._ONE_WORDS.pack(compressor_setting), self._USER_BYTES)
            transceiver.write_memory(
                chip_x, chip_y, user3_address,
                self._ONE_WORDS.pack(comms_sdram), self._USER_BYTES)

    def _load_usable_sdram(
            self, matrix_addresses_and_size, chip_x, chip_y, transceiver,
            routing_table_compressor_app_id, cores):
        """ loads the addresses of stealable sdram

        :param list(tuple(int,int)) matrix_addresses_and_size:
            SDRAM usable and sizes
        :param int chip_x: the chip x to consider here
        :param int chip_y: the chip y to consider here
        :param ~.Transceiver transceiver: the spinnman instance
        :param int routing_table_compressor_app_id: system app id.
        :param ExecutableTargets cores: the cores that compressor will run on
        """
        address_data = self._generate_chip_matrix_data(
            matrix_addresses_and_size)

        # get sdram address on chip
        try:
            sdram_address = transceiver.malloc_sdram(
                chip_x, chip_y, len(address_data),
                routing_table_compressor_app_id)
        except (SpinnmanInvalidParameterException,
                SpinnmanUnexpectedResponseCodeException):
            sdram_address = self._steal_from_matrix_addresses(
                matrix_addresses_and_size, len(address_data))
            address_data = self._generate_chip_matrix_data(
                matrix_addresses_and_size)

        # write sdram
        transceiver.write_memory(
            chip_x, chip_y, sdram_address, address_data, len(address_data))

        # get the only processor on the chip
        processor_id = list(cores.all_core_subsets.get_core_subset_for_chip(
            chip_x, chip_y).processor_ids)[0]

        # update user 2 with location
        user3_address = transceiver.get_user_3_register_address_from_core(
            processor_id)
        transceiver.write_memory(
            chip_x, chip_y, user3_address,
            self._ONE_WORDS.pack(sdram_address), self._USER_BYTES)

    def _generate_chip_matrix_data(self, list_of_sizes_and_address):
        """ generate the data for the chip matrix data

        :param list(tuple(int,int)) list_of_sizes_and_address:
            SDRAM addresses and sizes
        :return: byte array of data
        """
        data = b""
        data += self._ONE_WORDS.pack(len(list_of_sizes_and_address))
        for (memory_address, size) in list_of_sizes_and_address:
            data += self._TWO_WORDS.pack(memory_address, size)
        return data

    def _load_address_data(
            self, addresses, chip_x, chip_y, transceiver,
            routing_table_compressor_app_id, cores, matrix_addresses_and_size,
            bit_field_compressor_executable_path,
            bit_field_sorter_executable_path, comms_sdram,
            threshold_percentage):
        """ loads the bitfield addresses space

        :param dict(tuple(int,int),tuple(int,int,int)) addresses:
            the addresses to load
        :param int chip_x: the chip x to consider here
        :param int chip_y: the chip y to consider here
        :param ~.Transceiver transceiver: the spinnman instance
        :param int routing_table_compressor_app_id: system app id.
        :param ExecutableTargets cores: the cores that compressor will run on
        :param str bit_field_compressor_executable_path:
            the path to the compressor binary path
        :param str bit_field_sorter_executable_path:
            the path to the sorter binary
        :param int comms_sdram: Address for comms block
        :param int threshold_percentage:
            the percentage of bitfields the user has defined as a minimum
            needed to pass to be successful.
        :rtype: None
        """
        # generate address_data
        address_data = self._generate_chip_data(
            addresses[(chip_x, chip_y)],
            cores.get_cores_for_binary(
                bit_field_compressor_executable_path).get_core_subset_for_chip(
                    chip_x, chip_y),
            comms_sdram, threshold_percentage)

        # get sdram address on chip
        try:
            sdram_address = transceiver.malloc_sdram(
                chip_x, chip_y, len(address_data),
                routing_table_compressor_app_id)
        except (SpinnmanInvalidParameterException,
                SpinnmanUnexpectedResponseCodeException):
            sdram_address = self._steal_from_matrix_addresses(
                matrix_addresses_and_size, len(address_data))

        # write sdram
        transceiver.write_memory(
            chip_x, chip_y, sdram_address, address_data, len(address_data))

        # get the only processor on the chip
        sorter_cores = cores.get_cores_for_binary(
            bit_field_sorter_executable_path)
        processor_id = list(sorter_cores.get_core_subset_for_chip(
            chip_x, chip_y).processor_ids)[0]

        # update user 2 with location
        user2_address = transceiver.get_user_2_register_address_from_core(
            processor_id)
        transceiver.write_memory(
            chip_x, chip_y, user2_address,
            self._ONE_WORDS.pack(sdram_address), self._USER_BYTES)

    def _load_routing_table_data(
            self, table, app_id, transceiver,
            routing_table_compressor_app_id, progress_bar, cores,
            matrix_addresses_and_size):
        """ loads the routing table data

        :param AbsractMulticastRoutingTable table: the routing table to load
        :param int app_id: application app id
        :param ~.Transceiver transceiver: spinnman instance
        :param ~.ProgressBar progress_bar: progress bar
        :param int routing_table_compressor_app_id: system app id
        :param ExecutableTargets cores:
            the cores that the compressor going to run on
        :raises CantFindSDRAMToUse: when sdram is not malloc-ed or stolen
        """

        routing_table_data = self._build_routing_table_data(app_id, table)

        # go to spinnman and ask for a memory region of that size per chip.
        try:
            base_address = transceiver.malloc_sdram(
                table.x, table.y, len(routing_table_data),
                routing_table_compressor_app_id)
        except (SpinnmanInvalidParameterException,
                SpinnmanUnexpectedResponseCodeException):
            base_address = self._steal_from_matrix_addresses(
                matrix_addresses_and_size, len(routing_table_data))

        # write SDRAM requirements per chip
        transceiver.write_memory(
            table.x, table.y, base_address, routing_table_data)

        # get the only processor on the chip
        processor_id = list(cores.all_core_subsets.get_core_subset_for_chip(
            table.x, table.y).processor_ids)[0]

        # update user 1 with location
        user1_address = transceiver.get_user_1_register_address_from_core(
            processor_id)
        transceiver.write_memory(
            table.x, table.y, user1_address,
            self._ONE_WORDS.pack(base_address), self._USER_BYTES)

        # update progress bar
        progress_bar.update()

    def _build_routing_table_data(self, app_id, routing_table):
        """ builds routing data as needed for the compressor cores

        :param int app_id: appid of the application to load entries with
        :param ~.AbsractMulticastRoutingTable routing_table:
            the uncompressed routing table
        :return: data array
        :rtype: bytearray
        """
        data = b''
        data += self._TWO_WORDS.pack(app_id, routing_table.number_of_entries)

        # sort entries based on generality
        sorted_routing_table = sorted(
            routing_table.multicast_routing_entries,
            key=lambda rt_entry: ordered_covering_generality(
                rt_entry.routing_entry_key, rt_entry.mask))

        # write byte array for the sorted table
        for entry in sorted_routing_table:
            data += self._FOUR_WORDS.pack(
                entry.routing_entry_key, entry.mask,
                Router.convert_routing_table_entry_to_spinnaker_route(entry),
                Compression.make_source_hack(entry=entry))
        return bytearray(data)

    @staticmethod
    def _steal_from_matrix_addresses(matrix_addresses_and_size, size_to_steal):
        """ steals memory from synaptic matrix as needed

        :param list(tuple(int,int)) matrix_addresses_and_size:
            matrix addresses and sizes
        :param int size_to_steal: size needed to steal from matrix's.
        :return: address to start steal from
        :rtype: int
        :raises CantFindSDRAMToUseException:
            when no space is big enough to steal from.
        """
        for pos, (base_address, size) in enumerate(matrix_addresses_and_size):
            if size >= size_to_steal:
                new_size = size - size_to_steal
                matrix_addresses_and_size[pos] = (base_address, new_size)
                return base_address
        raise CantFindSDRAMToUseException()

    def _add_to_addresses(
            self, vertex, placement, transceiver, region_addresses,
            sdram_block_addresses_and_sizes):
        """ adds data about the API-based vertex.

        :param AbstractSupportsBitFieldRoutingCompression vertex:
            vertex which utilises the API
        :param ~.Placement placement: placement of vertex
        :param ~.Transceiver transceiver:  spinnman instance
        :param dict(tuple(int,int),list(tuple(int,int,int))) region_addresses:
            store for data regions
        :param dict(tuple(int,int),list(tuple(int,int))) \
                sdram_block_addresses_and_sizes:
            store for surplus sdram.
        """
        # store the region sdram address's
        bit_field_sdram_address = vertex.bit_field_base_address(
            transceiver, placement)
        key_to_atom_map = vertex.key_to_atom_map_region_base_address(
            transceiver, placement)
        region_addresses[placement.x, placement.y].append(
            (bit_field_sdram_address, key_to_atom_map, placement.p))

        # store the available space from the matrix to steal
        blocks = vertex.regeneratable_sdram_blocks_and_sizes(
            transceiver, placement)

        for (address, size) in blocks:
            if size != 0 and size > self._MIN_SIZE_FOR_HEAP:
                sdram_block_addresses_and_sizes[
                    placement.x, placement.y].append((address, size))
        sorted(
            sdram_block_addresses_and_sizes[placement.x, placement.y],
            key=lambda data: data[0])

    def _generate_addresses(
            self, machine_graph, placements, transceiver, progress_bar):
        """ generates the bitfield sdram addresses

<<<<<<< HEAD
        :param machine_graph: machine graph
        :param placements: placements
        :param transceiver: spinnman instance
        :param progress_bar: the progress bar
        :return: region_addresses and the executable targets to load the \
        router table compressor with bitfield. and the executable path and \
        the synaptic matrix spaces to corrupt
=======
        :param ~.MachineGraph machine_graph: machine graph
        :param ~.Placements placements: placements
        :param ~.Transceiver transceiver: spinnman instance
        :param ~.ProgressBar progress_bar: the progress bar
        :param: graph_mapper: mapping between graphs
        :return: region_addresses and the executable targets to load the
            router table compressor with bitfield. and the SDRAM blocks
            available for use on each core that we plan to use
        :rtype: tuple(dict(tuple(int,int),tuple(int,int,int)),
            dict(tuple(int,int),list(tuple(int,int))))
>>>>>>> b86add09
        """

        # data holders
        region_addresses = defaultdict(list)
        sdram_block_addresses_and_sizes = defaultdict(list)

        for machine_vertex in progress_bar.over(
                machine_graph.vertices, finish_at_end=False):
            placement = placements.get_placement_of_vertex(machine_vertex)

            # locate the interface vertex (maybe app or machine)
            vertex = \
                HostBasedBitFieldRouterCompressor.locate_vertex_with_the_api(
                    machine_vertex)
            if vertex is not None:
                self._add_to_addresses(
                    vertex, placement, transceiver, region_addresses,
                    sdram_block_addresses_and_sizes)

        return region_addresses, sdram_block_addresses_and_sizes

    def _generate_chip_data(
            self, address_list, cores, comms_sdram, threshold_percentage):
        """ Generate byte array data for a list of sdram addresses and \
            finally the time to run per compression iteration.

        :param list(tuple(int,int,int)) address_list:
            the list of sdram addresses
        :param ~.CoreSubset cores: compressor cores on this chip.
        :param int comms_sdram: Address for comms block
        :param int threshold_percentage:
            the percentage of bitfields the user has defined as a minimum
            needed to pass to be successful.
        :return: the byte array
        :rtype: bytes
        """

        data = b""
        data += self._ONE_WORDS.pack(threshold_percentage)
        data += self._ONE_WORDS.pack(comms_sdram)
        data += self._ONE_WORDS.pack(len(address_list))
        for (bit_field, key_to_atom, processor_id) in address_list:
            data += self._THREE_WORDS.pack(
                bit_field, key_to_atom, processor_id)
        data += self._ONE_WORDS.pack(len(cores))
        compression_cores = list(cores.processor_ids)
        data += struct.pack("<{}I".format(len(cores)), *compression_cores)
        return data<|MERGE_RESOLUTION|>--- conflicted
+++ resolved
@@ -162,25 +162,6 @@
             compress_as_much_as_possible=False, provenance_data_objects=None):
         """ entrance for routing table compression with bit field
 
-<<<<<<< HEAD
-        :param routing_tables: routing tables
-        :param transceiver: spinnman instance
-        :param machine: spinnMachine instance
-        :param app_id: app id of the application
-        :param provenance_file_path: file path for prov data
-        :param machine_graph: machine graph
-        :param placements: placements on machine
-        :param threshold_percentage: the percentage of bitfields to do on chip\
-            before its considered a success
-        :param executable_finder: where are binaries are located
-        :param read_algorithm_iobuf: bool flag saying if read iobuf
-        :param compress_only_when_needed: bool flag asking if compress only \
-            when needed
-        :param compress_as_much_as_possible: bool flag asking if should \
-            compress as much as possible
-        :param executable_targets: the set of targets and executables
-        :rtype: executable targets
-=======
         :param ~.MulticastRoutingTables routing_tables:
         :param ~.Transceiver transceiver:
         :param ~.Machine machine:
@@ -198,12 +179,10 @@
         :param int no_sync_changes:
         :param int threshold_percentage:
         :param ExecutableTargets executable_targets:
-        :param graph_mapper: mapping between graphs (could be none)
         :param bool compress_only_when_needed:
         :param bool compress_as_much_as_possible:
         :param list(ProvenanceDataItem) provenance_data_objects:
         :rtype: tuple(ExecutableTargets,list(ProvenanceDataItem))
->>>>>>> b86add09
         """
 
         # build provenance data objects
@@ -812,30 +791,18 @@
 
     def _generate_addresses(
             self, machine_graph, placements, transceiver, progress_bar):
-        """ generates the bitfield sdram addresses
-
-<<<<<<< HEAD
-        :param machine_graph: machine graph
-        :param placements: placements
-        :param transceiver: spinnman instance
-        :param progress_bar: the progress bar
-        :return: region_addresses and the executable targets to load the \
-        router table compressor with bitfield. and the executable path and \
-        the synaptic matrix spaces to corrupt
-=======
+        """ generates the bitfield SDRAM addresses
+
         :param ~.MachineGraph machine_graph: machine graph
         :param ~.Placements placements: placements
         :param ~.Transceiver transceiver: spinnman instance
         :param ~.ProgressBar progress_bar: the progress bar
-        :param: graph_mapper: mapping between graphs
         :return: region_addresses and the executable targets to load the
             router table compressor with bitfield. and the SDRAM blocks
             available for use on each core that we plan to use
         :rtype: tuple(dict(tuple(int,int),tuple(int,int,int)),
             dict(tuple(int,int),list(tuple(int,int))))
->>>>>>> b86add09
-        """
-
+        """
         # data holders
         region_addresses = defaultdict(list)
         sdram_block_addresses_and_sizes = defaultdict(list)
@@ -857,11 +824,11 @@
 
     def _generate_chip_data(
             self, address_list, cores, comms_sdram, threshold_percentage):
-        """ Generate byte array data for a list of sdram addresses and \
+        """ Generate byte array data for a list of SDRAM addresses and \
             finally the time to run per compression iteration.
 
         :param list(tuple(int,int,int)) address_list:
-            the list of sdram addresses
+            the list of SDRAM addresses
         :param ~.CoreSubset cores: compressor cores on this chip.
         :param int comms_sdram: Address for comms block
         :param int threshold_percentage:
@@ -870,7 +837,6 @@
         :return: the byte array
         :rtype: bytes
         """
-
         data = b""
         data += self._ONE_WORDS.pack(threshold_percentage)
         data += self._ONE_WORDS.pack(comms_sdram)
