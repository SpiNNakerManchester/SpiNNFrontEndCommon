# Copyright (c) 2019-2020 The University of Manchester
#
# This program is free software: you can redistribute it and/or modify
# it under the terms of the GNU General Public License as published by
# the Free Software Foundation, either version 3 of the License, or
# (at your option) any later version.
#
# This program is distributed in the hope that it will be useful,
# but WITHOUT ANY WARRANTY; without even the implied warranty of
# MERCHANTABILITY or FITNESS FOR A PARTICULAR PURPOSE.  See the
# GNU General Public License for more details.
#
# You should have received a copy of the GNU General Public License
# along with this program.  If not, see <http://www.gnu.org/licenses/>.

import functools
import logging
import struct
from collections import defaultdict
from six import add_metaclass
from spinn_utilities.abstract_base import AbstractBase, abstractproperty
from spinn_utilities.log import FormatAdapter
from spinn_utilities.overrides import overrides
from spinn_utilities.progress_bar import ProgressBar
from spinn_machine import CoreSubsets, Router
from spinnman.exceptions import (
    SpinnmanInvalidParameterException,
    SpinnmanUnexpectedResponseCodeException)
from spinnman.model import ExecutableTargets
from spinnman.model.enums import CPUState
from pacman.model.routing_tables import MulticastRoutingTables
from pacman.operations.router_compressors.mundys_router_compressor.\
    ordered_covering import (
        get_generality as
        ordered_covering_generality)
from spinn_front_end_common.mapping_algorithms.\
    on_chip_router_table_compression.compression import make_source_hack
from spinn_front_end_common.utilities.utility_objs import (
    ProvenanceDataItem, ExecutableType)
from spinn_front_end_common.utilities.exceptions import (
    CantFindSDRAMToUseException)
from spinn_front_end_common.utilities import system_control_logic
from .load_executable_images import LoadExecutableImages
from .host_bit_field_router_compressor import HostBasedBitFieldRouterCompressor

logger = FormatAdapter(logging.getLogger(__name__))

#: sdram allocation for addresses
SIZE_OF_SDRAM_ADDRESS_IN_BYTES = (17 * 2 * 4) + (3 * 4)

# 7 pointers or int for each core. 4 Bytes for each  18 cores max
SIZE_OF_COMMS_SDRAM = 7 * 4 * 18

SECOND_TO_MICRO_SECOND = 1000000

# provenance data item names
PROV_TOP_NAME = "bit_field_router_provenance"
PROV_CHIP_NAME = "router_at_chip_{}_{}"
MERGED_NAME = "bit_fields_merged"


@add_metaclass(AbstractBase)
class MachineBitFieldRouterCompressor(object):
    """ On-machine bitfield-aware routing table compression.

    :param ~pacman.model.routing_tables.MulticastRoutingTables routing_tables:
        routing tables
    :param ~spinnman.transceiver.Transceiver transceiver: spinnman instance
    :param ~spinn_machine.Machine machine: spinnMachine instance
    :param int app_id: app id of the application
    :param str provenance_file_path: file path for prov data
    :param ~pacman.model.graphs.machine.MachineGraph machine_graph:
        machine graph
    :param ~pacman.model.placements.Placements placements:
        placements on machine
    :param ExecutableFinder executable_finder: where are binaries are located
    :param bool read_algorithm_iobuf: flag saying if read iobuf
    :param bool produce_report:
    :param str default_report_folder:
    :param bool use_timer_cut_off:
    :param int machine_time_step:
    :param int time_scale_factor:
    :param int no_sync_changes:
    :param int threshold_percentage: the percentage of bitfields to do on chip\
        before its considered a success
    :param ExecutableTargets executable_targets:
        the set of targets and executables
<<<<<<< HEAD
    :param bool compress_only_when_needed:
        whether to compress only when needed
=======
    :param graph_mapper: mapping between graphs (could be none)
>>>>>>> 99e080d2
    :param bool compress_as_much_as_possible:
        whether to compress as much as possible
    :param list(ProvenanceDataItem) provenance_data_objects:
    :return: where the compressors ran, and the provenance they generated
    :rtype: tuple(ExecutableTargets, list(ProvenanceDataItem))
    """

    __slots__ = []

    #: sdram tag the router compressor expects to find there routing tables in
    ROUTING_TABLE_SDRAM_TAG = 1

    #: sdram tag for the addresses the router compressor expects to find the
    #: bitfield addresses for the chip.
    BIT_FIELD_ADDRESSES_SDRAM_TAG = 2

    #
    TIMES_CYCLED_ROUTING_TABLES = 3

    #: the successful identifier
    SUCCESS = 0

    #: how many header elements are in the region addresses (1, n addresses)
    N_REGIONS_ELEMENT = 1

    # the number of bytes needed to read the user 2 register
    _USER_BYTES = 4

    #: min size a heap object needs in sdram. (limit on the size of useful
    #: sdram regions to steal)
    _MIN_SIZE_FOR_HEAP = 32

    # bit offset for compress only when needed
    _ONLY_WHEN_NEEDED_BIT_OFFSET = 1

    # bit offset for compress as much as possible
    _AS_MUCH_AS_POSS_BIT_OFFSET = 2

    # structs for performance requirements.
    _FOUR_WORDS = struct.Struct("<IIII")

    _THREE_WORDS = struct.Struct("<III")

    _TWO_WORDS = struct.Struct("<II")

    _ONE_WORDS = struct.Struct("<I")

    # binary names
    _BIT_FIELD_SORTER_AND_SEARCH_EXECUTOR_APLX = \
        "bit_field_sorter_and_searcher.aplx"

    _PROGRESS_BAR_TEXT = \
        "on chip compressing routing tables and merging in bitfields as " \
        "appropriate"
    _HOST_BAR_TEXT = \
        "on host compressing routing tables and merging in bitfields as " \
        "appropriate"
    _ON_CHIP_ERROR_MESSAGE = \
        "The router compressor with bit field on {}, {} failed to complete. " \
        "Will execute host based routing compression instead"

    _ON_HOST_WARNING_MESSAGE = \
        "Will be executing compression for {} chips on the host, as they " \
        "failed to complete when running on chip"

    def __call__(
            self, routing_tables, transceiver, machine, app_id,
            provenance_file_path, machine_graph, placements, executable_finder,
            read_algorithm_iobuf, produce_report, default_report_folder,
            target_length, routing_infos, time_to_try_for_each_iteration,
            use_timer_cut_off, machine_time_step, time_scale_factor,
            no_sync_changes, threshold_percentage,
            executable_targets, compress_as_much_as_possible=False,
            provenance_data_objects=None):
        """ entrance for routing table compression with bit field

        :param ~.MulticastRoutingTables routing_tables:
        :param ~.Transceiver transceiver:
        :param ~.Machine machine:
        :param int app_id:
        :param str provenance_file_path:
        :param ~.MachineGraph machine_graph:
        :param ~.Placements placements:
        :param ~.ExecutableFinder executable_finder:
        :param bool read_algorithm_iobuf:
        :param bool produce_report:
        :param str default_report_folder:
        :param bool use_timer_cut_off:
        :param int machine_time_step:
        :param int time_scale_factor:
        :param int no_sync_changes:
        :param int threshold_percentage:
        :param ExecutableTargets executable_targets:
        :param bool compress_as_much_as_possible:
        :param list(ProvenanceDataItem) provenance_data_objects:
        :rtype: tuple(ExecutableTargets,list(ProvenanceDataItem))
        """

        # build provenance data objects
        if provenance_data_objects is not None:
            prov_items = provenance_data_objects
        else:
            prov_items = list()

        if len(routing_tables.routing_tables) == 0:
            return ExecutableTargets(), prov_items

        # new app id for this simulation
        routing_table_compressor_app_id = \
            transceiver.app_id_tracker.get_new_id()

        progress_bar = ProgressBar(
            total_number_of_things_to_do=(
                len(machine_graph.vertices) +
                (len(routing_tables.routing_tables) *
                 self.TIMES_CYCLED_ROUTING_TABLES)),
            string_describing_what_being_progressed=self._PROGRESS_BAR_TEXT)

        # locate data and on_chip_cores to load binary on
        (addresses, matrix_addresses_and_size) = self._generate_addresses(
            machine_graph, placements, transceiver, progress_bar)

        # create executable targets
        (compressor_executable_targets, bit_field_sorter_executable_path,
         bit_field_compressor_executable_path) = self._generate_core_subsets(
            routing_tables, executable_finder, machine, progress_bar,
            executable_targets)

        # load data into sdram
        on_host_chips = self._load_data(
            addresses, transceiver, routing_table_compressor_app_id,
            routing_tables, app_id, machine,
            compress_as_much_as_possible, progress_bar,
            compressor_executable_targets,
            matrix_addresses_and_size, time_to_try_for_each_iteration,
            bit_field_compressor_executable_path,
            bit_field_sorter_executable_path, threshold_percentage)

        # load and run binaries
        system_control_logic.run_system_application(
            compressor_executable_targets,
            routing_table_compressor_app_id, transceiver,
            provenance_file_path, executable_finder,
            read_algorithm_iobuf,
            functools.partial(
                self._check_bit_field_router_compressor_for_success,
                host_chips=on_host_chips,
                sorter_binary_path=bit_field_sorter_executable_path,
                prov_data_items=prov_items),
            [CPUState.FINISHED], True, no_sync_changes,
            "bit_field_compressor_on_{}_{}_{}.txt",
            [bit_field_sorter_executable_path], progress_bar)

        # start the host side compressions if needed
        if len(on_host_chips) != 0:
            logger.warning(self._ON_HOST_WARNING_MESSAGE, len(on_host_chips))
            progress_bar = ProgressBar(
                total_number_of_things_to_do=len(on_host_chips),
                string_describing_what_being_progressed=self._HOST_BAR_TEXT)
            host_compressor = HostBasedBitFieldRouterCompressor()
            compressed_pacman_router_tables = MulticastRoutingTables()

            key_atom_map = host_compressor.generate_key_to_atom_map(
                machine_graph, routing_infos)

            for (chip_x, chip_y) in progress_bar.over(on_host_chips, False):
                bit_field_sdram_base_addresses = defaultdict(dict)
                host_compressor.collect_bit_field_sdram_base_addresses(
                    chip_x, chip_y, machine, placements, transceiver,
                    bit_field_sdram_base_addresses)

                host_compressor.start_compression_selection_process(
                    router_table=routing_tables.get_routing_table_for_chip(
                        chip_x, chip_y),
                    produce_report=produce_report,
                    report_folder_path=host_compressor.generate_report_path(
                        default_report_folder),
                    bit_field_sdram_base_addresses=(
                        bit_field_sdram_base_addresses),
                    transceiver=transceiver, machine_graph=machine_graph,
                    placements=placements, machine=machine,
                    target_length=target_length,
                    time_to_try_for_each_iteration=(
                        time_to_try_for_each_iteration),
                    use_timer_cut_off=use_timer_cut_off,
                    compressed_pacman_router_tables=(
                        compressed_pacman_router_tables),
                    key_atom_map=key_atom_map)

            # load host compressed routing tables
            for table in compressed_pacman_router_tables.routing_tables:
                if (not machine.get_chip_at(table.x, table.y).virtual
                        and table.multicast_routing_entries):
                    transceiver.clear_multicast_routes(table.x, table.y)
                    transceiver.load_multicast_routes(
                        table.x, table.y, table.multicast_routing_entries,
                        app_id=app_id)

            progress_bar.end()

        return compressor_executable_targets, prov_items

    @abstractproperty
    def compressor_aplx(self):
        """

        :return: The name of the compressor aplx file to use
        """

    def _generate_core_subsets(
            self, routing_tables, executable_finder, machine, progress_bar,
            system_executable_targets):
        """ generates the core subsets for the binaries

        :param ~.MulticastRoutingTables routing_tables: the routing tables
        :param ~.ExecutableFinder executable_finder: the executable path finder
        :param ~.Machine machine: the spinn machine instance
        :param ~.ProgressBar progress_bar: progress bar
        :param ExecutableTargets system_executable_targets:
            the executables targets to cores
        :return: (targets, sorter path, and compressor path)
        :rtype: tuple(ExecutableTargets, str, str)
        """
        bit_field_sorter_cores = CoreSubsets()
        bit_field_compressor_cores = CoreSubsets()

        _, cores = LoadExecutableImages.filter_targets(
            system_executable_targets, lambda ty: ty is ExecutableType.SYSTEM)

        for routing_table in progress_bar.over(routing_tables, False):
            # add 1 core to the sorter, and the rest to compressors
            sorter = None
            for processor in machine.get_chip_at(
                    routing_table.x, routing_table.y).processors:
                if (not processor.is_monitor and
                        not cores.all_core_subsets.is_core(
                            routing_table.x, routing_table.y,
                            processor.processor_id)):
                    if sorter is None:
                        sorter = processor
                        bit_field_sorter_cores.add_processor(
                            routing_table.x, routing_table.y,
                            processor.processor_id)
                    else:
                        bit_field_compressor_cores.add_processor(
                            routing_table.x, routing_table.y,
                            processor.processor_id)

        # convert core subsets into executable targets
        executable_targets = ExecutableTargets()

        # bit field executable paths
        bit_field_sorter_executable_path = \
            executable_finder.get_executable_path(
                self._BIT_FIELD_SORTER_AND_SEARCH_EXECUTOR_APLX)

        bit_field_compressor_executable_path = \
            executable_finder.get_executable_path(self.compressor_aplx)

        # add the sets
        executable_targets.add_subsets(
            binary=bit_field_sorter_executable_path,
            subsets=bit_field_sorter_cores,
            executable_type=ExecutableType.SYSTEM)
        executable_targets.add_subsets(
            binary=bit_field_compressor_executable_path,
            subsets=bit_field_compressor_cores,
            executable_type=ExecutableType.SYSTEM)

        return (executable_targets, bit_field_sorter_executable_path,
                bit_field_compressor_executable_path)

    def _check_bit_field_router_compressor_for_success(
            self, executable_targets, transceiver, host_chips,
            sorter_binary_path, prov_data_items):
        """ Goes through the cores checking for cores that have failed to\
            generate the compressed routing tables with bitfield

        :param ExecutableTargets executable_targets:
            cores to load router compressor with bitfield on
        :param ~.Transceiver transceiver: SpiNNMan instance
        :param list(tuple(int,int)) host_chips:
            the chips which need to be ran on host.
        :param str sorter_binary_path: the path to the sorter binary
        :param list(ProvenanceDataItem) prov_data_items:
            the store of data items
        :rtype: bool
        """
        sorter_cores = executable_targets.get_cores_for_binary(
            sorter_binary_path)
        for core_subset in sorter_cores:
            x = core_subset.x
            y = core_subset.y

            # prov names
            names = list()
            names.append(PROV_TOP_NAME)
            names.append(PROV_CHIP_NAME.format(x, y))
            names.append(MERGED_NAME)

            for p in core_subset.processor_ids:

                # Read the result from USER1/USER2 registers
                user_1_base_address = \
                    transceiver.get_user_1_register_address_from_core(p)
                user_2_base_address = \
                    transceiver.get_user_2_register_address_from_core(p)
                result = struct.unpack(
                    "<I", transceiver.read_memory(
                        x, y, user_1_base_address, self._USER_BYTES))[0]
                total_bit_fields_merged = struct.unpack(
                    "<I", transceiver.read_memory(
                        x, y, user_2_base_address, self._USER_BYTES))[0]

                if result != self.SUCCESS:
                    if (x, y) not in host_chips:
                        host_chips.append((x, y))
                    return False
                prov_data_items.append(ProvenanceDataItem(
                    names, str(total_bit_fields_merged)))
        return True

    def _load_data(
            self, addresses, transceiver, routing_table_compressor_app_id,
            routing_tables, app_id, machine,
            compress_as_much_as_possible, progress_bar, cores,
            matrix_addresses_and_size, time_per_iteration,
            bit_field_compressor_executable_path,
            bit_field_sorter_executable_path, threshold_percentage):
        """ load all data onto the chip

        :param dict(tuple(int,int),tuple(int,int,int)) addresses:
            the addresses for bitfields in sdram
        :param ~.Transceiver transceiver: the spinnMan instance
        :param routing_table_compressor_app_id: the app id for the system app
        :param ~.MulticastRoutingTables routing_tables:
            the routing tables
        :param int app_id: the appid of the application
        :param ~.ProgressBar progress_bar: progress bar
        :param bool compress_as_much_as_possible:
            whether to compress as much as possible
        :param ExecutableTargets cores:
            the cores that compressor will run on
        :param dict matrix_addresses_and_size:
            maps chips to regeneration sdram and size for exploitation
        :param str bit_field_compressor_executable_path:
            the path to the compressor binary path
        :param str bit_field_sorter_executable_path:
            the path to the sorter binary
        :return:
            the list of tuples saying which chips this will need to use
            host compression, as the malloc failed.
        :rtype: list(tuple(int,int))
        """
        run_by_host = list()
        for table in routing_tables.routing_tables:
            if not machine.get_chip_at(table.x, table.y).virtual:
                try:
                    self._load_routing_table_data(
                        table, app_id, transceiver,
                        routing_table_compressor_app_id, progress_bar, cores,
                        matrix_addresses_and_size[(table.x, table.y)])

                    comms_sdram = transceiver.malloc_sdram(
                        table.x, table.y, SIZE_OF_COMMS_SDRAM,
                        routing_table_compressor_app_id)

                    self._load_address_data(
                        addresses, table.x, table.y, transceiver,
                        routing_table_compressor_app_id,
                        cores, matrix_addresses_and_size[(table.x, table.y)],
                        bit_field_compressor_executable_path,
                        bit_field_sorter_executable_path, comms_sdram,
                        threshold_percentage)

                    self._load_usable_sdram(
                        matrix_addresses_and_size[(table.x, table.y)], table.x,
                        table.y, transceiver, routing_table_compressor_app_id,
                        cores)

                    self._load_compressor_data(
                        table.x, table.y, time_per_iteration, transceiver,
                        bit_field_compressor_executable_path, cores,
                        compress_as_much_as_possible, comms_sdram)
                except CantFindSDRAMToUseException:
                    run_by_host.append((table.x, table.y))

        return run_by_host

    def _load_compressor_data(
            self, chip_x, chip_y, time_per_iteration, transceiver,
            bit_field_compressor_executable_path, cores,
            compress_as_much_as_possible,
            comms_sdram):
        """ Updates the user1 address for the compressor cores so they can \
            set the time per attempt.

        :param int chip_x: chip x coord
        :param int chip_y: chip y coord
        :param int time_per_iteration: time per attempt of compression
        :param ~.Transceiver transceiver: SpiNNMan instance
        :param str bit_field_compressor_executable_path:
            path for the compressor binary
        :param bool compress_as_much_as_possible:
            whether to compress as much as possible
        :param ExecutableTargets cores: the executable targets
        :param int comms_sdram: Address for comms block
        """
        compressor_cores = cores.get_cores_for_binary(
            bit_field_compressor_executable_path)
        for processor_id in compressor_cores.get_core_subset_for_chip(
                chip_x, chip_y).processor_ids:
            user1_address = \
                transceiver.get_user_1_register_address_from_core(processor_id)
            user2_address = \
                transceiver.get_user_2_register_address_from_core(processor_id)
            user3_address = \
                transceiver.get_user_3_register_address_from_core(processor_id)
            transceiver.write_memory(
                chip_x, chip_y, user1_address,
                self._ONE_WORDS.pack(
                    time_per_iteration * SECOND_TO_MICRO_SECOND),
                self._USER_BYTES)
            if compress_as_much_as_possible:
                compressor_setting = 1
            else:
                compressor_setting = 0
            transceiver.write_memory(
                chip_x, chip_y, user2_address,
                self._ONE_WORDS.pack(compressor_setting), self._USER_BYTES)
            transceiver.write_memory(
                chip_x, chip_y, user3_address,
                self._ONE_WORDS.pack(comms_sdram), self._USER_BYTES)

    def _load_usable_sdram(
            self, matrix_addresses_and_size, chip_x, chip_y, transceiver,
            routing_table_compressor_app_id, cores):
        """ loads the addresses of stealable sdram

        :param list(tuple(int,int)) matrix_addresses_and_size:
            SDRAM usable and sizes
        :param int chip_x: the chip x to consider here
        :param int chip_y: the chip y to consider here
        :param ~.Transceiver transceiver: the spinnman instance
        :param int routing_table_compressor_app_id: system app id.
        :param ExecutableTargets cores: the cores that compressor will run on
        """
        address_data = self._generate_chip_matrix_data(
            matrix_addresses_and_size)

        # get sdram address on chip
        try:
            sdram_address = transceiver.malloc_sdram(
                chip_x, chip_y, len(address_data),
                routing_table_compressor_app_id)
        except (SpinnmanInvalidParameterException,
                SpinnmanUnexpectedResponseCodeException):
            sdram_address = self._steal_from_matrix_addresses(
                matrix_addresses_and_size, len(address_data))
            address_data = self._generate_chip_matrix_data(
                matrix_addresses_and_size)

        # write sdram
        transceiver.write_memory(
            chip_x, chip_y, sdram_address, address_data, len(address_data))

        # get the only processor on the chip
        processor_id = list(cores.all_core_subsets.get_core_subset_for_chip(
            chip_x, chip_y).processor_ids)[0]

        # update user 2 with location
        user3_address = transceiver.get_user_3_register_address_from_core(
            processor_id)
        transceiver.write_memory(
            chip_x, chip_y, user3_address,
            self._ONE_WORDS.pack(sdram_address), self._USER_BYTES)

    def _generate_chip_matrix_data(self, list_of_sizes_and_address):
        """ generate the data for the chip matrix data

        :param list(tuple(int,int)) list_of_sizes_and_address:
            SDRAM addresses and sizes
        :return: byte array of data
        """
        data = b""
        data += self._ONE_WORDS.pack(len(list_of_sizes_and_address))
        for (memory_address, size) in list_of_sizes_and_address:
            data += self._TWO_WORDS.pack(memory_address, size)
        return data

    def _load_address_data(
            self, addresses, chip_x, chip_y, transceiver,
            routing_table_compressor_app_id, cores, matrix_addresses_and_size,
            bit_field_compressor_executable_path,
            bit_field_sorter_executable_path, comms_sdram,
            threshold_percentage):
        """ loads the bitfield addresses space

        :param dict(tuple(int,int),tuple(int,int,int)) addresses:
            the addresses to load
        :param int chip_x: the chip x to consider here
        :param int chip_y: the chip y to consider here
        :param ~.Transceiver transceiver: the spinnman instance
        :param int routing_table_compressor_app_id: system app id.
        :param ExecutableTargets cores: the cores that compressor will run on
        :param str bit_field_compressor_executable_path:
            the path to the compressor binary path
        :param str bit_field_sorter_executable_path:
            the path to the sorter binary
        :param int comms_sdram: Address for comms block
        :param int threshold_percentage:
            the percentage of bitfields the user has defined as a minimum
            needed to pass to be successful.
        :rtype: None
        """
        # generate address_data
        address_data = self._generate_chip_data(
            addresses[(chip_x, chip_y)],
            cores.get_cores_for_binary(
                bit_field_compressor_executable_path).get_core_subset_for_chip(
                    chip_x, chip_y),
            comms_sdram, threshold_percentage)

        # get sdram address on chip
        try:
            sdram_address = transceiver.malloc_sdram(
                chip_x, chip_y, len(address_data),
                routing_table_compressor_app_id)
        except (SpinnmanInvalidParameterException,
                SpinnmanUnexpectedResponseCodeException):
            sdram_address = self._steal_from_matrix_addresses(
                matrix_addresses_and_size, len(address_data))

        # write sdram
        transceiver.write_memory(
            chip_x, chip_y, sdram_address, address_data, len(address_data))

        # get the only processor on the chip
        sorter_cores = cores.get_cores_for_binary(
            bit_field_sorter_executable_path)
        processor_id = list(sorter_cores.get_core_subset_for_chip(
            chip_x, chip_y).processor_ids)[0]

        # update user 2 with location
        user2_address = transceiver.get_user_2_register_address_from_core(
            processor_id)
        transceiver.write_memory(
            chip_x, chip_y, user2_address,
            self._ONE_WORDS.pack(sdram_address), self._USER_BYTES)

    def _load_routing_table_data(
            self, table, app_id, transceiver,
            routing_table_compressor_app_id, progress_bar, cores,
            matrix_addresses_and_size):
        """ loads the routing table data

        :param AbsractMulticastRoutingTable table: the routing table to load
        :param int app_id: application app id
        :param ~.Transceiver transceiver: spinnman instance
        :param ~.ProgressBar progress_bar: progress bar
        :param int routing_table_compressor_app_id: system app id
        :param ExecutableTargets cores:
            the cores that the compressor going to run on
        :raises CantFindSDRAMToUse: when sdram is not malloc-ed or stolen
        """

        routing_table_data = self._build_routing_table_data(app_id, table)

        # go to spinnman and ask for a memory region of that size per chip.
        try:
            base_address = transceiver.malloc_sdram(
                table.x, table.y, len(routing_table_data),
                routing_table_compressor_app_id)
        except (SpinnmanInvalidParameterException,
                SpinnmanUnexpectedResponseCodeException):
            base_address = self._steal_from_matrix_addresses(
                matrix_addresses_and_size, len(routing_table_data))

        # write SDRAM requirements per chip
        transceiver.write_memory(
            table.x, table.y, base_address, routing_table_data)

        # get the only processor on the chip
        processor_id = list(cores.all_core_subsets.get_core_subset_for_chip(
            table.x, table.y).processor_ids)[0]

        # update user 1 with location
        user1_address = transceiver.get_user_1_register_address_from_core(
            processor_id)
        transceiver.write_memory(
            table.x, table.y, user1_address,
            self._ONE_WORDS.pack(base_address), self._USER_BYTES)

        # update progress bar
        progress_bar.update()

    def _build_routing_table_data(self, app_id, routing_table):
        """ builds routing data as needed for the compressor cores

        :param int app_id: appid of the application to load entries with
        :param ~.AbsractMulticastRoutingTable routing_table:
            the uncompressed routing table
        :return: data array
        :rtype: bytearray
        """
        data = b''
        data += self._TWO_WORDS.pack(app_id, routing_table.number_of_entries)

        # sort entries based on generality
        sorted_routing_table = sorted(
            routing_table.multicast_routing_entries,
            key=lambda rt_entry: ordered_covering_generality(
                rt_entry.routing_entry_key, rt_entry.mask))

        # write byte array for the sorted table
        for entry in sorted_routing_table:
            data += self._FOUR_WORDS.pack(
                entry.routing_entry_key, entry.mask,
                Router.convert_routing_table_entry_to_spinnaker_route(entry),
                make_source_hack(entry=entry))
        return bytearray(data)

    @staticmethod
    def _steal_from_matrix_addresses(matrix_addresses_and_size, size_to_steal):
        """ steals memory from synaptic matrix as needed

        :param list(tuple(int,int)) matrix_addresses_and_size:
            matrix addresses and sizes
        :param int size_to_steal: size needed to steal from matrix's.
        :return: address to start steal from
        :rtype: int
        :raises CantFindSDRAMToUseException:
            when no space is big enough to steal from.
        """
        for pos, (base_address, size) in enumerate(matrix_addresses_and_size):
            if size >= size_to_steal:
                new_size = size - size_to_steal
                matrix_addresses_and_size[pos] = (base_address, new_size)
                return base_address
        raise CantFindSDRAMToUseException()

    def _add_to_addresses(
            self, vertex, placement, transceiver, region_addresses,
            sdram_block_addresses_and_sizes):
        """ adds data about the API-based vertex.

        :param AbstractSupportsBitFieldRoutingCompression vertex:
            vertex which utilises the API
        :param ~.Placement placement: placement of vertex
        :param ~.Transceiver transceiver:  spinnman instance
        :param dict(tuple(int,int),list(tuple(int,int,int))) region_addresses:
            store for data regions
        :param dict(tuple(int,int),list(tuple(int,int))) \
                sdram_block_addresses_and_sizes:
            store for surplus sdram.
        """
        # store the region sdram address's
        bit_field_sdram_address = vertex.bit_field_base_address(
            transceiver, placement)
        key_to_atom_map = vertex.key_to_atom_map_region_base_address(
            transceiver, placement)
        region_addresses[placement.x, placement.y].append(
            (bit_field_sdram_address, key_to_atom_map, placement.p))

        # store the available space from the matrix to steal
        blocks = vertex.regeneratable_sdram_blocks_and_sizes(
            transceiver, placement)

        for (address, size) in blocks:
            if size != 0 and size > self._MIN_SIZE_FOR_HEAP:
                sdram_block_addresses_and_sizes[
                    placement.x, placement.y].append((address, size))
        sorted(
            sdram_block_addresses_and_sizes[placement.x, placement.y],
            key=lambda data: data[0])

    def _generate_addresses(
            self, machine_graph, placements, transceiver, progress_bar):
        """ generates the bitfield SDRAM addresses

        :param ~.MachineGraph machine_graph: machine graph
        :param ~.Placements placements: placements
        :param ~.Transceiver transceiver: spinnman instance
        :param ~.ProgressBar progress_bar: the progress bar
        :return: region_addresses and the executable targets to load the
            router table compressor with bitfield. and the SDRAM blocks
            available for use on each core that we plan to use
        :rtype: tuple(dict(tuple(int,int),tuple(int,int,int)),
            dict(tuple(int,int),list(tuple(int,int))))
        """
        # data holders
        region_addresses = defaultdict(list)
        sdram_block_addresses_and_sizes = defaultdict(list)

        for machine_vertex in progress_bar.over(
                machine_graph.vertices, finish_at_end=False):
            placement = placements.get_placement_of_vertex(machine_vertex)

            # locate the interface vertex (maybe app or machine)
            vertex = \
                HostBasedBitFieldRouterCompressor.locate_vertex_with_the_api(
                    machine_vertex)
            if vertex is not None:
                self._add_to_addresses(
                    vertex, placement, transceiver, region_addresses,
                    sdram_block_addresses_and_sizes)

        return region_addresses, sdram_block_addresses_and_sizes

    def _generate_chip_data(
            self, address_list, cores, comms_sdram, threshold_percentage):
        """ Generate byte array data for a list of SDRAM addresses and \
            finally the time to run per compression iteration.

        :param list(tuple(int,int,int)) address_list:
            the list of SDRAM addresses
        :param ~.CoreSubset cores: compressor cores on this chip.
        :param int comms_sdram: Address for comms block
        :param int threshold_percentage:
            the percentage of bitfields the user has defined as a minimum
            needed to pass to be successful.
        :return: the byte array
        :rtype: bytes
        """
        data = b""
        data += self._ONE_WORDS.pack(threshold_percentage)
        data += self._ONE_WORDS.pack(comms_sdram)
        data += self._ONE_WORDS.pack(len(address_list))
        for (bit_field, key_to_atom, processor_id) in address_list:
            data += self._THREE_WORDS.pack(
                bit_field, key_to_atom, processor_id)
        data += self._ONE_WORDS.pack(len(cores))
        compression_cores = list(cores.processor_ids)
        data += struct.pack("<{}I".format(len(cores)), *compression_cores)
        return data


class MachineBitFieldUnorderedRouterCompressor(
        MachineBitFieldRouterCompressor):

    @property
    @overrides(MachineBitFieldRouterCompressor.compressor_aplx)
    def compressor_aplx(self):
        return "bit_field_unordered_compressor.aplx"


class MachineBitFieldPairRouterCompressor(MachineBitFieldRouterCompressor):

    @property
    @overrides(MachineBitFieldRouterCompressor.compressor_aplx)
    def compressor_aplx(self):
        return "bit_field_pair_compressor.aplx"<|MERGE_RESOLUTION|>--- conflicted
+++ resolved
@@ -85,12 +85,6 @@
         before its considered a success
     :param ExecutableTargets executable_targets:
         the set of targets and executables
-<<<<<<< HEAD
-    :param bool compress_only_when_needed:
-        whether to compress only when needed
-=======
-    :param graph_mapper: mapping between graphs (could be none)
->>>>>>> 99e080d2
     :param bool compress_as_much_as_possible:
         whether to compress as much as possible
     :param list(ProvenanceDataItem) provenance_data_objects:
