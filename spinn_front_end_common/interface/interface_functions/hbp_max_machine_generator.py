--- conflicted
+++ resolved
@@ -22,16 +22,6 @@
     """ Generates a virtual machine of the width and height of the maximum\
         machine a given HBP server can generate.
 
-<<<<<<< HEAD
-        :param str hbp_server_url:
-            The URL of the HBP server from which to get the machine
-        :param int total_run_time: The total run time to request
-        :param int max_machine_core_reduction:
-            the number of cores less than
-            :py:const:`~spinn_machine.Machine.DEFAULT_MAX_CORES_PER_CHIP`
-            that each chip should have
-        :rtype: ~spinn_machine.Machine
-=======
     :param str hbp_server_url:
         The URL of the HBP server from which to get the machine
     :param int total_run_time: The total run time to request
@@ -40,7 +30,6 @@
         :py:const:`~spinn_machine.Machine.DEFAULT_MAX_CORES_PER_CHIP`
         that each chip should have
     :rtype: ~spinn_machine.Machine
->>>>>>> b86add09
     """
 
     __slots__ = []
