# Copyright (c) 2017-2019 The University of Manchester
#
# This program is free software: you can redistribute it and/or modify
# it under the terms of the GNU General Public License as published by
# the Free Software Foundation, either version 3 of the License, or
# (at your option) any later version.
#
# This program is distributed in the hope that it will be useful,
# but WITHOUT ANY WARRANTY; without even the implied warranty of
# MERCHANTABILITY or FITNESS FOR A PARTICULAR PURPOSE.  See the
# GNU General Public License for more details.
#
# You should have received a copy of the GNU General Public License
# along with this program.  If not, see <http://www.gnu.org/licenses/>.

import itertools
from spinn_utilities.config_holder import (get_config_int, get_config_str)
from spinn_utilities.ordered_set import OrderedSet
from spinn_front_end_common.data import FecDataView
from spinn_front_end_common.interface.provenance import (
    BUFFER, DATA_GENERATION, LOADING, MAPPING, ProvenanceReader, RUN_LOOP)
from spinn_front_end_common.utilities.utility_objs import PowerUsed
from spinn_front_end_common.utility_models import (
    ChipPowerMonitorMachineVertex)
from spinn_front_end_common.utilities.exceptions import ConfigurationException

#: milliseconds per second
_MS_PER_SECOND = 1000.0

#: given from Indar's measurements
MILLIWATTS_PER_FPGA = 0.000584635

#: stated in papers (SpiNNaker: A 1-W 18 core system-on-Chip for
#: Massively-Parallel Neural Network Simulation)
JOULES_PER_SPIKE = 0.000000000800

#: stated in papers (SpiNNaker: A 1-W 18 core system-on-Chip for
#: Massively-Parallel Neural Network Simulation)
MILLIWATTS_PER_IDLE_CHIP = 0.000360

#: stated in papers (SpiNNaker: A 1-W 18 core system-on-Chip for
#: Massively-Parallel Neural Network Simulation)
MILLIWATTS_PER_CHIP_ACTIVE_OVERHEAD = 0.001 - MILLIWATTS_PER_IDLE_CHIP

#: measured from the real power meter and timing between
#: the photos for a days powered off
MILLIWATTS_FOR_FRAME_IDLE_COST = 0.117

#: measured from the loading of the column and extrapolated
MILLIWATTS_PER_FRAME_ACTIVE_COST = 0.154163558

#: measured from the real power meter and timing between the photos
#: for a day powered off
MILLIWATTS_FOR_BOXED_48_CHIP_FRAME_IDLE_COST = 0.0045833333

# TODO needs filling in
MILLIWATTS_PER_UNBOXED_48_CHIP_FRAME_IDLE_COST = 0.01666667

# TODO verify this is correct when doing multiboard comms
N_MONITORS_ACTIVE_DURING_COMMS = 2


def compute_energy_used(
<<<<<<< HEAD
        version, spalloc_server=None, remote_spinnaker_url=None,
=======
        placements, machine, version, runtime, buffer_manager,
>>>>>>> ccb4162f
        machine_allocation_controller=None):
    """ This algorithm does the actual work of computing energy used by a\
        simulation (or other application) running on SpiNNaker.

    :param int version:
        The version of the SpiNNaker boards in use.
    :param spalloc_server: (optional)
    :type spalloc_server: str or None
    :param remote_spinnaker_url: (optional)
    :type remote_spinnaker_url: str or None
    :param MachineAllocationController machine_allocation_controller:
        (optional)
    :rtype: PowerUsed
    """
    # pylint: disable=too-many-arguments
    runtime_total_ms = (
            FecDataView.get_current_run_timesteps() *
            FecDataView.get_time_scale_factor())
    machine = FecDataView.get_machine()
    placements = FecDataView.get_placements()
    db = ProvenanceReader()
    dsg_time = db.get_category_timer_sum(DATA_GENERATION)
    execute_time = db.get_category_timer_sum(RUN_LOOP)
    # TODO some extraction time is also execute_time
    extraction_time = db.get_category_timer_sum(BUFFER)
    load_time = db.get_category_timer_sum(LOADING)
    mapping_time = db.get_category_timer_sum(MAPPING)
    # TODO get_machine not include here
    power_used = PowerUsed()

    power_used.num_chips = machine.n_chips
    # One extra per chip for SCAMP
    power_used.num_cores = placements.n_placements + machine.n_chips
    power_used.exec_time_secs = execute_time / _MS_PER_SECOND
    power_used.loading_time_secs = load_time / _MS_PER_SECOND
    power_used.saving_time_secs = extraction_time / _MS_PER_SECOND
    power_used.data_gen_time_secs = dsg_time / _MS_PER_SECOND
    power_used.mapping_time_secs = mapping_time / _MS_PER_SECOND

<<<<<<< HEAD
    using_spalloc = bool(spalloc_server or remote_spinnaker_url)
    _compute_energy_consumption(
         placements, machine, version, using_spalloc,
         dsg_time, load_time,
=======
    runtime_total_ms = runtime * time_scale_factor()
    _compute_energy_consumption(
         placements, machine, version,
         dsg_time, buffer_manager, load_time,
>>>>>>> ccb4162f
         mapping_time, execute_time + load_time + extraction_time,
         machine_allocation_controller,
         runtime_total_ms, power_used)

    return power_used


def _compute_energy_consumption(
<<<<<<< HEAD
        placements, machine, version, using_spalloc, dsg_time,
=======
        placements, machine, version, dsg_time, buffer_manager,
>>>>>>> ccb4162f
        load_time, mapping_time, total_booted_time, job, runtime_total_ms,
        power_used):
    """
    :param ~.Placements placements:
    :param ~.Machine machine:
    :param int version:
    :param float dsg_time:
    :param float load_time:
    :param float mapping_time:
    :param float total_booted_time:
    :param MachineAllocationController job:
    :param float runtime_total_ms:
    :param PowerUsed power_used:
    """
    # figure active chips
    active_chips = __active_chips(placements)

    # figure out packet cost
    _router_packet_energy(power_used)

    # figure FPGA cost over all booted and during runtime cost
    _calculate_fpga_energy(
        machine, version, total_booted_time,
        runtime_total_ms, power_used)

    # figure how many frames are using, as this is a constant cost of
    # routers, cooling etc
    power_used.num_frames = _calculate_n_frames(machine, job)

    # figure load time cost
    power_used.loading_joules = _calculate_loading_energy(
        machine, load_time, active_chips, power_used.num_frames)

    # figure the down time idle cost for mapping
    power_used.mapping_joules = _calculate_power_down_energy(
        mapping_time, machine, job, version, power_used.num_frames)

    # figure the down time idle cost for DSG
    power_used.data_gen_joules = _calculate_power_down_energy(
        dsg_time, machine, job, version, power_used.num_frames)

    # figure extraction time cost
    power_used.saving_joules = _calculate_data_extraction_energy(
        machine, active_chips, power_used.num_frames)

    # figure out active chips cost
    power_used.chip_energy_joules = sum(
        _calculate_chips_active_energy(
            chip, placements, runtime_total_ms, power_used)
        for chip in active_chips)

    # figure out cooling/internet router idle cost during runtime
    power_used.baseline_joules = (
        runtime_total_ms * power_used.num_frames *
        MILLIWATTS_FOR_FRAME_IDLE_COST)


def __active_chips(placements):
    """
    :param ~.Placements placements
    :rtype: set(~.Chip)
    """
    return OrderedSet(
        FecDataView.get_chip_at(placement.x, placement.y)
        for placement in placements
        if isinstance(placement.vertex, ChipPowerMonitorMachineVertex))


_COST_PER_TYPE = {
    "Local_Multicast_Packets": JOULES_PER_SPIKE,
    "External_Multicast_Packets": JOULES_PER_SPIKE,
    "Reinjected": JOULES_PER_SPIKE,
    "Local_P2P_Packets": JOULES_PER_SPIKE * 2,
    "External_P2P_Packets": JOULES_PER_SPIKE * 2,
    "Local_NN_Packets": JOULES_PER_SPIKE,
    "External_NN_Packets": JOULES_PER_SPIKE,
    "Local_FR_Packets": JOULES_PER_SPIKE * 2,
    "External_FR_Packets": JOULES_PER_SPIKE * 2
}


def _router_packet_energy(power_used):
    """
    :param PowerUsed power_used:
    """
    energy_cost = 0.0
    for name, cost in _COST_PER_TYPE.items():
        data = ProvenanceReader().get_router_by_chip(name)
        for (x, y, value) in data:
            this_cost = value * cost
            energy_cost += this_cost
            if this_cost:
                power_used.add_router_active_energy(x, y, this_cost)

    power_used.packet_joules = energy_cost


def _calculate_chips_active_energy(
        chip, placements, runtime_total_ms, power_used):
    """ Figure out the chip active cost during simulation

    :param ~.Chip chip: the chip to consider
    :param ~.Placements placements: placements
    :param float runtime_total_ms:
    :param PowerUsed power_used:
    :return: energy cost
    """
    # pylint: disable=too-many-arguments

    # locate chip power monitor
    chip_power_monitor = __get_chip_power_monitor(chip, placements)

    # get recordings from the chip power monitor
    recorded_measurements = chip_power_monitor.get_recorded_data(
        placement=FecDataView.get_placement_of_vertex(chip_power_monitor))

    # deduce time in milliseconds per recording element
    n_samples_per_recording = get_config_int(
        "EnergyMonitor", "n_samples_per_recording_entry")
    time_for_recorded_sample = (
        chip_power_monitor.sampling_frequency *
        n_samples_per_recording) / 1000
    cores_power_cost = [0.0, 0.0, 0.0, 0.0, 0.0, 0.0, 0.0, 0.0, 0.0, 0.0,
                        0.0, 0.0, 0.0, 0.0, 0.0, 0.0, 0.0, 0.0]

    # accumulate costs
    for recorded_measurement in recorded_measurements:
        for core in range(0, 18):
            cores_power_cost[core] += (
                recorded_measurement[core] * time_for_recorded_sample *
                MILLIWATTS_PER_CHIP_ACTIVE_OVERHEAD / 18)

    # detailed report print out
    for core in range(0, 18):
        power_used.add_core_active_energy(
            chip.x, chip.y, core, cores_power_cost[core])

    # TAKE INTO ACCOUNT IDLE COST
    idle_cost = runtime_total_ms * MILLIWATTS_PER_IDLE_CHIP
    return sum(cores_power_cost) + idle_cost


def __get_chip_power_monitor(chip, placements):
    """ Locate chip power monitor

    :param ~.Chip chip: the chip to consider
    :param ~.Placements placements: placements
    :return: the machine vertex coupled to the monitor
    :rtype: ChipPowerMonitorMachineVertex
    :raises Exception: if it can't find the monitor
    """
    # TODO this should be in the ChipPowerMonitor class
    # it is its responsibility, but needs the self-partitioning

    # start at top, as more likely it was placed on the top
    for processor_id in range(chip.n_processors):
        if placements.is_processor_occupied(chip.x, chip.y, processor_id):
            # check if vertex is a chip power monitor
            vertex = placements.get_vertex_on_processor(
                chip.x, chip.y, processor_id)
            if isinstance(vertex, ChipPowerMonitorMachineVertex):
                return vertex

    raise Exception("expected to find a chip power monitor!")


def _calculate_fpga_energy(
        machine, version, total_runtime, runtime_total_ms,
        power_used):
    """
    :param ~.Machine machine:
    :param int version:
    :param float total_runtime:
    :param float runtime_total_ms:
    :param PowerUsed power_used:
    """
    # pylint: disable=too-many-arguments

    total_fpgas = 0
    # if not spalloc, then could be any type of board
    if (not get_config_str("Machine", "spalloc_server") and
            not get_config_str("Machine", "remote_spinnaker_url")):
        # if a spinn2 or spinn3 (4 chip boards) then they have no fpgas
        if int(version) in (2, 3):
            return 0, 0
        elif int(version) not in (4, 5):
            # No idea what we've got here!
            raise ConfigurationException(
                "Do not know what the FPGA setup is for this version of "
                "SpiNNaker machine.")

        # if the spinn4 or spinn5 board, need to verify if wrap-arounds
        # are there, if not then assume fpgas are turned off.

        # how many fpgas are active
        total_fpgas = __board_n_operational_fpgas(
            machine.ethernet_connected_chips[0])
        # active fpgas
        if total_fpgas == 0:
            return 0, 0
    else:  # spalloc machine, need to check each board
        for ethernet_connected_chip in machine.ethernet_connected_chips:
            total_fpgas += __board_n_operational_fpgas(
               ethernet_connected_chip)

    # Only need to update this here now that we've learned there are FPGAs
    # in use
    power_used.num_fpgas = total_fpgas
    power_usage_total = (
        total_runtime * MILLIWATTS_PER_FPGA * total_fpgas)
    power_usage_runtime = (
        runtime_total_ms * MILLIWATTS_PER_FPGA * total_fpgas)
    power_used.fpga_total_energy_joules = power_usage_total
    power_used.fpga_exec_energy_joules = power_usage_runtime


def __board_n_operational_fpgas(ethernet_chip):
    """ Figures out how many FPGAs were switched on for a particular \
        SpiNN-5 board.

    :param ~.Chip ethernet_chip: the ethernet chip to look from
    :return: number of FPGAs on, on this board
    """
    # pylint: disable=too-many-locals

    # TODO: should be possible to get this info from Machine

    # As the Chips can be None use the machine call and not the View call
    machine = FecDataView.get_machine()

    # positions to check for active links
    left_chips = (
        machine.get_chip_at(ethernet_chip.x + dx, ethernet_chip.y + dy)
        for dx, dy in ((0, 0), (0, 1), (0, 2), (0, 3), (0, 4)))
    right_chips = (
        machine.get_chip_at(ethernet_chip.x + dx, ethernet_chip.y + dy)
        for dx, dy in ((7, 3), (7, 4), (7, 5), (7, 6), (7, 7)))
    top_chips = (
        machine.get_chip_at(ethernet_chip.x + dx, ethernet_chip.y + dy)
        for dx, dy in ((4, 7), (5, 7), (6, 7), (7, 7)))
    bottom_chips = (
        machine.get_chip_at(ethernet_chip.x + dx, ethernet_chip.y + dy)
        for dx, dy in ((0, 0), (1, 0), (2, 0), (3, 0), (4, 0)))
    top_left_chips = (
        machine.get_chip_at(ethernet_chip.x + dx, ethernet_chip.y + dy)
        for dx, dy in ((0, 3), (1, 4), (2, 5), (3, 6), (4, 7)))
    bottom_right_chips = (
        machine.get_chip_at(ethernet_chip.x + dx, ethernet_chip.y + dy)
        for dx, dy in ((0, 4), (1, 5), (2, 6), (3, 7)))

    # bottom left, bottom
    fpga_0 = __deduce_fpga(
        bottom_chips, bottom_right_chips, (5, 4), (0, 5))
    # left, and top right
    fpga_1 = __deduce_fpga(
        left_chips, top_left_chips, (3, 4), (3, 2))
    # top and right
    fpga_2 = __deduce_fpga(
        top_chips, right_chips, (2, 1), (0, 1))
    return fpga_0 + fpga_1 + fpga_2


def __deduce_fpga(chips_1, chips_2, links_1, links_2):
    """ Figure out if each FPGA was on or not

    :param iterable(~.Chip) chips_1: chips on an edge of the board
    :param iterable(~.Chip) chips_2: chips on an edge of the board
    :param iterable(int) links_1: which link IDs to check from chips_1
    :param iterable(int) links_2: which link IDs to check from chips_2
    :return: 0 if not on, 1 if on
    :rtype: int
    """
    for chip, link_id in itertools.product(chips_1, links_1):
        if chip and chip.router.get_link(link_id) is not None:
            return 1
    for chip, link_id in itertools.product(chips_2, links_2):
        if chip and chip.router.get_link(link_id) is not None:
            return 1
    return 0


def _calculate_loading_energy(machine, load_time_ms, active_chips, n_frames):
    """
    :param ~.Machine machine:
    :param float load_time_ms: milliseconds
    :param list active_chips:
    :param int n_frames:
    :rtype: float
    """
    # pylint: disable=too-many-arguments

    # find time in milliseconds
    reader = ProvenanceReader()
    total_time_ms = reader.get_timer_sum_by_category("loading")

    # handle monitor core active cost

    # min between chips that are active and fixed monitor, as when 1
    # chip is used its one monitor, if more than 1 chip,
    # the ethernet connected chip and the monitor handling the read/write
    # this is checked by min
    n_monitors_active = min(
        N_MONITORS_ACTIVE_DURING_COMMS, len(active_chips))
    energy_cost = (
        total_time_ms * n_monitors_active *
        MILLIWATTS_PER_CHIP_ACTIVE_OVERHEAD /
        machine.DEFAULT_MAX_CORES_PER_CHIP)

    # handle all idle cores
    energy_cost += _calculate_idle_cost(total_time_ms, machine)

    # handle time diff between load time and total load phase of ASB
    energy_cost += (
        (load_time_ms - total_time_ms) *
        machine.n_chips * MILLIWATTS_PER_IDLE_CHIP)

    # handle active routers etc
    active_router_cost = (
        load_time_ms * n_frames * MILLIWATTS_PER_FRAME_ACTIVE_COST)

    # accumulate
    energy_cost += active_router_cost
    return energy_cost


def _calculate_data_extraction_energy(machine, active_chips, n_frames):
    """ Data extraction cost

    :param ~.Machine machine: machine description
    :param list active_chips:
    :param int n_frames:
    :return: cost of data extraction in Joules
    :rtype: float
    """
    # pylint: disable=too-many-arguments

    # find time
    # TODO is this what was desired
    total_time_ms = ProvenanceReader().get_category_timer_sum(BUFFER)

    # min between chips that are active and fixed monitor, as when 1
    # chip is used its one monitor, if more than 1 chip,
    # the ethernet connected chip and the monitor handling the read/write
    # this is checked by min
    energy_cost = (
        total_time_ms *
        min(N_MONITORS_ACTIVE_DURING_COMMS, len(active_chips)) *
        MILLIWATTS_PER_CHIP_ACTIVE_OVERHEAD /
        machine.DEFAULT_MAX_CORES_PER_CHIP)

    # add idle chip cost
    energy_cost += _calculate_idle_cost(total_time_ms, machine)

    # handle active routers etc
    energy_cost_of_active_router = (
        total_time_ms * n_frames * MILLIWATTS_PER_FRAME_ACTIVE_COST)
    energy_cost += energy_cost_of_active_router
    return energy_cost


def _calculate_idle_cost(time, machine):
    """ Calculate energy used by being idle.

    :param float time: time machine was idle, in milliseconds
    :param ~.Machine machine: machine description
    :return: cost in joules
    :rtype: float
    """
    return (time * machine.total_available_user_cores *
            MILLIWATTS_PER_IDLE_CHIP /
            machine.DEFAULT_MAX_CORES_PER_CHIP)


def _calculate_power_down_energy(time, machine, job, version, n_frames):
    """ Calculate power down costs

    :param float time: time powered down, in milliseconds
    :param ~.Machine machine:
    :param AbstractMachineAllocationController job:
        the spalloc job object
    :param int version:
    :param int n_frames: number of frames used by this machine
    :return: energy in joules
    :rtype: float
    """
    # pylint: disable=too-many-arguments

    # if spalloc or hbp
    if job is not None:
        return time * n_frames * MILLIWATTS_FOR_FRAME_IDLE_COST
    # if 48 chip
    elif version == 5 or version == 4:
        return time * MILLIWATTS_FOR_BOXED_48_CHIP_FRAME_IDLE_COST
    # if 4 chip
    elif version == 3 or version == 2:
        return machine.n_chips * time * MILLIWATTS_PER_IDLE_CHIP
    # boom
    else:
        raise ConfigurationException("don't know what to do here")


def _calculate_n_frames(machine, job):
    """ Figures out how many frames are being used in this setup.\
        A key of cabinet,frame will be used to identify unique frame.

    :param ~.Machine machine: the machine object
    :param AbstractMachineAllocationController job:
        the spalloc job object
    :return: number of frames
    :rtype: int
    """

    # if not spalloc, then could be any type of board, but unknown cooling
    if job is None:
        return 0

    # if using spalloc in some form
    cabinet_frame = set()
    for ethernet_connected_chip in machine.ethernet_connected_chips:
        cabinet, frame, _ = job.where_is_machine(
            ethernet_connected_chip.x, ethernet_connected_chip.y)
        cabinet_frame.add((cabinet, frame))
    return len(cabinet_frame)<|MERGE_RESOLUTION|>--- conflicted
+++ resolved
@@ -61,21 +61,12 @@
 
 
 def compute_energy_used(
-<<<<<<< HEAD
-        version, spalloc_server=None, remote_spinnaker_url=None,
-=======
-        placements, machine, version, runtime, buffer_manager,
->>>>>>> ccb4162f
-        machine_allocation_controller=None):
+        version,  machine_allocation_controller=None):
     """ This algorithm does the actual work of computing energy used by a\
         simulation (or other application) running on SpiNNaker.
 
     :param int version:
         The version of the SpiNNaker boards in use.
-    :param spalloc_server: (optional)
-    :type spalloc_server: str or None
-    :param remote_spinnaker_url: (optional)
-    :type remote_spinnaker_url: str or None
     :param MachineAllocationController machine_allocation_controller:
         (optional)
     :rtype: PowerUsed
@@ -105,17 +96,9 @@
     power_used.data_gen_time_secs = dsg_time / _MS_PER_SECOND
     power_used.mapping_time_secs = mapping_time / _MS_PER_SECOND
 
-<<<<<<< HEAD
-    using_spalloc = bool(spalloc_server or remote_spinnaker_url)
-    _compute_energy_consumption(
-         placements, machine, version, using_spalloc,
-         dsg_time, load_time,
-=======
-    runtime_total_ms = runtime * time_scale_factor()
     _compute_energy_consumption(
          placements, machine, version,
-         dsg_time, buffer_manager, load_time,
->>>>>>> ccb4162f
+         dsg_time, load_time,
          mapping_time, execute_time + load_time + extraction_time,
          machine_allocation_controller,
          runtime_total_ms, power_used)
@@ -124,11 +107,7 @@
 
 
 def _compute_energy_consumption(
-<<<<<<< HEAD
-        placements, machine, version, using_spalloc, dsg_time,
-=======
-        placements, machine, version, dsg_time, buffer_manager,
->>>>>>> ccb4162f
+        placements, machine, version, dsg_time,
         load_time, mapping_time, total_booted_time, job, runtime_total_ms,
         power_used):
     """
