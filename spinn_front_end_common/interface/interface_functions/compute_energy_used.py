# Copyright (c) 2017-2022 The University of Manchester
#
# This program is free software: you can redistribute it and/or modify
# it under the terms of the GNU General Public License as published by
# the Free Software Foundation, either version 3 of the License, or
# (at your option) any later version.
#
# This program is distributed in the hope that it will be useful,
# but WITHOUT ANY WARRANTY; without even the implied warranty of
# MERCHANTABILITY or FITNESS FOR A PARTICULAR PURPOSE.  See the
# GNU General Public License for more details.
#
# You should have received a copy of the GNU General Public License
# along with this program.  If not, see <http://www.gnu.org/licenses/>.

import itertools
from spinn_utilities.config_holder import (get_config_int, get_config_str)
from spinn_front_end_common.data import FecDataView
from spinn_front_end_common.interface.provenance import (
    BUFFER, DATA_GENERATION, LOADING, MAPPING, ProvenanceReader, RUN_LOOP)
from spinn_front_end_common.utilities.utility_objs import PowerUsed
from spinn_front_end_common.utility_models import (
    ChipPowerMonitorMachineVertex)

#: milliseconds per second
_MS_PER_SECOND = 1000.0

#: given from Indar's measurements
MILLIWATTS_PER_FPGA = 0.000584635

#: stated in papers (SpiNNaker: A 1-W 18 core system-on-Chip for
#: Massively-Parallel Neural Network Simulation)
JOULES_PER_SPIKE = 0.000000000800

#: stated in papers (SpiNNaker: A 1-W 18 core system-on-Chip for
#: Massively-Parallel Neural Network Simulation)
MILLIWATTS_PER_IDLE_CHIP = 0.000360

#: stated in papers (SpiNNaker: A 1-W 18 core system-on-Chip for
#: Massively-Parallel Neural Network Simulation)
MILLIWATTS_PER_CHIP_ACTIVE_OVERHEAD = (0.001 - MILLIWATTS_PER_IDLE_CHIP)

#: measured from the real power meter and timing between
#: the photos for a days powered off
MILLIWATTS_FOR_FRAME_IDLE_COST = 0.117

#: measured from the loading of the column and extrapolated
MILLIWATTS_PER_FRAME_ACTIVE_COST = 0.154163558

#: measured from the real power meter and timing between the photos
#: for a day powered off
MILLIWATTS_FOR_BOXED_48_CHIP_FRAME_IDLE_COST = 0.0045833333

# TODO needs filling in
MILLIWATTS_PER_UNBOXED_48_CHIP_FRAME_IDLE_COST = 0.01666667

# TODO verify this is correct when doing multiboard comms
N_MONITORS_ACTIVE_DURING_COMMS = 2


def compute_energy_used():
    """ This algorithm does the actual work of computing energy used by a\
        simulation (or other application) running on SpiNNaker.

    :rtype: PowerUsed
    """
    machine = FecDataView.get_machine()
<<<<<<< HEAD
    placements = FecDataView.get_placements()
    machine_allocation_controller = None
    if FecDataView.has_allocation_controller():
        machine_allocation_controller = FecDataView.get_allocation_controller()
=======
>>>>>>> 4f77b4f1
    db = ProvenanceReader()
    dsg_time = db.get_category_timer_sum(DATA_GENERATION)
    execute_time = db.get_category_timer_sum(RUN_LOOP)
    # NOTE: this extraction time is part of the execution time; it does not
    #       refer to the time taken in e.g. pop.get_data() or projection.get()
    extraction_time = db.get_category_timer_sum(BUFFER)
    load_time = db.get_category_timer_sum(LOADING)
    mapping_time = db.get_category_timer_sum(MAPPING)
    # TODO get_machine not include here
    power_used = PowerUsed()

    power_used.num_chips = machine.n_chips
    # One extra per chip for SCAMP
    power_used.num_cores = FecDataView.get_n_placements() + machine.n_chips
    power_used.exec_time_secs = execute_time / _MS_PER_SECOND
    power_used.loading_time_secs = load_time / _MS_PER_SECOND
    # extraction_time could be None if nothing is set to be recorded
    total_extraction_time = 0
    if extraction_time is not None:
        total_extraction_time += extraction_time
    power_used.saving_time_secs = total_extraction_time / _MS_PER_SECOND
    power_used.data_gen_time_secs = dsg_time / _MS_PER_SECOND
    power_used.mapping_time_secs = mapping_time / _MS_PER_SECOND

    runtime_total_ms = (
            FecDataView.get_current_run_timesteps() *
            FecDataView.get_time_scale_factor())
    # TODO: extraction time as currently defined is part of execution time,
    #       so for now don't add it on, but revisit this in the future
    total_booted_time = execute_time + load_time
    _compute_energy_consumption(
         machine, dsg_time, load_time, mapping_time, total_booted_time,
         machine_allocation_controller, runtime_total_ms, power_used)

    return power_used


def _compute_energy_consumption(
        machine, dsg_time, load_time, mapping_time, total_booted_time,
        job, runtime_total_ms, power_used):
    """
    :param ~.Machine machine:
    :param float dsg_time:
    :param float load_time:
    :param float mapping_time:
    :param float total_booted_time:
    :param MachineAllocationController job:
    :param float runtime_total_ms:
    :param PowerUsed power_used:
    """
    # figure active chips
    monitor_placements = __find_monitor_placements()

    # figure out packet cost
    _router_packet_energy(power_used)

    # figure FPGA cost over all booted and during runtime cost
    _calculate_fpga_energy(
        machine, total_booted_time, runtime_total_ms, power_used)

    # figure how many frames are using, as this is a constant cost of
    # routers, cooling etc
    power_used.num_frames = _calculate_n_frames(machine, job)

    # figure load time cost
    power_used.loading_joules = _calculate_loading_energy(
        machine, load_time, len(monitor_placements), power_used.num_frames)

    # figure the down time idle cost for mapping
    power_used.mapping_joules = _calculate_power_down_energy(
        mapping_time, machine, power_used.num_frames)

    # figure the down time idle cost for DSG
    power_used.data_gen_joules = _calculate_power_down_energy(
        dsg_time, machine, power_used.num_frames)

    # figure extraction time cost
    power_used.saving_joules = _calculate_data_extraction_energy(
        machine, len(monitor_placements), power_used.num_frames)

    # figure out active chips cost
    power_used.chip_energy_joules = sum(
        _calculate_chips_active_energy(
            placement, runtime_total_ms, power_used)
        for placement in monitor_placements)

    # figure out cooling/internet router idle cost during runtime
    power_used.baseline_joules = (
        runtime_total_ms * power_used.num_frames *
        MILLIWATTS_FOR_FRAME_IDLE_COST)


def __find_monitor_placements():
    return [placement
            for placement in FecDataView.iterate_placemements()
            if isinstance(placement.vertex, ChipPowerMonitorMachineVertex)]


_COST_PER_TYPE = {
    "Local_Multicast_Packets": JOULES_PER_SPIKE,
    "External_Multicast_Packets": JOULES_PER_SPIKE,
    "Reinjected": JOULES_PER_SPIKE,
    "Local_P2P_Packets": JOULES_PER_SPIKE * 2,
    "External_P2P_Packets": JOULES_PER_SPIKE * 2,
    "Local_NN_Packets": JOULES_PER_SPIKE,
    "External_NN_Packets": JOULES_PER_SPIKE,
    "Local_FR_Packets": JOULES_PER_SPIKE * 2,
    "External_FR_Packets": JOULES_PER_SPIKE * 2
}


def _router_packet_energy(power_used):
    """
    :param PowerUsed power_used:
    """
    energy_cost = 0.0
    for name, cost in _COST_PER_TYPE.items():
        data = ProvenanceReader().get_router_by_chip(name)
        for (x, y, value) in data:
            this_cost = value * cost
            energy_cost += this_cost
            if this_cost:
                power_used.add_router_active_energy(x, y, this_cost)

    power_used.packet_joules = energy_cost


def _calculate_chips_active_energy(placement, runtime_total_ms, power_used):
    """ Figure out the chip active cost during simulation

    :param ~.Placement placement: placement
    :param float runtime_total_ms:
    :param PowerUsed power_used:
    :return: energy cost
    """
    # pylint: disable=too-many-arguments

    # locate chip power monitor
    chip_power_monitor = placement.vertex

    # get recordings from the chip power monitor
    recorded_measurements = chip_power_monitor.get_recorded_data(
        placement=placement)

    # deduce time in milliseconds per recording element
    n_samples_per_recording = get_config_int(
        "EnergyMonitor", "n_samples_per_recording_entry")
    time_for_recorded_sample = (
        chip_power_monitor.sampling_frequency *
        n_samples_per_recording) / 1000
    cores_power_cost = [0.0, 0.0, 0.0, 0.0, 0.0, 0.0, 0.0, 0.0, 0.0, 0.0,
                        0.0, 0.0, 0.0, 0.0, 0.0, 0.0, 0.0, 0.0]

    # accumulate costs
    for recorded_measurement in recorded_measurements:
        for core in range(0, 18):
            cores_power_cost[core] += (
                recorded_measurement[core] * time_for_recorded_sample *
                MILLIWATTS_PER_CHIP_ACTIVE_OVERHEAD / 18)

    # detailed report print out
    for core in range(0, 18):
        power_used.add_core_active_energy(
            placement.x, placement.y, core, cores_power_cost[core])

    # TAKE INTO ACCOUNT IDLE COST
    idle_cost = runtime_total_ms * MILLIWATTS_PER_IDLE_CHIP
    return sum(cores_power_cost) + idle_cost


def _calculate_fpga_energy(
        machine, total_runtime, runtime_total_ms, power_used):
    """
    :param ~.Machine machine:
    :param float total_runtime:
    :param float runtime_total_ms:
    :param PowerUsed power_used:
    """
    # pylint: disable=too-many-arguments

    total_fpgas = 0
    # if not spalloc, then could be any type of board
    if (not get_config_str("Machine", "spalloc_server") and
            not get_config_str("Machine", "remote_spinnaker_url")):
        # if a spinn2 or spinn3 (4 chip boards) then they have no fpgas
        if machine.n_chips <= 4:
            return 0, 0

        # if the spinn4 or spinn5 board, need to verify if wrap-arounds
        # are there, if not then assume fpgas are turned off.

        # how many fpgas are active
        total_fpgas = __board_n_operational_fpgas(
            machine.ethernet_connected_chips[0])
        # active fpgas
        if total_fpgas == 0:
            return 0, 0
    else:  # spalloc machine, need to check each board
        for ethernet_connected_chip in machine.ethernet_connected_chips:
            total_fpgas += __board_n_operational_fpgas(
               ethernet_connected_chip)

    # Only need to update this here now that we've learned there are FPGAs
    # in use
    power_used.num_fpgas = total_fpgas
    power_usage_total = (
        total_runtime * MILLIWATTS_PER_FPGA * total_fpgas)
    power_usage_runtime = (
        runtime_total_ms * MILLIWATTS_PER_FPGA * total_fpgas)
    power_used.fpga_total_energy_joules = power_usage_total
    power_used.fpga_exec_energy_joules = power_usage_runtime


def __board_n_operational_fpgas(ethernet_chip):
    """ Figures out how many FPGAs were switched on for a particular \
        SpiNN-5 board.

    :param ~.Chip ethernet_chip: the ethernet chip to look from
    :return: number of FPGAs on, on this board
    """

    # TODO: should be possible to get this info from Machine

    # As the Chips can be None use the machine call and not the View call
    machine = FecDataView.get_machine()

    # positions to check for active links
    left_chips = (
        machine.get_chip_at(ethernet_chip.x + dx, ethernet_chip.y + dy)
        for dx, dy in ((0, 0), (0, 1), (0, 2), (0, 3), (0, 4)))
    right_chips = (
        machine.get_chip_at(ethernet_chip.x + dx, ethernet_chip.y + dy)
        for dx, dy in ((7, 3), (7, 4), (7, 5), (7, 6), (7, 7)))
    top_chips = (
        machine.get_chip_at(ethernet_chip.x + dx, ethernet_chip.y + dy)
        for dx, dy in ((4, 7), (5, 7), (6, 7), (7, 7)))
    bottom_chips = (
        machine.get_chip_at(ethernet_chip.x + dx, ethernet_chip.y + dy)
        for dx, dy in ((0, 0), (1, 0), (2, 0), (3, 0), (4, 0)))
    top_left_chips = (
        machine.get_chip_at(ethernet_chip.x + dx, ethernet_chip.y + dy)
        for dx, dy in ((0, 3), (1, 4), (2, 5), (3, 6), (4, 7)))
    bottom_right_chips = (
        machine.get_chip_at(ethernet_chip.x + dx, ethernet_chip.y + dy)
        for dx, dy in ((0, 4), (1, 5), (2, 6), (3, 7)))

    # bottom left, bottom
    fpga_0 = __deduce_fpga(
        bottom_chips, bottom_right_chips, (5, 4), (0, 5))
    # left, and top right
    fpga_1 = __deduce_fpga(
        left_chips, top_left_chips, (3, 4), (3, 2))
    # top and right
    fpga_2 = __deduce_fpga(
        top_chips, right_chips, (2, 1), (0, 1))
    return fpga_0 + fpga_1 + fpga_2


def __deduce_fpga(chips_1, chips_2, links_1, links_2):
    """ Figure out if each FPGA was on or not

    :param iterable(~.Chip) chips_1: chips on an edge of the board
    :param iterable(~.Chip) chips_2: chips on an edge of the board
    :param iterable(int) links_1: which link IDs to check from chips_1
    :param iterable(int) links_2: which link IDs to check from chips_2
    :return: 0 if not on, 1 if on
    :rtype: int
    """
    for chip, link_id in itertools.product(chips_1, links_1):
        if chip and chip.router.get_link(link_id) is not None:
            return 1
    for chip, link_id in itertools.product(chips_2, links_2):
        if chip and chip.router.get_link(link_id) is not None:
            return 1
    return 0


def _calculate_loading_energy(machine, load_time_ms, n_monitors, n_frames):
    """
    :param ~.Machine machine:
    :param float load_time_ms: milliseconds
    :param int n_monitors
    :param int n_frames:
    :rtype: float
    """
    # pylint: disable=too-many-arguments

    # find time in milliseconds
    reader = ProvenanceReader()
    total_time_ms = reader.get_timer_sum_by_category("loading")

    # handle monitor core active cost

    # min between chips that are active and fixed monitor, as when 1
    # chip is used its one monitor, if more than 1 chip,
    # the ethernet connected chip and the monitor handling the read/write
    # this is checked by min
    n_monitors_active = min(N_MONITORS_ACTIVE_DURING_COMMS, n_monitors)
    energy_cost = (
        total_time_ms * n_monitors_active *
        MILLIWATTS_PER_CHIP_ACTIVE_OVERHEAD /
        machine.DEFAULT_MAX_CORES_PER_CHIP)

    # handle all idle cores
    energy_cost += _calculate_idle_cost(total_time_ms, machine)

    # handle time diff between load time and total load phase of ASB
    energy_cost += (
        (total_time_ms - load_time_ms) *
        machine.n_chips * MILLIWATTS_PER_IDLE_CHIP)

    # handle active routers etc
    active_router_cost = (
        load_time_ms * n_frames * MILLIWATTS_PER_FRAME_ACTIVE_COST)

    # accumulate
    energy_cost += active_router_cost
    return energy_cost


def _calculate_data_extraction_energy(machine, n_monitors, n_frames):
    """ Data extraction cost

    :param ~.Machine machine: machine description
    :param int n_monitors:
    :param int n_frames:
    :return: cost of data extraction in Joules
    :rtype: float
    """
    # pylint: disable=too-many-arguments

    # find time
    # TODO is this what was desired
    total_time_ms = 0
    buffer_time_ms = ProvenanceReader().get_category_timer_sum(BUFFER)

    energy_cost = 0
    # NOTE: Buffer time could be None if nothing was set to record
    if buffer_time_ms is not None:
        total_time_ms += buffer_time_ms

        # min between chips that are active and fixed monitor, as when 1
        # chip is used its one monitor, if more than 1 chip,
        # the ethernet connected chip and the monitor handling the read/write
        # this is checked by min
        energy_cost = (
            total_time_ms *
            min(N_MONITORS_ACTIVE_DURING_COMMS, n_monitors) *
            MILLIWATTS_PER_CHIP_ACTIVE_OVERHEAD /
            machine.DEFAULT_MAX_CORES_PER_CHIP)

        # add idle chip cost
        energy_cost += _calculate_idle_cost(total_time_ms, machine)

        # handle active routers etc
        energy_cost_of_active_router = (
            total_time_ms * n_frames * MILLIWATTS_PER_FRAME_ACTIVE_COST)
        energy_cost += energy_cost_of_active_router

    return energy_cost


def _calculate_idle_cost(time, machine):
    """ Calculate energy used by being idle.

    :param float time: time machine was idle, in milliseconds
    :param ~.Machine machine: machine description
    :return: cost in joules
    :rtype: float
    """
    return (time * machine.total_available_user_cores *
            MILLIWATTS_PER_IDLE_CHIP /
            machine.DEFAULT_MAX_CORES_PER_CHIP)


def _calculate_power_down_energy(time, machine, n_frames):
    """ Calculate power down costs

    :param float time: time powered down, in milliseconds
    :param ~.Machine machine:
    :param int n_frames: number of frames used by this machine
    :return: energy in joules
    :rtype: float
    """
    # pylint: disable=too-many-arguments

    # if spalloc or hbp
    if FecDataView.has_allocation_controller():
        return time * n_frames * MILLIWATTS_FOR_FRAME_IDLE_COST
    # if 4 chip
    elif machine.n_chips <= 4:
        return machine.n_chips * time * MILLIWATTS_PER_IDLE_CHIP
    # if 48 chip
    else:
        return time * MILLIWATTS_FOR_BOXED_48_CHIP_FRAME_IDLE_COST


def _calculate_n_frames(machine, job):
    """ Figures out how many frames are being used in this setup.\
        A key of cabinet,frame will be used to identify unique frame.

    :param ~.Machine machine: the machine object
    :param AbstractMachineAllocationController job:
        the spalloc job object
    :return: number of frames
    :rtype: int
    """

    # if not spalloc, then could be any type of board, but unknown cooling
    if job is None:
        return 0

    # if using spalloc in some form
    cabinet_frame = set()
    for ethernet_connected_chip in machine.ethernet_connected_chips:
        cabinet, frame, _ = job.where_is_machine(
            ethernet_connected_chip.x, ethernet_connected_chip.y)
        cabinet_frame.add((cabinet, frame))
    return len(cabinet_frame)<|MERGE_RESOLUTION|>--- conflicted
+++ resolved
@@ -65,13 +65,6 @@
     :rtype: PowerUsed
     """
     machine = FecDataView.get_machine()
-<<<<<<< HEAD
-    placements = FecDataView.get_placements()
-    machine_allocation_controller = None
-    if FecDataView.has_allocation_controller():
-        machine_allocation_controller = FecDataView.get_allocation_controller()
-=======
->>>>>>> 4f77b4f1
     db = ProvenanceReader()
     dsg_time = db.get_category_timer_sum(DATA_GENERATION)
     execute_time = db.get_category_timer_sum(RUN_LOOP)
@@ -104,21 +97,20 @@
     total_booted_time = execute_time + load_time
     _compute_energy_consumption(
          machine, dsg_time, load_time, mapping_time, total_booted_time,
-         machine_allocation_controller, runtime_total_ms, power_used)
+         runtime_total_ms, power_used)
 
     return power_used
 
 
 def _compute_energy_consumption(
         machine, dsg_time, load_time, mapping_time, total_booted_time,
-        job, runtime_total_ms, power_used):
+        runtime_total_ms, power_used):
     """
     :param ~.Machine machine:
     :param float dsg_time:
     :param float load_time:
     :param float mapping_time:
     :param float total_booted_time:
-    :param MachineAllocationController job:
     :param float runtime_total_ms:
     :param PowerUsed power_used:
     """
@@ -134,7 +126,7 @@
 
     # figure how many frames are using, as this is a constant cost of
     # routers, cooling etc
-    power_used.num_frames = _calculate_n_frames(machine, job)
+    power_used.num_frames = _calculate_n_frames(machine)
 
     # figure load time cost
     power_used.loading_joules = _calculate_loading_energy(
@@ -469,25 +461,24 @@
         return time * MILLIWATTS_FOR_BOXED_48_CHIP_FRAME_IDLE_COST
 
 
-def _calculate_n_frames(machine, job):
+def _calculate_n_frames(machine):
     """ Figures out how many frames are being used in this setup.\
         A key of cabinet,frame will be used to identify unique frame.
 
     :param ~.Machine machine: the machine object
-    :param AbstractMachineAllocationController job:
-        the spalloc job object
     :return: number of frames
     :rtype: int
     """
 
     # if not spalloc, then could be any type of board, but unknown cooling
-    if job is None:
+    if not FecDataView.has_allocation_controller():
         return 0
 
-    # if using spalloc in some form
+    # using spalloc in some form; how many unique frames?
     cabinet_frame = set()
+    mac = FecDataView.get_allocation_controller()
     for ethernet_connected_chip in machine.ethernet_connected_chips:
-        cabinet, frame, _ = job.where_is_machine(
+        cabinet, frame, _ = mac.where_is_machine(
             ethernet_connected_chip.x, ethernet_connected_chip.y)
         cabinet_frame.add((cabinet, frame))
     return len(cabinet_frame)