# Copyright (c) 2017-2019 The University of Manchester
#
# This program is free software: you can redistribute it and/or modify
# it under the terms of the GNU General Public License as published by
# the Free Software Foundation, either version 3 of the License, or
# (at your option) any later version.
#
# This program is distributed in the hope that it will be useful,
# but WITHOUT ANY WARRANTY; without even the implied warranty of
# MERCHANTABILITY or FITNESS FOR A PARTICULAR PURPOSE.  See the
# GNU General Public License for more details.
#
# You should have received a copy of the GNU General Public License
# along with this program.  If not, see <http://www.gnu.org/licenses/>.

from __future__ import division
import os
import logging
<<<<<<< HEAD

=======
>>>>>>> b86add09
from spinn_utilities.progress_bar import ProgressBar
from spinn_front_end_common.utilities.constants import (
    MICRO_TO_MILLISECOND_CONVERSION)
from spinn_front_end_common.interface.profiling import AbstractHasProfileData
from spinn_front_end_common.utilities.constants import US_TO_MS

logger = logging.getLogger(__name__)


class ProfileDataGatherer(object):
    """ Gets all the profiling data recorded by vertices and writes it to\
        files.

    :param ~spinnman.transceiver.Transceiver transceiver:
        the SpiNNMan interface object
    :param ~pacman.model.placements.Placements placements:
        The placements of the vertices
    :param str provenance_file_path:
        The location to store the profile data
    :param int machine_time_step:
        machine time step in ms
    """

    __slots__ = []

    def __call__(
            self, transceiver, placements, provenance_file_path):
        """
<<<<<<< HEAD
        :param transceiver: the SpiNNMan interface object
        :param placements: The placements of the vertices
        :param has_ran: token that states that the simulation has ran
        :param provenance_file_path: The location to store the profile data
=======
        :param ~.Transceiver transceiver:
        :param ~.Placements placements:
        :param str provenance_file_path:
        :param int machine_time_step:
>>>>>>> b86add09
        """
        # pylint: disable=too-many-arguments
        progress = ProgressBar(
            placements.n_placements, "Getting profile data")
        # retrieve provenance data from any cores that provide data
        for placement in progress.over(placements.placements):
            vertex = placement.vertex
            if isinstance(vertex, AbstractHasProfileData):
                # get data
                profile_data = vertex.get_profile_data(transceiver, placement)
                if profile_data.tags:
                    self._write(placement,
                                profile_data, vertex.timestep_in_us / US_TO_MS,
                                provenance_file_path)

    def _write(self, p, profile_data, machine_time_step_ms, directory):
        """
        :param ~.Placement p:
        :param ProfileData profile_data:
        :param float machine_time_step_ms:
        :param str directory:
        """
        # pylint: disable=too-many-arguments
        max_tag_len = max(len(tag) for tag in profile_data.tags)

        # write data
        file_name = os.path.join(
            directory, "{}_{}_{}_profile.txt".format(p.x, p.y, p.p))

        # set mode of the file based off if the file already exists
        mode = "w"
        if os.path.exists(file_name):
            mode = "a"

        # write profile data to file
        with open(file_name, mode) as f:
            f.write("{: <{}s} {: <7s} {: <14s} {: <14s} {: <14s}\n".format(
                "tag", max_tag_len, "n_calls", "mean_ms",
                "n_calls_per_ts", "mean_ms_per_ts"))
            f.write("{:-<{}s} {:-<7s} {:-<14s} {:-<14s} {:-<14s}\n".format(
                "", max_tag_len, "", "", "", ""))
            for tag in profile_data.tags:
                f.write("{: <{}s} {: >7d} {: >14.6f} {: >14.6f} {: >14.6f}\n"
                        .format(
                            tag, max_tag_len,
                            profile_data.get_n_calls(tag),
                            profile_data.get_mean_ms(tag),
                            profile_data.get_mean_n_calls_per_ts(
                                tag, machine_time_step_ms),
                            profile_data.get_mean_ms_per_ts(
                                tag, machine_time_step_ms)))<|MERGE_RESOLUTION|>--- conflicted
+++ resolved
@@ -16,10 +16,6 @@
 from __future__ import division
 import os
 import logging
-<<<<<<< HEAD
-
-=======
->>>>>>> b86add09
 from spinn_utilities.progress_bar import ProgressBar
 from spinn_front_end_common.utilities.constants import (
     MICRO_TO_MILLISECOND_CONVERSION)
@@ -48,17 +44,9 @@
     def __call__(
             self, transceiver, placements, provenance_file_path):
         """
-<<<<<<< HEAD
-        :param transceiver: the SpiNNMan interface object
-        :param placements: The placements of the vertices
-        :param has_ran: token that states that the simulation has ran
-        :param provenance_file_path: The location to store the profile data
-=======
-        :param ~.Transceiver transceiver:
-        :param ~.Placements placements:
-        :param str provenance_file_path:
-        :param int machine_time_step:
->>>>>>> b86add09
+        :param ~.Transceiver transceiver: the SpiNNMan interface object
+        :param ~.Placementsplacements: The placements of the vertices
+        :param str provenance_file_path: The location to store the profile data
         """
         # pylint: disable=too-many-arguments
         progress = ProgressBar(
