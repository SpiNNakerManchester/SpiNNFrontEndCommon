# Copyright (c) 2017-2019 The University of Manchester
#
# This program is free software: you can redistribute it and/or modify
# it under the terms of the GNU General Public License as published by
# the Free Software Foundation, either version 3 of the License, or
# (at your option) any later version.
#
# This program is distributed in the hope that it will be useful,
# but WITHOUT ANY WARRANTY; without even the implied warranty of
# MERCHANTABILITY or FITNESS FOR A PARTICULAR PURPOSE.  See the
# GNU General Public License for more details.
#
# You should have received a copy of the GNU General Public License
# along with this program.  If not, see <http://www.gnu.org/licenses/>.

from __future__ import division
import os
import logging

from spinn_front_end_common.utilities.constants import \
    MICRO_TO_MILLISECOND_CONVERSION
from spinn_utilities.progress_bar import ProgressBar
from spinn_front_end_common.interface.profiling import AbstractHasProfileData
from spinn_front_end_common.utilities.constants import US_TO_MS

logger = logging.getLogger(__name__)


class ProfileDataGatherer(object):
    __slots__ = []

    def __call__(
            self, transceiver, placements, provenance_file_path):
        """
        :param transceiver: the SpiNNMan interface object
        :param placements: The placements of the vertices
        :param has_ran: token that states that the simulation has ran
        :param provenance_file_path: The location to store the profile data
        """
        # pylint: disable=too-many-arguments
<<<<<<< HEAD
=======
        machine_time_step_ms = (
            float(machine_time_step) / MICRO_TO_MILLISECOND_CONVERSION)

>>>>>>> b4fc3eef
        progress = ProgressBar(
            placements.n_placements, "Getting profile data")
        # retrieve provenance data from any cores that provide data
        for placement in progress.over(placements.placements):
            vertex = placement.vertex
            if isinstance(vertex, AbstractHasProfileData):
                # get data
                profile_data = vertex.get_profile_data(transceiver, placement)
                if profile_data.tags:
                    self._write(placement,
                                profile_data, vertex.timestep_in_us / US_TO_MS,
                                provenance_file_path)

    def _write(self, p, profile_data, machine_time_step_ms, directory):
        # pylint: disable=too-many-arguments
        max_tag_len = max(len(tag) for tag in profile_data.tags)

        # write data
        file_name = os.path.join(
            directory, "{}_{}_{}_profile.txt".format(p.x, p.y, p.p))

        # set mode of the file based off if the file already exists
        mode = "w"
        if os.path.exists(file_name):
            mode = "a"

        # write profile data to file
        with open(file_name, mode) as f:
            f.write("{: <{}s} {: <7s} {: <14s} {: <14s} {: <14s}\n".format(
                "tag", max_tag_len, "n_calls", "mean_ms",
                "n_calls_per_ts", "mean_ms_per_ts"))
            f.write("{:-<{}s} {:-<7s} {:-<14s} {:-<14s} {:-<14s}\n".format(
                "", max_tag_len, "", "", "", ""))
            for tag in profile_data.tags:
                f.write("{: <{}s} {: >7d} {: >14.6f} {: >14.6f} {: >14.6f}\n"
                        .format(
                            tag, max_tag_len,
                            profile_data.get_n_calls(tag),
                            profile_data.get_mean_ms(tag),
                            profile_data.get_mean_n_calls_per_ts(
                                tag, machine_time_step_ms),
                            profile_data.get_mean_ms_per_ts(
                                tag, machine_time_step_ms)))<|MERGE_RESOLUTION|>--- conflicted
+++ resolved
@@ -38,12 +38,6 @@
         :param provenance_file_path: The location to store the profile data
         """
         # pylint: disable=too-many-arguments
-<<<<<<< HEAD
-=======
-        machine_time_step_ms = (
-            float(machine_time_step) / MICRO_TO_MILLISECOND_CONVERSION)
-
->>>>>>> b4fc3eef
         progress = ProgressBar(
             placements.n_placements, "Getting profile data")
         # retrieve provenance data from any cores that provide data
