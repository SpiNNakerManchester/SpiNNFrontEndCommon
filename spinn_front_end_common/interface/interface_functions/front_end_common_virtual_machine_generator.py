--- conflicted
+++ resolved
@@ -20,24 +20,12 @@
         :param with_monitors: If true, CPU 0 will be marked as a monitor
         """
 
-<<<<<<< HEAD
-        ignored_chips, ignored_cores, ignored_links = \
-            helpful_functions.sort_out_downed_chips_cores_links(
-                down_chips, down_cores, down_links)
-
-=======
->>>>>>> e647427f
         machine = VirtualMachine(
             width=width, height=height,
             with_wrap_arounds=virtual_has_wrap_arounds,
             version=version, n_cpus_per_chip=n_cpus_per_chip,
-<<<<<<< HEAD
-            with_monitors=with_monitors, down_chips=ignored_chips,
-            down_cores=ignored_cores, down_links=ignored_links)
-=======
             with_monitors=with_monitors, down_chips=down_chips,
             down_cores=down_cores, down_links=down_links)
->>>>>>> e647427f
 
         # Work out and add the spinnaker links and FPGA links
         machine.add_spinnaker_links(version)
