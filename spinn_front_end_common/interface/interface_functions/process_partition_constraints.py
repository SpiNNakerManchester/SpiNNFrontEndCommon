# Copyright (c) 2017-2019 The University of Manchester
#
# This program is free software: you can redistribute it and/or modify
# it under the terms of the GNU General Public License as published by
# the Free Software Foundation, either version 3 of the License, or
# (at your option) any later version.
#
# This program is distributed in the hope that it will be useful,
# but WITHOUT ANY WARRANTY; without even the implied warranty of
# MERCHANTABILITY or FITNESS FOR A PARTICULAR PURPOSE.  See the
# GNU General Public License for more details.
#
# You should have received a copy of the GNU General Public License
# along with this program.  If not, see <http://www.gnu.org/licenses/>.
from pacman.model.constraints.key_allocator_constraints import (
    AbstractKeyAllocatorConstraint)
from spinn_utilities.progress_bar import ProgressBar
from pacman.model.graphs.common import EdgeTrafficType
from spinn_front_end_common.abstract_models import (
    AbstractProvidesOutgoingPartitionConstraints,
    AbstractProvidesIncomingPartitionConstraints)


class ProcessPartitionConstraints(object):
    """ Adds constraints to partitions if the vertices at either end of the\
        partition request it.

    :param ~pacman.model.graphs.machine.MachineGraph machine_graph:
    """

    def __call__(self, machine_graph):
        """
        :param ~.MachineGraph machine_graph:
        """
        # generate progress bar
        progress = ProgressBar(
            machine_graph.n_vertices,
            "Getting constraints for machine graph")

<<<<<<< HEAD
            # iterate over each partition in the graph
            for vertex in progress.over(machine_graph.vertices):
                for partition in machine_graph.\
                        get_outgoing_edge_partitions_starting_at_vertex(
                            vertex):
                    if partition.traffic_type == EdgeTrafficType.MULTICAST:
                        self._process_application_partition(partition)
                        self._add_vertex_constraints(partition)
        else:
            # generate progress bar
            progress = ProgressBar(
                machine_graph.n_vertices,
                "Getting constraints for machine graph")

            for vertex in progress.over(machine_graph.vertices):
                for partition in machine_graph.\
                        get_outgoing_edge_partitions_starting_at_vertex(
                            vertex):
                    if partition.traffic_type == EdgeTrafficType.MULTICAST:
                        self._process_machine_partition(partition)
                        self._add_vertex_constraints(partition)

    @staticmethod
    def _add_vertex_constraints(partition):
        for constraint in partition.pre_vertex.constraints:
            if isinstance(constraint, AbstractKeyAllocatorConstraint):
                partition.add_constraint(constraint)
=======
        # iterate over each partition in the graph
        for vertex in progress.over(machine_graph.vertices):
            for partition in machine_graph.\
                    get_outgoing_edge_partitions_starting_at_vertex(
                        vertex):
                if partition.traffic_type == EdgeTrafficType.MULTICAST:
                    self._process_partition(partition)
>>>>>>> ec409811

    @staticmethod
    def _process_partition(partition):
        """
        Process the partition by checking the pre_vertex and post vertices

        Note: The machine level is checked first and only only if that does
            not provide the api the app vertex is check next
        :param ~.OutgoingEdgePartition partition:
        """
        vertex = partition.pre_vertex
        if isinstance(vertex, AbstractProvidesOutgoingPartitionConstraints):
            partition.add_constraints(
                vertex.get_outgoing_partition_constraints(partition))
        else:
            vertex = vertex.app_vertex
            if isinstance(vertex,
                          AbstractProvidesOutgoingPartitionConstraints):
                partition.add_constraints(
                    vertex.get_outgoing_partition_constraints(partition))
        for edge in partition.edges:
            post_vertex = edge.post_vertex
            if isinstance(post_vertex,
                          AbstractProvidesIncomingPartitionConstraints):
                partition.add_constraints(
                    post_vertex.get_incoming_partition_constraints(partition))
            elif edge.app_edge:
                post_vertex = edge.app_edge.post_vertex
                if isinstance(post_vertex,
                              AbstractProvidesIncomingPartitionConstraints):
                    partition.add_constraints(
                        post_vertex.get_incoming_partition_constraints(
                            partition))<|MERGE_RESOLUTION|>--- conflicted
+++ resolved
@@ -12,9 +12,10 @@
 #
 # You should have received a copy of the GNU General Public License
 # along with this program.  If not, see <http://www.gnu.org/licenses/>.
+
+from spinn_utilities.progress_bar import ProgressBar
 from pacman.model.constraints.key_allocator_constraints import (
     AbstractKeyAllocatorConstraint)
-from spinn_utilities.progress_bar import ProgressBar
 from pacman.model.graphs.common import EdgeTrafficType
 from spinn_front_end_common.abstract_models import (
     AbstractProvidesOutgoingPartitionConstraints,
@@ -37,35 +38,6 @@
             machine_graph.n_vertices,
             "Getting constraints for machine graph")
 
-<<<<<<< HEAD
-            # iterate over each partition in the graph
-            for vertex in progress.over(machine_graph.vertices):
-                for partition in machine_graph.\
-                        get_outgoing_edge_partitions_starting_at_vertex(
-                            vertex):
-                    if partition.traffic_type == EdgeTrafficType.MULTICAST:
-                        self._process_application_partition(partition)
-                        self._add_vertex_constraints(partition)
-        else:
-            # generate progress bar
-            progress = ProgressBar(
-                machine_graph.n_vertices,
-                "Getting constraints for machine graph")
-
-            for vertex in progress.over(machine_graph.vertices):
-                for partition in machine_graph.\
-                        get_outgoing_edge_partitions_starting_at_vertex(
-                            vertex):
-                    if partition.traffic_type == EdgeTrafficType.MULTICAST:
-                        self._process_machine_partition(partition)
-                        self._add_vertex_constraints(partition)
-
-    @staticmethod
-    def _add_vertex_constraints(partition):
-        for constraint in partition.pre_vertex.constraints:
-            if isinstance(constraint, AbstractKeyAllocatorConstraint):
-                partition.add_constraint(constraint)
-=======
         # iterate over each partition in the graph
         for vertex in progress.over(machine_graph.vertices):
             for partition in machine_graph.\
@@ -73,7 +45,6 @@
                         vertex):
                 if partition.traffic_type == EdgeTrafficType.MULTICAST:
                     self._process_partition(partition)
->>>>>>> ec409811
 
     @staticmethod
     def _process_partition(partition):
@@ -85,6 +56,12 @@
         :param ~.OutgoingEdgePartition partition:
         """
         vertex = partition.pre_vertex
+        # add_vertex_constraints
+        for constraint in vertex.constraints:
+            if isinstance(constraint, AbstractKeyAllocatorConstraint):
+                partition.add_constraint(constraint)
+
+        # call get_outgoing_partition_constraints method on pre_vertex
         if isinstance(vertex, AbstractProvidesOutgoingPartitionConstraints):
             partition.add_constraints(
                 vertex.get_outgoing_partition_constraints(partition))
@@ -94,6 +71,8 @@
                           AbstractProvidesOutgoingPartitionConstraints):
                 partition.add_constraints(
                     vertex.get_outgoing_partition_constraints(partition))
+
+        # call get_incoming_partition_constraints on post_vertex
         for edge in partition.edges:
             post_vertex = edge.post_vertex
             if isinstance(post_vertex,
