--- conflicted
+++ resolved
@@ -21,11 +21,7 @@
 from spinn_utilities.find_max_success import find_max_success
 from spinn_utilities.progress_bar import ProgressBar
 from spinn_machine import MulticastRoutingEntry
-<<<<<<< HEAD
-from pacman.config_holder import get_config_bool
-=======
-from pacman.config_holder import get_config_int
->>>>>>> f4458c99
+from pacman.config_holder import get_config_bool, get_config_int
 from pacman.exceptions import (
     PacmanAlgorithmFailedToGenerateOutputsException,
     PacmanElementAllocationException, MinimisationFailedError)
@@ -159,14 +155,8 @@
 
     def __call__(
             self, router_tables, machine, placements, transceiver,
-<<<<<<< HEAD
             default_report_folder, machine_graph,
-            routing_infos,  machine_time_step, time_scale_factor,
-            target_length=None):
-=======
-            default_report_folder, produce_report, machine_graph,
-            routing_infos,  machine_time_step, time_scale_factor,):
->>>>>>> f4458c99
+            routing_infos,  machine_time_step, time_scale_factor):
         """
         Entry point when using the PACMANAlgorithmExecutor
 
