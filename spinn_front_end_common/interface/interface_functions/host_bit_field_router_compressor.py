# Copyright (c) 2019-2020 The University of Manchester
#
# This program is free software: you can redistribute it and/or modify
# it under the terms of the GNU General Public License as published by
# the Free Software Foundation, either version 3 of the License, or
# (at your option) any later version.
#
# This program is distributed in the hope that it will be useful,
# but WITHOUT ANY WARRANTY; without even the implied warranty of
# MERCHANTABILITY or FITNESS FOR A PARTICULAR PURPOSE.  See the
# GNU General Public License for more details.
#
# You should have received a copy of the GNU General Public License
# along with this program.  If not, see <http://www.gnu.org/licenses/>.

import functools
import math
import os
import struct
from collections import defaultdict
from spinn_utilities.config_holder import get_config_bool, get_config_int
from spinn_utilities.find_max_success import find_max_success
from spinn_utilities.progress_bar import ProgressBar
from spinn_machine import MulticastRoutingEntry
from pacman.exceptions import (
    PacmanAlgorithmFailedToGenerateOutputsException,
    PacmanElementAllocationException, MinimisationFailedError)
from pacman.model.routing_tables import (
    MulticastRoutingTables, UnCompressedMulticastRoutingTable,
    CompressedMulticastRoutingTable)
from pacman.utilities.algorithm_utilities.routes_format import format_route
from spinn_front_end_common.abstract_models import (
    AbstractSupportsBitFieldRoutingCompression)
from spinn_front_end_common.utilities.helpful_functions import n_word_struct
from spinn_front_end_common.utilities.constants import (
    BYTES_PER_WORD, BYTES_PER_3_WORDS)
from spinn_front_end_common.utilities.report_functions.\
    bit_field_compressor_report import (
        generate_provenance_item)
from spinn_front_end_common.utilities.globals_variables import (
    report_default_directory)
from pacman.operations.router_compressors import PairCompressor


class _BitFieldData(object):

    __slots__ = [
        # bit_field data
        "bit_field",
        # Key this applies to
        "master_pop_key",
        # address of n_atoms word to wrote back merged flags
        "n_atoms_address",
        # Word that holds merged: 1; all_ones: 1; n_atoms: 30;
        "n_atoms_word",
        # P cooridnate of processor this applies to
        "processor_id",
        # index of this entry in the "sorted_list"
        "sort_index"
    ]

    def __init__(self, processor_id, bit_field, master_pop_key,
                 n_atoms_address, n_atoms_word):
        self.processor_id = processor_id
        self.bit_field = bit_field
        self.master_pop_key = master_pop_key
        self.n_atoms_address = n_atoms_address
        self.n_atoms_word = n_atoms_word
        self.sort_index = None

    def __str__(self):
        return "{} {} {}".format(
            self.processor_id, self.master_pop_key, self.bit_field)

    def bit_field_as_bit_array(self):
        """
        Convert the bitfield into an array of bits like bit_field.c
        """
        return [(word >> i) & 1
                for word in self.bit_field
                for i in range(32)]


class HostBasedBitFieldRouterCompressor(object):
    """ Host-based fancy router compressor using the bitfield filters of the \
        cores. Compresses bitfields and router table entries together as \
        much as feasible.
    """

    __slots__ = [
        # List of the entries from the highest successful midpoint
        "_best_routing_entries",
        # The highest successful midpoint
        "_best_midpoint",
        # Dict of lists of the original bitfields by key
        "_bit_fields_by_key",
        # Record of which midpoints where tired and with what result
        "_compression_attempts",
        # Number of bitfields for this core
        "_n_bitfields"
    ]

    # max entries that can be used by the application code
    _MAX_SUPPORTED_LENGTH = 1023

    # the amount of time each attempt at router compression can be allowed to
    #  take (in seconds)
    # _DEFAULT_TIME_PER_ITERATION = 5 * 60
    _DEFAULT_TIME_PER_ITERATION = 10

    # report name
    _REPORT_FOLDER_NAME = "router_compressor_with_bitfield"
    _REPORT_NAME = "router_{}_{}.rpt"

    # key id for the initial entry
    _ORIGINAL_ENTRY = 0

    # key id for the bitfield entries
    _ENTRIES = 1

    # size of a filter info in bytes (key, n words, pointer)
    _SIZE_OF_FILTER_INFO_IN_BYTES = 12

    # bit to mask a bit
    _BIT_MASK = 1

    # mask for neuron level
    _NEURON_LEVEL_MASK = 0xFFFFFFFF

    # to remove the first   merged: 1; and all_ones: 1;
    N_ATOMS_MASK = 0x3FFFFFFF
    MERGED_SETTER = 0x80000000

    # struct for performance requirements.
    _THREE_WORDS = struct.Struct("<III")

    # for router report
    _LOWER_16_BITS = 0xFFFF

    # rob paul to pay sam threshold starting point at 1ms time step
    _N_PACKETS_PER_SECOND = 100000

    # convert between milliseconds and second
    _MS_TO_SEC = 1000

    # fraction effect for threshold
    _THRESHOLD_FRACTION_EFFECT = 2

    # Number of bits per word as an int
    _BITS_PER_WORD = 32

    def __init__(self):
        self._best_routing_entries = None
        self._best_midpoint = -1
        self._bit_fields_by_key = None
        self._compression_attempts = None

    def __call__(
            self, router_tables, machine, placements, transceiver,
<<<<<<< HEAD
            produce_report, machine_graph,
            routing_infos,  machine_time_step, time_scale_factor,
            target_length=None):
=======
            default_report_folder, machine_graph,
            routing_infos):
>>>>>>> 7b8914bd
        """
        Entry point when using the PACMANAlgorithmExecutor

        :param router_tables: routing tables (uncompressed and unordered)
        :type router_tables:
            ~pacman.model.routing_tables.MulticastRoutingTables
        :param ~spinn_machine.Machine machine: SpiNNMachine instance
        :param ~pacman.model.placements.Placements placements: placements
        :param ~spinnman.transceiver.Transceiver transceiver: SpiNNMan instance
<<<<<<< HEAD
        :param bool produce_report: flag for producing report
=======
        :param str default_report_folder: report folder
>>>>>>> 7b8914bd
        :param ~pacman.model.graphs.machine.MachineGraph machine_graph:
            the machine graph level
        :param ~pacman.model.routing_info.RoutingInfo routing_infos:
            routing information
        :return: compressed routing table entries
        :rtype: ~pacman.model.routing_tables.MulticastRoutingTables
        """
        target_length = get_config_int(
            "Mapping", "router_table_compression_target_length")
        if target_length is None:
            target_length = self._MAX_SUPPORTED_LENGTH

        # create progress bar
        progress = ProgressBar(
            len(router_tables.routing_tables) * 2,
            "Compressing routing Tables with bitfields in host")

        # create report
<<<<<<< HEAD
        report_folder_path = None
        if produce_report:
            report_folder_path = self.generate_report_path()
=======
        if get_config_bool(
                "Reports", "write_router_compression_with_bitfield_report"):
            report_folder_path = self.generate_report_path(
                default_report_folder)
        else:
            report_folder_path = None
>>>>>>> 7b8914bd

        # compressed router table
        compressed_pacman_router_tables = MulticastRoutingTables()

        key_atom_map = self.generate_key_to_atom_map(
            machine_graph, routing_infos)

        prov_items = list()

        # start the routing table choice conversion
        for router_table in progress.over(router_tables.routing_tables):
            prov_items.append(self.start_compression_selection_process(
                router_table, report_folder_path,
                transceiver, machine_graph, placements, machine, target_length,
                compressed_pacman_router_tables, key_atom_map))

        # return compressed tables
        return compressed_pacman_router_tables, prov_items

    def get_bit_field_sdram_base_addresses(
            self, chip_x, chip_y, machine, placements, transceiver):
        """
        :param int chip_x:
        :param int chip_y:
        :param ~spinn_machine.Machine machine:
        :param ~pacman.model.placements.Placements placements:
        :param ~spinnman.transceiver.Transceiver transceiver:
        """
        # locate the bitfields in a chip level scope
        base_addresses = dict()
        n_processors_on_chip = machine.get_chip_at(chip_x, chip_y).n_processors
        for p in range(0, n_processors_on_chip):
            if placements.is_processor_occupied(chip_x, chip_y, p):
                vertex = placements.get_vertex_on_processor(chip_x, chip_y, p)

                if isinstance(
                        vertex, AbstractSupportsBitFieldRoutingCompression):
                    base_addresses[p] = vertex.bit_field_base_address(
                        transceiver, placements.get_placement_of_vertex(
                            vertex))
        return base_addresses

    @staticmethod
    def generate_key_to_atom_map(machine_graph, routing_infos):
        """ THIS IS NEEDED due to the link from key to edge being lost.

        :param ~pacman.model.graphs.machine.MachineGraph machine_graph:
            machine graph
        :param ~pacman.model.routing_info.RoutingInfo routing_infos:
            routing infos
        :return: key to atom map based of key to n atoms
        :rtype: dict(int,int)
        """
        # build key to n atoms map
        key_to_n_atoms_map = dict()
        for vertex in machine_graph.vertices:
            for partition in machine_graph.\
                    get_multicast_edge_partitions_starting_at_vertex(vertex):
                key = routing_infos.get_first_key_from_pre_vertex(
                    vertex, partition.identifier)

                key_to_n_atoms_map[key] = (
                    vertex.get_n_keys_for_partition(partition))
        return key_to_n_atoms_map

    def generate_report_path(self):
        """
        :rtype: str
        """
        report_folder_path = os.path.join(
            report_default_directory(), self._REPORT_FOLDER_NAME)
        if not os.path.exists(report_folder_path):
            os.mkdir(report_folder_path)
        return report_folder_path

    def start_compression_selection_process(
            self, router_table, report_folder_path,
            transceiver, machine_graph, placements, machine, target_length,
            compressed_pacman_router_tables, key_atom_map):
        """ Entrance method for doing on host compression. Can be used as a \
            public method for other compressors.

        :param router_table: the routing table in question to compress
        :type router_table:
            ~pacman.model.routing_tables.UnCompressedMulticastRoutingTable
        :param report_folder_path: the report folder base address
        :type report_folder_path: str or None
        :param ~spinnman.transceiver.Transceiver transceiver:
            spinnMan instance
        :param ~pacman.model.graphs.machine.MachineGraph machine_graph:
            machine graph
        :param ~pacman.model.placements.Placements placements: placements
        :param ~spinn_machine.Machine machine: SpiNNMan instance
        :param int target_length: length of router compressor to get to
        :param compressed_pacman_router_tables:
            a data holder for compressed tables
        :type compressed_pacman_router_tables:
            ~pacman.model.routing_tables.MulticastRoutingTables
        :param dict(int,int) key_atom_map: key to atoms map
            should be allowed to handle per time step
        """
        # Reset all the self values as they change for each routing table
        self._best_routing_entries = None
        self._best_midpoint = -1
        self._bit_fields_by_key = None
        self._compression_attempts = dict()

        # Find the processors that have bitfield data and where it is
        bit_field_chip_base_addresses = (
            self.get_bit_field_sdram_base_addresses(
                router_table.x, router_table.y, machine, placements,
                transceiver))

        # read in bitfields.
        self._read_in_bit_fields(
            transceiver, router_table.x, router_table.y,
            bit_field_chip_base_addresses, machine_graph,
            placements, machine.get_chip_at(
                router_table.x, router_table.y).n_processors)

        # execute binary search
        self._start_binary_search(
            router_table, target_length, key_atom_map)

        # add final to compressed tables:
        # self._best_routing_table is a list of entries
        best_router_table = CompressedMulticastRoutingTable(
            router_table.x, router_table.y)

        for entry in self._best_routing_entries:
            best_router_table.add_multicast_routing_entry(
                entry.to_MulticastRoutingEntry())

        compressed_pacman_router_tables.add_routing_table(best_router_table)

        # remove bitfields from cores that have been merged into the
        # router table
        self._remove_merged_bitfields_from_cores(
            router_table.x, router_table.y, transceiver)

        # create report file if required
        if report_folder_path:
            report_file_path = os.path.join(
                report_folder_path,
                self._REPORT_NAME.format(router_table.x, router_table.y))
            with open(report_file_path, "w") as report_out:
                self._create_table_report(router_table, report_out)

        return generate_provenance_item(
            router_table.x, router_table.y, self._best_midpoint)

    def _convert_bitfields_into_router_table(
            self, router_table, mid_point, key_to_n_atoms_map):
        """ Converts the bitfield into router table entries for compression, \
            based off the entry located in the original router table.

        :param ~.UnCompressedMulticastRoutingTable router_table:
            the original routing table
        :param int mid_point: cutoff for botfields to use
        :param dict(int,int) key_to_n_atoms_map:
        :return: routing tables.
        :rtype: ~.AbsractMulticastRoutingTable
        """
        new_table = UnCompressedMulticastRoutingTable(
            router_table.x, router_table.y)

        # go through the bitfields and get the routing table for it
        for base_key in self._bit_fields_by_key.keys():
            n_neurons = key_to_n_atoms_map[base_key]
            core_map = dict()
            original_entry = (
                router_table.get_entry_by_routing_entry_key(base_key))
            entry_links = original_entry.link_ids
            # Assume all neurons for each processor to be kept
            for processor_id in original_entry.processor_ids:
                core_map[processor_id] = [1] * n_neurons
            # For those below the midpoint use the bitfield data
            for bf_data in self._bit_fields_by_key[base_key]:
                if bf_data.sort_index < mid_point:
                    core_map[bf_data.processor_id] = (
                        bf_data.bit_field_as_bit_array())
            # Add an Entry for each neuron
            for neuron in range(0, n_neurons):
                processors = list()
                for processor_id in original_entry.processor_ids:
                    if core_map[processor_id][neuron]:
                        processors.append(processor_id)
                # build new entry for this neuron and add to table
                new_table.add_multicast_routing_entry(MulticastRoutingEntry(
                    routing_entry_key=base_key + neuron,
                    mask=self._NEURON_LEVEL_MASK, link_ids=entry_links,
                    defaultable=False, processor_ids=processors))

        # return the bitfield tables and the reduced original table
        return new_table

    def _bit_for_neuron_id(self, bit_field, neuron_id):
        """ locate the bit for the neuron in the bitfield

        :param list(int) bit_field:
            the block of words which represent the bitfield
        :param int neuron_id: the neuron id to find the bit in the bitfield
        :return: the bit
        """
        word_id = int(neuron_id // self._BITS_PER_WORD)
        bit_in_word = neuron_id % self._BITS_PER_WORD
        flag = (bit_field[word_id] >> bit_in_word) & self._BIT_MASK
        return flag

    def _read_in_bit_fields(
            self, transceiver, chip_x, chip_y, bit_field_chip_base_addresses,
            machine_graph, placements, n_processors_on_chip):
        """ reads in the bitfields from the cores

        :param ~.Transceiver transceiver: SpiNNMan instance
        :param int chip_x: chip x coord
        :param int chip_y: chip y coord
        :param ~.MachineGraph machine_graph: machine graph
        :param ~.Placements placements: the placements
        :param int n_processors_on_chip: the number of processors on this chip
        :param dict(int,int) bit_field_chip_base_addresses:
            maps core id to base address
        :return: dict of lists of processor id to bitfields.
        :rtype: tuple(dict(int,list(_BitFieldData)), list(_BitFieldData))
        """

        # data holder
        self._bit_fields_by_key = defaultdict(list)
        bit_fields_by_coverage = defaultdict(list)
        processor_coverage_by_bitfield = defaultdict(list)

        # read in for each app vertex that would have a bitfield
        for processor_id in bit_field_chip_base_addresses.keys():
            bit_field_base_address = (
                bit_field_chip_base_addresses[processor_id])

            # from filter_region_t read how many bitfields there are
            # n_filters then array of filters
            n_filters = transceiver.read_word(
                chip_x, chip_y, bit_field_base_address, BYTES_PER_WORD)
            reading_address = bit_field_base_address + BYTES_PER_WORD

            # read in each bitfield
            for _ in range(0, n_filters):
                # master pop key, n words and read pointer
                master_pop_key, n_atoms_word, read_pointer = \
                    self._THREE_WORDS.unpack(transceiver.read_memory(
                        chip_x, chip_y, reading_address, BYTES_PER_3_WORDS))
                n_atoms_address = reading_address + BYTES_PER_WORD
                reading_address += BYTES_PER_3_WORDS

                # merged: 1; all_ones: 1; n_atoms: 30;
                atoms = n_atoms_word & self.N_ATOMS_MASK
                # get bitfield words
                n_words_to_read = math.ceil(atoms / self._BITS_PER_WORD)

                bit_field = n_word_struct(n_words_to_read).unpack(
                    transceiver.read_memory(
                        chip_x, chip_y, read_pointer,
                        n_words_to_read * BYTES_PER_WORD))

                # sorted by best coverage of redundant packets
                data = _BitFieldData(processor_id, bit_field, master_pop_key,
                                     n_atoms_address, n_atoms_word)
                as_array = data.bit_field_as_bit_array()
                # Number of fields in the array that are zero instead of one
                n_redundant_packets = len(as_array) - sum(as_array)

                bit_fields_by_coverage[n_redundant_packets].append(data)
                processor_coverage_by_bitfield[processor_id].append(
                    n_redundant_packets)

                # add to the bitfields tracker
                self._bit_fields_by_key[master_pop_key].append(data)

        # use the ordered process to find the best ones to do first
        self._order_bit_fields(
            bit_fields_by_coverage, machine_graph, chip_x, chip_y, placements,
            n_processors_on_chip, processor_coverage_by_bitfield)

    def _order_bit_fields(
            self, bit_fields_by_coverage, machine_graph, chip_x, chip_y,
            placements, n_processors_on_chip, processor_coverage_by_bitfield):
        """
        Orders the bit fields by redundancy setting the sorted index

        Also counts the bitfields setting _n_bitfields

        :param dict(int,list(_BitFieldData)) bit_fields_by_coverage:
        :param ~.MachineGraph machine_graph:
        :param int chip_x:
        :param int chip_y:
        :param ~.Placements placements:
        :param int n_processors_on_chip:
        :param dict(int,list(int)) processor_coverage_by_bitfield:
        """
        sort_index = 0

        # get incoming bandwidth for the cores
        most_costly_cores = dict()
        for processor_id in range(0, n_processors_on_chip):
            if placements.is_processor_occupied(chip_x, chip_y, processor_id):
                vertex = placements.get_vertex_on_processor(
                    chip_x, chip_y, processor_id)

                if isinstance(
                        vertex, AbstractSupportsBitFieldRoutingCompression):
                    most_costly_cores[processor_id] = len(
                        machine_graph.get_edges_ending_at_vertex(vertex))

        # get cores that are the most likely to have the worst time and order
        #  bitfields accordingly
        cores = list(most_costly_cores.keys())
        cores = sorted(cores, key=lambda k: most_costly_cores[k], reverse=True)

        # only add bit fields from the worst affected cores, which will
        # build as more and more are taken to make the worst a collection
        # instead of a individual
        cores_to_add_for = list()
        for worst_core_id in range(0, len(cores) - 1):

            # determine how many of the worst to add before it balances with
            # next one
            cores_to_add_for.append(cores[worst_core_id])
            diff = (
                most_costly_cores[cores[worst_core_id]] -
                most_costly_cores[cores[worst_core_id + 1]])

            # order over most effective bitfields
            coverage = processor_coverage_by_bitfield[cores[worst_core_id]]
            coverage.sort(reverse=True)

            # cycle till at least the diff is covered
            covered = 0
            for redundant_packet_count in coverage:
                to_delete = list()
                for bit_field_data in bit_fields_by_coverage[
                        redundant_packet_count]:
                    if bit_field_data.processor_id in cores_to_add_for:
                        if covered < diff:
                            bit_field_data.sort_index = sort_index
                            sort_index += 1
                            to_delete.append(bit_field_data)
                            covered += 1
                for bit_field_data in to_delete:
                    bit_fields_by_coverage[redundant_packet_count].remove(
                        bit_field_data)

        # take left overs
        coverage_levels = list(bit_fields_by_coverage.keys())
        coverage_levels.sort(reverse=True)
        for coverage_level in coverage_levels:
            for bit_field_data in bit_fields_by_coverage[coverage_level]:
                bit_field_data.sort_index = sort_index
                sort_index += 1

        self._n_bitfields = sort_index

    def _start_binary_search(
            self, router_table, target_length, key_atom_map):
        """ start binary search of the merging of bitfield to router table

        :param ~.UnCompressedMulticastRoutingTable router_table:
            uncompressed router table
        :param int target_length: length to compress to
        :param dict(int,int) key_atom_map: map from key to atoms
        """
        # try first just uncompressed. so see if its possible
        try:
            self._best_routing_entries = self._run_algorithm(
                router_table, target_length)
            self._best_midpoint = 0
            self._compression_attempts[0] = "succcess"
        except MinimisationFailedError as e:
            raise PacmanAlgorithmFailedToGenerateOutputsException(
                "host bitfield router compressor can't compress the "
                "uncompressed routing tables, regardless of bitfield merging. "
                "System is fundamentally flawed here") from e

        find_max_success(self._n_bitfields, functools.partial(
            self._binary_search_check, routing_table=router_table,
            target_length=target_length,
            key_to_n_atoms_map=key_atom_map))

    def _binary_search_check(
            self, mid_point, routing_table, target_length, key_to_n_atoms_map):
        """ check function for fix max success

        :param int mid_point: the point if the list to stop at
        :param ~.UnCompressedMulticastRoutingTable routing_table:
            the basic routing table
        :param int target_length: the target length to reach
        :param dict(int,int) key_to_n_atoms_map:
        :return: true if it compresses
        :rtype: bool
        """

        # convert bitfields into router tables
        bit_field_router_table = self._convert_bitfields_into_router_table(
            routing_table, mid_point, key_to_n_atoms_map)

        # try to compress
        try:
            self._best_routing_entries = self._run_algorithm(
                bit_field_router_table, target_length)
            self._best_midpoint = mid_point
            self._compression_attempts[mid_point] = "succcess"
            return True
        except MinimisationFailedError:
            self._compression_attempts[mid_point] = "fail"
            return False
        except PacmanElementAllocationException:
            self._compression_attempts[mid_point] = "Exception"
            return False

    def _run_algorithm(self, router_table, target_length):
        """ Attempts to covert the mega router tables into 1 router table.

        :param list(~.AbsractMulticastRoutingTable) router_table:
            the set of router tables that together need to
            be merged into 1 router table
        :param int target_length: the number
        :return: compressor router table
        :rtype: list(RoutingTableEntry)
        :throws MinimisationFailedError: if it fails to
            compress to the correct length.

        """
        compressor = PairCompressor(ordered=True)
        compressed_entries = compressor.compress_table(router_table)
        if len(compressed_entries) > target_length:
            raise MinimisationFailedError("{} > {}".format(
                len(compressed_entries), target_length))
        return compressed_entries

    def _remove_merged_bitfields_from_cores(self, chip_x, chip_y, transceiver):
        """ Goes to SDRAM and removes said merged entries from the cores' \
            bitfield region

        :param int chip_x: the chip x coord from which this happened
        :param int chip_y: the chip y coord from which this happened
        :param ~.Transceiver transceiver: spinnman instance
        """
        for entries in self._bit_fields_by_key.values():
            for entry in entries:
                if entry.sort_index < self._best_midpoint:
                    # set merged
                    n_atoms_word = entry.n_atoms_word | self.MERGED_SETTER
                    transceiver.write_memory(
                        chip_x, chip_y, entry.n_atoms_address, n_atoms_word)

    def _create_table_report(self, router_table, report_out):
        """ creates the report entry

        :param ~.AbsractMulticastRoutingTable router_table:
            the uncompressed router table to process
        :param ~io.TextIOBase report_out: the report writer
        """
        n_bit_fields_merged = 0
        n_packets_filtered = 0
        n_possible_bit_fields = 0
        merged_by_core = defaultdict(list)

        for key in self._bit_fields_by_key:
            for bf_data in self._bit_fields_by_key[key]:
                n_possible_bit_fields += 1
                if bf_data.sort_index >= self._best_midpoint:
                    continue
                n_bit_fields_merged += 1
                as_array = bf_data.bit_field_as_bit_array()
                n_packets_filtered += sum(as_array)
                merged_by_core[bf_data.processor_id].append(bf_data)

        percentage_done = 100
        if n_possible_bit_fields != 0:
            percentage_done = (
                (100.0 / float(n_possible_bit_fields)) *
                float(n_bit_fields_merged))

        report_out.write(
            "\nTable {}:{} has integrated {} out of {} available chip level "
            "bitfields into the routing table. There by producing a "
            "compression of {}%.\n\n".format(
                router_table.x, router_table.y, n_bit_fields_merged,
                n_possible_bit_fields, percentage_done))

        report_out.write(
            "The uncompressed routing table had {} entries, the compressed "
            "one with {} integrated bitfields has {} entries. \n\n".format(
                router_table.number_of_entries,
                n_bit_fields_merged,
                # Note: _best_routing_table is a list(), router_table is not
                len(self._best_routing_entries)))

        report_out.write(
            "The integration of {} bitfields removes up to {} MC packets "
            "that otherwise would be being processed by the cores on the "
            "chip, just to be dropped as they do not target anything.\n\n"
            "".format(n_bit_fields_merged, n_packets_filtered))

        report_out.write("The compression attempts are as follows:\n\n")
        for mid_point, result in self._compression_attempts.items():
            report_out.write("Midpoint {}: {}\n".format(mid_point, result))

        report_out.write("\nThe bit_fields merged are as follows:\n\n")

        for core in merged_by_core:
            for bf_data in merged_by_core[core]:
                report_out.write("bitfield on core {} for key {} \n".format(
                    core, bf_data.master_pop_key))

        report_out.write("\n\n\n")
        report_out.write("The final routing table entries are as follows:\n\n")

        report_out.write(
            "{: <5s} {: <10s} {: <10s} {: <10s} {: <7s} {}\n".format(
                "Index", "Key", "Mask", "Route", "Default", "[Cores][Links]"))
        report_out.write(
            "{:-<5s} {:-<10s} {:-<10s} {:-<10s} {:-<7s} {:-<14s}\n".format(
                "", "", "", "", "", ""))
        line_format = "{: >5d} {}\n"

        entry_count = 0
        n_defaultable = 0
        # Note: _best_routing_table is a list(), router_table is not
        for entry in self._best_routing_entries:
            index = entry_count & self._LOWER_16_BITS
            entry_str = line_format.format(index, format_route(
                entry.to_MulticastRoutingEntry()))
            entry_count += 1
            if entry.defaultable:
                n_defaultable += 1
            report_out.write(entry_str)
        report_out.write("{} Defaultable entries\n".format(n_defaultable))<|MERGE_RESOLUTION|>--- conflicted
+++ resolved
@@ -157,14 +157,7 @@
 
     def __call__(
             self, router_tables, machine, placements, transceiver,
-<<<<<<< HEAD
-            produce_report, machine_graph,
-            routing_infos,  machine_time_step, time_scale_factor,
-            target_length=None):
-=======
-            default_report_folder, machine_graph,
-            routing_infos):
->>>>>>> 7b8914bd
+            machine_graph, routing_infos):
         """
         Entry point when using the PACMANAlgorithmExecutor
 
@@ -174,11 +167,6 @@
         :param ~spinn_machine.Machine machine: SpiNNMachine instance
         :param ~pacman.model.placements.Placements placements: placements
         :param ~spinnman.transceiver.Transceiver transceiver: SpiNNMan instance
-<<<<<<< HEAD
-        :param bool produce_report: flag for producing report
-=======
-        :param str default_report_folder: report folder
->>>>>>> 7b8914bd
         :param ~pacman.model.graphs.machine.MachineGraph machine_graph:
             the machine graph level
         :param ~pacman.model.routing_info.RoutingInfo routing_infos:
@@ -197,18 +185,11 @@
             "Compressing routing Tables with bitfields in host")
 
         # create report
-<<<<<<< HEAD
-        report_folder_path = None
-        if produce_report:
-            report_folder_path = self.generate_report_path()
-=======
         if get_config_bool(
                 "Reports", "write_router_compression_with_bitfield_report"):
-            report_folder_path = self.generate_report_path(
-                default_report_folder)
+            report_folder_path = self.generate_report_path()
         else:
             report_folder_path = None
->>>>>>> 7b8914bd
 
         # compressed router table
         compressed_pacman_router_tables = MulticastRoutingTables()
