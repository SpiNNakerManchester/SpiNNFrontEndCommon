# Copyright (c) 2019-2020 The University of Manchester
#
# This program is free software: you can redistribute it and/or modify
# it under the terms of the GNU General Public License as published by
# the Free Software Foundation, either version 3 of the License, or
# (at your option) any later version.
#
# This program is distributed in the hope that it will be useful,
# but WITHOUT ANY WARRANTY; without even the implied warranty of
# MERCHANTABILITY or FITNESS FOR A PARTICULAR PURPOSE.  See the
# GNU General Public License for more details.
#
# You should have received a copy of the GNU General Public License
# along with this program.  If not, see <http://www.gnu.org/licenses/>.

from __future__ import division
import functools
import math
import os
import struct
from collections import defaultdict
<<<<<<< HEAD
=======

>>>>>>> b86add09
from spinn_utilities.default_ordered_dict import DefaultOrderedDict
from spinn_utilities.find_max_success import find_max_success
from spinn_utilities.progress_bar import ProgressBar
from spinn_machine import MulticastRoutingEntry
from pacman.exceptions import (
    PacmanAlgorithmFailedToGenerateOutputsException,
    PacmanElementAllocationException, MinimisationFailedError)
from pacman.model.routing_tables import (
<<<<<<< HEAD
    MulticastRoutingTables, UnCompressedMulticastRoutingTable,
    CompressedMulticastRoutingTable)
=======
    MulticastRoutingTables,
    UnCompressedMulticastRoutingTable, CompressedMulticastRoutingTable)
>>>>>>> b86add09
from pacman.operations.algorithm_reports.reports import format_route
from pacman.operations.router_compressors import Entry
from pacman.operations.router_compressors.mundys_router_compressor import (
    ordered_covering as
    rigs_compressor)
from spinn_front_end_common.abstract_models import (
    AbstractProvidesNKeysForPartition)
from spinn_front_end_common.abstract_models.\
    abstract_supports_bit_field_routing_compression import (
        AbstractSupportsBitFieldRoutingCompression)
<<<<<<< HEAD
from spinn_front_end_common.utilities.constants import (
    BITS_PER_WORD, BYTES_PER_WORD)
=======
>>>>>>> b86add09


class _BitFieldData(object):

    N_ELEMENTS = 3

    def __init__(self, processor_id, bit_field, master_pop_key):
        self._processor_id = processor_id
        self._bit_field = bit_field
        self._master_pop_key = master_pop_key

    @property
    def processor_id(self):
        return self._processor_id

    @property
    def bit_field(self):
        return self._bit_field

    @property
    def master_pop_key(self):
        return self._master_pop_key

    @classmethod
    def size_in_bytes(cls):
        return cls.N_ELEMENTS * BYTES_PER_WORD


class HostBasedBitFieldRouterCompressor(object):
<<<<<<< HEAD
    """ host based fancy router compressor using the bitfield filters of the \
        cores.
=======
    """ Host-based fancy router compressor using the bitfield filters of the \
        cores. Compresses bitfields and router table entries together as \
        much as feasible.

    :param ~pacman.model.routing_tables.MulticastRoutingTables router_tables:
        routing tables (uncompressed)
    :param ~spinn_machine.Machine machine: SpiNNMachine instance
    :param ~pacman.model.placements.Placements placements: placements
    :param ~spinnman.transceiver.Transceiver transceiver: SpiNNMan instance
    :param str default_report_folder: report folder
    :param bool produce_report: flag for producing report
    :param bool use_timer_cut_off:
        flag for whether to use timer for compressor
    :param ~pacman.model.graphs.machine.MachineGraph machine_graph:
        the machine graph level
    :param ~pacman.model.routing_info.RoutingInfo routing_info:
        routing information
    :param int machine_time_step: time step
    :param int time_scale_factor: time scale factor
    :param int target_length: length of table entries to get to.
    :param int time_to_try_for_each_iteration: time to try per iteration
    :return: compressed routing table entries
    :rtype: ~pacman.model.routing_tables.MulticastRoutingTables
>>>>>>> b86add09
    """

    __slots__ = [
        "_best_routing_table",
        "_best_bit_fields_by_processor",
    ]

    # max entries that can be used by the application code
    _MAX_SUPPORTED_LENGTH = 1023

    # the amount of time each attempt at router compression can be allowed to
    #  take (in seconds)
    # _DEFAULT_TIME_PER_ITERATION = 5 * 60
    _DEFAULT_TIME_PER_ITERATION = 10

    # report name
    _REPORT_FOLDER_NAME = "router_compressor_with_bitfield"
    _REPORT_NAME = "router_{}_{}.rpt"

    # key id for the initial entry
    _ORIGINAL_ENTRY = 0

    # key id for the bitfield entries
    _ENTRIES = 1

    # size of a filter info in bytes (key, n words, pointer)
    _SIZE_OF_FILTER_INFO_IN_BYTES = 12

    # bit to mask a bit
    _BIT_MASK = 1

    # mask for neuron level
    _NEURON_LEVEL_MASK = 0xFFFFFFFF

    # structs for performance requirements.
    _ONE_WORDS = struct.Struct("<I")
    _THREE_WORDS = struct.Struct("<III")

    # for router report
    _LOWER_16_BITS = 0xFFFF

    # rob paul to pay sam threshold starting point at 1ms time step
    _N_PACKETS_PER_SECOND = 100000

    # convert between milliseconds and second
    _MS_TO_SEC = 1000

    # fraction effect for threshold
    _THRESHOLD_FRACTION_EFFECT = 2

    def __init__(self):
        self._best_routing_table = None
        self._best_bit_fields_by_processor = None

    def __call__(
            self, router_tables, machine, placements, transceiver,
            default_report_folder, produce_report,
            use_timer_cut_off, machine_graph, routing_infos,
            machine_time_step, time_scale_factor, target_length=None,
<<<<<<< HEAD
            time_to_try_for_each_iteration=None):
        """ compresses bitfields and router table entries together as \
            feasible as possible

        :param ~.MulticastRoutingTables router_tables:
            routing tables (uncompressed)
        :param ~.Machine machine: SpiNNMachine instance
        :param ~.Placements placements: placements
        :param ~.Transceiver transceiver: SpiNNMan instance
        :param bool produce_report: flag for producing report
        :param str default_report_folder: report folder
        :param int machine_time_step: time step
        :param int time_scale_factor: time scale factor
        :param ~.MachineGraph machine_graph: the machine graph level
        :param int target_length: length of table entries to get to.
        :param bool use_timer_cut_off:
            flag for whether to use timer for compressor
        :return: compressed routing table entries
=======
            time_to_try_for_each_iteration=None, graph_mapper=None):
        """
        :param ~.MulticastRoutingTables router_tables:
        :param ~.Machine machine:
        :param ~.Placements placements:
        :param ~.Transceiver transceiver:
        :param str default_report_folder:
        :param bool produce_report:
        :param bool use_timer_cut_off:
        :param ~.MachineGraph machine_graph:
        :param ~.RoutingInfo routing_infos:
        :param int machine_time_step:
        :param int time_scale_factor:
        :param int target_length:
        :param int time_to_try_for_each_iteration:
        :param graph_mapper: mapping between graphs
>>>>>>> b86add09
        :rtype: ~.MulticastRoutingTables
        """

        if target_length is None:
            target_length = self._MAX_SUPPORTED_LENGTH

        if time_to_try_for_each_iteration is None:
            time_to_try_for_each_iteration = self._DEFAULT_TIME_PER_ITERATION

        # create progress bar
        progress = ProgressBar(
            len(router_tables.routing_tables) * 2,
            "Compressing routing Tables with bitfields in host")

        # create report
        report_folder_path = None
        if produce_report:
            report_folder_path = self.generate_report_path(
                default_report_folder)

        # compressed router table
        compressed_pacman_router_tables = MulticastRoutingTables()

        key_atom_map = self.generate_key_to_atom_map(
            machine_graph, routing_infos)

        # holder for the bitfields in
        bit_field_sdram_base_addresses = defaultdict(dict)
        for router_table in progress.over(router_tables.routing_tables, False):
            self.collect_bit_field_sdram_base_addresses(
                router_table.x, router_table.y, machine, placements,
                transceiver, bit_field_sdram_base_addresses)

        # start the routing table choice conversion
        for router_table in progress.over(router_tables.routing_tables):
            self.start_compression_selection_process(
                router_table, produce_report, report_folder_path,
                bit_field_sdram_base_addresses, transceiver, machine_graph,
                placements, machine, target_length,
                time_to_try_for_each_iteration, use_timer_cut_off,
                compressed_pacman_router_tables, key_atom_map)
        # return compressed tables
        return compressed_pacman_router_tables

    def collect_bit_field_sdram_base_addresses(
            self, chip_x, chip_y, machine, placements, transceiver,
<<<<<<< HEAD
            bit_field_sdram_base_addresses):

=======
            graph_mapper, bit_field_sdram_base_addresses):
        """
        :param int chip_x:
        :param int chip_y:
        :param ~spinn_machine.Machine machine:
        :param ~pacman.model.placements.Placements placements:
        :param ~spinnman.transceiver.Transceiver transceiver:
        :param dict(tuple(int,int),dict(int,int)) \
                bit_field_sdram_base_addresses:
        """
>>>>>>> b86add09
        # locate the bitfields in a chip level scope
        n_processors_on_chip = machine.get_chip_at(chip_x, chip_y).n_processors
        for processor_id in range(0, n_processors_on_chip):
            if placements.is_processor_occupied(chip_x, chip_y, processor_id):
                machine_vertex = placements.get_vertex_on_processor(
                    chip_x, chip_y, processor_id)

                # locate api vertex
                api_vertex = self.locate_vertex_with_the_api(machine_vertex)

                # get data
                if api_vertex is not None:
                    bit_field_sdram_base_addresses[
                        (chip_x, chip_y)][processor_id] = \
                        api_vertex.bit_field_base_address(
                            transceiver, placements.get_placement_of_vertex(
                                machine_vertex))

    def calculate_threshold(self, machine_time_step, time_scale_factor):
        """
        :param int machine_time_step:
        :param int time_scale_factor:
        :rtype: float
        """
        return(
            ((int(math.floor(machine_time_step / self._MS_TO_SEC))) *
             time_scale_factor * self._N_PACKETS_PER_SECOND) /
            self._THRESHOLD_FRACTION_EFFECT)

    @staticmethod
    def generate_key_to_atom_map(machine_graph, routing_infos):
        """ THIS IS NEEDED due to the link from key to edge being lost.

<<<<<<< HEAD
        :param machine_graph: machine graph
        :param routing_infos: routing infos
=======
        :param ~pacman.model.graphs.machine.MachineGraph machine_graph:
            machine graph
        :param ~pacman.model.routing_info.RoutingInfo routing_infos:
            routing infos
        :param graph_mapper: graph mapper
>>>>>>> b86add09
        :return: key to atom map based of key to n atoms
        :rtype: dict(int,int)
        """
        # build key to n atoms map
        key_to_n_atoms_map = dict()
        for vertex in machine_graph.vertices:
            for partition in machine_graph.\
                    get_outgoing_edge_partitions_starting_at_vertex(vertex):
                key = routing_infos.get_first_key_from_pre_vertex(
                    vertex, partition.identifier)

                app_vertex = vertex.app_vertex
                if app_vertex is not None:
                    if isinstance(
                            app_vertex, AbstractProvidesNKeysForPartition):
                        key_to_n_atoms_map[key] = \
                            app_vertex.get_n_keys_for_partition(partition)
                    else:
                        key_to_n_atoms_map[key] = vertex.vertex_slice.n_atoms
                else:
                    if isinstance(vertex, AbstractProvidesNKeysForPartition):
                        key_to_n_atoms_map[key] = \
                            vertex.get_n_keys_for_partition(partition)
                    else:
                        key_to_n_atoms_map[
                            routing_infos.get_first_key_from_pre_vertex(
                                vertex, partition.identifier)] = 1
        return key_to_n_atoms_map

    def generate_report_path(self, default_report_folder):
<<<<<<< HEAD
        report_folder_path = os.path.join(
            default_report_folder, self._REPORT_FOLDER_NAME)
=======
        """
        :param str default_report_folder:
        :rtype: str
        """
        report_folder_path = \
            os.path.join(default_report_folder, self._REPORT_FOLDER_NAME)
>>>>>>> b86add09
        if not os.path.exists(report_folder_path):
            os.mkdir(report_folder_path)
        return report_folder_path

    def start_compression_selection_process(
            self, router_table, produce_report, report_folder_path,
            bit_field_sdram_base_addresses, transceiver, machine_graph,
            placements, machine, target_length,
            time_to_try_for_each_iteration, use_timer_cut_off,
            compressed_pacman_router_tables, key_atom_map):
<<<<<<< HEAD
        """ entrance method for doing on host compression. Utilisable as a \
            public method for other compressors.

        :param router_table: the routing table in question to compress
        :param bool produce_report: flag if the report should be generated
        :param report_folder_path: the report folder base address
        :param bit_field_sdram_base_addresses:
            the sdram addresses for bitfields used in the chip.
        :param transceiver: spinnMan instance
        :param machine_graph: machine graph
        :param placements: placements
        :param machine: SpiNNMan instance
        :param int target_length: length of router compressor to get to
        :param float time_to_try_for_each_iteration:
            time in seconds to run each compression attempt for
        :param bool use_timer_cut_off:
            flag that indicates if the timer cut off is to be used
        :param key_atom_map: key to atoms map
            should be allowed to handle per time step
        :param compressed_pacman_router_tables:
=======
        """ entrance method for doing on host compression. Can be used as a \
            public method for other compressors.

        :param ~pacman.model.routing_tables.UnCompressedMulticastRoutingTable\
                router_table:
            the routing table in question to compress
        :param bool produce_report: whether the report should be generated
        :param str report_folder_path: the report folder base address
        :param dict(tuple(int,int),int) bit_field_sdram_base_addresses:
            the SDRAM addresses for bitfields used in the chip.
        :param ~spinnman.transceiver.Transceiver transceiver:
            spinnMan instance
        :param ~pacman.model.graphs.machine.MachineGraph machine_graph:
            machine graph
        :param ~pacman.model.placements.Placements placements: placements
        :param ~spinn_machine.Machine machine: SpiNNMan instance
        :param graph_mapper: mapping between 2 graphs
        :param int target_length: length of router compressor to get to
        :param int time_to_try_for_each_iteration:
            time in seconds to run each compression attempt for
        :param bool use_timer_cut_off:
            whether the timer cut off is to be used
        :param dict(int,int) key_atom_map: key to atoms map
            should be allowed to handle per time step
        :param ~pacman.model.routing_tables.MulticastRoutingTables \
                compressed_pacman_router_tables:
>>>>>>> b86add09
            a data holder for compressed tables
        :return: None
        """

        # iterate through bitfields on this chip and convert to router
        # table
        bit_field_chip_base_addresses = bit_field_sdram_base_addresses[
            (router_table.x, router_table.y)]

        # read in bitfields.
        bit_fields_by_processor, sorted_bit_fields = self._read_in_bit_fields(
            transceiver, router_table.x, router_table.y,
            bit_field_chip_base_addresses, machine_graph,
            placements, machine.get_chip_at(
                router_table.x, router_table.y).n_processors)

        # execute binary search
        self._start_binary_search(
            router_table, sorted_bit_fields, target_length,
            time_to_try_for_each_iteration, use_timer_cut_off, key_atom_map)

        # add final to compressed tables:
        # self._best_routing_table is a list of entries
        best_router_table = CompressedMulticastRoutingTable(
            router_table.x, router_table.y)

        for entry in self._best_routing_table:
            best_router_table.add_multicast_routing_entry(
                entry.to_MulticastRoutingEntry())

        compressed_pacman_router_tables.add_routing_table(best_router_table)

        # remove bitfields from cores that have been merged into the
        # router table
        self._remove_merged_bitfields_from_cores(
            self._best_bit_fields_by_processor, router_table.x,
            router_table.y, transceiver,
            bit_field_chip_base_addresses, bit_fields_by_processor)

        # create report file if required
        if produce_report:
            report_file_path = os.path.join(
                report_folder_path,
                self._REPORT_NAME.format(router_table.x, router_table.y))
            with open(report_file_path, "w") as report_out:
                self._create_table_report(
                    router_table, sorted_bit_fields, report_out)

    def _convert_bitfields_into_router_tables(
            self, router_table, bitfields_by_key, key_to_n_atoms_map):
<<<<<<< HEAD
        """ converts the bitfield into router table entries for compression. \
            based off the entry located in the original router table

        :param router_table: the original routing table
        :param bitfields_by_key: the bitfields of the chip.
=======
        """ Converts the bitfield into router table entries for compression, \
            based off the entry located in the original router table.

        :param ~.UnCompressedMulticastRoutingTable router_table:
            the original routing table
        :param dict(int,list(_BitFieldData)) bitfields_by_key:
            the bitfields of the chip.
        :param dict(int,int) key_to_n_atoms_map:
>>>>>>> b86add09
        :return: routing tables.
        :rtype: list(~.AbsractMulticastRoutingTable)
        """
        bit_field_router_tables = list()

        # clone the original entries
        original_route_entries = list()
        original_route_entries.extend(router_table.multicast_routing_entries)

        # go through the bitfields and get the routing table for it
        for master_pop_key in bitfields_by_key.keys():

            bit_field_original_entry = \
                router_table.get_entry_by_routing_entry_key(master_pop_key)
            bit_field_entries = UnCompressedMulticastRoutingTable(
                router_table.x, router_table.y,
                multicast_routing_entries=(
                    self._generate_entries_from_bitfield(
                        bitfields_by_key[master_pop_key],
                        bit_field_original_entry, key_to_n_atoms_map)))

            # add to the list
            bit_field_router_tables.append(bit_field_entries)

            # remove entry
            original_route_entries.remove(bit_field_original_entry)

        # create reduced
        reduced_original_table = UnCompressedMulticastRoutingTable(
            router_table.x, router_table.y, original_route_entries)

        # add reduced to front of the tables
        bit_field_router_tables.insert(0, reduced_original_table)

        # return the bitfield tables and the reduced original table
        return bit_field_router_tables

    def _generate_entries_from_bitfield(
            self, bit_fields, routing_table_entry, key_to_n_atoms_map):
        """ generate neuron level entries

        :param list(_BitFieldData) bit_fields: the bitfields for a given key
        :param ~.MulticastRoutingEntry routing_table_entry:
            the original entry from it
        :param dict(int,int) key_to_n_atoms_map:
        :return: the set of bitfield entries
        """

        entries = list()

        processors_filtered = list()

        for bit_field_by_processor in bit_fields:
            processors_filtered.append(bit_field_by_processor.processor_id)

        # get some basic values
        entry_links = routing_table_entry.link_ids
        base_key = routing_table_entry.routing_entry_key
        n_neurons = key_to_n_atoms_map[base_key]

        # check each neuron to see if any bitfields care, and if so,
        # add processor
        for neuron in range(0, n_neurons):
            processors = list()

            # add processors that are not going to be filtered
            for processor_id in routing_table_entry.processor_ids:
                if processor_id not in processors_filtered:
                    processors.append(processor_id)

            # process bitfields
            for bit_field_by_processor in bit_fields:
                if self._bit_for_neuron_id(
                        bit_field_by_processor.bit_field, neuron):
                    processors.append(bit_field_by_processor.processor_id)

            # build new entry for this neuron
            entries.append(MulticastRoutingEntry(
                routing_entry_key=base_key + neuron,
                mask=self._NEURON_LEVEL_MASK, link_ids=entry_links,
                defaultable=False, processor_ids=processors))

        # return the entries
        return entries

    def _bit_for_neuron_id(self, bit_field, neuron_id):
        """ locate the bit for the neuron in the bitfield

        :param list(int) bit_field:
            the block of words which represent the bitfield
        :param int neuron_id: the neuron id to find the bit in the bitfield
        :return: the bit
        """
        word_id = int(neuron_id // BITS_PER_WORD)
        bit_in_word = neuron_id % BITS_PER_WORD
        flag = (bit_field[word_id] >> bit_in_word) & self._BIT_MASK
        return flag

    def _read_in_bit_fields(
            self, transceiver, chip_x, chip_y, bit_field_chip_base_addresses,
            machine_graph, placements, n_processors_on_chip):
        """ reads in the bitfields from the cores

<<<<<<< HEAD
        :param transceiver: SpiNNMan instance
        :param chip_x: chip x coord
        :param chip_y: chip y coord
        :param machine_graph: machine graph
        :param placements: the placements
        :param n_processors_on_chip: the number of processors on this chip
        :param bit_field_chip_base_addresses: dict of core id to base address
=======
        :param ~.Transceiver transceiver: SpiNNMan instance
        :param int chip_x: chip x coord
        :param int chip_y: chip y coord
        :param ~.MachineGraph machine_graph: machine graph
        :param ~.Placements placements: the placements
        :param graph_mapper: the mapping between graphs
        :param int n_processors_on_chip: the number of processors on this chip
        :param dict(int,int) bit_field_chip_base_addresses:
            maps core id to base address
>>>>>>> b86add09
        :return: dict of lists of processor id to bitfields.
        :rtype: tuple(dict(int,list(_BitFieldData)), list(_BitFieldData))
        """

        # data holder
        bit_fields_by_processor = defaultdict(list)
        bit_fields_by_coverage = defaultdict(list)
        processor_coverage_by_bitfield = defaultdict(list)

        # read in for each app vertex that would have a bitfield
        for processor_id in bit_field_chip_base_addresses.keys():
            bit_field_base_address = \
                bit_field_chip_base_addresses[processor_id]

            # read how many bitfields there are
            n_bit_field_entries = struct.unpack("<I", transceiver.read_memory(
                chip_x, chip_y, bit_field_base_address, BYTES_PER_WORD))[0]
            reading_address = bit_field_base_address + BYTES_PER_WORD

            # read in each bitfield
            for _ in range(0, n_bit_field_entries):
                # master pop key, n words and read pointer
                master_pop_key, n_words_to_read, read_pointer = struct.unpack(
                    "<III", transceiver.read_memory(
                        chip_x, chip_y, reading_address,
                        _BitFieldData.size_in_bytes()))
                reading_address += _BitFieldData.size_in_bytes()

                # get bitfield words
                bit_field = struct.unpack(
                    "<{}I".format(n_words_to_read),
                    transceiver.read_memory(
                        chip_x, chip_y, read_pointer,
                        n_words_to_read * BYTES_PER_WORD))

                n_redundant_packets = self._detect_redundant_packet_count(
                    bit_field)

                # sorted by best coverage of redundant packets
                data = _BitFieldData(processor_id, bit_field, master_pop_key)
                bit_fields_by_coverage[n_redundant_packets].append(data)
                processor_coverage_by_bitfield[processor_id].append(
                    n_redundant_packets)

                # add to the bitfields tracker
                bit_fields_by_processor[processor_id].append(data)

        # use the ordered process to find the best ones to do first
        list_of_bitfields_in_impact_order = self._order_bit_fields(
            bit_fields_by_coverage, machine_graph, chip_x, chip_y, placements,
            n_processors_on_chip, processor_coverage_by_bitfield)

        return bit_fields_by_processor, list_of_bitfields_in_impact_order

    @staticmethod
<<<<<<< HEAD
    def locate_vertex_with_the_api(machine_vertex):
        """
        :param ~.MachineVertex machine_vertex:
        :rtype: ~.AbstractSupportsBitFieldRoutingCompression or None
=======
    def locate_vertex_with_the_api(machine_vertex, graph_mapper):
        """
        :param ~pacman.model.graphs.machine.MachineVertex machine_vertex:
        :rtype: AbstractSupportsBitFieldRoutingCompression or None
>>>>>>> b86add09
        """
        if isinstance(
                machine_vertex, AbstractSupportsBitFieldRoutingCompression):
            return machine_vertex
        app_vertex = machine_vertex.app_vertex
        if isinstance(app_vertex, AbstractSupportsBitFieldRoutingCompression):
            return app_vertex
        return None

    def _order_bit_fields(
            self, bit_fields_by_coverage, machine_graph, chip_x, chip_y,
<<<<<<< HEAD
            placements, n_processors_on_chip, processor_coverage_by_bitfield):
=======
            placements, n_processors_on_chip, graph_mapper,
            processor_coverage_by_bitfield):
        """
        :param dict(int,list(_BitFieldData)) bit_fields_by_coverage:
        :param ~.MachineGraph machine_graph:
        :param int chip_x:
        :param int chip_y:
        :param ~.Placements placements:
        :param int n_processors_on_chip:
        :param dict(int,list(int)) processor_coverage_by_bitfield:
        """
>>>>>>> b86add09
        sorted_bit_fields = list()

        # get incoming bandwidth for the cores
        most_costly_cores = dict()
        for processor_id in range(0, n_processors_on_chip):
            if placements.is_processor_occupied(chip_x, chip_y, processor_id):
                vertex = placements.get_vertex_on_processor(
                    chip_x, chip_y, processor_id)

                valid = self.locate_vertex_with_the_api(vertex)
                if valid is not None:
                    most_costly_cores[processor_id] = len(
                        machine_graph.get_edges_ending_at_vertex(vertex))

        # get cores that are the most likely to have the worst time and order
        #  bitfields accordingly
        cores = list(most_costly_cores.keys())
        cores = sorted(cores, key=lambda k: most_costly_cores[k], reverse=True)

        # only add bit fields from the worst affected cores, which will
        # build as more and more are taken to make the worst a collection
        # instead of a individual
        cores_to_add_for = list()
        for worst_core_id in range(0, len(cores) - 1):

            # determine how many of the worst to add before it balances with
            # next one
            cores_to_add_for.append(cores[worst_core_id])
            diff = (
                most_costly_cores[cores[worst_core_id]] -
                most_costly_cores[cores[worst_core_id + 1]])

            # order over most effective bitfields
            coverage = processor_coverage_by_bitfield[cores[worst_core_id]]
            coverage.sort(reverse=True)

            # cycle till at least the diff is covered
            covered = 0
            for redundant_packet_count in coverage:
                to_delete = list()
                for bit_field_data in bit_fields_by_coverage[
                        redundant_packet_count]:
                    if bit_field_data.processor_id in cores_to_add_for:
                        if covered < diff:
                            to_delete.append(bit_field_data)
                            sorted_bit_fields.append(bit_field_data)
                            covered += 1
                for bit_field_data in to_delete:
                    bit_fields_by_coverage[redundant_packet_count].remove(
                        bit_field_data)

        # take left overs
        coverage_levels = list(bit_fields_by_coverage.keys())
        coverage_levels.sort(reverse=True)
        for coverage_level in coverage_levels:
            for bit_field_data in bit_fields_by_coverage[coverage_level]:
                sorted_bit_fields.append(bit_field_data)

        return sorted_bit_fields

    def _detect_redundant_packet_count(self, bitfield):
        """ locate in the bitfield how many possible packets it can filter \
            away when integrated into the router table.

        :param list(int) bitfield:
            the memory blocks that represent the bitfield
        :return: the number of redundant packets being captured.
        """
        n_packets_filtered = 0
        n_neurons = len(bitfield) * BITS_PER_WORD

        for neuron_id in range(0, n_neurons):
            if self._bit_for_neuron_id(bitfield, neuron_id) == 0:
                n_packets_filtered += 1
        return n_packets_filtered

    def _start_binary_search(
            self, router_table, sorted_bit_fields, target_length,
            time_to_try_for_each_iteration, use_timer_cut_off, key_atom_map):
        """ start binary search of the merging of bitfield to router table

<<<<<<< HEAD
        :param router_table: uncompressed router table
        :param sorted_bit_fields: the sorted bitfields
        :param target_length: length to compress to
        :param time_to_try_for_each_iteration:
            the time to allow compressor to run for.
        :param use_timer_cut_off: bool flag for if we should use the timer \
            cutoff for compression
        :param key_atom_map: map from key to atoms
        :return: final_routing_table, bit_fields_merged
=======
        :param ~.UnCompressedMulticastRoutingTable router_table:
            uncompressed router table
        :param list(_BitFieldData) sorted_bit_fields: the sorted bitfields
        :param int target_length: length to compress to
        :param int time_to_try_for_each_iteration:
            the time to allow compressor to run for.
        :param bool use_timer_cut_off:
            whether we should use the timer cutoff for compression
        :param dict(int,int) key_atom_map: map from key to atoms
>>>>>>> b86add09
        """
        # try first just uncompressed. so see if its possible
        try:
            self._best_routing_table = self._run_algorithm(
                [router_table], target_length, time_to_try_for_each_iteration,
                use_timer_cut_off)
            self._best_bit_fields_by_processor = []
        except MinimisationFailedError:
            raise PacmanAlgorithmFailedToGenerateOutputsException(
                "host bitfield router compressor can't compress the "
                "uncompressed routing tables, regardless of bitfield merging. "
                "System is fundamentally flawed here")

        find_max_success(len(sorted_bit_fields), functools.partial(
            self._binary_search_check, sorted_bit_fields=sorted_bit_fields,
            routing_table=router_table, target_length=target_length,
            time_to_try_for_each_iteration=time_to_try_for_each_iteration,
            use_timer_cut_off=use_timer_cut_off,
            key_to_n_atoms_map=key_atom_map))

    def _binary_search_check(
            self, mid_point, sorted_bit_fields, routing_table, target_length,
            time_to_try_for_each_iteration, use_timer_cut_off,
            key_to_n_atoms_map):
        """ check function for fix max success

<<<<<<< HEAD
        :param mid_point: the point if the list to stop at
        :param sorted_bit_fields: lists of bitfields
        :param routing_table: the basic routing table
        :param target_length: the target length to reach
        :param time_to_try_for_each_iteration: the time in seconds to run for
        :param bool use_timer_cut_off:
            if the timer cutoff should be used by the compressor.
=======
        :param int mid_point: the point if the list to stop at
        :param list(_BitFieldData) sorted_bit_fields: lists of bitfields
        :param ~.UnCompressedMulticastRoutingTable routing_table:
            the basic routing table
        :param int target_length: the target length to reach
        :param int time_to_try_for_each_iteration:
            the time in seconds to run for
        :param bool use_timer_cut_off:
            whether the timer cutoff should be used by the compressor.
        :param dict(int,int) key_to_n_atoms_map:
>>>>>>> b86add09
        :return: true if it compresses
        :rtype: bool
        """

        # find new set of bitfields to try from midpoint
        new_bit_field_by_processor = DefaultOrderedDict(list)

        for element in range(0, mid_point):
            bf_data = sorted_bit_fields[element]
            new_bit_field_by_processor[bf_data.master_pop_key].append(bf_data)

        # convert bitfields into router tables
        bit_field_router_tables = self._convert_bitfields_into_router_tables(
            routing_table, new_bit_field_by_processor, key_to_n_atoms_map)

        # try to compress
        try:
            self._best_routing_table = self._run_algorithm(
                bit_field_router_tables, target_length,
                time_to_try_for_each_iteration, use_timer_cut_off)
            self._best_bit_fields_by_processor = new_bit_field_by_processor
            return True
        except MinimisationFailedError:
            return False
        except PacmanElementAllocationException:
            return False

    def _run_algorithm(
            self, router_tables, target_length,
            time_to_try_for_each_iteration, use_timer_cut_off):
<<<<<<< HEAD
        """ attempts to covert the mega router tables into 1 router table. will\
        raise a MinimisationFailedError exception if it fails to compress to \
        the correct length

        :param router_tables: the set of router tables that together need to \
            be merged into 1 router table
        :param target_length: the number
        :param time_to_try_for_each_iteration: time for compressor to run for
        :param use_timer_cut_off: bool flag for using timer cutoff
=======
        """ Attempts to covert the mega router tables into 1 router table.\
            Will raise a MinimisationFailedError exception if it fails to\
            compress to the correct length.

        :param list(~.AbsractMulticastRoutingTable) router_tables:
            the set of router tables that together need to
            be merged into 1 router table
        :param int target_length: the number
        :param int time_to_try_for_each_iteration:
            time for compressor to run for
        :param bool use_timer_cut_off: whether to use timer cutoff
>>>>>>> b86add09
        :return: compressor router table
        :rtype: list(RoutingTableEntry)
        :throws: MinimisationFailedError
        """
        # convert to rig format
        entries = list()
        for router_table in router_tables:
            for router_entry in router_table.multicast_routing_entries:
                # Add the new entry
                entries.append(Entry.from_MulticastRoutingEntry(router_entry))

        # compress the router entries using rigs compressor
        return rigs_compressor.minimise(
            entries, target_length, time_to_try_for_each_iteration,
            use_timer_cut_off)

    def _remove_merged_bitfields_from_cores(
            self, bit_fields_merged, chip_x, chip_y, transceiver,
            bit_field_base_addresses, bit_fields_by_processor):
<<<<<<< HEAD
        """ goes to sdram and removes said merged entries from the cores \
            bitfield region

        :param bit_fields_merged:
            the bitfields that were merged into router table
        :param chip_x: the chip x coord from which this happened
        :param chip_y: the chip y coord from which this happened
        :param transceiver: spinnman instance
        :param bit_field_base_addresses: base addresses of chip bit fields
        :param bit_fields_by_processor: map of processor to bitfields
        :rtype: None
=======
        """ goes to SDRAM and removes said merged entries from the cores' \
            bitfield region

        :param dict(int,list(_BitFieldData)) bit_fields_merged:
            the bitfields that were merged into router table
        :param int chip_x: the chip x coord from which this happened
        :param int chip_y: the chip y coord from which this happened
        :param ~.Transceiver transceiver: spinnman instance
        :param dict(int,int) bit_field_base_addresses:
            base addresses of chip bit fields
        :param dict(int,list(_BitFieldData)) bit_fields_by_processor:
            map of processor to bitfields
>>>>>>> b86add09
        """
        # get data back in a form useful for write back
        new_bit_field_by_processor = defaultdict(list)
        for master_pop_key in bit_fields_merged:
            for bit_field_by_processor in bit_fields_merged[master_pop_key]:
                new_bit_field_by_processor[
                    bit_field_by_processor.processor_id].append(master_pop_key)

        # process the separate cores
        for processor_id in bit_fields_by_processor.keys():

            # amount of entries to remove
            new_total = (
                len(bit_fields_by_processor[processor_id]) -
                len(new_bit_field_by_processor[processor_id]))

            # base address for the region
            bit_field_base_address = bit_field_base_addresses[processor_id]
            writing_address = bit_field_base_address
            words_writing_address = (
                writing_address + (
                    new_total * self._SIZE_OF_FILTER_INFO_IN_BYTES))

            # write correct number of elements.
            transceiver.write_memory(
                chip_x, chip_y, writing_address, self._ONE_WORDS.pack(
                    new_total), BYTES_PER_WORD)
            writing_address += BYTES_PER_WORD

            # iterate through the original bitfields and omit the ones deleted
            for bf_by_key in bit_fields_by_processor[processor_id]:
                if bf_by_key.master_pop_key not in \
                        new_bit_field_by_processor[bf_by_key.processor_id]:

                    # write key and n words
                    transceiver.write_memory(
                        chip_x, chip_y, writing_address,
                        self._THREE_WORDS.pack(
                            bf_by_key.master_pop_key,
                            len(bf_by_key.bit_field), words_writing_address),
                        self._SIZE_OF_FILTER_INFO_IN_BYTES)
                    writing_address += self._SIZE_OF_FILTER_INFO_IN_BYTES

                    # write bitfield words
                    data = struct.pack(
                        "<{}I".format(len(bf_by_key.bit_field)),
                        *bf_by_key.bit_field)
                    transceiver.write_memory(
                        chip_x, chip_y, words_writing_address, data,
                        len(bf_by_key.bit_field) * BYTES_PER_WORD)
                    words_writing_address += len(
                        bf_by_key.bit_field) * BYTES_PER_WORD

    def _create_table_report(
            self, router_table, sorted_bit_fields, report_out):
        """ creates the report entry

        :param ~.AbsractMulticastRoutingTable router_table:
            the uncompressed router table to process
        :param list sorted_bit_fields: the bitfields overall
        :param ~io.TextIOBase report_out: the report writer
        """
        n_bit_fields_merged = 0
        n_packets_filtered = 0
        for key in self._best_bit_fields_by_processor.keys():
<<<<<<< HEAD
            for element in self._best_bit_fields_by_processor[key]:
                n_neurons = len(element.bit_field) * BITS_PER_WORD
=======
            best_bit_fields = self._best_bit_fields_by_processor[key]
            n_bit_fields_merged += len(best_bit_fields)
            for element in best_bit_fields:
                n_neurons = len(element.bit_field) * self._BITS_IN_A_WORD
>>>>>>> b86add09
                for neuron_id in range(0, n_neurons):
                    is_set = self._bit_for_neuron_id(
                        element.bit_field, neuron_id)
                    if is_set == 0:
                        n_packets_filtered += 1

        n_possible_bit_fields = len(sorted_bit_fields)

        percentage_done = 100
        if n_possible_bit_fields != 0:
            percentage_done = (
                (100.0 / float(n_possible_bit_fields)) *
                float(n_bit_fields_merged))

        report_out.write(
            "Table{}:{} has integrated {} out of {} available chip level "
            "bitfields into the routing table. There by producing a "
            "compression of {}%.\n\n".format(
                router_table.x, router_table.y, n_bit_fields_merged,
                n_possible_bit_fields, percentage_done))

        report_out.write(
            "The uncompressed routing table had {} entries, the compressed "
            "one with {} integrated bitfields has {} entries. \n\n".format(
                router_table.number_of_entries,
                # Note: _best_routing_table is a list(), router_table is not
                len(self._best_routing_table),
                n_bit_fields_merged))

        report_out.write(
            "The integration of {} bitfields removes up to {} MC packets "
            "that otherwise would be being processed by the cores on the "
            "chip, just to be dropped as they do not target anything.".format(
                n_bit_fields_merged, n_packets_filtered))

        report_out.write("The bit_fields merged are as follows:\n\n")

        for key in self._best_bit_fields_by_processor.keys():
            for bf_by_processor in self._best_bit_fields_by_processor[key]:
                report_out.write("bitfield on core {} for key {} \n".format(
                    bf_by_processor.processor_id, key))

        report_out.write("\n\n\n")
        report_out.write("The final routing table entries are as follows:\n\n")

        report_out.write(
            "{: <5s} {: <10s} {: <10s} {: <10s} {: <7s} {}\n".format(
                "Index", "Key", "Mask", "Route", "Default", "[Cores][Links]"))
        report_out.write(
            "{:-<5s} {:-<10s} {:-<10s} {:-<10s} {:-<7s} {:-<14s}\n".format(
                "", "", "", "", "", ""))
        line_format = "{: >5d} {}\n"

        entry_count = 0
        n_defaultable = 0
        # Note: _best_routing_table is a list(), router_table is not
        for entry in self._best_routing_table:
            index = entry_count & self._LOWER_16_BITS
            entry_str = line_format.format(index, format_route(
                entry.to_MulticastRoutingEntry()))
            entry_count += 1
            if entry.defaultable:
                n_defaultable += 1
            report_out.write(entry_str)
        report_out.write("{} Defaultable entries\n".format(n_defaultable))<|MERGE_RESOLUTION|>--- conflicted
+++ resolved
@@ -19,10 +19,6 @@
 import os
 import struct
 from collections import defaultdict
-<<<<<<< HEAD
-=======
-
->>>>>>> b86add09
 from spinn_utilities.default_ordered_dict import DefaultOrderedDict
 from spinn_utilities.find_max_success import find_max_success
 from spinn_utilities.progress_bar import ProgressBar
@@ -31,13 +27,8 @@
     PacmanAlgorithmFailedToGenerateOutputsException,
     PacmanElementAllocationException, MinimisationFailedError)
 from pacman.model.routing_tables import (
-<<<<<<< HEAD
     MulticastRoutingTables, UnCompressedMulticastRoutingTable,
     CompressedMulticastRoutingTable)
-=======
-    MulticastRoutingTables,
-    UnCompressedMulticastRoutingTable, CompressedMulticastRoutingTable)
->>>>>>> b86add09
 from pacman.operations.algorithm_reports.reports import format_route
 from pacman.operations.router_compressors import Entry
 from pacman.operations.router_compressors.mundys_router_compressor import (
@@ -48,11 +39,8 @@
 from spinn_front_end_common.abstract_models.\
     abstract_supports_bit_field_routing_compression import (
         AbstractSupportsBitFieldRoutingCompression)
-<<<<<<< HEAD
 from spinn_front_end_common.utilities.constants import (
     BITS_PER_WORD, BYTES_PER_WORD)
-=======
->>>>>>> b86add09
 
 
 class _BitFieldData(object):
@@ -82,10 +70,6 @@
 
 
 class HostBasedBitFieldRouterCompressor(object):
-<<<<<<< HEAD
-    """ host based fancy router compressor using the bitfield filters of the \
-        cores.
-=======
     """ Host-based fancy router compressor using the bitfield filters of the \
         cores. Compresses bitfields and router table entries together as \
         much as feasible.
@@ -109,7 +93,6 @@
     :param int time_to_try_for_each_iteration: time to try per iteration
     :return: compressed routing table entries
     :rtype: ~pacman.model.routing_tables.MulticastRoutingTables
->>>>>>> b86add09
     """
 
     __slots__ = [
@@ -169,27 +152,7 @@
             default_report_folder, produce_report,
             use_timer_cut_off, machine_graph, routing_infos,
             machine_time_step, time_scale_factor, target_length=None,
-<<<<<<< HEAD
             time_to_try_for_each_iteration=None):
-        """ compresses bitfields and router table entries together as \
-            feasible as possible
-
-        :param ~.MulticastRoutingTables router_tables:
-            routing tables (uncompressed)
-        :param ~.Machine machine: SpiNNMachine instance
-        :param ~.Placements placements: placements
-        :param ~.Transceiver transceiver: SpiNNMan instance
-        :param bool produce_report: flag for producing report
-        :param str default_report_folder: report folder
-        :param int machine_time_step: time step
-        :param int time_scale_factor: time scale factor
-        :param ~.MachineGraph machine_graph: the machine graph level
-        :param int target_length: length of table entries to get to.
-        :param bool use_timer_cut_off:
-            flag for whether to use timer for compressor
-        :return: compressed routing table entries
-=======
-            time_to_try_for_each_iteration=None, graph_mapper=None):
         """
         :param ~.MulticastRoutingTables router_tables:
         :param ~.Machine machine:
@@ -204,8 +167,6 @@
         :param int time_scale_factor:
         :param int target_length:
         :param int time_to_try_for_each_iteration:
-        :param graph_mapper: mapping between graphs
->>>>>>> b86add09
         :rtype: ~.MulticastRoutingTables
         """
 
@@ -252,11 +213,7 @@
 
     def collect_bit_field_sdram_base_addresses(
             self, chip_x, chip_y, machine, placements, transceiver,
-<<<<<<< HEAD
             bit_field_sdram_base_addresses):
-
-=======
-            graph_mapper, bit_field_sdram_base_addresses):
         """
         :param int chip_x:
         :param int chip_y:
@@ -266,24 +223,21 @@
         :param dict(tuple(int,int),dict(int,int)) \
                 bit_field_sdram_base_addresses:
         """
->>>>>>> b86add09
         # locate the bitfields in a chip level scope
         n_processors_on_chip = machine.get_chip_at(chip_x, chip_y).n_processors
-        for processor_id in range(0, n_processors_on_chip):
-            if placements.is_processor_occupied(chip_x, chip_y, processor_id):
-                machine_vertex = placements.get_vertex_on_processor(
-                    chip_x, chip_y, processor_id)
+        for p in range(0, n_processors_on_chip):
+            if placements.is_processor_occupied(chip_x, chip_y, p):
+                vertex = placements.get_vertex_on_processor(chip_x, chip_y, p)
 
                 # locate api vertex
-                api_vertex = self.locate_vertex_with_the_api(machine_vertex)
+                api_vertex = self.locate_vertex_with_the_api(vertex)
 
                 # get data
                 if api_vertex is not None:
-                    bit_field_sdram_base_addresses[
-                        (chip_x, chip_y)][processor_id] = \
+                    bit_field_sdram_base_addresses[chip_x, chip_y][p] = \
                         api_vertex.bit_field_base_address(
                             transceiver, placements.get_placement_of_vertex(
-                                machine_vertex))
+                                vertex))
 
     def calculate_threshold(self, machine_time_step, time_scale_factor):
         """
@@ -300,16 +254,10 @@
     def generate_key_to_atom_map(machine_graph, routing_infos):
         """ THIS IS NEEDED due to the link from key to edge being lost.
 
-<<<<<<< HEAD
-        :param machine_graph: machine graph
-        :param routing_infos: routing infos
-=======
         :param ~pacman.model.graphs.machine.MachineGraph machine_graph:
             machine graph
         :param ~pacman.model.routing_info.RoutingInfo routing_infos:
             routing infos
-        :param graph_mapper: graph mapper
->>>>>>> b86add09
         :return: key to atom map based of key to n atoms
         :rtype: dict(int,int)
         """
@@ -340,17 +288,12 @@
         return key_to_n_atoms_map
 
     def generate_report_path(self, default_report_folder):
-<<<<<<< HEAD
+        """
+        :param str default_report_folder:
+        :rtype: str
+        """
         report_folder_path = os.path.join(
             default_report_folder, self._REPORT_FOLDER_NAME)
-=======
-        """
-        :param str default_report_folder:
-        :rtype: str
-        """
-        report_folder_path = \
-            os.path.join(default_report_folder, self._REPORT_FOLDER_NAME)
->>>>>>> b86add09
         if not os.path.exists(report_folder_path):
             os.mkdir(report_folder_path)
         return report_folder_path
@@ -361,29 +304,7 @@
             placements, machine, target_length,
             time_to_try_for_each_iteration, use_timer_cut_off,
             compressed_pacman_router_tables, key_atom_map):
-<<<<<<< HEAD
-        """ entrance method for doing on host compression. Utilisable as a \
-            public method for other compressors.
-
-        :param router_table: the routing table in question to compress
-        :param bool produce_report: flag if the report should be generated
-        :param report_folder_path: the report folder base address
-        :param bit_field_sdram_base_addresses:
-            the sdram addresses for bitfields used in the chip.
-        :param transceiver: spinnMan instance
-        :param machine_graph: machine graph
-        :param placements: placements
-        :param machine: SpiNNMan instance
-        :param int target_length: length of router compressor to get to
-        :param float time_to_try_for_each_iteration:
-            time in seconds to run each compression attempt for
-        :param bool use_timer_cut_off:
-            flag that indicates if the timer cut off is to be used
-        :param key_atom_map: key to atoms map
-            should be allowed to handle per time step
-        :param compressed_pacman_router_tables:
-=======
-        """ entrance method for doing on host compression. Can be used as a \
+        """ Entrance method for doing on host compression. Can be used as a \
             public method for other compressors.
 
         :param ~pacman.model.routing_tables.UnCompressedMulticastRoutingTable\
@@ -399,19 +320,16 @@
             machine graph
         :param ~pacman.model.placements.Placements placements: placements
         :param ~spinn_machine.Machine machine: SpiNNMan instance
-        :param graph_mapper: mapping between 2 graphs
         :param int target_length: length of router compressor to get to
         :param int time_to_try_for_each_iteration:
             time in seconds to run each compression attempt for
         :param bool use_timer_cut_off:
             whether the timer cut off is to be used
+        :param ~pacman.model.routing_tables.MulticastRoutingTables \
+                compressed_pacman_router_tables:
+            a data holder for compressed tables
         :param dict(int,int) key_atom_map: key to atoms map
             should be allowed to handle per time step
-        :param ~pacman.model.routing_tables.MulticastRoutingTables \
-                compressed_pacman_router_tables:
->>>>>>> b86add09
-            a data holder for compressed tables
-        :return: None
         """
 
         # iterate through bitfields on this chip and convert to router
@@ -460,13 +378,6 @@
 
     def _convert_bitfields_into_router_tables(
             self, router_table, bitfields_by_key, key_to_n_atoms_map):
-<<<<<<< HEAD
-        """ converts the bitfield into router table entries for compression. \
-            based off the entry located in the original router table
-
-        :param router_table: the original routing table
-        :param bitfields_by_key: the bitfields of the chip.
-=======
         """ Converts the bitfield into router table entries for compression, \
             based off the entry located in the original router table.
 
@@ -475,7 +386,6 @@
         :param dict(int,list(_BitFieldData)) bitfields_by_key:
             the bitfields of the chip.
         :param dict(int,int) key_to_n_atoms_map:
->>>>>>> b86add09
         :return: routing tables.
         :rtype: list(~.AbsractMulticastRoutingTable)
         """
@@ -579,25 +489,14 @@
             machine_graph, placements, n_processors_on_chip):
         """ reads in the bitfields from the cores
 
-<<<<<<< HEAD
-        :param transceiver: SpiNNMan instance
-        :param chip_x: chip x coord
-        :param chip_y: chip y coord
-        :param machine_graph: machine graph
-        :param placements: the placements
-        :param n_processors_on_chip: the number of processors on this chip
-        :param bit_field_chip_base_addresses: dict of core id to base address
-=======
         :param ~.Transceiver transceiver: SpiNNMan instance
         :param int chip_x: chip x coord
         :param int chip_y: chip y coord
         :param ~.MachineGraph machine_graph: machine graph
         :param ~.Placements placements: the placements
-        :param graph_mapper: the mapping between graphs
         :param int n_processors_on_chip: the number of processors on this chip
         :param dict(int,int) bit_field_chip_base_addresses:
             maps core id to base address
->>>>>>> b86add09
         :return: dict of lists of processor id to bitfields.
         :rtype: tuple(dict(int,list(_BitFieldData)), list(_BitFieldData))
         """
@@ -653,17 +552,12 @@
         return bit_fields_by_processor, list_of_bitfields_in_impact_order
 
     @staticmethod
-<<<<<<< HEAD
     def locate_vertex_with_the_api(machine_vertex):
         """
-        :param ~.MachineVertex machine_vertex:
-        :rtype: ~.AbstractSupportsBitFieldRoutingCompression or None
-=======
-    def locate_vertex_with_the_api(machine_vertex, graph_mapper):
-        """
         :param ~pacman.model.graphs.machine.MachineVertex machine_vertex:
+        :return: The vertex associated with the machine vertex that supports
+            compression, or `None` if nothing can be found.
         :rtype: AbstractSupportsBitFieldRoutingCompression or None
->>>>>>> b86add09
         """
         if isinstance(
                 machine_vertex, AbstractSupportsBitFieldRoutingCompression):
@@ -675,11 +569,7 @@
 
     def _order_bit_fields(
             self, bit_fields_by_coverage, machine_graph, chip_x, chip_y,
-<<<<<<< HEAD
             placements, n_processors_on_chip, processor_coverage_by_bitfield):
-=======
-            placements, n_processors_on_chip, graph_mapper,
-            processor_coverage_by_bitfield):
         """
         :param dict(int,list(_BitFieldData)) bit_fields_by_coverage:
         :param ~.MachineGraph machine_graph:
@@ -689,7 +579,6 @@
         :param int n_processors_on_chip:
         :param dict(int,list(int)) processor_coverage_by_bitfield:
         """
->>>>>>> b86add09
         sorted_bit_fields = list()
 
         # get incoming bandwidth for the cores
@@ -771,17 +660,6 @@
             time_to_try_for_each_iteration, use_timer_cut_off, key_atom_map):
         """ start binary search of the merging of bitfield to router table
 
-<<<<<<< HEAD
-        :param router_table: uncompressed router table
-        :param sorted_bit_fields: the sorted bitfields
-        :param target_length: length to compress to
-        :param time_to_try_for_each_iteration:
-            the time to allow compressor to run for.
-        :param use_timer_cut_off: bool flag for if we should use the timer \
-            cutoff for compression
-        :param key_atom_map: map from key to atoms
-        :return: final_routing_table, bit_fields_merged
-=======
         :param ~.UnCompressedMulticastRoutingTable router_table:
             uncompressed router table
         :param list(_BitFieldData) sorted_bit_fields: the sorted bitfields
@@ -791,7 +669,6 @@
         :param bool use_timer_cut_off:
             whether we should use the timer cutoff for compression
         :param dict(int,int) key_atom_map: map from key to atoms
->>>>>>> b86add09
         """
         # try first just uncompressed. so see if its possible
         try:
@@ -818,15 +695,6 @@
             key_to_n_atoms_map):
         """ check function for fix max success
 
-<<<<<<< HEAD
-        :param mid_point: the point if the list to stop at
-        :param sorted_bit_fields: lists of bitfields
-        :param routing_table: the basic routing table
-        :param target_length: the target length to reach
-        :param time_to_try_for_each_iteration: the time in seconds to run for
-        :param bool use_timer_cut_off:
-            if the timer cutoff should be used by the compressor.
-=======
         :param int mid_point: the point if the list to stop at
         :param list(_BitFieldData) sorted_bit_fields: lists of bitfields
         :param ~.UnCompressedMulticastRoutingTable routing_table:
@@ -837,7 +705,6 @@
         :param bool use_timer_cut_off:
             whether the timer cutoff should be used by the compressor.
         :param dict(int,int) key_to_n_atoms_map:
->>>>>>> b86add09
         :return: true if it compresses
         :rtype: bool
         """
@@ -868,17 +735,6 @@
     def _run_algorithm(
             self, router_tables, target_length,
             time_to_try_for_each_iteration, use_timer_cut_off):
-<<<<<<< HEAD
-        """ attempts to covert the mega router tables into 1 router table. will\
-        raise a MinimisationFailedError exception if it fails to compress to \
-        the correct length
-
-        :param router_tables: the set of router tables that together need to \
-            be merged into 1 router table
-        :param target_length: the number
-        :param time_to_try_for_each_iteration: time for compressor to run for
-        :param use_timer_cut_off: bool flag for using timer cutoff
-=======
         """ Attempts to covert the mega router tables into 1 router table.\
             Will raise a MinimisationFailedError exception if it fails to\
             compress to the correct length.
@@ -890,10 +746,9 @@
         :param int time_to_try_for_each_iteration:
             time for compressor to run for
         :param bool use_timer_cut_off: whether to use timer cutoff
->>>>>>> b86add09
         :return: compressor router table
         :rtype: list(RoutingTableEntry)
-        :throws: MinimisationFailedError
+        :throws MinimisationFailedError: If compression fails
         """
         # convert to rig format
         entries = list()
@@ -910,20 +765,7 @@
     def _remove_merged_bitfields_from_cores(
             self, bit_fields_merged, chip_x, chip_y, transceiver,
             bit_field_base_addresses, bit_fields_by_processor):
-<<<<<<< HEAD
-        """ goes to sdram and removes said merged entries from the cores \
-            bitfield region
-
-        :param bit_fields_merged:
-            the bitfields that were merged into router table
-        :param chip_x: the chip x coord from which this happened
-        :param chip_y: the chip y coord from which this happened
-        :param transceiver: spinnman instance
-        :param bit_field_base_addresses: base addresses of chip bit fields
-        :param bit_fields_by_processor: map of processor to bitfields
-        :rtype: None
-=======
-        """ goes to SDRAM and removes said merged entries from the cores' \
+        """ Goes to SDRAM and removes said merged entries from the cores' \
             bitfield region
 
         :param dict(int,list(_BitFieldData)) bit_fields_merged:
@@ -935,7 +777,6 @@
             base addresses of chip bit fields
         :param dict(int,list(_BitFieldData)) bit_fields_by_processor:
             map of processor to bitfields
->>>>>>> b86add09
         """
         # get data back in a form useful for write back
         new_bit_field_by_processor = defaultdict(list)
@@ -1001,15 +842,10 @@
         n_bit_fields_merged = 0
         n_packets_filtered = 0
         for key in self._best_bit_fields_by_processor.keys():
-<<<<<<< HEAD
-            for element in self._best_bit_fields_by_processor[key]:
-                n_neurons = len(element.bit_field) * BITS_PER_WORD
-=======
             best_bit_fields = self._best_bit_fields_by_processor[key]
             n_bit_fields_merged += len(best_bit_fields)
             for element in best_bit_fields:
-                n_neurons = len(element.bit_field) * self._BITS_IN_A_WORD
->>>>>>> b86add09
+                n_neurons = len(element.bit_field) * BITS_PER_WORD
                 for neuron_id in range(0, n_neurons):
                     is_set = self._bit_for_neuron_id(
                         element.bit_field, neuron_id)
