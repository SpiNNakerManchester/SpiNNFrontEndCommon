# Copyright (c) 2019 The University of Manchester
#
# Licensed under the Apache License, Version 2.0 (the "License");
# you may not use this file except in compliance with the License.
# You may obtain a copy of the License at
#
#     https://www.apache.org/licenses/LICENSE-2.0
#
# Unless required by applicable law or agreed to in writing, software
# distributed under the License is distributed on an "AS IS" BASIS,
# WITHOUT WARRANTIES OR CONDITIONS OF ANY KIND, either express or implied.
# See the License for the specific language governing permissions and
# limitations under the License.

from collections import defaultdict
import functools
import math
import os
import struct
from typing import Dict, List, Optional, Tuple, cast
from spinn_utilities.config_holder import get_config_bool
from spinn_utilities.find_max_success import find_max_success
from spinn_utilities.progress_bar import ProgressBar
from spinn_utilities.ordered_set import OrderedSet
from spinn_machine import Chip, MulticastRoutingEntry, RoutingEntry
from pacman.exceptions import (
    PacmanAlgorithmFailedToGenerateOutputsException,
    PacmanElementAllocationException, MinimisationFailedError)
from pacman.model.routing_tables import (
    AbstractMulticastRoutingTable, MulticastRoutingTables,
    UnCompressedMulticastRoutingTable, CompressedMulticastRoutingTable)
from pacman.utilities.algorithm_utilities.routes_format import format_route
from pacman.operations.router_compressors.pair_compressor import (
    _PairCompressor)
from spinn_front_end_common.abstract_models import (
    AbstractSupportsBitFieldRoutingCompression)
from spinn_front_end_common.data import FecDataView
from spinn_front_end_common.utilities.helpful_functions import n_word_struct
from spinn_front_end_common.utilities.constants import (
    BYTES_PER_WORD, BYTES_PER_4_WORDS)
from spinn_front_end_common.utilities.report_functions.\
    bit_field_compressor_report import (
        generate_provenance_item)

_REPORT_FOLDER_NAME = "router_compressor_with_bitfield"


def host_based_bit_field_router_compressor() -> MulticastRoutingTables:
    """
    Entry point when using the PACMANAlgorithmExecutor.

    :return: compressed routing table entries
    :rtype: ~pacman.model.routing_tables.MulticastRoutingTables
    """
    routing_tables = FecDataView.get_uncompressed().routing_tables
    # create progress bar
    progress = ProgressBar(
        len(routing_tables) * 2,
        "Compressing routing Tables with bitfields in host")

    # create report
    if get_config_bool(
            "Reports", "write_router_compression_with_bitfield_report"):
        report_folder_path = generate_report_path()
    else:
        report_folder_path = None

    # compressed router table
    compressed_pacman_router_tables = MulticastRoutingTables()

    key_atom_map = generate_key_to_atom_map()

    most_costly_cores: Dict[Chip, Dict[int, int]] = defaultdict(
        lambda: defaultdict(int))
    for partition in FecDataView.iterate_partitions():
        for edge in partition.edges:
            splitter = edge.post_vertex.splitter
            for vertex, _ in splitter.get_source_specific_in_coming_vertices(
                    partition.pre_vertex, partition.identifier):
                place = FecDataView.get_placement_of_vertex(vertex)
                most_costly_cores[place.chip][place.p] += 1

    # start the routing table choice conversion
    compressor = HostBasedBitFieldRouterCompressor(
        key_atom_map, report_folder_path, most_costly_cores)
    for router_table in progress.over(routing_tables):
        compressor.compress_bitfields(
            router_table, compressed_pacman_router_tables)

    # return compressed tables
    return compressed_pacman_router_tables


def generate_report_path() -> str:
    """
    :rtype: str
    """
    report_folder_path = os.path.join(
        FecDataView.get_run_dir_path(), _REPORT_FOLDER_NAME)
    if not os.path.exists(report_folder_path):
        os.mkdir(report_folder_path)
    return report_folder_path


def generate_key_to_atom_map() -> Dict[int, int]:
    """
    *THIS IS NEEDED* due to the link from key to edge being lost.

    :return: key to atom map based of key to n atoms
    :rtype: dict(int,int)
    """
    # build key to n atoms map
    routing_infos = FecDataView.get_routing_infos()
    key_to_n_atoms_map: Dict[int, int] = dict()
    for partition in FecDataView.iterate_partitions():
        for vertex in partition.pre_vertex.splitter.get_out_going_vertices(
                partition.identifier):
            key = routing_infos.get_first_key_from_pre_vertex(
                vertex, partition.identifier)
            if key is not None:
                key_to_n_atoms_map[key] = vertex.vertex_slice.n_atoms
    return key_to_n_atoms_map


class _BitFieldData(object):
    __slots__ = (
        # bit_field data
        "bit_field",
        # Key this applies to
        "master_pop_key",
        # address of n_atoms word to wrote back merged flags
        "n_atoms_address",
        # Word that holds merged: 1; all_ones: 1; n_atoms: 30;
        "n_atoms_word",
        # P coordinate of processor this applies to
        "processor_id",
        # index of this entry in the "sorted_list"
        "sort_index",
        # The shift to get the core id
        "core_shift",
        # The number of atoms per core
        "n_atoms_per_core")

    def __init__(self, processor_id: int, bit_field: Tuple[int, ...],
                 master_pop_key: int, n_atoms_address: int, n_atoms_word: int,
                 core_shift: int, n_atoms_per_core: int):
        self.processor_id = processor_id
        self.bit_field = bit_field
        self.master_pop_key = master_pop_key
        self.n_atoms_address = n_atoms_address
        self.n_atoms_word = n_atoms_word
        self.core_shift = core_shift
        self.n_atoms_per_core = n_atoms_per_core
        self.sort_index = 0

    def __str__(self) -> str:
        return f"{self.processor_id} {self.master_pop_key} {self.bit_field}"

    def bit_field_as_bit_array(self) -> List[int]:
        """
        Convert the bitfield into an array of bits like bit_field.c
        """
        return [(word >> i) & 1
                for word in self.bit_field
                for i in range(32)]


class HostBasedBitFieldRouterCompressor(object):
    """
    Host-based fancy router compressor using the bitfield filters of the
    cores. Compresses bitfields and router table entries together as
    much as feasible.
    """

    __slots__ = (
        # List of the entries from the highest successful midpoint
        "_best_routing_entries",
        # The highest successful midpoint
        "_best_midpoint",
        # Dict of lists of the original bitfields by key
        "_bit_fields_by_key",
        # Record of which midpoints where tired and with what result
        "_compression_attempts",
        # Number of bitfields for this core
        "_n_bitfields",
        # Mapping from base keys to size of vertex that they were issued for
        "__key_atom_map",
        # Mapping from chip to processor ID to count of incoming on processor
        "__core_cost_map",
        # Where, if anywhere, reports on compression will be written
        "__report_folder")

    # max entries that can be used by the application code
    _MAX_SUPPORTED_LENGTH = 1023

    # the amount of time each attempt at router compression can be allowed to
    #  take (in seconds)
    # _DEFAULT_TIME_PER_ITERATION = 5 * 60
    _DEFAULT_TIME_PER_ITERATION = 10

    # report name
    _REPORT_NAME = "router_{}_{}.rpt"

    # key id for the initial entry
    _ORIGINAL_ENTRY = 0

    # key id for the bitfield entries
    _ENTRIES = 1

    # size of a filter info in bytes (key, n words, pointer)
    _SIZE_OF_FILTER_INFO_IN_BYTES = 12

    # bit to mask a bit
    _BIT_MASK = 1

    # mask for neuron level
    _NEURON_LEVEL_MASK = 0xFFFFFFFF

    # to remove the first   merged: 1; and all_ones: 1;
    N_ATOMS_MASK = 0x3FFFFFFF
    MERGED_SETTER = 0x80000000

    # struct for performance requirements.
    _FOUR_WORDS = struct.Struct("<IIII")

    # for router report
    _LOWER_16_BITS = 0xFFFF

    # threshold starting point at 1ms time step
    _N_PACKETS_PER_SECOND = 100000

    # convert between milliseconds and second
    _MS_TO_SEC = 1000

    # fraction effect for threshold
    _THRESHOLD_FRACTION_EFFECT = 2

    # Number of bits per word as an int
    _BITS_PER_WORD = 32

    def __init__(self, key_to_n_atom_map: Dict[int, int],
                 report_folder_path: Optional[str],
                 most_costly_cores: Dict[Chip, Dict[int, int]]):
        """
        :param dict(int,int) key_to_n_atom_map: key to atoms map
        :param report_folder_path: the report folder base address
        :type report_folder_path: str or None
        :param dict(Chip,dict(int,int)) most_costly_cores:
            Map of chip to processors to count of incoming on processor
        """
        self._best_routing_entries: List[MulticastRoutingEntry] = []
        self._best_midpoint = -1
        self._bit_fields_by_key: Dict[int, List[_BitFieldData]] = {}
        self._compression_attempts: Dict[int, str] = dict()
        self._n_bitfields: int = 0
        self.__key_atom_map = key_to_n_atom_map
        self.__core_cost_map = most_costly_cores
        self.__report_folder = report_folder_path

    def get_bit_field_sdram_base_addresses(
            self, chip_x: int, chip_y: int) -> Dict[int, int]:
        """
        :param int chip_x:
        :param int chip_y:
        """
        # locate the bitfields in a chip level scope
        base_addresses: Dict[int, int] = dict()
        for placement in FecDataView.iterate_placements_by_xy_and_type(
                (chip_x, chip_y), AbstractSupportsBitFieldRoutingCompression):
            vertex = cast(
                AbstractSupportsBitFieldRoutingCompression, placement.vertex)
            base_addresses[placement.p] = vertex.bit_field_base_address(
                FecDataView.get_placement_of_vertex(placement.vertex))
        return base_addresses

    def compress_bitfields(
            self, router_table: AbstractMulticastRoutingTable,
            compressed_pacman_router_tables: MulticastRoutingTables):
        """
        Entrance method for doing on host compression. Can be used as a
        public method for other compressors.

        :param router_table: the routing table in question to compress
        :type router_table:
            ~pacman.model.routing_tables.UnCompressedMulticastRoutingTable
        :param compressed_pacman_router_tables:
            a data holder for compressed tables
        :type compressed_pacman_router_tables:
            ~pacman.model.routing_tables.MulticastRoutingTables
        """
        # Init the per-attempt data
        self._best_routing_entries = []
        self._best_midpoint = -1
        self._bit_fields_by_key = {}
        self._compression_attempts = {}
        self._n_bitfields = 0
        # Find the processors that have bitfield data and where it is
        bit_field_chip_base_addresses = (
            self.get_bit_field_sdram_base_addresses(
                router_table.x, router_table.y))

        # read in bitfields.
        self._read_in_bit_fields(
            router_table.x, router_table.y, bit_field_chip_base_addresses)

        # execute binary search
        self._start_binary_search(router_table)

        # add final to compressed tables:
        # self._best_routing_table is a list of entries
        best_router_table = CompressedMulticastRoutingTable(
            router_table.x, router_table.y)

        if self._best_routing_entries:
            for entry in self._best_routing_entries:
                best_router_table.add_multicast_routing_entry(entry)

        compressed_pacman_router_tables.add_routing_table(best_router_table)

        # remove bitfields from cores that have been merged into the
        # router table
        self._remove_merged_bitfields_from_cores(
            router_table.x, router_table.y)

        # create report file if required
        if self.__report_folder:
            report_file_path = os.path.join(
                self.__report_folder,
                self._REPORT_NAME.format(router_table.x, router_table.y))
            with open(report_file_path, "w", encoding="utf-8") as report_out:
                self._create_table_report(router_table, report_out)

        generate_provenance_item(
            router_table.x, router_table.y, self._best_midpoint)

    def _convert_bitfields_into_router_table(
            self, router_table: AbstractMulticastRoutingTable,
            mid_point: int) -> UnCompressedMulticastRoutingTable:
        """
        Converts the bitfield into router table entries for compression,
        based off the entry located in the original router table.

        :param router_table: the original routing table
        :type router_table:
            ~pacman.model.routing_tables.UnCompressedMulticastRoutingTable
        :param int mid_point: cut-off for bitfields to use
        :return: routing tables.
        :rtype: ~pacman.model.routing_tables.AbstractMulticastRoutingTable
        """
        new_table = UnCompressedMulticastRoutingTable(
            router_table.x, router_table.y)

        # go through the routing tables and convert when needed
        for original_entry in router_table.multicast_routing_entries:
            base_key = original_entry.key
            if base_key not in self._bit_fields_by_key:
                continue
            n_neurons = self.__key_atom_map[base_key]
            entry_links = original_entry.link_ids
            # Assume all neurons for each processor to be kept
            all_mask = [1] * n_neurons
            core_map = {
                processor_id: all_mask
                for processor_id in original_entry.processor_ids}
            # For those below the midpoint use the bitfield data
            for bf_data in self._bit_fields_by_key[base_key]:
                if bf_data.sort_index < mid_point:
                    core_map[bf_data.processor_id] = (
                        bf_data.bit_field_as_bit_array())
            # Add an Entry for each neuron
            for neuron in range(n_neurons):
                # build new entry for this neuron and add to table
                processor_ids: List[int] = [
                    processor_id
                    for processor_id in original_entry.processor_ids
                    if core_map[processor_id][neuron]]
                routing_entry = RoutingEntry(
                    link_ids=entry_links, processor_ids=processor_ids)
                new_table.add_multicast_routing_entry(MulticastRoutingEntry(
                    key=base_key + neuron,
                    mask=self._NEURON_LEVEL_MASK, routing_entry=routing_entry))

        # return the bitfield tables and the reduced original table
        return new_table

    def _bit_for_neuron_id(self, bit_field: List[int], neuron_id: int) -> int:
        """
        Locate the bit for the neuron in the bitfield.

        :param list(int) bit_field:
            the block of words which represent the bitfield
        :param int neuron_id: the neuron id to find the bit in the bitfield
        :return: the bit
        """
        word_id, bit_in_word = divmod(neuron_id, self._BITS_PER_WORD)
        return (bit_field[word_id] >> bit_in_word) & self._BIT_MASK

    def _read_in_bit_fields(
            self, chip_x: int, chip_y: int,
            chip_base_addresses: Dict[int, int]):
        """
        Read in the bitfields from the cores.

        :param int chip_x: chip x coordinate
        :param int chip_y: chip y coordinate
        :param dict(int,int) chip_base_addresses:
            maps core id to base address of its bitfields
        """
        self._bit_fields_by_key = defaultdict(list)
        bit_fields_by_coverage = defaultdict(list)
        processor_coverage_by_bitfield = defaultdict(list)

        # read in for each app vertex that would have a bitfield
        for processor_id, base_address in chip_base_addresses.items():
            # from filter_region_t read how many bitfields there are
            # n_filters then array of filters
            n_filters = FecDataView.get_transceiver().read_word(
                chip_x, chip_y, base_address)
            reading_address = base_address + BYTES_PER_WORD

            # read in each bitfield
            for _ in range(n_filters):
                master_pop_key, n_atoms_word, n_per_core_word, read_pointer = \
                    self._FOUR_WORDS.unpack(FecDataView.read_memory(
                        chip_x, chip_y, reading_address, BYTES_PER_4_WORDS))
                n_atoms_address = reading_address + BYTES_PER_WORD
                reading_address += BYTES_PER_4_WORDS

                # merged: 1; all_ones: 1; n_atoms: 30;
                atoms = n_atoms_word & self.N_ATOMS_MASK
                # get bitfield words
                n_words_to_read = math.ceil(atoms / self._BITS_PER_WORD)

                bit_field = n_word_struct(n_words_to_read).unpack(
                    FecDataView.read_memory(
                        chip_x, chip_y, read_pointer,
                        n_words_to_read * BYTES_PER_WORD))

                # sorted by best coverage of redundant packets
                data = _BitFieldData(
                    processor_id, bit_field, master_pop_key, n_atoms_address,
                    n_atoms_word, n_per_core_word & 0x1F, n_per_core_word >> 5)
                as_array = data.bit_field_as_bit_array()
                # Number of fields in the array that are zero instead of one
                n_redundant_packets = len(as_array) - sum(as_array)

                bit_fields_by_coverage[n_redundant_packets].append(data)
                processor_coverage_by_bitfield[processor_id].append(
                    n_redundant_packets)

                # add to the bitfields tracker
                self._bit_fields_by_key[master_pop_key].append(data)

        # use the ordered process to find the best ones to do first
        self._order_bit_fields(
            bit_fields_by_coverage,
            FecDataView.get_chip_at(chip_x, chip_y),
            processor_coverage_by_bitfield)

    def _order_bit_fields(
            self, bit_fields_by_coverage: Dict[int, List[_BitFieldData]],
            chip: Chip, processor_coverage_by_bitfield: Dict[int, List[int]]):
        """
        Order the bit fields by redundancy setting the sorted index.

        Also counts the bitfields setting _n_bitfields.

        :param dict(int,list(_BitFieldData)) bit_fields_by_coverage:
        :param Chip chip:
        :param dict(int,list(int)) processor_coverage_by_bitfield:
        """
        sort_index = 0

        # get cores that are the most likely to have the worst time and order
        #  bitfields accordingly
        cores = sorted(
            self.__core_cost_map[chip].keys(),
            key=lambda k: self.__core_cost_map[chip][k],
            reverse=True)

        # only add bit fields from the worst affected cores, which will
        # build as more and more are taken to make the worst a collection
        # instead of a individual
        cores_to_add_for: OrderedSet[int] = OrderedSet()
        for worst_core_idx in range(len(cores) - 1):
            worst_core = cores[worst_core_idx]
            # determine how many of the worst to add before it balances with
            # next one
            cores_to_add_for.add(worst_core)
            diff = (
                self.__core_cost_map[chip][worst_core] -
                self.__core_cost_map[chip][cores[worst_core_idx + 1]])

            # order over most effective bitfields
            coverage = processor_coverage_by_bitfield[worst_core]
            coverage.sort(reverse=True)

            # cycle till at least the diff is covered
            covered = 0
            for redundant_count in coverage:
                to_delete: List[_BitFieldData] = list()
                for bit_field_data in bit_fields_by_coverage[redundant_count]:
                    if bit_field_data.processor_id in cores_to_add_for:
                        if covered < diff:
                            bit_field_data.sort_index = sort_index
                            sort_index += 1
                            to_delete.append(bit_field_data)
                            covered += 1
                for item in to_delete:
                    bit_fields_by_coverage[redundant_count].remove(item)

        # take left overs
        for coverage_level in sorted(
                bit_fields_by_coverage.keys(), reverse=True):
            for bit_field_data in bit_fields_by_coverage[coverage_level]:
                bit_field_data.sort_index = sort_index
                sort_index += 1

        self._n_bitfields = sort_index

    def _start_binary_search(
            self, router_table: AbstractMulticastRoutingTable):
        """
        Start binary search of the merging of bitfield to router table.

        :param ~.UnCompressedMulticastRoutingTable router_table:
            uncompressed router table
        """
        # try first just uncompressed. so see if its possible
        try:
            self._best_routing_entries = self._run_algorithm(router_table)
            self._best_midpoint = 0
            self._compression_attempts[0] = "success"
        except MinimisationFailedError as e:
            raise PacmanAlgorithmFailedToGenerateOutputsException(
                "host bitfield router compressor can't compress the "
                "uncompressed routing tables, regardless of bitfield merging. "
                "System is fundamentally flawed here") from e

        find_max_success(self._n_bitfields, functools.partial(
            self._binary_search_check, routing_table=router_table))

    def _binary_search_check(
            self, mid_point: int,
            routing_table: AbstractMulticastRoutingTable) -> bool:
        """
        Check function for fix max success.

        :param int mid_point: the point if the list to stop at
        :param ~.UnCompressedMulticastRoutingTable routing_table:
            the basic routing table
        :return: true if it compresses
        :rtype: bool
        """
        # convert bitfields into router tables
        bit_field_router_table = self._convert_bitfields_into_router_table(
            routing_table, mid_point)

        # try to compress
        try:
            self._best_routing_entries = self._run_algorithm(
                bit_field_router_table)
            self._best_midpoint = mid_point
            self._compression_attempts[mid_point] = "success"
            return True
        except MinimisationFailedError:
            self._compression_attempts[mid_point] = "fail"
            return False
        except PacmanElementAllocationException:
            self._compression_attempts[mid_point] = "Exception"
            return False

    def _run_algorithm(
            self, router_table: AbstractMulticastRoutingTable
            ) -> List[MulticastRoutingEntry]:
        """
        Attempts to covert the mega router tables into 1 router table.

        :param list(~.AbstractMulticastRoutingTable) router_table:
            the set of router tables that together need to
            be merged into 1 router table
        :return: compressor router table
<<<<<<< HEAD
        :rtype: list(RTEntry)
=======
        :rtype: list(MulticastRoutingEntry)
>>>>>>> bbb6d317
        :throws MinimisationFailedError: if it fails to
            compress to the correct length.
        """
        compressor = _PairCompressor(ordered=True)
        compressed_entries = compressor.compress_table(router_table)
        chip = FecDataView.get_chip_at(router_table.x, router_table.y)
        if len(compressed_entries) > chip.n_placable_processors:
            raise MinimisationFailedError(
                f"Compression failed as {len(compressed_entries)} "
                f"entries found")
        return compressed_entries

    def _remove_merged_bitfields_from_cores(self, chip_x: int, chip_y: int):
        """
        Goes to SDRAM and removes said merged entries from the cores'
        bitfield region.

        :param int chip_x: the chip x coordinate from which this happened
        :param int chip_y: the chip y coordinate from which this happened
        """
        assert self._bit_fields_by_key is not None
        for entries in self._bit_fields_by_key.values():
            for entry in entries:
                if entry.sort_index < self._best_midpoint:
                    # set merged
                    n_atoms_word = entry.n_atoms_word | self.MERGED_SETTER
                    FecDataView.write_memory(
                        chip_x, chip_y, entry.n_atoms_address, n_atoms_word)

    def _create_table_report(
            self, router_table: AbstractMulticastRoutingTable, report_out):
        """
        Create the report entry.

        :param ~.AbstractMulticastRoutingTable router_table:
            the uncompressed router table to process
        :param ~io.TextIOBase report_out: the report writer
        """
        n_bit_fields_merged = 0
        n_packets_filtered = 0
        n_possible_bit_fields = 0
        merged_by_core = defaultdict(list)

        for key in self._bit_fields_by_key:
            for bf_data in self._bit_fields_by_key[key]:
                n_possible_bit_fields += 1
                if bf_data.sort_index >= self._best_midpoint:
                    continue
                n_bit_fields_merged += 1
                as_array = bf_data.bit_field_as_bit_array()
                n_packets_filtered += sum(as_array)
                merged_by_core[bf_data.processor_id].append(bf_data)

        percentage_done = 100.0
        if n_possible_bit_fields != 0:
            percentage_done = (
                (100.0 / n_possible_bit_fields) * n_bit_fields_merged)

        report_out.write(
            f"\nTable {router_table.x}:{router_table.y} has integrated "
            f"{n_bit_fields_merged} out of {n_possible_bit_fields} available "
            "chip level bitfields into the routing table, thereby producing a "
            f"compression of {percentage_done}%.\n\n")

        report_out.write(
            "The uncompressed routing table had "
            f"{router_table.number_of_entries} entries, the compressed "
            f"one with {n_bit_fields_merged} integrated bitfields has "
            f"{len(self._best_routing_entries)} entries.\n\n")

        report_out.write(
            f"The integration of {n_bit_fields_merged} bitfields removes up "
            f"to {n_packets_filtered} MC packets that otherwise would be "
            "being processed by the cores on the chip, just to be dropped as "
            "they do not target anything.\n\n")

        report_out.write("The compression attempts are as follows:\n\n")
        for mid_point, result in self._compression_attempts.items():
            report_out.write(f"Midpoint {mid_point}: {result}\n")

        report_out.write("\nThe bit_fields merged are as follows:\n\n")

        for core in merged_by_core:
            for bf_data in merged_by_core[core]:
                report_out.write(
                    f"bitfield on core {core} for "
                    f"key {bf_data.master_pop_key}\n")

        report_out.write("\n\n\n")
        report_out.write("The final routing table entries are as follows:\n\n")

        report_out.write(
            f'{"Index": <5s} {"Key": <10s} {"Mask": <10s} {"Route": <10s} '
            f'#{"Default": <7s} [Cores][Links]\n')
        report_out.write(
            f"{'':-<5s} {'':-<10s} {'':-<10s} {'':-<10s} "
            f"{'':-<7s} {'':-<14s}\n")

        entry_count = 0
        n_defaultable = 0
        # Note: _best_routing_table is a list(), router_table is not
        for entry in self._best_routing_entries:
            index = entry_count & self._LOWER_16_BITS
            entry_str = format_route(entry)
            entry_count += 1
            if entry.defaultable:
                n_defaultable += 1
            report_out.write(f"{index:>5d} {entry_str}\n")
        report_out.write(f"{n_defaultable} Defaultable entries\n")<|MERGE_RESOLUTION|>--- conflicted
+++ resolved
@@ -580,11 +580,7 @@
             the set of router tables that together need to
             be merged into 1 router table
         :return: compressor router table
-<<<<<<< HEAD
         :rtype: list(RTEntry)
-=======
-        :rtype: list(MulticastRoutingEntry)
->>>>>>> bbb6d317
         :throws MinimisationFailedError: if it fails to
             compress to the correct length.
         """
