
# pacman imports
from pacman.utilities.utility_objs.progress_bar import ProgressBar

# spinnman imports
from spinn_storage_handlers.file_data_reader import FileDataReader

# front end common imports
from spinn_front_end_common.utilities import constants
from spinn_front_end_common.utilities import exceptions

# general imports
import logging
import os

logger = logging.getLogger(__name__)


<<<<<<< HEAD
class FrontEndCommonLoadExecutableImages(object):
    """
    """
=======
class FrontEndCommomLoadExecutableImages(object):
>>>>>>> 5536ad77

    def __call__(self, executable_targets, app_id, transceiver,
                 loaded_application_data_token):
        """ Go through the executable targets and load each binary to \
            everywhere and then send a start request to the cores that \
            actually use it
        """

        if not loaded_application_data_token:
            raise exceptions.ConfigurationException(
                "The token for having loaded the application data token is set"
                " to false and therefore I cannot run. Please fix and try "
                "again")

        progress_bar = ProgressBar(executable_targets.total_processors,
                                   "Loading executables onto the machine")
        for executable_target_key in executable_targets.binary_paths():
            file_reader = FileDataReader(executable_target_key)
            core_subset = executable_targets.\
                retrieve_cores_for_a_executable_target(executable_target_key)

            statinfo = os.stat(executable_target_key)
            size = statinfo.st_size

            # TODO there is a need to parse the binary and see if its
            # ITCM and DTCM requirements are within acceptable params for
            # operating on spinnaker. Currently there just a few safety
            # checks which may not be accurate enough.
            if size > constants.MAX_SAFE_BINARY_SIZE:
                logger.warn(
                    "The size of {} is large enough that its"
                    " possible that the binary may be larger than what is"
                    " supported by spinnaker currently. Please reduce the"
                    " binary size if it starts to behave strangely, or goes"
                    " into the WDOG state before starting.".format(
                        executable_target_key))
                if size > constants.MAX_POSSIBLE_BINARY_SIZE:
                    raise exceptions.ConfigurationException(
                        "The size of {} is too large and therefore"
                        " will very likely cause a WDOG state. Until a more"
                        " precise measurement of ITCM and DTCM can be produced"
                        " this is deemed as an error state. Please reduce the"
                        " size of your binary or circumvent this error check."
                        .format(executable_target_key))

            transceiver.execute_flood(core_subset, file_reader, app_id, size)

            acutal_cores_loaded = 0
            for chip_based in core_subset.core_subsets:
                for _ in chip_based.processor_ids:
                    acutal_cores_loaded += 1
            progress_bar.update(amount_to_add=acutal_cores_loaded)
        progress_bar.end()

        return {"LoadBinariesToken": True}<|MERGE_RESOLUTION|>--- conflicted
+++ resolved
@@ -16,13 +16,9 @@
 logger = logging.getLogger(__name__)
 
 
-<<<<<<< HEAD
 class FrontEndCommonLoadExecutableImages(object):
     """
     """
-=======
-class FrontEndCommomLoadExecutableImages(object):
->>>>>>> 5536ad77
 
     def __call__(self, executable_targets, app_id, transceiver,
                  loaded_application_data_token):
