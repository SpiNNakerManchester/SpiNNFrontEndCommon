
# pacman imports
from pacman.utilities.utility_objs.progress_bar import ProgressBar

# spinnman imports
from spinn_storage_handlers.file_data_reader import FileDataReader

# front end common imports
from spinn_front_end_common.utilities import constants
from spinn_front_end_common.utilities import exceptions

# general imports
import logging
import os

logger = logging.getLogger(__name__)


class FrontEndCommonLoadExecutableImages(object):
<<<<<<< HEAD
    """
    """
=======
>>>>>>> a9ec01e5

    def __call__(self, executable_targets, app_id, transceiver,
                 loaded_application_data_token):
        """ Go through the executable targets and load each binary to \
            everywhere and then send a start request to the cores that \
            actually use it
        """

        if not loaded_application_data_token:
            raise exceptions.ConfigurationException(
                "The token for having loaded the application data token is set"
                " to false and therefore I cannot run. Please fix and try "
                "again")

        progress_bar = ProgressBar(executable_targets.total_processors,
                                   "Loading executables onto the machine")
        for executable_target_key in executable_targets.binaries:
            file_reader = FileDataReader(executable_target_key)
            core_subset = executable_targets.get_cores_for_binary(
                executable_target_key)

            statinfo = os.stat(executable_target_key)
            size = statinfo.st_size

            # TODO there is a need to parse the binary and see if its
            # ITCM and DTCM requirements are within acceptable params for
            # operating on spinnaker. Currently there just a few safety
            # checks which may not be accurate enough.
            if size > constants.MAX_SAFE_BINARY_SIZE:
                logger.warn(
                    "The size of {} is large enough that its"
                    " possible that the binary may be larger than what is"
                    " supported by spinnaker currently. Please reduce the"
                    " binary size if it starts to behave strangely, or goes"
                    " into the WDOG state before starting.".format(
                        executable_target_key))
                if size > constants.MAX_POSSIBLE_BINARY_SIZE:
                    raise exceptions.ConfigurationException(
                        "The size of {} is too large and therefore"
                        " will very likely cause a WDOG state. Until a more"
                        " precise measurement of ITCM and DTCM can be produced"
                        " this is deemed as an error state. Please reduce the"
                        " size of your binary or circumvent this error check."
                        .format(executable_target_key))

            transceiver.execute_flood(core_subset, file_reader, app_id, size)

            acutal_cores_loaded = 0
            for chip_based in core_subset.core_subsets:
                for _ in chip_based.processor_ids:
                    acutal_cores_loaded += 1
            progress_bar.update(amount_to_add=acutal_cores_loaded)
        progress_bar.end()

        return {"LoadBinariesToken": True}<|MERGE_RESOLUTION|>--- conflicted
+++ resolved
@@ -17,11 +17,6 @@
 
 
 class FrontEndCommonLoadExecutableImages(object):
-<<<<<<< HEAD
-    """
-    """
-=======
->>>>>>> a9ec01e5
 
     def __call__(self, executable_targets, app_id, transceiver,
                  loaded_application_data_token):
