from spinn_utilities.progress_bar import ProgressBar

from spinn_front_end_common.abstract_models.abstract_has_associated_binary\
    import AbstractHasAssociatedBinary
from spinn_front_end_common.utilities.utility_objs.executable_targets import \
    ExecutableTargets
from spinn_front_end_common.utilities import exceptions


class FrontEndCommonGraphBinaryGatherer(object):
    """ Extracts binaries to be executed
    """

    __slots__ = []

    def __call__(
            self, placements, graph, executable_finder, graph_mapper=None):
        executable_targets = ExecutableTargets()
<<<<<<< HEAD
        progress = ProgressBar(graph.vertices, "Finding binaries")
        for vertex in progress.over(graph.vertices):
=======
        progress_bar = ProgressBar(graph.n_vertices, "Finding binaries")
        for vertex in graph.vertices:
>>>>>>> e647427f
            placement = placements.get_placement_of_vertex(vertex)
            if (not self._get_binary(
                placement, vertex, executable_targets, executable_finder) and
                    graph_mapper is not None):
                associated_vertex = graph_mapper.get_application_vertex(vertex)
                self._get_binary(
                    placement, associated_vertex, executable_targets,
                    executable_finder)

        return executable_targets

    def _get_binary(
            self, placement, associated_vertex, executable_targets,
            executable_finder):
        # if the vertex cannot generate a DSG, ignore it
        if not isinstance(associated_vertex, AbstractHasAssociatedBinary):
            return False

        # Get name of binary from vertex
        binary_name = associated_vertex.get_binary_file_name()

        # Attempt to find this within search paths
        binary_path = executable_finder.get_executable_path(binary_name)
        if binary_path is None:
            raise exceptions.ExecutableNotFoundException(binary_name)

        if not executable_targets.has_binary(binary_path):
            executable_targets.add_binary(binary_path)
        executable_targets.add_processor(
            binary_path, placement.x, placement.y, placement.p)
        return True<|MERGE_RESOLUTION|>--- conflicted
+++ resolved
@@ -16,13 +16,8 @@
     def __call__(
             self, placements, graph, executable_finder, graph_mapper=None):
         executable_targets = ExecutableTargets()
-<<<<<<< HEAD
-        progress = ProgressBar(graph.vertices, "Finding binaries")
+        progress = ProgressBar(graph.n_vertices, "Finding binaries")
         for vertex in progress.over(graph.vertices):
-=======
-        progress_bar = ProgressBar(graph.n_vertices, "Finding binaries")
-        for vertex in graph.vertices:
->>>>>>> e647427f
             placement = placements.get_placement_of_vertex(vertex)
             if (not self._get_binary(
                 placement, vertex, executable_targets, executable_finder) and
