--- conflicted
+++ resolved
@@ -119,11 +119,7 @@
     "ProcessPartitionConstraints", "ProfileDataGatherer",
     "ProvenanceJSONWriter", "ProvenanceSQLWriter", "ProvenanceXMLWriter",
     "ReadRoutingTablesFromMachine", "RouterProvenanceGatherer", "RoutingSetup",
-<<<<<<< HEAD
-    "RoutingTableLoader", "SpallocAllocator", "SpallocMachineGenerator",
+    "RoutingTableLoader", "SDRAMOutgoingPartitionAllocator",
+    "SpallocAllocator", "SpallocMachineGenerator",
     "SpallocMaxMachineGenerator", "TagsLoader",
-=======
-    "RoutingTableLoader", "SDRAMOutgoingPartitionAllocator",
-    "SpallocAllocator", "SpallocMaxMachineGenerator", "TagsLoader",
->>>>>>> 636c9059
     "TDMAAgendaBuilder", "VirtualMachineGenerator"]