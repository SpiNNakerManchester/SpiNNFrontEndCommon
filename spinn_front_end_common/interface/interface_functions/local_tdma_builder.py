--- conflicted
+++ resolved
@@ -30,15 +30,10 @@
 FRACTION_OF_TIME_STEP_BEFORE_SPIKE_SENDING = 0.1
 
 
-<<<<<<< HEAD
 def local_tdma_builder():
     """ Builds a localised TDMA
 
     Builds a localised TDMA which allows a number of machine vertices
-=======
-def local_tdma_builder(application_graph):
-    """ Builds a localised TDMA which allows a number of machine vertices
->>>>>>> ccaf6d58
     of the same application vertex to fire at the same time. Ensures that
     other application vertices are not firing at the same time. Verifies if
     the total time required fits into the time scale factor and machine time
@@ -90,17 +85,9 @@
         X is pop0 firing,
         Y is pop1 firing
 
-<<<<<<< HEAD
     """
     if FecDataView.get_runtime_graph().n_vertices == 0:
         return
-=======
-    :param application_graph: app graph.
-    :type application_graph:
-        ~pacman.model.graphs.application.ApplicationGraph or None
-    """
->>>>>>> ccaf6d58
-
     n_keys_map = FecDataView.get_machine_partition_n_keys_map()
     # get config params
     us_per_cycle = FecDataView.get_hardware_time_step_us()
