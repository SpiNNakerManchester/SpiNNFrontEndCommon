--- conflicted
+++ resolved
@@ -32,12 +32,8 @@
         dict(tuple(int,int),DataSpeedUpPacketGatherMachineVertex),
         dict(tuple(int,int),ExtraMonitorSupportMachineVertex))
     """
-<<<<<<< HEAD
     # pylint: disable=too-many-arguments, attribute-defined-outside-init
     machine = FecDataView.get_machine()
-=======
-
->>>>>>> 91b187fb
     progress = ProgressBar(
         machine.n_chips + len(list(machine.ethernet_connected_chips)),
         "Inserting extra monitors into graphs")
