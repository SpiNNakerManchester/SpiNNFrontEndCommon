# Copyright (c) 2017-2019 The University of Manchester
#
# This program is free software: you can redistribute it and/or modify
# it under the terms of the GNU General Public License as published by
# the Free Software Foundation, either version 3 of the License, or
# (at your option) any later version.
#
# This program is distributed in the hope that it will be useful,
# but WITHOUT ANY WARRANTY; without even the implied warranty of
# MERCHANTABILITY or FITNESS FOR A PARTICULAR PURPOSE.  See the
# GNU General Public License for more details.
#
# You should have received a copy of the GNU General Public License
# along with this program.  If not, see <http://www.gnu.org/licenses/>.

import logging
import traceback
from spinn_utilities.log import FormatAdapter
from spinn_utilities.progress_bar import ProgressBar
from spinn_front_end_common.interface.provenance import (
    AbstractProvidesProvenanceDataFromMachine, ProvenanceWriter)

logger = FormatAdapter(logging.getLogger(__name__))


def placements_provenance_gatherer(used_placements):
    """ Gets provenance information from vertices on the machine.

    :param ~pacman.model.placements.Placements used_placements:
        The placements of the vertices to gather data form.
        May not be all placements so dont use View
    """
    errors = list()

    progress = ProgressBar(
        used_placements.n_placements, "Getting provenance data")

    # retrieve provenance data from any cores that provide data
<<<<<<< HEAD
    for placement in progress.over(placements.placements):
        _add_placement_provenance(placement, transceiver, errors)
        _add_structured_provenance(placement, errors)
=======
    for placement in progress.over(used_placements.placements):
        _add_placement_provenance(placement, errors)
>>>>>>> fa4f65b3
    if errors:
        logger.warning("Errors found during provenance gathering:")
        for error in errors:
            logger.warning("{}", error)


def _add_placement_provenance(placement, errors):
    """
    :param ~.Placement placement:
    :param list(str) errors:
    """
    # retrieve provenance data from any cores that provide data
    if isinstance(placement.vertex, AbstractProvidesProvenanceDataFromMachine):
        # get data
        try:
            placement.vertex.get_provenance_data_from_machine(placement)
            with ProvenanceWriter() as db:
                db.add_core_name(placement.x, placement.y, placement.p,
                                 placement.vertex.label)

        except Exception:  # pylint: disable=broad-except
            errors.append(traceback.format_exc())


def _add_structured_provenance(placement, errors):
    """
    :param ~.Placement placement:
    :param list(str) errors:
    """
    # Insert structured provenance data to database for cores that have data
    if isinstance(placement.vertex, AbstractProvidesProvenanceDataFromMachine):

        # Custom provenance presentation from SpiNNCer
        # write provenance to file here in a useful way
        columns = ['pop', 'label', 'min_atom', 'max_atom', 'no_atoms',
                   'fixed_sdram', 'sdram_per_timestep', 'cpu_cycles', 'dtcm']

        pop = placement.vertex.label.split(":")[0]
        fixed_sdram = placement.vertex.resources_required.sdram.fixed
        sdram_per_timestep = placement.vertex.resources_required.\
            sdram.per_timestep
        cpu_cycles = placement.vertex.resources_required.cpu_cycles.\
            get_value()
        dtcm = placement.vertex.resources_required.dtcm.get_value()

        label = placement.vertex.label
        slice = placement.vertex.vertex_slice
        max_atom = slice.hi_atom
        min_atom = slice.lo_atom
        no_atoms = slice.n_atoms

        structured_provenance = [
            pop, label, min_atom, max_atom, no_atoms,
            fixed_sdram, sdram_per_timestep, cpu_cycles, dtcm]

        # get data
        try:
            with ProvenanceWriter() as db:
                for n in range(len(columns)):
                    db.insert_core(placement.x, placement.y, placement.p,
                                   columns[n], structured_provenance[n])
        except Exception:  # pylint: disable=broad-except
            errors.append(traceback.format_exc())<|MERGE_RESOLUTION|>--- conflicted
+++ resolved
@@ -36,14 +36,9 @@
         used_placements.n_placements, "Getting provenance data")
 
     # retrieve provenance data from any cores that provide data
-<<<<<<< HEAD
-    for placement in progress.over(placements.placements):
-        _add_placement_provenance(placement, transceiver, errors)
-        _add_structured_provenance(placement, errors)
-=======
     for placement in progress.over(used_placements.placements):
         _add_placement_provenance(placement, errors)
->>>>>>> fa4f65b3
+        _add_structured_provenance(placement, errors)
     if errors:
         logger.warning("Errors found during provenance gathering:")
         for error in errors:
