# Copyright (c) 2017-2019 The University of Manchester
#
# This program is free software: you can redistribute it and/or modify
# it under the terms of the GNU General Public License as published by
# the Free Software Foundation, either version 3 of the License, or
# (at your option) any later version.
#
# This program is distributed in the hope that it will be useful,
# but WITHOUT ANY WARRANTY; without even the implied warranty of
# MERCHANTABILITY or FITNESS FOR A PARTICULAR PURPOSE.  See the
# GNU General Public License for more details.
#
# You should have received a copy of the GNU General Public License
# along with this program.  If not, see <http://www.gnu.org/licenses/>.

import pandas as pd
import numpy as np
import os
import logging
import traceback
from spinn_utilities.log import FormatAdapter
from spinn_utilities.progress_bar import ProgressBar
from spinn_front_end_common.interface.provenance import (
    AbstractProvidesProvenanceDataFromMachine, ProvenanceWriter)
from spinn_front_end_common.utilities.globals_variables import get_simulator

logger = FormatAdapter(logging.getLogger(__name__))


def placements_provenance_gatherer(transceiver, placements):
    """ Gets provenance information from vertices on the machine.

    :param ~spinnman.transceiver.Transceiver transceiver:
        the SpiNNMan interface object
    :param ~pacman.model.placements.Placements placements:
        The placements of the vertices
    """
    errors = list()

<<<<<<< HEAD
    def __call__(self, transceiver, placements):
        """
        :param ~spinnman.transceiver.Transceiver transceiver:
            the SpiNNMan interface object
        :param ~pacman.model.placements.Placements placements:
            The placements of the vertices
        """
        prov_items = list()
        prov_placement = list()
        errors = list()
=======
    progress = ProgressBar(
        placements.n_placements, "Getting provenance data")
>>>>>>> 67684c04

    # retrieve provenance data from any cores that provide data
    for placement in progress.over(placements.placements):
        _add_placement_provenance(placement, transceiver, errors)
    if errors:
        logger.warning("Errors found during provenance gathering:")
        for error in errors:
            logger.warning("{}", error)

<<<<<<< HEAD
        # retrieve provenance data from any cores that provide data
        for placement in progress.over(placements.placements):
            self._add_placement_provenance(placement, transceiver, errors)

        if errors:
            logger.warning("Errors found during provenance gathering:")
            for error in errors:
                logger.warning("{}", error)

        # Custom provenance presentation from SpiNNCer
        # write provenance to file here in a useful way
        columns = ['pop', 'label', 'min_atom', 'max_atom', 'no_atoms',
                   'x', 'y', 'p',
                   'prov_name', 'prov_value',
                   'fixed_sdram', 'sdram_per_timestep',
                   'cpu_cycles', 'dtcm']
        assert (len(prov_placement) == len(prov_items))
        structured_provenance = list()
        metadata = {}
        simulator = get_simulator()
        # Retrieve filename from spynnaker8/spinnaker.py
        provenance_filename = simulator.structured_provenance_filename

        if provenance_filename:
            # Produce metadata from the simulator info
            metadata['name'] = simulator.name
            metadata['no_machine_time_steps'] = simulator.no_machine_time_steps
            metadata['machine_time_step'] = simulator.machine_time_step
            metadata['config'] = simulator.config
            metadata['machine'] = simulator.machine
            metadata['structured_provenance_filename'] = simulator.\
                structured_provenance_filename

            for i, (provenance, placement) in enumerate(
                    zip(prov_items, prov_placement)):
                prov_name = provenance.names[1]
                prov_value = provenance.value
                pop = placement.vertex.label.split(":")[0]
                x = placement.x
                y = placement.y
                p = placement.p
                fixed_sdram = placement.vertex.resources_required.sdram.fixed
                sdram_per_timestep = placement.vertex.resources_required.\
                    sdram.per_timestep
                cpu_cycles = placement.vertex.resources_required.cpu_cycles.\
                    get_value()
                dtcm = placement.vertex.resources_required.dtcm.get_value()

                label = placement.vertex.label
                slices = label.split(":")
                max_atom = int(slices[-1])
                min_atom = int(slices[-2])
                no_atoms = max_atom - min_atom + 1

                structured_provenance.append(
                    [pop, label, min_atom, max_atom, no_atoms,
                     x, y, p,
                     prov_name, prov_value,
                     fixed_sdram, sdram_per_timestep,
                     cpu_cycles, dtcm]
                )

            structured_provenance_df = pd.DataFrame.from_records(
                structured_provenance, columns=columns)

            # check if the same structured prov already exists
            if os.path.exists(provenance_filename):
                existing_data = np.load(provenance_filename, allow_pickle=True)
                # TODO check that metadata is correct

                # figure out the past run id
                numerical_runs = [int(
                    x) for x in existing_data.files if x not in ["metadata"]]
                prev_run = np.max(numerical_runs)

            else:
                existing_data = {"metadata": metadata}
                prev_run = -1  # no previous run

            # Current data assembly
            current_data = {str(
                prev_run + 1): structured_provenance_df.to_records(
                    index=False)}

            # Append current data to existing data
            np.savez_compressed(provenance_filename,
                                **existing_data,
                                **current_data)

        return prov_items

    @staticmethod
    def _add_placement_provenance(placement, txrx, errors):
        """
        :param ~.Placement placement:
        :param ~.Transceiver txrx:
        :param list(str) errors:
        """
        # retrieve provenance data from any cores that provide data
        if isinstance(
                placement.vertex, AbstractProvidesProvenanceDataFromMachine):
            # get data
            try:
                placement.vertex.get_provenance_data_from_machine(
                    txrx, placement)
                with ProvenanceWriter() as db:
                    db.add_core_name(placement.x, placement.y, placement.p,
                                     placement.vertex.label)
=======

def _add_placement_provenance(placement, txrx, errors):
    """
    :param ~.Placement placement:
    :param ~.Transceiver txrx:
    :param list(str) errors:
    """
    # retrieve provenance data from any cores that provide data
    if isinstance(
            placement.vertex, AbstractProvidesProvenanceDataFromMachine):
        # get data
        try:
            placement.vertex.get_provenance_data_from_machine(
                txrx, placement)
            with ProvenanceWriter() as db:
                db.add_core_name(placement.x, placement.y, placement.p,
                                 placement.vertex.label)
>>>>>>> 67684c04

        except Exception:  # pylint: disable=broad-except
            errors.append(traceback.format_exc())<|MERGE_RESOLUTION|>--- conflicted
+++ resolved
@@ -37,21 +37,8 @@
     """
     errors = list()
 
-<<<<<<< HEAD
-    def __call__(self, transceiver, placements):
-        """
-        :param ~spinnman.transceiver.Transceiver transceiver:
-            the SpiNNMan interface object
-        :param ~pacman.model.placements.Placements placements:
-            The placements of the vertices
-        """
-        prov_items = list()
-        prov_placement = list()
-        errors = list()
-=======
     progress = ProgressBar(
         placements.n_placements, "Getting provenance data")
->>>>>>> 67684c04
 
     # retrieve provenance data from any cores that provide data
     for placement in progress.over(placements.placements):
@@ -61,116 +48,88 @@
         for error in errors:
             logger.warning("{}", error)
 
-<<<<<<< HEAD
-        # retrieve provenance data from any cores that provide data
-        for placement in progress.over(placements.placements):
-            self._add_placement_provenance(placement, transceiver, errors)
+    # Custom provenance presentation from SpiNNCer
+    # write provenance to file here in a useful way
+    columns = ['pop', 'label', 'min_atom', 'max_atom', 'no_atoms',
+               'x', 'y', 'p',
+               'prov_name', 'prov_value',
+               'fixed_sdram', 'sdram_per_timestep',
+               'cpu_cycles', 'dtcm']
+    assert (len(prov_placement) == len(prov_items))
+    structured_provenance = list()
+    metadata = {}
+    simulator = get_simulator()
+    # Retrieve filename from spynnaker8/spinnaker.py
+    provenance_filename = simulator.structured_provenance_filename
 
-        if errors:
-            logger.warning("Errors found during provenance gathering:")
-            for error in errors:
-                logger.warning("{}", error)
+    if provenance_filename:
+        # Produce metadata from the simulator info
+        metadata['name'] = simulator.name
+        metadata['no_machine_time_steps'] = simulator.no_machine_time_steps
+        metadata['machine_time_step'] = simulator.machine_time_step
+        metadata['config'] = simulator.config
+        metadata['machine'] = simulator.machine
+        metadata['structured_provenance_filename'] = simulator.\
+            structured_provenance_filename
 
-        # Custom provenance presentation from SpiNNCer
-        # write provenance to file here in a useful way
-        columns = ['pop', 'label', 'min_atom', 'max_atom', 'no_atoms',
-                   'x', 'y', 'p',
-                   'prov_name', 'prov_value',
-                   'fixed_sdram', 'sdram_per_timestep',
-                   'cpu_cycles', 'dtcm']
-        assert (len(prov_placement) == len(prov_items))
-        structured_provenance = list()
-        metadata = {}
-        simulator = get_simulator()
-        # Retrieve filename from spynnaker8/spinnaker.py
-        provenance_filename = simulator.structured_provenance_filename
+        for i, (provenance, placement) in enumerate(
+                zip(prov_items, prov_placement)):
+            prov_name = provenance.names[1]
+            prov_value = provenance.value
+            pop = placement.vertex.label.split(":")[0]
+            x = placement.x
+            y = placement.y
+            p = placement.p
+            fixed_sdram = placement.vertex.resources_required.sdram.fixed
+            sdram_per_timestep = placement.vertex.resources_required.\
+                sdram.per_timestep
+            cpu_cycles = placement.vertex.resources_required.cpu_cycles.\
+                get_value()
+            dtcm = placement.vertex.resources_required.dtcm.get_value()
 
-        if provenance_filename:
-            # Produce metadata from the simulator info
-            metadata['name'] = simulator.name
-            metadata['no_machine_time_steps'] = simulator.no_machine_time_steps
-            metadata['machine_time_step'] = simulator.machine_time_step
-            metadata['config'] = simulator.config
-            metadata['machine'] = simulator.machine
-            metadata['structured_provenance_filename'] = simulator.\
-                structured_provenance_filename
+            label = placement.vertex.label
+            slices = label.split(":")
+            max_atom = int(slices[-1])
+            min_atom = int(slices[-2])
+            no_atoms = max_atom - min_atom + 1
 
-            for i, (provenance, placement) in enumerate(
-                    zip(prov_items, prov_placement)):
-                prov_name = provenance.names[1]
-                prov_value = provenance.value
-                pop = placement.vertex.label.split(":")[0]
-                x = placement.x
-                y = placement.y
-                p = placement.p
-                fixed_sdram = placement.vertex.resources_required.sdram.fixed
-                sdram_per_timestep = placement.vertex.resources_required.\
-                    sdram.per_timestep
-                cpu_cycles = placement.vertex.resources_required.cpu_cycles.\
-                    get_value()
-                dtcm = placement.vertex.resources_required.dtcm.get_value()
+            structured_provenance.append(
+                [pop, label, min_atom, max_atom, no_atoms,
+                 x, y, p,
+                 prov_name, prov_value,
+                 fixed_sdram, sdram_per_timestep,
+                 cpu_cycles, dtcm]
+            )
 
-                label = placement.vertex.label
-                slices = label.split(":")
-                max_atom = int(slices[-1])
-                min_atom = int(slices[-2])
-                no_atoms = max_atom - min_atom + 1
+        structured_provenance_df = pd.DataFrame.from_records(
+            structured_provenance, columns=columns)
 
-                structured_provenance.append(
-                    [pop, label, min_atom, max_atom, no_atoms,
-                     x, y, p,
-                     prov_name, prov_value,
-                     fixed_sdram, sdram_per_timestep,
-                     cpu_cycles, dtcm]
-                )
+        # check if the same structured prov already exists
+        if os.path.exists(provenance_filename):
+            existing_data = np.load(provenance_filename, allow_pickle=True)
+            # TODO check that metadata is correct
 
-            structured_provenance_df = pd.DataFrame.from_records(
-                structured_provenance, columns=columns)
+            # figure out the past run id
+            numerical_runs = [int(
+                x) for x in existing_data.files if x not in ["metadata"]]
+            prev_run = np.max(numerical_runs)
 
-            # check if the same structured prov already exists
-            if os.path.exists(provenance_filename):
-                existing_data = np.load(provenance_filename, allow_pickle=True)
-                # TODO check that metadata is correct
+        else:
+            existing_data = {"metadata": metadata}
+            prev_run = -1  # no previous run
 
-                # figure out the past run id
-                numerical_runs = [int(
-                    x) for x in existing_data.files if x not in ["metadata"]]
-                prev_run = np.max(numerical_runs)
+        # Current data assembly
+        current_data = {str(
+            prev_run + 1): structured_provenance_df.to_records(
+                index=False)}
 
-            else:
-                existing_data = {"metadata": metadata}
-                prev_run = -1  # no previous run
+        # Append current data to existing data
+        np.savez_compressed(provenance_filename,
+                            **existing_data,
+                            **current_data)
 
-            # Current data assembly
-            current_data = {str(
-                prev_run + 1): structured_provenance_df.to_records(
-                    index=False)}
+    return prov_items
 
-            # Append current data to existing data
-            np.savez_compressed(provenance_filename,
-                                **existing_data,
-                                **current_data)
-
-        return prov_items
-
-    @staticmethod
-    def _add_placement_provenance(placement, txrx, errors):
-        """
-        :param ~.Placement placement:
-        :param ~.Transceiver txrx:
-        :param list(str) errors:
-        """
-        # retrieve provenance data from any cores that provide data
-        if isinstance(
-                placement.vertex, AbstractProvidesProvenanceDataFromMachine):
-            # get data
-            try:
-                placement.vertex.get_provenance_data_from_machine(
-                    txrx, placement)
-                with ProvenanceWriter() as db:
-                    db.add_core_name(placement.x, placement.y, placement.p,
-                                     placement.vertex.label)
-=======
 
 def _add_placement_provenance(placement, txrx, errors):
     """
@@ -188,7 +147,5 @@
             with ProvenanceWriter() as db:
                 db.add_core_name(placement.x, placement.y, placement.p,
                                  placement.vertex.label)
->>>>>>> 67684c04
-
         except Exception:  # pylint: disable=broad-except
             errors.append(traceback.format_exc())