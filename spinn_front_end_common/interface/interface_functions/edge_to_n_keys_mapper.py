--- conflicted
+++ resolved
@@ -33,50 +33,11 @@
             raise ConfigurationException(
                 "A machine graph is required for this mapper. "
                 "Please choose and try again")
-<<<<<<< HEAD
-        if (application_graph is None) != (graph_mapper is None):
-            raise ConfigurationException(
-                "The application_graph and the graph_mapper must both be "
-                "specified or both must be None")
-
-        if application_graph is not None:
-            # generate progress bar
-            progress = ProgressBar(
-                machine_graph.n_vertices,
-                "Getting number of keys required by each edge using "
-                "application graph")
-
-            # iterate over each partition in the graph
-            for vertex in progress.over(machine_graph.vertices):
-                partitions = machine_graph.\
-                    get_outgoing_edge_partitions_starting_at_vertex(
-                        vertex)
-                for partition in partitions:
-                    if partition.traffic_type == EdgeTrafficType.MULTICAST:
-                        self.process_application_partition(
-                            partition, n_keys_map, graph_mapper)
-=======
->>>>>>> f17982f4
 
         if graph_mapper is not None:
             return self._allocate_by_app_graph_simple(
                 machine_graph, graph_mapper)
         else:
-<<<<<<< HEAD
-            # generate progress bar
-            progress = ProgressBar(
-                machine_graph.n_vertices,
-                "Getting number of keys required by each edge using "
-                "machine graph")
-
-            for vertex in progress.over(machine_graph.vertices):
-                partitions = machine_graph.\
-                    get_outgoing_edge_partitions_starting_at_vertex(
-                        vertex)
-                for partition in partitions:
-                    if partition.traffic_type == EdgeTrafficType.MULTICAST:
-                        self.process_machine_partition(partition, n_keys_map)
-=======
             return self._allocate_by_machine_graph_only(machine_graph)
 
     def _allocate_by_app_graph_simple(
@@ -97,9 +58,8 @@
                     vertex)
             for partition in partitions:
                 if partition.traffic_type == EdgeTrafficType.MULTICAST:
-                    self._process_application_partition(
+                    self.process_application_partition(
                         partition, n_keys_map, graph_mapper)
-
         return n_keys_map
 
     def _allocate_by_machine_graph_only(self, machine_graph):
@@ -118,8 +78,7 @@
                     vertex)
             for partition in partitions:
                 if partition.traffic_type == EdgeTrafficType.MULTICAST:
-                    self._process_machine_partition(partition, n_keys_map)
->>>>>>> f17982f4
+                    self.process_machine_partition(partition, n_keys_map)
 
         return n_keys_map
 
