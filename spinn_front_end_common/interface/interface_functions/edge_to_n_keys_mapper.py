# Copyright (c) 2017-2019 The University of Manchester
#
# This program is free software: you can redistribute it and/or modify
# it under the terms of the GNU General Public License as published by
# the Free Software Foundation, either version 3 of the License, or
# (at your option) any later version.
#
# This program is distributed in the hope that it will be useful,
# but WITHOUT ANY WARRANTY; without even the implied warranty of
# MERCHANTABILITY or FITNESS FOR A PARTICULAR PURPOSE.  See the
# GNU General Public License for more details.
#
# You should have received a copy of the GNU General Public License
# along with this program.  If not, see <http://www.gnu.org/licenses/>.

from spinn_utilities.progress_bar import ProgressBar
from pacman.model.graphs.common import EdgeTrafficType
from pacman.model.routing_info import DictBasedMachinePartitionNKeysMap
from spinn_front_end_common.abstract_models import (
    AbstractProvidesNKeysForPartition)
from spinn_front_end_common.utilities.exceptions import ConfigurationException


class EdgeToNKeysMapper(object):
    """ Works out the number of keys needed for each edge.

    :param ~pacman.model.graphs.machine.MachineGraph machine_graph:
    :rtype: ~pacman.model.routing_info.DictBasedMachinePartitionNKeysMap
    :raises: ConfigurationException
    """

    __slots__ = []

<<<<<<< HEAD
    def __call__(self, machine_graph):
        """
        :param ~.MachineGraph machine_graph:
=======
    def __call__(self, machine_graph=None, graph_mapper=None):
        """
        :param ~.MachineGraph machine_graph:
        :param ~.GraphMapper graph_mapper:
>>>>>>> b4cce846
        :rtype: ~.DictBasedMachinePartitionNKeysMap
        :raises: ConfigurationException
        """
        if machine_graph is None:
            raise ConfigurationException(
                "A machine graph is required for this mapper. "
                "Please choose and try again")

        if list(machine_graph.vertices)[0].app_vertex is not None:
            return self._allocate_by_app_graph_simple(machine_graph)
        else:
            return self._allocate_by_machine_graph_only(machine_graph)

<<<<<<< HEAD
    def _allocate_by_app_graph_simple(self, machine_graph):
        """
        :param ~.MachineGraph machine_graph:
=======
    def _allocate_by_app_graph_simple(
            self, machine_graph, graph_mapper):
        """
        :param ~.MachineGraph machine_graph:
        :param ~.GraphMapper graph_mapper:
>>>>>>> b4cce846
        :rtype: ~.DictBasedMachinePartitionNKeysMap
        """
        # Generate an n_keys map for the graph and add constraints
        n_keys_map = DictBasedMachinePartitionNKeysMap()

        # generate progress bar
        progress = ProgressBar(
            machine_graph.n_vertices,
            "Getting number of keys required by each edge using "
            "application graph")

        # iterate over each partition in the graph
        for vertex in progress.over(machine_graph.vertices):
            for partition in machine_graph.\
                    get_outgoing_edge_partitions_starting_at_vertex(
                        vertex):
                if partition.traffic_type == EdgeTrafficType.MULTICAST:
                    self._process_application_partition(
                        partition, n_keys_map)

        return n_keys_map

    def _allocate_by_machine_graph_only(self, machine_graph):
        """
        :param ~.MachineGraph machine_graph:
        :rtype: ~.DictBasedMachinePartitionNKeysMap
        """
        # Generate an n_keys map for the graph and add constraints
        n_keys_map = DictBasedMachinePartitionNKeysMap()

        # generate progress bar
        progress = ProgressBar(
            machine_graph.n_vertices,
            "Getting number of keys required by each edge using "
            "machine graph")

        for vertex in progress.over(machine_graph.vertices):
            for partition in machine_graph.\
                    get_outgoing_edge_partitions_starting_at_vertex(
                        vertex):
                if partition.traffic_type == EdgeTrafficType.MULTICAST:
                    self._process_machine_partition(partition, n_keys_map)

        return n_keys_map

    @staticmethod
<<<<<<< HEAD
    def _process_application_partition(partition, n_keys_map):
        """
        :param ~.OutgoingEdgePartition partition:
        :param ~.DictBasedMachinePartitionNKeysMap n_keys_map:
        """
        vertex = partition.pre_vertex.app_vertex
=======
    def _process_application_partition(partition, n_keys_map, graph_mapper):
        """
        :param ~.OutgoingEdgePartition partition:
        :param ~.DictBasedMachinePartitionNKeysMap n_keys_map:
        :param ~.GraphMapper graph_mapper:
        """
        vertex_slice = graph_mapper.get_slice(
            partition.pre_vertex)
        vertex = graph_mapper.get_application_vertex(
            partition.pre_vertex)
>>>>>>> b4cce846

        if isinstance(vertex, AbstractProvidesNKeysForPartition):
            n_keys = vertex.get_n_keys_for_partition(partition)
        else:
            n_keys = partition.pre_vertex.vertex_slice.n_atoms
        n_keys_map.set_n_keys_for_partition(partition, n_keys)

    @staticmethod
    def _process_machine_partition(partition, n_keys_map):
        """
        :param ~.OutgoingEdgePartition partition:
        :param ~.DictBasedMachinePartitionNKeysMap n_keys_map:
        """
        if isinstance(partition.pre_vertex, AbstractProvidesNKeysForPartition):
            n_keys = partition.pre_vertex.get_n_keys_for_partition(partition)
        else:
            n_keys = 1
        n_keys_map.set_n_keys_for_partition(partition, n_keys)<|MERGE_RESOLUTION|>--- conflicted
+++ resolved
@@ -31,16 +31,9 @@
 
     __slots__ = []
 
-<<<<<<< HEAD
     def __call__(self, machine_graph):
         """
         :param ~.MachineGraph machine_graph:
-=======
-    def __call__(self, machine_graph=None, graph_mapper=None):
-        """
-        :param ~.MachineGraph machine_graph:
-        :param ~.GraphMapper graph_mapper:
->>>>>>> b4cce846
         :rtype: ~.DictBasedMachinePartitionNKeysMap
         :raises: ConfigurationException
         """
@@ -49,22 +42,18 @@
                 "A machine graph is required for this mapper. "
                 "Please choose and try again")
 
-        if list(machine_graph.vertices)[0].app_vertex is not None:
+        av = None
+        for mv in machine_graph.vertices:
+            av = mv.app_vertex
+            break
+        if av is not None:
             return self._allocate_by_app_graph_simple(machine_graph)
         else:
             return self._allocate_by_machine_graph_only(machine_graph)
 
-<<<<<<< HEAD
     def _allocate_by_app_graph_simple(self, machine_graph):
         """
         :param ~.MachineGraph machine_graph:
-=======
-    def _allocate_by_app_graph_simple(
-            self, machine_graph, graph_mapper):
-        """
-        :param ~.MachineGraph machine_graph:
-        :param ~.GraphMapper graph_mapper:
->>>>>>> b4cce846
         :rtype: ~.DictBasedMachinePartitionNKeysMap
         """
         # Generate an n_keys map for the graph and add constraints
@@ -111,25 +100,12 @@
         return n_keys_map
 
     @staticmethod
-<<<<<<< HEAD
     def _process_application_partition(partition, n_keys_map):
         """
         :param ~.OutgoingEdgePartition partition:
         :param ~.DictBasedMachinePartitionNKeysMap n_keys_map:
         """
         vertex = partition.pre_vertex.app_vertex
-=======
-    def _process_application_partition(partition, n_keys_map, graph_mapper):
-        """
-        :param ~.OutgoingEdgePartition partition:
-        :param ~.DictBasedMachinePartitionNKeysMap n_keys_map:
-        :param ~.GraphMapper graph_mapper:
-        """
-        vertex_slice = graph_mapper.get_slice(
-            partition.pre_vertex)
-        vertex = graph_mapper.get_application_vertex(
-            partition.pre_vertex)
->>>>>>> b4cce846
 
         if isinstance(vertex, AbstractProvidesNKeysForPartition):
             n_keys = vertex.get_n_keys_for_partition(partition)
