--- conflicted
+++ resolved
@@ -36,50 +36,9 @@
     """
     # pylint: disable=too-many-arguments
 
-<<<<<<< HEAD
-    def __call__(
-            self, machine, machine_graph,
-            sampling_frequency, application_graph):
-        """ Adds chip power monitor vertices on Ethernet connected chips as\
-            required.
-=======
     # create progress bar
     progress = ProgressBar(
         machine.n_chips, "Adding Chip power monitors to Graph")
->>>>>>> 67684c04
-
-    if application_graph.n_vertices > 0:
-        __add_app(
-            application_graph, machine_graph, machine, sampling_frequency,
-            progress)
-    else:
-        __add_mach_only(
-            machine_graph, machine, sampling_frequency, progress)
-
-
-<<<<<<< HEAD
-        self.__add_app(
-            application_graph, machine_graph, machine,
-            sampling_frequency, progress)
-
-    @staticmethod
-    def __add_app(
-            application_graph, machine_graph, machine, sampling_frequency,
-            progress):
-        app_vertex = ChipPowerMonitor(
-            label="ChipPowerMonitor",
-            sampling_frequency=sampling_frequency)
-        application_graph.add_vertex(app_vertex)
-        for chip in progress.over(machine.chips):
-            if not chip.virtual:
-                machine_graph.add_vertex(app_vertex.create_machine_vertex(
-                    vertex_slice=None, resources_required=None,
-                    label=_LABEL.format("machine", chip.x, chip.y),
-                    constraints=[ChipAndCoreConstraint(chip.x, chip.y)]))
-=======
-def __add_app(
-        application_graph, machine_graph, machine, sampling_frequency,
-        progress):
     app_vertex = ChipPowerMonitor(
         label="ChipPowerMonitor",
         sampling_frequency=sampling_frequency)
@@ -89,16 +48,4 @@
             machine_graph.add_vertex(app_vertex.create_machine_vertex(
                 vertex_slice=None, resources_required=None,
                 label=_LABEL.format("machine", chip.x, chip.y),
-                constraints=[ChipAndCoreConstraint(chip.x, chip.y)]))
-
-
-def __add_mach_only(
-        machine_graph, machine, sampling_frequency, progress):
-    for chip in progress.over(machine.chips):
-        if not chip.virtual:
-            machine_graph.add_vertex(ChipPowerMonitorMachineVertex(
-                label=_LABEL.format("machine", chip.x, chip.y),
-                constraints=[ChipAndCoreConstraint(chip.x, chip.y)],
-                app_vertex=None,
-                sampling_frequency=sampling_frequency))
->>>>>>> 67684c04
+                constraints=[ChipAndCoreConstraint(chip.x, chip.y)]))