# Copyright (c) 2017-2019 The University of Manchester
#
# This program is free software: you can redistribute it and/or modify
# it under the terms of the GNU General Public License as published by
# the Free Software Foundation, either version 3 of the License, or
# (at your option) any later version.
#
# This program is distributed in the hope that it will be useful,
# but WITHOUT ANY WARRANTY; without even the implied warranty of
# MERCHANTABILITY or FITNESS FOR A PARTICULAR PURPOSE.  See the
# GNU General Public License for more details.
#
# You should have received a copy of the GNU General Public License
# along with this program.  If not, see <http://www.gnu.org/licenses/>.

from spinn_utilities.progress_bar import ProgressBar
from pacman.model.constraints.placer_constraints import ChipAndCoreConstraint
from spinn_front_end_common.utilities import globals_variables
from spinn_front_end_common.utility_models import (
    ChipPowerMonitor, ChipPowerMonitorMachineVertex)

_LABEL = "chip_power_monitor_{}_vertex_for_chip({}:{})"


class InsertChipPowerMonitorsToGraphs(object):
    """ Adds chip power monitors into a given graph.

    :param ~spinn_machine.Machine machine:
        the SpiNNaker machine as discovered
    :param ~pacman.model.graphs.machine.MachineGraph machine_graph:
        the machine graph
    :param int n_samples_per_recording:
    :param int sampling_frequency:
    :param ~pacman.model.graphs.application.ApplicationGraph application_graph:
        the application graph
    """

    def __call__(
            self, machine, machine_graph, n_samples_per_recording,
            sampling_frequency, application_graph=None):
        """ Adds chip power monitor vertices on Ethernet connected chips as\
            required.

        :param ~.Machine machine:
        :param ~.MachineGraph machine_graph:
        :param int n_samples_per_recording:
        :param int sampling_frequency:
        :param ~.ApplicationGraph application_graph:
        """
        # pylint: disable=too-many-arguments

        # create progress bar
        progress = ProgressBar(
            machine.n_chips, "Adding Chip power monitors to Graph")

<<<<<<< HEAD
        for chip in progress.over(machine.chips):
            self._add_power_monitor_for_chip(
                chip, machine_graph, application_graph, graph_mapper,
                sampling_frequency, n_samples_per_recording)

    @staticmethod
    def _add_power_monitor_for_chip(
            chip, machine_graph, application_graph, graph_mapper,
            sampling_frequency, n_samples_per_recording):
        """
        :param ~.Chip chip:
        :param ~.MachineGraph machine_graph:
        :param ~.ApplicationGraph application_graph:
        :param int sampling_frequency:
        :param int n_samples_per_recording:
        """
        # build constraint
        constraint = ChipAndCoreConstraint(chip.x, chip.y)
        timestep_in_us = \
            globals_variables.get_simulator().user_timestep_in_us
        # build machine vert
        machine_vertex = ChipPowerMonitorMachineVertex(
            timestep_in_us=timestep_in_us,
            label=_LABEL.format("machine", chip.x, chip.y),
            sampling_frequency=sampling_frequency,
            n_samples_per_recording=n_samples_per_recording,
            constraints=[constraint])

        # add vert to graph
        machine_graph.add_vertex(machine_vertex)

        # deal with app graphs if needed
=======
        app_vertex = None
>>>>>>> 3679d681
        if application_graph is not None:
            app_vertex = ChipPowerMonitor(
                label="ChipPowerMonitor",
                sampling_frequency=sampling_frequency,
                n_samples_per_recording=n_samples_per_recording)
            application_graph.add_vertex(app_vertex)
            for chip in progress.over(machine.chips):
                machine_vertex = app_vertex.create_machine_vertex(
                    vertex_slice=None, resources_required=None,
                    label=_LABEL.format("machine", chip.x, chip.y),
                    constraints=[ChipAndCoreConstraint(chip.x, chip.y)])
                machine_graph.add_vertex(machine_vertex)
        else:
            for chip in progress.over(machine.chips):
                machine_vertex = ChipPowerMonitorMachineVertex(
                    label=_LABEL.format("machine", chip.x, chip.y),
                    constraints=[ChipAndCoreConstraint(chip.x, chip.y)],
                    app_vertex=app_vertex,
                    sampling_frequency=sampling_frequency,
                    n_samples_per_recording=n_samples_per_recording)
                machine_graph.add_vertex(machine_vertex)<|MERGE_RESOLUTION|>--- conflicted
+++ resolved
@@ -15,16 +15,15 @@
 
 from spinn_utilities.progress_bar import ProgressBar
 from pacman.model.constraints.placer_constraints import ChipAndCoreConstraint
-from spinn_front_end_common.utilities import globals_variables
 from spinn_front_end_common.utility_models import (
     ChipPowerMonitor, ChipPowerMonitorMachineVertex)
+from spinn_front_end_common.utilities import globals_variables
 
 _LABEL = "chip_power_monitor_{}_vertex_for_chip({}:{})"
 
 
 class InsertChipPowerMonitorsToGraphs(object):
     """ Adds chip power monitors into a given graph.
-
     :param ~spinn_machine.Machine machine:
         the SpiNNaker machine as discovered
     :param ~pacman.model.graphs.machine.MachineGraph machine_graph:
@@ -40,7 +39,6 @@
             sampling_frequency, application_graph=None):
         """ Adds chip power monitor vertices on Ethernet connected chips as\
             required.
-
         :param ~.Machine machine:
         :param ~.MachineGraph machine_graph:
         :param int n_samples_per_recording:
@@ -52,43 +50,6 @@
         # create progress bar
         progress = ProgressBar(
             machine.n_chips, "Adding Chip power monitors to Graph")
-
-<<<<<<< HEAD
-        for chip in progress.over(machine.chips):
-            self._add_power_monitor_for_chip(
-                chip, machine_graph, application_graph, graph_mapper,
-                sampling_frequency, n_samples_per_recording)
-
-    @staticmethod
-    def _add_power_monitor_for_chip(
-            chip, machine_graph, application_graph, graph_mapper,
-            sampling_frequency, n_samples_per_recording):
-        """
-        :param ~.Chip chip:
-        :param ~.MachineGraph machine_graph:
-        :param ~.ApplicationGraph application_graph:
-        :param int sampling_frequency:
-        :param int n_samples_per_recording:
-        """
-        # build constraint
-        constraint = ChipAndCoreConstraint(chip.x, chip.y)
-        timestep_in_us = \
-            globals_variables.get_simulator().user_timestep_in_us
-        # build machine vert
-        machine_vertex = ChipPowerMonitorMachineVertex(
-            timestep_in_us=timestep_in_us,
-            label=_LABEL.format("machine", chip.x, chip.y),
-            sampling_frequency=sampling_frequency,
-            n_samples_per_recording=n_samples_per_recording,
-            constraints=[constraint])
-
-        # add vert to graph
-        machine_graph.add_vertex(machine_vertex)
-
-        # deal with app graphs if needed
-=======
-        app_vertex = None
->>>>>>> 3679d681
         if application_graph is not None:
             app_vertex = ChipPowerMonitor(
                 label="ChipPowerMonitor",
@@ -102,11 +63,14 @@
                     constraints=[ChipAndCoreConstraint(chip.x, chip.y)])
                 machine_graph.add_vertex(machine_vertex)
         else:
+            timestep_in_us = \
+                globals_variables.get_simulator().user_timestep_in_us
             for chip in progress.over(machine.chips):
                 machine_vertex = ChipPowerMonitorMachineVertex(
+                    timestep_in_us=timestep_in_us,
                     label=_LABEL.format("machine", chip.x, chip.y),
                     constraints=[ChipAndCoreConstraint(chip.x, chip.y)],
-                    app_vertex=app_vertex,
+                    app_vertex=None,
                     sampling_frequency=sampling_frequency,
                     n_samples_per_recording=n_samples_per_recording)
                 machine_graph.add_vertex(machine_vertex)