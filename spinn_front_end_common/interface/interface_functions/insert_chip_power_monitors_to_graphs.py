# Copyright (c) 2017-2019 The University of Manchester
#
# This program is free software: you can redistribute it and/or modify
# it under the terms of the GNU General Public License as published by
# the Free Software Foundation, either version 3 of the License, or
# (at your option) any later version.
#
# This program is distributed in the hope that it will be useful,
# but WITHOUT ANY WARRANTY; without even the implied warranty of
# MERCHANTABILITY or FITNESS FOR A PARTICULAR PURPOSE.  See the
# GNU General Public License for more details.
#
# You should have received a copy of the GNU General Public License
# along with this program.  If not, see <http://www.gnu.org/licenses/>.

from spinn_utilities.progress_bar import ProgressBar
from pacman.model.constraints.placer_constraints import ChipAndCoreConstraint
from spinn_front_end_common.utility_models import ChipPowerMonitor

_LABEL = "chip_power_monitor_{}_vertex_for_chip({}:{})"


def insert_chip_power_monitors_to_graphs(
        machine, machine_graph, sampling_frequency, application_graph=None):
    """ Adds chip power monitor vertices on Ethernet connected chips as\
        required.

    :param ~spinn_machine.Machine machine:
        the SpiNNaker machine as discovered
    :param ~pacman.model.graphs.machine.MachineGraph machine_graph:
        the machine graph
    :param int sampling_frequency:
    :param application_graph: the application graph
    :type application_graph:
        ~pacman.model.graphs.application.ApplicationGraph
    """
    # pylint: disable=too-many-arguments

<<<<<<< HEAD
    def __call__(self, machine, sampling_frequency, application_graph):
        """ Adds chip power monitor vertices on Ethernet connected chips as\
            required.

        :param ~spinn_machine.Machine machine:
            the SpiNNaker machine as discovered
        :param int sampling_frequency:
        :param application_graph: the application graph
        :type application_graph:
            ~pacman.model.graphs.application.ApplicationGraph
        """
        # pylint: disable=too-many-arguments
=======
    # create progress bar
    progress = ProgressBar(
        machine.n_chips, "Adding Chip power monitors to Graph")

    if application_graph.n_vertices > 0:
        __add_app(
            application_graph, machine_graph, machine, sampling_frequency,
            progress)
    else:
        __add_mach_only(
            machine_graph, machine, sampling_frequency, progress)
>>>>>>> 67684c04


<<<<<<< HEAD
        app_vertex = ChipPowerMonitor(
            label="ChipPowerMonitor",
            sampling_frequency=sampling_frequency)
        application_graph.add_vertex(app_vertex)
        for chip in progress.over(machine.chips):
            if not chip.virtual:
                vertex = app_vertex.create_machine_vertex(
                    vertex_slice=None, resources_required=None,
                    label=_LABEL.format("machine", chip.x, chip.y),
                    constraints=[ChipAndCoreConstraint(chip.x, chip.y)])
                app_vertex.remember_machine_vertex(vertex)
=======
def __add_app(
        application_graph, machine_graph, machine, sampling_frequency,
        progress):
    app_vertex = ChipPowerMonitor(
        label="ChipPowerMonitor",
        sampling_frequency=sampling_frequency)
    application_graph.add_vertex(app_vertex)
    for chip in progress.over(machine.chips):
        if not chip.virtual:
            machine_graph.add_vertex(app_vertex.create_machine_vertex(
                vertex_slice=None, resources_required=None,
                label=_LABEL.format("machine", chip.x, chip.y),
                constraints=[ChipAndCoreConstraint(chip.x, chip.y)]))


def __add_mach_only(
        machine_graph, machine, sampling_frequency, progress):
    for chip in progress.over(machine.chips):
        if not chip.virtual:
            machine_graph.add_vertex(ChipPowerMonitorMachineVertex(
                label=_LABEL.format("machine", chip.x, chip.y),
                constraints=[ChipAndCoreConstraint(chip.x, chip.y)],
                app_vertex=None,
                sampling_frequency=sampling_frequency))
>>>>>>> 67684c04
<|MERGE_RESOLUTION|>--- conflicted
+++ resolved
@@ -21,84 +21,29 @@
 
 
 def insert_chip_power_monitors_to_graphs(
-        machine, machine_graph, sampling_frequency, application_graph=None):
-    """ Adds chip power monitor vertices on Ethernet connected chips as\
-        required.
+        machine, sampling_frequency, application_graph):
+    """ Adds chip power monitors into a given graph.
 
     :param ~spinn_machine.Machine machine:
         the SpiNNaker machine as discovered
-    :param ~pacman.model.graphs.machine.MachineGraph machine_graph:
-        the machine graph
     :param int sampling_frequency:
     :param application_graph: the application graph
     :type application_graph:
         ~pacman.model.graphs.application.ApplicationGraph
     """
-    # pylint: disable=too-many-arguments
 
-<<<<<<< HEAD
-    def __call__(self, machine, sampling_frequency, application_graph):
-        """ Adds chip power monitor vertices on Ethernet connected chips as\
-            required.
-
-        :param ~spinn_machine.Machine machine:
-            the SpiNNaker machine as discovered
-        :param int sampling_frequency:
-        :param application_graph: the application graph
-        :type application_graph:
-            ~pacman.model.graphs.application.ApplicationGraph
-        """
-        # pylint: disable=too-many-arguments
-=======
     # create progress bar
     progress = ProgressBar(
         machine.n_chips, "Adding Chip power monitors to Graph")
 
-    if application_graph.n_vertices > 0:
-        __add_app(
-            application_graph, machine_graph, machine, sampling_frequency,
-            progress)
-    else:
-        __add_mach_only(
-            machine_graph, machine, sampling_frequency, progress)
->>>>>>> 67684c04
-
-
-<<<<<<< HEAD
-        app_vertex = ChipPowerMonitor(
-            label="ChipPowerMonitor",
-            sampling_frequency=sampling_frequency)
-        application_graph.add_vertex(app_vertex)
-        for chip in progress.over(machine.chips):
-            if not chip.virtual:
-                vertex = app_vertex.create_machine_vertex(
-                    vertex_slice=None, resources_required=None,
-                    label=_LABEL.format("machine", chip.x, chip.y),
-                    constraints=[ChipAndCoreConstraint(chip.x, chip.y)])
-                app_vertex.remember_machine_vertex(vertex)
-=======
-def __add_app(
-        application_graph, machine_graph, machine, sampling_frequency,
-        progress):
     app_vertex = ChipPowerMonitor(
         label="ChipPowerMonitor",
         sampling_frequency=sampling_frequency)
     application_graph.add_vertex(app_vertex)
     for chip in progress.over(machine.chips):
         if not chip.virtual:
-            machine_graph.add_vertex(app_vertex.create_machine_vertex(
+            vertex = app_vertex.create_machine_vertex(
                 vertex_slice=None, resources_required=None,
                 label=_LABEL.format("machine", chip.x, chip.y),
-                constraints=[ChipAndCoreConstraint(chip.x, chip.y)]))
-
-
-def __add_mach_only(
-        machine_graph, machine, sampling_frequency, progress):
-    for chip in progress.over(machine.chips):
-        if not chip.virtual:
-            machine_graph.add_vertex(ChipPowerMonitorMachineVertex(
-                label=_LABEL.format("machine", chip.x, chip.y),
-                constraints=[ChipAndCoreConstraint(chip.x, chip.y)],
-                app_vertex=None,
-                sampling_frequency=sampling_frequency))
->>>>>>> 67684c04
+                constraints=[ChipAndCoreConstraint(chip.x, chip.y)])
+            app_vertex.remember_machine_vertex(vertex)