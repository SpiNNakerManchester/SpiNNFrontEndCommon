--- conflicted
+++ resolved
@@ -22,15 +22,8 @@
 
 
 def buffer_manager_creator(
-<<<<<<< HEAD
-        extra_monitor_cores=None,
         extra_monitor_to_chip_mapping=None,
         packet_gather_cores_to_ethernet_connection_map=None):
-=======
-        placements, tags, txrx, extra_monitor_to_chip_mapping=None,
-        packet_gather_cores_to_ethernet_connection_map=None, machine=None,
-        fixed_routes=None, java_caller=None):
->>>>>>> 3838e8cb
     """ Creates a buffer manager.
 
     :param bool uses_advanced_monitors:
@@ -48,11 +41,6 @@
 
     # Create the buffer manager
     buffer_manager = BufferManager(
-<<<<<<< HEAD
-        extra_monitor_cores=extra_monitor_cores,
-=======
-        placements=placements, tags=tags, transceiver=txrx,
->>>>>>> 3838e8cb
         packet_gather_cores_to_ethernet_connection_map=(
             packet_gather_cores_to_ethernet_connection_map),
         extra_monitor_to_chip_mapping=extra_monitor_to_chip_mapping)
