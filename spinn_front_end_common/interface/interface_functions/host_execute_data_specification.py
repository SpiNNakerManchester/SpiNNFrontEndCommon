--- conflicted
+++ resolved
@@ -690,13 +690,8 @@
 
         # allocate memory where the app data is going to be written; this
         # raises an exception in case there is not enough SDRAM to allocate
-<<<<<<< HEAD
         start_address = FecDataView.get_transceiver().malloc_sdram(
-            x, y, size, self._app_id)
-=======
-        start_address = self._txrx.malloc_sdram(
             x, y, size, self._app_id, tag=CORE_DATA_SDRAM_BASE_TAG + p)
->>>>>>> 59de9e8b
 
         # set user 0 register appropriately to the application data
         write_address_to_user0(x, y, p, start_address)
