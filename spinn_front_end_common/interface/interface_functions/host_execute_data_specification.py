--- conflicted
+++ resolved
@@ -443,15 +443,6 @@
             map of placement to file path
         :param bool uses_advanced_monitors:
             whether to use fast data in protocol
-<<<<<<< HEAD
-        :param list(ExtraMonitorSupportMachineVertex) extra_monitor_cores:
-=======
-        :param ~spinnman.model.ExecutableTargets executable_targets:
-            what core will running what binary
-        :param ~pacman.model.placements.Placements placements:
-            where vertices are located
-        :param extra_monitor_cores:
->>>>>>> 3838e8cb
             the deployed extra monitors, if any
         :type extra_monitor_cores:
             dict(tuple(int,int),ExtraMonitorSupportMachineVertex))
