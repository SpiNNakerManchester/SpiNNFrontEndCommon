--- conflicted
+++ resolved
@@ -6,6 +6,7 @@
 from spinn_utilities.progress_bar import ProgressBar
 from spinn_utilities.log import FormatAdapter
 from spinn_machine import CoreSubsets
+from spinn_storage_handlers import FileDataReader
 from data_specification import DataSpecificationExecutor
 from data_specification.constants import MAX_MEM_REGIONS
 from data_specification.exceptions import DataSpecificationException
@@ -48,21 +49,10 @@
     """ Executes the host based data specification.
     """
 
-<<<<<<< HEAD
-    __slots__ = ["_app_id", "_core_to_conn_map", "_machine", "_monitors",
-                 "_placements", "_txrx"]
-
-    def __init__(self):
-        self._app_id = None
-        self._core_to_conn_map = None
-        self._machine = None
-        self._monitors = None
-        self._placements = None
-        self._txrx = None
-=======
     __slots__ = [
         # the application ID of the simulation
         "_app_id",
+        "_core_to_conn_map",
         # The path where the SQLite database holding the data will be placed,
         # and where any java provenance can be written.
         "_db_folder",
@@ -70,6 +60,8 @@
         "_java",
         # The python representation of the SpiNNaker machine.
         "_machine",
+        "_monitors",
+        "_placements",
         # The spinnman instance.
         "_txrx",
         # The write info; a dict of cores to a dict of
@@ -77,20 +69,24 @@
         "_write_info_map"]
 
     first = True
->>>>>>> 8fd39cbe
+
+    def __init__(self):
+        self._app_id = None
+        self._core_to_conn_map = None
+        self._db_folder = None
+        self._java = None
+        self._machine = None
+        self._monitors = None
+        self._placements = None
+        self._txrx = None
+        self._write_info_map = None
 
     def __call__(
             self, transceiver, machine, app_id, dsg_targets,
             report_folder=None, java_caller=None,
             processor_to_app_data_base_address=None):
-<<<<<<< HEAD
-        """ Execute the data specs for all targets.
-
-        :param machine: the python representation of the SpiNNaker machine
-=======
         """ Does the Data Specification Execution and loading
 
->>>>>>> 8fd39cbe
         :param transceiver: the spinnman instance
         :type transceiver: :py:class:`spinnman.transceiver.Transceiver`
         :param machine: the python representation of the SpiNNaker machine
@@ -120,7 +116,9 @@
         :rtype: dict or \
             :py:class:`spinn_front_end_common.interface.ds.ds_write_info.DsWriteInfo`
         """
-        # pylint: disable=attribute-defined-outside-init
+        # pylint: disable=too-many-arguments
+        if processor_to_app_data_base_address is None:
+            processor_to_app_data_base_address = dict()
         self._app_id = app_id
         self._db_folder = report_folder
         self._java = java_caller
@@ -142,33 +140,63 @@
             'start_address', 'memory_used', 'memory_written'
         :rtype: spinn_front_end_common.interface.ds.ds_write_info.DsWriteInfo
         """
-<<<<<<< HEAD
-        # pylint: disable=too-many-arguments
-        if processor_to_app_data_base_address is None:
-            processor_to_app_data_base_address = dict()
-        self._machine = machine
-        self._txrx = transceiver
-        self._app_id = app_id
-=======
->>>>>>> 8fd39cbe
 
         # create a progress bar for end users
         progress = ProgressBar(
             3, "Executing data specifications and loading data using Java")
 
-<<<<<<< HEAD
+        # Copy data from WriteMemoryIOData to database
+        dw_write_info = DsWriteInfo(dsg_targets.get_database())
+        dw_write_info.clear_write_info()
+        if self._write_info_map is not None:
+            for core, info in iteritems(self._write_info_map):
+                dw_write_info[core] = info
+
+        progress.update()
+
+        dsg_targets.set_app_id(self._app_id)
+        self._java.set_machine(self._machine)
+        self._java.set_report_folder(self._db_folder)
+
+        progress.update()
+
+        self._java.host_execute_data_specification()
+
+        progress.end()
+        return dw_write_info
+
+    def __python_all(self, dsg_targets):
+        """ Does the Data Specification Execution and loading using Python
+
+        :param dsg_targets: map of placement to file path
+        :type dsg_targets: \
+            :py:class:`spinn_front_end_common.interface.ds.data_specification_targets.DataSpecificationTargets`
+        :return: dict of cores to a dict of\
+            'start_address', 'memory_used', 'memory_written
+        """
+        # While the database supports having the info in it a python bugs does
+        # not like iterating over and writing intermingled so using a dict
+        results = self._write_info_map
+        if results is None:
+            results = dict()
+
+        # create a progress bar for end users
+        progress = ProgressBar(
+            dsg_targets.n_targets(),
+            "Executing data specifications and loading data")
+
         for core, data_spec_file in progress.over(iteritems(dsg_targets)):
-            # write information for the memory map report
-            processor_to_app_data_base_address[core] = self.__execute(
+            results[core] = self.__execute(
                 core, data_spec_file, self._txrx.write_memory)
 
-        return processor_to_app_data_base_address
+        return results
 
     def execute_application_data_specs(
             self, transceiver, machine, app_id, dsg_targets,
-            uses_advanced_monitors, executable_targets, placements=None,
-            extra_monitor_cores=None,
+            uses_advanced_monitors, executable_targets,
+            placements=None, extra_monitor_cores=None,
             extra_monitor_cores_to_ethernet_connection_map=None,
+            report_folder=None, java_caller=None,
             processor_to_app_data_base_address=None):
         """ Execute the data specs for all non-system targets.
 
@@ -189,6 +217,9 @@
         # pylint: disable=too-many-arguments
         if processor_to_app_data_base_address is None:
             processor_to_app_data_base_address = dict()
+        self._write_info_map = processor_to_app_data_base_address
+        self._db_folder = report_folder
+        self._java = java_caller
         self._machine = machine
         self._txrx = transceiver
         self._app_id = app_id
@@ -210,14 +241,14 @@
         for core, data_spec_file in progress.over(iteritems(dsg_targets)):
             x, y, _ = core
             # write information for the memory map report
-            processor_to_app_data_base_address[core] = self.__execute(
+            self._write_info_map[core] = self.__execute(
                 core, data_spec_file,
                 self.__select_writer(x, y)
                 if uses_advanced_monitors else self._txrx.write_memory)
 
         if uses_advanced_monitors:
             self.__reset_router_timeouts(receiver)
-        return processor_to_app_data_base_address
+        return self._write_info_map
 
     def __set_router_timeouts(self):
         receiver = next(itervalues(self._core_to_conn_map))
@@ -242,7 +273,9 @@
 
     def execute_system_data_specs(
             self, transceiver, machine, app_id, dsg_targets,
-            executable_targets, processor_to_app_data_base_address=None):
+            executable_targets,
+            report_folder=None, java_caller=None,
+            processor_to_app_data_base_address=None):
         """ Execute the data specs for all system targets.
 
         :param machine: the python representation of the spinnaker machine
@@ -263,12 +296,17 @@
 
         if processor_to_app_data_base_address is None:
             processor_to_app_data_base_address = dict()
+        self._write_info_map = processor_to_app_data_base_address
         self._machine = machine
         self._txrx = transceiver
         self._app_id = app_id
-        dsg_targets = filter_out_app_executables(
-            dsg_targets, executable_targets)
-
+        self._db_folder = report_folder
+        self._java = java_caller
+
+        if java_caller is None:
+            return self.__python_sys(dsg_targets, executable_targets)
+        else:
+            return self.__java_sys(dsg_targets, executable_targets)
         # create a progress bar for end users
         progress = ProgressBar(
             dsg_targets,
@@ -277,15 +315,29 @@
 
         for core, data_spec_file in progress.over(iteritems(dsg_targets)):
             # write information for the memory map report
-            processor_to_app_data_base_address[core] = self.__execute(
+            self._write_info_map[core] = self.__execute(
                 core, data_spec_file, self._txrx.write_memory)
-        return processor_to_app_data_base_address
-
-    def __execute(self, core, data_spec_path, writer_func):
-        x, y, p = core
-        # build specification reader
-        reader = FileDataReader(data_spec_path)
-=======
+        return self._write_info_map
+
+    def __java_sys(self, dsg_targets, executable_targets):
+        """ Does the Data Specification Execution and loading using Java
+
+        :param dsg_targets: map of placement to file path
+        :type dsg_targets: \
+            :py:class:`spinn_front_end_common.interface.ds.data_specification_targets.DataSpecificationTargets`
+        :return: map of of cores to a dict of \
+            'start_address', 'memory_used', 'memory_written'
+        :rtype: spinn_front_end_common.interface.ds.ds_write_info.DsWriteInfo
+        """
+
+        # create a progress bar for end users
+        progress = ProgressBar(
+            4, "Executing data specifications and loading data for system "
+            "vertices using Java")
+
+        dsg_targets.mark_system_cores(system_cores(executable_targets))
+        progress.update()
+
         # Copy data from WriteMemoryIOData to database
         dw_write_info = DsWriteInfo(dsg_targets.get_database())
         dw_write_info.clear_write_info()
@@ -301,12 +353,12 @@
 
         progress.update()
 
-        self._java.host_execute_data_specification()
+        self._java.host_execute_system_data_specification()
 
         progress.end()
         return dw_write_info
 
-    def __python_all(self, dsg_targets):
+    def __python_sys(self, dsg_targets, executable_targets):
         """ Does the Data Specification Execution and loading using Python
 
         :param dsg_targets: map of placement to file path
@@ -320,22 +372,24 @@
         results = self._write_info_map
         if results is None:
             results = dict()
-
-        # create a progress bar for end users
-        progress = ProgressBar(
-            dsg_targets.n_targets(),
-            "Executing data specifications and loading data")
-
-        for (x, y, p), reader in progress.over(iteritems(dsg_targets)):
-            # write information for the memory map report
-            info = self._execute(x, y, p, reader)
-            results[x, y, p] = info
+        sys_targets = filter_out_app_executables(
+            dsg_targets, executable_targets)
+
+        # create a progress bar for end users
+        progress = ProgressBar(
+            len(sys_targets), "Executing data specifications and loading data "
+            "for system vertices")
+
+        for core, data_spec_file in progress.over(iteritems(sys_targets)):
+            results[core] = self.__execute(
+                core, data_spec_file, self._txrx.write_memory)
 
         return results
 
-    def _execute(self, x, y, p, reader):
-        # pylint: disable=too-many-locals
->>>>>>> 8fd39cbe
+    def __execute(self, core, data_spec_path, writer_func):
+        x, y, p = core
+        # build specification reader
+        reader = FileDataReader(data_spec_path)
 
         # Maximum available memory.
         # However, system updates the memory available independently, so the
@@ -343,12 +397,7 @@
         memory_available = self._machine.get_chip_at(x, y).sdram.size
 
         # generate data spec executor
-<<<<<<< HEAD
         executor = DataSpecificationExecutor(reader, memory_available)
-=======
-        executor = DataSpecificationExecutor(
-            reader, self._machine.get_chip_at(x, y).sdram.size)
->>>>>>> 8fd39cbe
 
         # run data spec executor
         try:
@@ -363,11 +412,7 @@
         # allocate memory where the app data is going to be written; this
         # raises an exception in case there is not enough SDRAM to allocate
         start_address = self._txrx.malloc_sdram(
-<<<<<<< HEAD
             x, y, bytes_allocated, self._app_id)
-=======
-            x, y, bytes_used_by_spec, self._app_id)
->>>>>>> 8fd39cbe
 
         # Do the actual writing ------------------------------------
 
@@ -375,19 +420,13 @@
         header = executor.get_header()
         pointer_table = executor.get_pointer_table(start_address)
         data_to_write = numpy.concatenate((header, pointer_table)).tostring()
-<<<<<<< HEAD
         # NB: DSE meta-block is always small (i.e., one SDP write)
         self._txrx.write_memory(x, y, start_address, data_to_write)
         bytes_written = len(data_to_write)
-=======
-        self._txrx.write_memory(x, y, start_address, data_to_write)
-        bytes_written_by_spec = len(data_to_write)
->>>>>>> 8fd39cbe
 
         # Write each region
         for region_id in _MEM_REGIONS:
             region = executor.get_region(region_id)
-<<<<<<< HEAD
             if region is None:
                 continue
             max_pointer = region.max_write_pointer
@@ -404,24 +443,4 @@
         # set user 0 register appropriately to the application data
         write_address_to_user0(self._txrx, x, y, p, start_address)
 
-        return DataWritten(start_address, bytes_allocated, bytes_written)
-=======
-            if region is not None and not region.unfilled:
-                max_pointer = region.max_write_pointer
-                if max_pointer > 0:
-                    # Get the data up to what has been written
-                    data = region.region_data[:max_pointer]
-
-                    # Write the data to the position
-                    self._txrx.write_memory(
-                        x, y, pointer_table[region_id], data)
-                    bytes_written_by_spec += len(data)
-
-        # set user 0 register appropriately to the application data
-        write_address_to_user0(self._txrx, x, y, p, start_address)
-        return {
-            'start_address': start_address,
-            'memory_used': bytes_used_by_spec,
-            'memory_written': bytes_written_by_spec
-        }
->>>>>>> 8fd39cbe
+        return DataWritten(start_address, bytes_allocated, bytes_written)