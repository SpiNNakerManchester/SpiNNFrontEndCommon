from spinn_utilities.progress_bar import ProgressBar

# data spec imports
from data_specification import DataSpecificationExecutor
from data_specification.constants import MAX_MEM_REGIONS
from data_specification.exceptions import DataSpecificationException

# spinn_storage_handlers import
from spinn_storage_handlers import FileDataReader

import logging
import struct
import numpy

logger = logging.getLogger(__name__)
_ONE_WORD = struct.Struct("<I")


class HostExecuteDataSpecification(object):
    """ Executes the host based data specification
    """

    __slots__ = []

    def __call__(
            self, transceiver, machine, app_id, dsg_targets,
            processor_to_app_data_base_address=None):
        """

        :param machine: the python representation of the spinnaker machine
        :param transceiver: the spinnman instance
        :param app_id: the application ID of the simulation
        :param dsg_targets: map of placement to file path

        :return: map of placement and dsg data, and loaded data flag.
        """
        if processor_to_app_data_base_address is None:
            processor_to_app_data_base_address = dict()

        # create a progress bar for end users
        progress = ProgressBar(
            dsg_targets, "Executing data specifications and loading data")

        for (x, y, p), data_spec_file_path in \
                progress.over(dsg_targets.iteritems()):
            # write information for the memory map report
<<<<<<< HEAD
            processor_to_app_data_base_address[x, y, p] = {
                'start_address': start_address,
                'memory_used': bytes_used_by_spec,
                'memory_written': bytes_written_by_spec}

        return processor_to_app_data_base_address
=======
            processor_to_app_data_base_address[x, y, p] = self._execute(
                transceiver, machine, app_id, x, y, p, data_spec_file_path)

        return processor_to_app_data_base_address, True

    @staticmethod
    def _execute(txrx, machine, app_id, x, y, p, data_spec_path):
        # build specification reader
        reader = FileDataReader(data_spec_path)

        # maximum available memory
        # however system updates the memory available
        # independently, so the check on the space available actually
        # happens when memory is allocated
        chip = machine.get_chip_at(x, y)
        memory_available = chip.sdram.size

        # generate data spec executor
        executor = DataSpecificationExecutor(reader, memory_available)

        # run data spec executor
        try:
            # bytes_used_by_spec, bytes_written_by_spec = \
            executor.execute()
        except DataSpecificationException:
            logger.error("Error executing data specification for {}, {}, {}"
                         .format(x, y, p))
            raise

        bytes_used_by_spec = executor.get_constructed_data_size()

        # allocate memory where the app data is going to be written; this
        # raises an exception in case there is not enough SDRAM to allocate
        start_address = txrx.malloc_sdram(x, y, bytes_used_by_spec, app_id)

        # Write the header and pointer table and load it
        header = executor.get_header()
        pointer_table = executor.get_pointer_table(start_address)
        data_to_write = numpy.concatenate((header, pointer_table)).tostring()
        txrx.write_memory(x, y, start_address, data_to_write)
        bytes_written_by_spec = len(data_to_write)

        # Write each region
        for region_id in xrange(MAX_MEM_REGIONS):
            region = executor.get_region(region_id)
            if region is not None:
                max_pointer = region.max_write_pointer
                if not region.unfilled and max_pointer > 0:
                    # Get the data up to what has been written
                    data = region.region_data[:max_pointer]

                    # Write the data to the position
                    position = pointer_table[region_id]
                    txrx.write_memory(x, y, position, data)
                    bytes_written_by_spec += len(data)

        # set user 0 register appropriately to the application data
        user_0_address = txrx.get_user_0_register_address_from_core(x, y, p)
        start_address_encoded = buffer(_ONE_WORD.pack(start_address))
        txrx.write_memory(x, y, user_0_address, start_address_encoded)
        return {
            'start_address': start_address,
            'memory_used': bytes_used_by_spec,
            'memory_written': bytes_written_by_spec
        }
>>>>>>> 7ed3dde3
<|MERGE_RESOLUTION|>--- conflicted
+++ resolved
@@ -44,14 +44,6 @@
         for (x, y, p), data_spec_file_path in \
                 progress.over(dsg_targets.iteritems()):
             # write information for the memory map report
-<<<<<<< HEAD
-            processor_to_app_data_base_address[x, y, p] = {
-                'start_address': start_address,
-                'memory_used': bytes_used_by_spec,
-                'memory_written': bytes_written_by_spec}
-
-        return processor_to_app_data_base_address
-=======
             processor_to_app_data_base_address[x, y, p] = self._execute(
                 transceiver, machine, app_id, x, y, p, data_spec_file_path)
 
@@ -116,5 +108,4 @@
             'start_address': start_address,
             'memory_used': bytes_used_by_spec,
             'memory_written': bytes_written_by_spec
-        }
->>>>>>> 7ed3dde3
+        }