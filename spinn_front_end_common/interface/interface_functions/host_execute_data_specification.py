--- conflicted
+++ resolved
@@ -130,14 +130,10 @@
         # We don't have to write this bit now; we can still to the rest
         if write_header_now:
             # NB: DSE meta-block is always small (i.e., one SDP write)
-<<<<<<< HEAD
-            to_write = numpy.concatenate((header, pointer_table)).tobytes()
-            FecDataView.write_memory(x, y, base_address, to_write)
-=======
+
             to_write = numpy.concatenate(
                 (header, pointer_table.view("uint32"))).tobytes()
-            self.__txrx.write_memory(x, y, base_address, to_write)
->>>>>>> ccaf6d58
+            FecDataView.write_memory(x, y, base_address, to_write)
 
         # Write each region
         bytes_written = APP_PTR_TABLE_BYTE_SIZE
@@ -173,16 +169,10 @@
                     ref, core_to_fill.x, core_to_fill.y, core_to_fill.p,
                     ref_region)
             to_write = numpy.concatenate(
-<<<<<<< HEAD
-                (core_to_fill.header, pointer_table)).tobytes()
+                (core_to_fill.header, pointer_table.view("uint32"))).tobytes()
             FecDataView.write_memory(
                 core_to_fill.x, core_to_fill.y, core_to_fill.base_address,
                 to_write)
-=======
-                (core_to_fill.header, pointer_table.view("uint32"))).tobytes()
-            self.__txrx.write_memory(core_to_fill.x, core_to_fill.y,
-                                     core_to_fill.base_address, to_write)
->>>>>>> ccaf6d58
 
     def __handle_new_references(self, x, y, p, executor, pointer_table):
         """ Get references that can be used later
