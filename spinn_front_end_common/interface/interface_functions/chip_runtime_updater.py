--- conflicted
+++ resolved
@@ -1,9 +1,5 @@
-<<<<<<< HEAD
-=======
-from spinn_front_end_common.utilities.exceptions import ConfigurationException
 from spinn_front_end_common.utilities.utility_objs import ExecutableType
 
->>>>>>> 2db89c78
 from spinnman.model.enums import CPUState
 from spinn_front_end_common.utilities.scp import UpdateRuntimeProcess
 
@@ -15,17 +11,7 @@
     __slots__ = []
 
     def __call__(
-<<<<<<< HEAD
-            self, txrx, app_id, executable_targets, no_machine_timesteps):
-=======
-            self, txrx, app_id, executable_types, no_machine_timesteps,
-            loaded_binaries_token):
-
-        if not loaded_binaries_token:
-            raise ConfigurationException(
-                "The binaries must be loaded before the run time updater is"
-                " called")
->>>>>>> 2db89c78
+            self, txrx, app_id, executable_types, no_machine_timesteps):
 
         core_subsets = \
             executable_types[ExecutableType.USES_SIMULATION_INTERFACE]
@@ -41,13 +27,5 @@
         # TODO: Expose the connection selector in SpiNNMan
         process = UpdateRuntimeProcess(txrx.scamp_connection_selector)
         process.update_runtime(
-<<<<<<< HEAD
-            no_machine_timesteps, infinite_run,
-            executable_targets.all_core_subsets,
-            executable_targets.total_processors)
-=======
             no_machine_timesteps, infinite_run, core_subsets,
-            len(core_subsets))
-
-        return True
->>>>>>> 2db89c78
+            len(core_subsets))