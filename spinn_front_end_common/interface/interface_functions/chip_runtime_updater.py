# Copyright (c) 2017-2019 The University of Manchester
#
# This program is free software: you can redistribute it and/or modify
# it under the terms of the GNU General Public License as published by
# the Free Software Foundation, either version 3 of the License, or
# (at your option) any later version.
#
# This program is distributed in the hope that it will be useful,
# but WITHOUT ANY WARRANTY; without even the implied warranty of
# MERCHANTABILITY or FITNESS FOR A PARTICULAR PURPOSE.  See the
# GNU General Public License for more details.
#
# You should have received a copy of the GNU General Public License
# along with this program.  If not, see <http://www.gnu.org/licenses/>.
from spinn_utilities.progress_bar import ProgressBar
from spinnman.model.enums import CPUState
from spinn_front_end_common.utilities.utility_objs import ExecutableType
from spinn_front_end_common.utilities.scp import UpdateRuntimeProcess


class ChipRuntimeUpdater(object):
    """ Updates the runtime of an application running on a SpiNNaker machine.

    :param ~spinnman.transceiver.Transceiver transceiver:
    :param int app_id:
    :param dict(ExecutableType,~spinn_machine.CoreSubsets) executable_types:
    :param run_until_timesteps:
    :type run_until_timesteps: int or None
    :param int current_timesteps:
    """

    __slots__ = []

    def __call__(
<<<<<<< HEAD
            self, txrx, app_id, executable_types, placements,
            run_until_time_in_us, run_from_time_in_us):

=======
            self, txrx, app_id, executable_types, run_until_timesteps,
            current_timesteps):
        """
        :param ~.Transceiver transceiver:
        :param int app_id:
        :param dict(ExecutableType,~.CoreSubsets) executable_types:
        :param run_until_timesteps:
        :type run_until_timesteps: int or None
        :param int current_timesteps:
        """
>>>>>>> b86add09
        core_subsets = \
            executable_types[ExecutableType.USES_SIMULATION_INTERFACE]

        ready_progress = ProgressBar(
            total_number_of_things_to_do=1,
            string_describing_what_being_progressed=(
                "Waiting for cores to be either in PAUSED or READY state"))
        txrx.wait_for_cores_to_be_in_state(
            core_subsets, app_id, [CPUState.PAUSED, CPUState.READY],
            error_states=frozenset({
                CPUState.RUN_TIME_EXCEPTION, CPUState.WATCHDOG,
                CPUState.FINISHED}))
        ready_progress.end()

        infinite_run = 0
        if run_until_time_in_us is None:
            infinite_run = 1
            run_until_time_in_us = 0

        # TODO: Expose the connection selector in SpiNNMan
        process = UpdateRuntimeProcess(txrx.scamp_connection_selector)
        process.update_runtime(
            run_from_time_in_us, run_until_time_in_us,
            infinite_run, core_subsets, placements)<|MERGE_RESOLUTION|>--- conflicted
+++ resolved
@@ -32,22 +32,15 @@
     __slots__ = []
 
     def __call__(
-<<<<<<< HEAD
             self, txrx, app_id, executable_types, placements,
             run_until_time_in_us, run_from_time_in_us):
-
-=======
-            self, txrx, app_id, executable_types, run_until_timesteps,
-            current_timesteps):
         """
         :param ~.Transceiver transceiver:
         :param int app_id:
         :param dict(ExecutableType,~.CoreSubsets) executable_types:
-        :param run_until_timesteps:
-        :type run_until_timesteps: int or None
-        :param int current_timesteps:
+        :param run_until_time_in_us:
+        :type run_until_time_in_us: int or None
         """
->>>>>>> b86add09
         core_subsets = \
             executable_types[ExecutableType.USES_SIMULATION_INTERFACE]
 
