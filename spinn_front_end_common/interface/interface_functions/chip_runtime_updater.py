# Copyright (c) 2017-2019 The University of Manchester
#
# This program is free software: you can redistribute it and/or modify
# it under the terms of the GNU General Public License as published by
# the Free Software Foundation, either version 3 of the License, or
# (at your option) any later version.
#
# This program is distributed in the hope that it will be useful,
# but WITHOUT ANY WARRANTY; without even the implied warranty of
# MERCHANTABILITY or FITNESS FOR A PARTICULAR PURPOSE.  See the
# GNU General Public License for more details.
#
# You should have received a copy of the GNU General Public License
# along with this program.  If not, see <http://www.gnu.org/licenses/>.
from spinn_utilities.progress_bar import ProgressBar
from spinnman.model.enums import CPUState
from spinn_front_end_common.data import FecDataView
from spinn_front_end_common.utilities.utility_objs import ExecutableType
from spinn_front_end_common.utilities.scp import UpdateRuntimeProcess


def chip_runtime_updater(n_sync_steps):
    """ Updates the runtime of an application running on a SpiNNaker machine.

        :param n_sync_steps:
        :type n_sync_steps: int or None
    """
<<<<<<< HEAD
    core_subsets = FecDataView.get_executable_types()[
        ExecutableType.USES_SIMULATION_INTERFACE]

    ready_progress = ProgressBar(
        total_number_of_things_to_do=1,
        string_describing_what_being_progressed=(
            "Waiting for cores to be either in PAUSED or READY state"))
    FecDataView.get_transceiver().wait_for_cores_to_be_in_state(
        core_subsets, FecDataView.get_app_id(),
        [CPUState.PAUSED, CPUState.READY],
=======
    core_subsets = \
        executable_types[ExecutableType.USES_SIMULATION_INTERFACE]
    n_cores = len(core_subsets)
    ready_progress = ProgressBar(
        n_cores, "Waiting for cores to be either in PAUSED or READY state")
    txrx.wait_for_cores_to_be_in_state(
        core_subsets, app_id, [CPUState.PAUSED, CPUState.READY],
>>>>>>> ccaf6d58
        error_states=frozenset({
            CPUState.RUN_TIME_EXCEPTION, CPUState.WATCHDOG,
            CPUState.FINISHED}), progress_bar=ready_progress, timeout=n_cores)
    ready_progress.end()

    run_until_timesteps = FecDataView.get_current_run_timesteps()
    if run_until_timesteps is None:
        infinite_run = 1
        run_until_timesteps = 0
        current_timesteps = 0
    else:
        infinite_run = 0
        current_timesteps = FecDataView.get_first_machine_time_step()

    process = UpdateRuntimeProcess(FecDataView.get_scamp_connection_selector())
    process.update_runtime(
        current_timesteps, run_until_timesteps, infinite_run, core_subsets,
        len(core_subsets), n_sync_steps)<|MERGE_RESOLUTION|>--- conflicted
+++ resolved
@@ -25,26 +25,14 @@
         :param n_sync_steps:
         :type n_sync_steps: int or None
     """
-<<<<<<< HEAD
     core_subsets = FecDataView.get_executable_types()[
         ExecutableType.USES_SIMULATION_INTERFACE]
-
+    n_cores = len(core_subsets)
     ready_progress = ProgressBar(
-        total_number_of_things_to_do=1,
-        string_describing_what_being_progressed=(
-            "Waiting for cores to be either in PAUSED or READY state"))
+        n_cores, "Waiting for cores to be either in PAUSED or READY state")
     FecDataView.get_transceiver().wait_for_cores_to_be_in_state(
         core_subsets, FecDataView.get_app_id(),
         [CPUState.PAUSED, CPUState.READY],
-=======
-    core_subsets = \
-        executable_types[ExecutableType.USES_SIMULATION_INTERFACE]
-    n_cores = len(core_subsets)
-    ready_progress = ProgressBar(
-        n_cores, "Waiting for cores to be either in PAUSED or READY state")
-    txrx.wait_for_cores_to_be_in_state(
-        core_subsets, app_id, [CPUState.PAUSED, CPUState.READY],
->>>>>>> ccaf6d58
         error_states=frozenset({
             CPUState.RUN_TIME_EXCEPTION, CPUState.WATCHDOG,
             CPUState.FINISHED}), progress_bar=ready_progress, timeout=n_cores)
