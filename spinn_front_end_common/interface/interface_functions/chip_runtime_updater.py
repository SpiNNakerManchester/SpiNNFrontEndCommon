# Copyright (c) 2017-2019 The University of Manchester
#
# This program is free software: you can redistribute it and/or modify
# it under the terms of the GNU General Public License as published by
# the Free Software Foundation, either version 3 of the License, or
# (at your option) any later version.
#
# This program is distributed in the hope that it will be useful,
# but WITHOUT ANY WARRANTY; without even the implied warranty of
# MERCHANTABILITY or FITNESS FOR A PARTICULAR PURPOSE.  See the
# GNU General Public License for more details.
#
# You should have received a copy of the GNU General Public License
# along with this program.  If not, see <http://www.gnu.org/licenses/>.
from spinn_utilities.progress_bar import ProgressBar
from spinnman.model.enums import CPUState
from spinn_front_end_common.utilities.utility_objs import ExecutableType
from spinn_front_end_common.utilities.scp import UpdateRuntimeProcess


class ChipRuntimeUpdater(object):
    """ Updates the runtime of an application running on a SpiNNaker machine.

    :param ~spinnman.transceiver.Transceiver transceiver:
    :param int app_id:
    :param dict(ExecutableType,~spinn_machine.CoreSubsets) executable_types:
    :param run_until_timesteps:
    :type run_until_timesteps: int or None
    :param int current_timesteps:
    :param int n_channels:
    :param int intermediate_channel_waits:
    """

    __slots__ = []

    def __call__(
            self, txrx, app_id, executable_types, run_until_timesteps,
<<<<<<< HEAD
            current_timesteps, n_channels, intermediate_channel_waits):
=======
            current_timesteps, n_sync_steps):
>>>>>>> cb452f6e
        """
        :param ~.Transceiver txrx:
        :param int app_id:
        :param dict(ExecutableType,~.CoreSubsets) executable_types:
        :param run_until_timesteps:
        :type run_until_timesteps: int or None
        :param int current_timesteps:
<<<<<<< HEAD
        :param int n_channels:
        :param int intermediate_channel_waits:
=======
        :param n_sync_steps:
        :type n_sync_steps: int or None
>>>>>>> cb452f6e
        """
        core_subsets = \
            executable_types[ExecutableType.USES_SIMULATION_INTERFACE]

        ready_progress = ProgressBar(
            total_number_of_things_to_do=1,
            string_describing_what_being_progressed=(
                "Waiting for cores to be either in PAUSED or READY state"))
        txrx.wait_for_cores_to_be_in_state(
            core_subsets, app_id, [CPUState.PAUSED, CPUState.READY],
            error_states=frozenset({
                CPUState.RUN_TIME_EXCEPTION, CPUState.WATCHDOG,
                CPUState.FINISHED}))
        ready_progress.end()

        infinite_run = 0
        if run_until_timesteps is None:
            infinite_run = 1
            run_until_timesteps = 0
            current_timesteps = 0

        # TODO: Expose the connection selector in SpiNNMan
        process = UpdateRuntimeProcess(
            txrx.scamp_connection_selector, n_channels,
            intermediate_channel_waits)
        process.update_runtime(
            current_timesteps, run_until_timesteps, infinite_run, core_subsets,
            len(core_subsets), n_sync_steps)<|MERGE_RESOLUTION|>--- conflicted
+++ resolved
@@ -35,11 +35,8 @@
 
     def __call__(
             self, txrx, app_id, executable_types, run_until_timesteps,
-<<<<<<< HEAD
-            current_timesteps, n_channels, intermediate_channel_waits):
-=======
-            current_timesteps, n_sync_steps):
->>>>>>> cb452f6e
+            current_timesteps, n_channels, intermediate_channel_waits,
+            n_sync_steps):
         """
         :param ~.Transceiver txrx:
         :param int app_id:
@@ -47,13 +44,10 @@
         :param run_until_timesteps:
         :type run_until_timesteps: int or None
         :param int current_timesteps:
-<<<<<<< HEAD
         :param int n_channels:
         :param int intermediate_channel_waits:
-=======
         :param n_sync_steps:
         :type n_sync_steps: int or None
->>>>>>> cb452f6e
         """
         core_subsets = \
             executable_types[ExecutableType.USES_SIMULATION_INTERFACE]
