# Copyright (c) 2017-2019 The University of Manchester
#
# This program is free software: you can redistribute it and/or modify
# it under the terms of the GNU General Public License as published by
# the Free Software Foundation, either version 3 of the License, or
# (at your option) any later version.
#
# This program is distributed in the hope that it will be useful,
# but WITHOUT ANY WARRANTY; without even the implied warranty of
# MERCHANTABILITY or FITNESS FOR A PARTICULAR PURPOSE.  See the
# GNU General Public License for more details.
#
# You should have received a copy of the GNU General Public License
# along with this program.  If not, see <http://www.gnu.org/licenses/>.

import logging
from spinn_utilities.progress_bar import ProgressBar
from spinn_utilities.log import FormatAdapter
from spinnman.exceptions import SpinnmanException
from spinn_front_end_common.data import FecDataView
from spinn_front_end_common.interface.provenance import ProvenanceWriter

logger = FormatAdapter(logging.getLogger(__name__))


def router_provenance_gatherer(extra_monitor_vertices=None):
    """
<<<<<<< HEAD
    :param list(ExtraMonitorSupportMachineVertex) extra_monitor_vertices:
        vertices which represent the extra monitor code
=======
    :param ~spinnman.transceiver.Transceiver transceiver:
        the SpiNNMan interface object
    :param ~spinn_machine.Machine machine:
        the SpiNNaker machine
    :param router_tables: the router tables that have been generated
    :type router_tables:
        ~pacman.model.routing_tables.MulticastRoutingTables
    :param extra_monitor_vertices:
        vertices which represent the extra monitor code
    :type extra_monitor_vertices:
        dict(tuple(int,int),ExtraMonitorSupportMachineVertex))
    :param ~pacman.model.placements.Placements placements:
        the placements object
>>>>>>> 3838e8cb
    """
    gather = _RouterProvenanceGatherer(extra_monitor_vertices)
    gather._add_router_provenance_data()


class _RouterProvenanceGatherer(object):
    """ Gathers diagnostics from the routers.
    """

    __slots__ = [
        # Extra monitor vertices if any
        '_extra_monitor_vertices',
    ]

    def __init__(self, extra_monitor_vertices=None):
        """
        :param list(ExtraMonitorSupportMachineVertex) extra_monitor_vertices:
            vertices which represent the extra monitor code
<<<<<<< HEAD
=======
        :type extra_monitor_vertices:
            dict(tuple(int,int),ExtraMonitorSupportMachineVertex))
        :param ~pacman.model.placements.Placements placements:
            the placements object
>>>>>>> 3838e8cb
        """
        # pylint: disable=too-many-arguments
        # pylint: disable=attribute-defined-outside-init
        self._extra_monitor_vertices = extra_monitor_vertices

    def _add_router_provenance_data(self):
        """ Writes the provenance data of the router diagnostics
        """
        progress = ProgressBar(FecDataView.get_machine().n_chips*2,
                               "Getting Router Provenance")

        seen_chips = set()

        # get all extra monitor core data if it exists
        reinjection_data = None
        if self._extra_monitor_vertices is not None:
            monitor = self._extra_monitor_vertices[(0, 0)]
            reinjection_data = monitor.get_reinjection_status_for_vertices(
                extra_monitor_cores_for_data=self._extra_monitor_vertices)

        for router_table in progress.over(
                FecDataView.get_uncompressed().routing_tables, False):
            seen_chips.add(self._add_router_table_diagnostic(
                router_table, reinjection_data))

        # Get what info we can for chips where there are problems or no table
        for chip in progress.over(sorted(
                FecDataView.get_machine().chips, key=lambda c: (c.x, c.y))):
            if not chip.virtual and (chip.x, chip.y) not in seen_chips:
                self._add_unseen_router_chip_diagnostic(
                    chip, reinjection_data)

    def _add_router_table_diagnostic(self, table, reinjection_data):
        """
        :param ~.MulticastRoutingTable table:
        :param dict(tuple(int,int),ReInjectionStatus) reinjection_data:
        """
        # pylint: disable=too-many-arguments, bare-except
        x = table.x
        y = table.y
        if not FecDataView.get_chip_at(x, y).virtual:
            try:
                transceiver = FecDataView.get_transceiver()
                diagnostics = transceiver.get_router_diagnostics(x, y)
            except SpinnmanException:
                logger.warning(
                    "Could not read routing diagnostics from {}, {}",
                    x, y, exc_info=True)
                return
            status = self.__get_status(reinjection_data, x, y)
            self.__router_diagnostics(x, y, diagnostics, status, True, table)
        return x, y

    def _add_unseen_router_chip_diagnostic(self, chip, reinjection_data):
        """
        :param ~.Chip chip:
        :param dict(tuple(int,int),ReInjectionStatus) reinjection_data:
        """
        # pylint: disable=bare-except
        try:
            transceiver = FecDataView.get_transceiver()
            diagnostics = transceiver.get_router_diagnostics(chip.x, chip.y)
        except SpinnmanException:
            # There could be issues with unused chips - don't worry!
            return
        if (diagnostics.n_dropped_multicast_packets or
                diagnostics.n_local_multicast_packets or
                diagnostics.n_external_multicast_packets):
            status = self.__get_status(reinjection_data, chip.x, chip.y)
            self.__router_diagnostics(
                chip.x, chip.y, diagnostics, status, False, None)

    @staticmethod
    def __get_status(reinjection_data, x, y):
        """
        :param dict(tuple(int,int),ReInjectionStatus) reinjection_data:
        :param int x:
        :param int y:
        :rtype: ReInjectionStatus or None
        """
        return reinjection_data[x, y] if reinjection_data else None

    def __router_diagnostics(self, x, y, diagnostics, status, expected, table):
        """ Describes the router diagnostics for one router.

        :param int x: x coordinate of the router in question
        :param int y: y coordinate of the router in question
        :param ~.RouterDiagnostics diagnostics: the router diagnostics object
        :param ReInjectionStatus status:
            the data gained from the extra monitor re-injection subsystem
        :param bool expected:
        :param ~.AbstractMulticastRoutingTable table:
            the router table generated by the PACMAN tools
        """
        # pylint: disable=too-many-arguments

        # simplify the if by making components of it outside.
        has_dropped = (diagnostics.n_dropped_multicast_packets > 0)
        missing_stuff = False
        has_reinjection = status is not None
        if has_reinjection:
            missing_stuff = ((
                status.n_dropped_packets + status.n_missed_dropped_packets +
                status.n_dropped_packet_overflows +
                status.n_reinjected_packets + status.n_processor_dumps +
                status.n_link_dumps) < diagnostics.n_dropped_multicast_packets)

        with ProvenanceWriter() as db:
            db.insert_router(
                x, y, "Local_Multicast_Packets",
                diagnostics.n_local_multicast_packets, expected)

            db.insert_router(
                x, y, "External_Multicast_Packets",
                diagnostics.n_external_multicast_packets, expected)

            db.insert_router(
                x, y, "Dropped_Multicast_Packets",
                diagnostics.n_dropped_multicast_packets, expected)
            if (has_dropped and not has_reinjection) or (
                    has_dropped and has_reinjection and missing_stuff):
                db.insert_report(
                    f"The router on {x}, {y} has dropped "
                    f"{diagnostics.n_dropped_multicast_packets} "
                    f"multicast route packets. "
                    f"Try increasing the machine_time_step and/or the time "
                    f"scale factor or reducing the number of atoms per core.")

            db.insert_router(
                x, y, "Dropped_Multicast_Packets_via_local_transmission",
                diagnostics.user_3, expected)
            if diagnostics.user_3 > 0:
                db.insert_report(
                    f"The router on {x}, {y} has dropped {diagnostics.user_3} "
                    "multicast packets that were transmitted by local cores. "
                    "This occurs where the router has no entry associated "
                    "with the multicast key. "
                    "Try investigating the keys allocated to the vertices "
                    "and the router table entries for this chip.")

            db.insert_router(
                x, y, "default_routed_external_multicast_packets",
                diagnostics.user_2, expected)
            if diagnostics.user_2 > 0 and not (
                    table and table.number_of_defaultable_entries):
                db.insert_report(
                    f"The router on {x}, {y} has default routed "
                    f"{diagnostics.user_2} multicast packets, but the router "
                    f"table did not expect any default routed packets. "
                    f"This occurs where the router has no entry associated "
                    f"with the multicast key. "
                    f"Try investigating the keys allocated to the vertices "
                    f"and the router table entries for this chip.")

            if table:
                db.insert_router(
                    x, y, "Entries", table.number_of_entries, expected)
                routes = set()
                for ent in table.multicast_routing_entries:
                    routes.add(ent.spinnaker_route)
                db.insert_router(x, y, "Unique_Routes", len(routes), expected)

            db.insert_router(
                x, y, "Local_P2P_Packets",
                diagnostics.n_local_peer_to_peer_packets, expected)

            db.insert_router(
                x, y, "External_P2P_Packets",
                diagnostics.n_external_peer_to_peer_packets, expected)

            db.insert_router(
                x, y, "Dropped_P2P_Packets",
                diagnostics.n_dropped_peer_to_peer_packets, expected)

            db.insert_router(
                x, y, "Local_NN_Packets",
                diagnostics.n_local_nearest_neighbour_packets, expected)

            db.insert_router(
                x, y, "External_NN_Packets",
                diagnostics.n_external_nearest_neighbour_packets, expected)

            db.insert_router(
                x, y, "Dropped_NN_Packets",
                diagnostics.n_dropped_nearest_neighbour_packets, expected)

            db.insert_router(
                x, y, "Local_FR_Packets",
                diagnostics.n_local_fixed_route_packets, expected)

            db.insert_router(
                x, y, "External_FR_Packets",
                diagnostics.n_external_fixed_route_packets, expected)

            db.insert_router(
                x, y, "Dropped_FR_Packets",
                diagnostics.n_dropped_fixed_route_packets, expected)
            if diagnostics.n_dropped_fixed_route_packets > 0:
                db.insert_report(
                    f"The router on chip {x}:{y} dropped "
                    f"{diagnostics.n_dropped_fixed_route_packets} fixed "
                    f"route packets. "
                    f"This is indicative of an error within the data "
                    f"extraction process as this is the only expected user of "
                    "fixed route packets.")

            db.insert_router(
                x, y, "Error status", diagnostics.error_status, expected)
            if diagnostics.error_status > 0:
                db.insert_report(
                    f"The router on {x}, {y} has a non-zero error status. "
                    f"This could indicate a hardware fault. "
                    f"The errors set are {diagnostics.errors_set}, and the "
                    f"error count is {diagnostics.error_count}")

            if status is None:
                return  # rest depends on status

            db.insert_router(
                x, y, "Received_For_Reinjection",
                status.n_dropped_packets, expected)

            db.insert_router(
                x, y, "Missed_For_Reinjection",
                status.n_missed_dropped_packets, expected)
            if status.n_missed_dropped_packets > 0:
                db.insert_report(
                    f"The extra monitor on {x}, {y} has missed "
                    f"{status.n_missed_dropped_packets} packets.")

            db.insert_router(
                x, y, "Reinjection_Overflows",
                status.n_dropped_packet_overflows, expected,)
            if status.n_dropped_packet_overflows > 0:
                db.insert_report(
                    f"The extra monitor on {x}, {y} has dropped "
                    f"{status.n_dropped_packet_overflows} packets.")

            db.insert_router(
                x, y, "Reinjected", status.n_reinjected_packets, expected)

            db.insert_router(
                x, y, "Dumped_from_a_Link", status.n_link_dumps, expected)
            if status.n_link_dumps > 0 and (
                    self.__has_virtual_chip_connected(x, y)):
                db.insert_report(
                    f"The extra monitor on {x}, {y} has detected that "
                    f"{status.n_link_dumps} packets were dumped from an "
                    f"outgoing link of this chip's router. This often occurs "
                    f"when external devices are used in the script but not "
                    f"connected to the communication fabric correctly. "
                    f"These packets may have been reinjected multiple times "
                    f"and so this number may be an overestimate.")

            db.insert_router(
                x, y, "Dumped_from_a_processor", status.n_processor_dumps,
                expected)
            if status.n_processor_dumps > 0:
                db.insert_report(
                    f"The extra monitor on {x}, {y} has detected that "
                    f"{status.n_processor_dumps} packets were dumped from a "
                    "core failing to take the packet. This often occurs when "
                    "the executable has crashed or has not been given a "
                    "multicast packet callback. It can also result from the "
                    "core taking too long to process each packet. These "
                    "packets were reinjected and so this number is likely an "
                    "overestimate.")

    def __has_virtual_chip_connected(self, x, y):
        """
        :param int x:
        :param int y:
        :rtype: bool
        """
        return any(
            FecDataView.get_chip_at(
                link.destination_x, link.destination_y).virtual
            for link in FecDataView.get_chip_at(x, y).router.links)<|MERGE_RESOLUTION|>--- conflicted
+++ resolved
@@ -25,24 +25,10 @@
 
 def router_provenance_gatherer(extra_monitor_vertices=None):
     """
-<<<<<<< HEAD
-    :param list(ExtraMonitorSupportMachineVertex) extra_monitor_vertices:
-        vertices which represent the extra monitor code
-=======
-    :param ~spinnman.transceiver.Transceiver transceiver:
-        the SpiNNMan interface object
-    :param ~spinn_machine.Machine machine:
-        the SpiNNaker machine
-    :param router_tables: the router tables that have been generated
-    :type router_tables:
-        ~pacman.model.routing_tables.MulticastRoutingTables
     :param extra_monitor_vertices:
         vertices which represent the extra monitor code
     :type extra_monitor_vertices:
         dict(tuple(int,int),ExtraMonitorSupportMachineVertex))
-    :param ~pacman.model.placements.Placements placements:
-        the placements object
->>>>>>> 3838e8cb
     """
     gather = _RouterProvenanceGatherer(extra_monitor_vertices)
     gather._add_router_provenance_data()
@@ -59,15 +45,10 @@
 
     def __init__(self, extra_monitor_vertices=None):
         """
-        :param list(ExtraMonitorSupportMachineVertex) extra_monitor_vertices:
-            vertices which represent the extra monitor code
-<<<<<<< HEAD
-=======
         :type extra_monitor_vertices:
             dict(tuple(int,int),ExtraMonitorSupportMachineVertex))
         :param ~pacman.model.placements.Placements placements:
             the placements object
->>>>>>> 3838e8cb
         """
         # pylint: disable=too-many-arguments
         # pylint: disable=attribute-defined-outside-init
