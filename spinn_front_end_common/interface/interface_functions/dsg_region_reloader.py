# Copyright (c) 2017-2019 The University of Manchester
#
# This program is free software: you can redistribute it and/or modify
# it under the terms of the GNU General Public License as published by
# the Free Software Foundation, either version 3 of the License, or
# (at your option) any later version.
#
# This program is distributed in the hope that it will be useful,
# but WITHOUT ANY WARRANTY; without even the implied warranty of
# MERCHANTABILITY or FITNESS FOR A PARTICULAR PURPOSE.  See the
# GNU General Public License for more details.
#
# You should have received a copy of the GNU General Public License
# along with this program.  If not, see <http://www.gnu.org/licenses/>.

import os
import numpy
from spinn_utilities.config_holder import get_config_bool
from spinn_utilities.progress_bar import ProgressBar
from spinn_machine import SDRAM
from data_specification import DataSpecificationExecutor
from data_specification.constants import MAX_MEM_REGIONS
from spinn_front_end_common.utilities.helpful_functions import (
    get_region_base_address_offset)
from spinn_front_end_common.utilities.utility_calls import (
    get_data_spec_and_file_writer_filename)
from spinn_front_end_common.abstract_models import (
    AbstractRewritesDataSpecification)
from spinn_front_end_common.data import FecDataView
from spinn_front_end_common.utilities.helpful_functions import (
<<<<<<< HEAD
    generate_unique_folder_name, n_word_struct)
=======
    generate_unique_folder_name)
from spinn_front_end_common.utilities.globals_variables import (
    report_default_directory)
>>>>>>> ccaf6d58


def dsg_region_reloader():
    reloader = _DSGRegionReloader()
    # pylint: disable=protected-access
    reloader._run()


class _DSGRegionReloader(object):
    """ Regenerates and reloads the data specifications.
    """
    __slots__ = ["_txrx", "_data_dir"]

    def __init__(self):
        self._txrx = FecDataView.get_transceiver()

    def _run(self):
        """
        """

        # build file paths for reloaded stuff
        run_dir_path = FecDataView.get_run_dir_path()
        self._data_dir = generate_unique_folder_name(
            run_dir_path, "reloaded_data_regions", "")
        if not os.path.exists(self._data_dir):
            os.makedirs(self._data_dir)

        report_dir = None
        if get_config_bool("Reports", "write_text_specs"):
            report_dir = generate_unique_folder_name(
                run_dir_path, "reloaded_data_regions", "")
            if not os.path.exists(report_dir):
                os.makedirs(report_dir)

        progress = ProgressBar(
            FecDataView.get_n_placements(), "Reloading data")
        for placement in progress.over(FecDataView.iterate_placemements()):
            # Generate the data spec for the placement if needed
            self._regenerate_data_spec_for_vertices(placement)

        # App data directory can be removed as should be empty
        os.rmdir(self._data_dir)

    def _regenerate_data_spec_for_vertices(self, placement):
        """
        :param ~.Placement placement:
        """
        vertex = placement.vertex

        # If the vertex doesn't regenerate, skip
        if not isinstance(vertex, AbstractRewritesDataSpecification):
            return

        # If the vertex doesn't require regeneration, skip
        if not vertex.reload_required():
            return

        # build the writers for the reports and data
        spec_file, spec = get_data_spec_and_file_writer_filename(
            placement.x, placement.y, placement.p, self._data_dir)

        # Execute the regeneration
        vertex.regenerate_data_specification(spec, placement)

        # execute the spec
        with open(spec_file, "rb") as spec_reader:
            data_spec_executor = DataSpecificationExecutor(
                spec_reader, SDRAM.max_sdram_found)
            data_spec_executor.execute()
        try:
            os.remove(spec_file)
        except Exception:  # pylint: disable=broad-except
            # Ignore the deletion of files as non-critical
            pass

        # Read the region table for the placement
        regions_base_address = self._txrx.get_cpu_information_from_core(
            placement.x, placement.y, placement.p).user[0]
        start_region = get_region_base_address_offset(regions_base_address, 0)
        table_size = get_region_base_address_offset(
            regions_base_address, MAX_MEM_REGIONS) - start_region
        ptr_table = numpy.frombuffer(self._txrx.read_memory(
                placement.x, placement.y, start_region, table_size),
            dtype=DataSpecificationExecutor.TABLE_TYPE)

        # Write the regions to the machine
        for i, region in enumerate(data_spec_executor.dsef.mem_regions):
            if region is not None and not region.unfilled:
                self._txrx.write_memory(
                    placement.x, placement.y, ptr_table[i]["pointer"],
                    region.region_data[:region.max_write_pointer])
        vertex.set_reload_required(False)<|MERGE_RESOLUTION|>--- conflicted
+++ resolved
@@ -28,13 +28,7 @@
     AbstractRewritesDataSpecification)
 from spinn_front_end_common.data import FecDataView
 from spinn_front_end_common.utilities.helpful_functions import (
-<<<<<<< HEAD
-    generate_unique_folder_name, n_word_struct)
-=======
     generate_unique_folder_name)
-from spinn_front_end_common.utilities.globals_variables import (
-    report_default_directory)
->>>>>>> ccaf6d58
 
 
 def dsg_region_reloader():
