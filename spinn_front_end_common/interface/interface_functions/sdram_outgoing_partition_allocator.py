# Copyright (c) 2019-2020 The University of Manchester
#
# This program is free software: you can redistribute it and/or modify
# it under the terms of the GNU General Public License as published by
# the Free Software Foundation, either version 3 of the License, or
# (at your option) any later version.
#
# This program is distributed in the hope that it will be useful,
# but WITHOUT ANY WARRANTY; without even the implied warranty of
# MERCHANTABILITY or FITNESS FOR A PARTICULAR PURPOSE.  See the
# GNU General Public License for more details.
#
# You should have received a copy of the GNU General Public License
# along with this program.  If not, see <http://www.gnu.org/licenses/>.

from collections import defaultdict
from spinn_utilities.progress_bar import ProgressBar
from pacman.model.graphs.machine import SourceSegmentedSDRAMMachinePartition
from spinn_front_end_common.utilities.exceptions import SpinnFrontEndException


def sdram_outgoing_partition_allocator(
        machine_graph, placements, app_id, transceiver=None):

<<<<<<< HEAD
    def __call__(self, app_graph, placements, app_id, transceiver=None):

        progress_bar = ProgressBar(
            total_number_of_things_to_do=len(app_graph.vertices),
            string_describing_what_being_progressed=(
                "Allocating SDRAM for SDRAM outgoing egde partitions"))
=======
    progress_bar = ProgressBar(
        total_number_of_things_to_do=len(machine_graph.vertices),
        string_describing_what_being_progressed=(
            "Allocating SDRAM for SDRAM outgoing egde partitions"))

    if transceiver is None:
        virtual_usage = defaultdict(int)
>>>>>>> 67684c04

    for machine_vertex in machine_graph.vertices:
        sdram_partitions = (
            machine_graph.get_sdram_edge_partitions_starting_at_vertex(
                machine_vertex))
        for sdram_partition in sdram_partitions:

<<<<<<< HEAD
        for vertex in app_graph.vertices:
            sdram_partitions = vertex.splitter.get_internal_sdram_partitions()
            for sdram_partition in sdram_partitions:
=======
            # get placement, ones where the src is multiple,
            # you need to ask for the first pre vertex
            if isinstance(
                    sdram_partition, SourceSegmentedSDRAMMachinePartition):
                placement = placements.get_placement_of_vertex(
                    next(iter(sdram_partition.pre_vertices)))
            else:
                placement = placements.get_placement_of_vertex(
                    sdram_partition.pre_vertex)
>>>>>>> 67684c04

            # total sdram
            total_sdram = (sdram_partition.total_sdram_requirements())

            # if bust, throw exception
            if total_sdram == 0:
                raise SpinnFrontEndException(
                    "Cannot allocate sdram size of 0 for "
                    "partition {}".format(sdram_partition))

            # allocate
            if transceiver is not None:
                sdram_base_address = transceiver.malloc_sdram(
                    placement.x, placement.y, total_sdram, app_id)
            else:
                sdram_base_address = virtual_usage[
                    placement.x, placement.y]
                virtual_usage[placement.x, placement.y] += total_sdram

            # update
            sdram_partition.sdram_base_address = sdram_base_address

        progress_bar.update()
    progress_bar.end()<|MERGE_RESOLUTION|>--- conflicted
+++ resolved
@@ -20,36 +20,20 @@
 
 
 def sdram_outgoing_partition_allocator(
-        machine_graph, placements, app_id, transceiver=None):
+        app_graph, placements, app_id, transceiver=None):
 
-<<<<<<< HEAD
-    def __call__(self, app_graph, placements, app_id, transceiver=None):
-
-        progress_bar = ProgressBar(
-            total_number_of_things_to_do=len(app_graph.vertices),
-            string_describing_what_being_progressed=(
-                "Allocating SDRAM for SDRAM outgoing egde partitions"))
-=======
     progress_bar = ProgressBar(
-        total_number_of_things_to_do=len(machine_graph.vertices),
+        total_number_of_things_to_do=len(app_graph.vertices),
         string_describing_what_being_progressed=(
             "Allocating SDRAM for SDRAM outgoing egde partitions"))
 
     if transceiver is None:
         virtual_usage = defaultdict(int)
->>>>>>> 67684c04
 
-    for machine_vertex in machine_graph.vertices:
-        sdram_partitions = (
-            machine_graph.get_sdram_edge_partitions_starting_at_vertex(
-                machine_vertex))
+    for vertex in app_graph.vertices:
+        sdram_partitions = vertex.splitter.get_internal_sdram_partitions()
         for sdram_partition in sdram_partitions:
 
-<<<<<<< HEAD
-        for vertex in app_graph.vertices:
-            sdram_partitions = vertex.splitter.get_internal_sdram_partitions()
-            for sdram_partition in sdram_partitions:
-=======
             # get placement, ones where the src is multiple,
             # you need to ask for the first pre vertex
             if isinstance(
@@ -59,7 +43,6 @@
             else:
                 placement = placements.get_placement_of_vertex(
                     sdram_partition.pre_vertex)
->>>>>>> 67684c04
 
             # total sdram
             total_sdram = (sdram_partition.total_sdram_requirements())
