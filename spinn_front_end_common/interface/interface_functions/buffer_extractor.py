from spinn_front_end_common.utilities.exceptions import ConfigurationException
from spinn_front_end_common.interface.buffer_management.buffer_models \
    import AbstractReceiveBuffersToHost
from spinn_utilities.progress_bar import ProgressBar


class BufferExtractor(object):
    """ Extracts data in between runs
    """

    __slots__ = []

    def __call__(self, machine_graph, placements, buffer_manager, ran_token):
        if not ran_token:
            raise ConfigurationException("The ran token has not been set")

        # Count the regions to be read
        n_regions_to_read, vertices = self._count_regions(machine_graph)

        # Read back the regions
        progress = ProgressBar(
            n_regions_to_read, "Extracting buffers from the last run")
        try:
            self._read_regions(vertices, placements, buffer_manager, progress)
        finally:
            progress.end()

    @staticmethod
    def _count_regions(machine_graph):
        # Count the regions to be read
        n_regions_to_read = 0
        vertices = list()
        for vertex in machine_graph.vertices:
            if isinstance(vertex, AbstractReceiveBuffersToHost):
                n_regions_to_read += len(vertex.get_recorded_region_ids())
                vertices.append(vertex)
        return n_regions_to_read, vertices

    @staticmethod
    def _read_regions(vertices, placements, buffer_manager, progress):
        # Read back the regions
<<<<<<< HEAD
        for vertex in vertices:
            placement = placements.get_placement_of_vertex(vertex)
            for recording_region_id in vertex.get_recorded_region_ids():
                buffer_manager.get_data_for_vertex(
                    placement, recording_region_id)
                progress.update()
=======
        buffer_manager.get_data_for_vertices(vertices, progress)
        progress.end()
>>>>>>> 2db89c78
<|MERGE_RESOLUTION|>--- conflicted
+++ resolved
@@ -21,7 +21,7 @@
         progress = ProgressBar(
             n_regions_to_read, "Extracting buffers from the last run")
         try:
-            self._read_regions(vertices, placements, buffer_manager, progress)
+            buffer_manager.get_data_for_vertices(vertices, progress)
         finally:
             progress.end()
 
@@ -34,19 +34,4 @@
             if isinstance(vertex, AbstractReceiveBuffersToHost):
                 n_regions_to_read += len(vertex.get_recorded_region_ids())
                 vertices.append(vertex)
-        return n_regions_to_read, vertices
-
-    @staticmethod
-    def _read_regions(vertices, placements, buffer_manager, progress):
-        # Read back the regions
-<<<<<<< HEAD
-        for vertex in vertices:
-            placement = placements.get_placement_of_vertex(vertex)
-            for recording_region_id in vertex.get_recorded_region_ids():
-                buffer_manager.get_data_for_vertex(
-                    placement, recording_region_id)
-                progress.update()
-=======
-        buffer_manager.get_data_for_vertices(vertices, progress)
-        progress.end()
->>>>>>> 2db89c78
+        return n_regions_to_read, vertices