# Copyright (c) 2017-2019 The University of Manchester
#
# This program is free software: you can redistribute it and/or modify
# it under the terms of the GNU General Public License as published by
# the Free Software Foundation, either version 3 of the License, or
# (at your option) any later version.
#
# This program is distributed in the hope that it will be useful,
# but WITHOUT ANY WARRANTY; without even the implied warranty of
# MERCHANTABILITY or FITNESS FOR A PARTICULAR PURPOSE.  See the
# GNU General Public License for more details.
#
# You should have received a copy of the GNU General Public License
# along with this program.  If not, see <http://www.gnu.org/licenses/>.

from spinn_utilities.progress_bar import ProgressBar
from spinn_machine import CoreSubsets
from pacman.model.graphs.application import ApplicationVertex
from pacman.model.graphs.machine import MachineVertex
from spinn_front_end_common.abstract_models import AbstractHasAssociatedBinary
from spinn_front_end_common.utilities.utility_objs import ExecutableType


class LocateExecutableStartType(object):
<<<<<<< HEAD
    def __call__(self, graph, placements):
=======

    def __call__(
            self, graph, placements, executable_finder, graph_mapper=None):
>>>>>>> 57d3ebb9
        if not graph.vertices:
            return [ExecutableType.NO_APPLICATION], {}

        binary_start_types = dict()
        binary_to_start_type = dict()

        progress = ProgressBar(
            graph.n_vertices, "Finding executable start types")
        for vertex in progress.over(graph.vertices):
            # try to locate binary type, but possible it doesn't have one
            placement_binary_start_type = None
            binary_name = None
            if isinstance(vertex, AbstractHasAssociatedBinary):
                placement_binary_start_type = vertex.get_binary_start_type()
<<<<<<< HEAD
            elif isinstance(vertex.app_vertex, AbstractHasAssociatedBinary):
                placement_binary_start_type = \
                    vertex.app_vertex.get_binary_start_type()
=======
                binary_name = vertex.get_binary_file_name()
            elif graph_mapper is not None:
                associated_vertex = (
                    graph_mapper.get_application_vertex(vertex))
                if isinstance(associated_vertex, AbstractHasAssociatedBinary):
                    placement_binary_start_type = \
                        associated_vertex.get_binary_start_type()
                    binary_name = associated_vertex.get_binary_file_name()
>>>>>>> 57d3ebb9

            # check for vertices with no associated binary, if so, ignore
            if placement_binary_start_type is not None:
                # update core subset with location of the vertex on the machine
                if placement_binary_start_type not in binary_start_types:
                    binary_start_types[placement_binary_start_type] = \
                        CoreSubsets()

                if isinstance(vertex, MachineVertex):
                    self._add_vertex_to_subset(
                        vertex, placements,
                        binary_start_types[placement_binary_start_type])
                elif isinstance(vertex, ApplicationVertex):
                    for machine_vertex in vertex.machine_vertices:
                        self._add_vertex_to_subset(
                            machine_vertex, placements,
                            binary_start_types[placement_binary_start_type])

                # add to the binary to start type map
                if binary_name is not None:
                    binary_path = executable_finder.get_executable_path(
                        binary_name)
                    binary_to_start_type[binary_path] = (
                        placement_binary_start_type)

        # only got apps with no binary, such as external devices.
        # return no app
        if not binary_start_types:
            return [ExecutableType.NO_APPLICATION], {}

        return binary_start_types, binary_to_start_type

    @staticmethod
    def _add_vertex_to_subset(machine_vertex, placements, core_subsets):
        placement = placements.get_placement_of_vertex(machine_vertex)
        core_subsets.add_processor(x=placement.x, y=placement.y,
                                   processor_id=placement.p)<|MERGE_RESOLUTION|>--- conflicted
+++ resolved
@@ -22,68 +22,59 @@
 
 
 class LocateExecutableStartType(object):
-<<<<<<< HEAD
-    def __call__(self, graph, placements):
-=======
-
-    def __call__(
-            self, graph, placements, executable_finder, graph_mapper=None):
->>>>>>> 57d3ebb9
+    def __call__(self, graph, placements, executable_finder):
+        """
+        :param ~pacman.model.graphs.machine.MachineGraph graph:
+        :param ~pacman.model.placements.Placements placements:
+        :param ~spinn_utilities.executable_finder.ExecutableFinder
+                executable_finder:
+        :rtype: tuple(
+            dict(ExecutableType,~spinn_machine.CoreSubsets)
+            or list(ExecutableType), dict(str,ExecutableType))
+        """
         if not graph.vertices:
             return [ExecutableType.NO_APPLICATION], {}
 
         binary_start_types = dict()
         binary_to_start_type = dict()
-
         progress = ProgressBar(
             graph.n_vertices, "Finding executable start types")
         for vertex in progress.over(graph.vertices):
             # try to locate binary type, but possible it doesn't have one
-            placement_binary_start_type = None
-            binary_name = None
+            bin_type = None
+            bin_name = None
             if isinstance(vertex, AbstractHasAssociatedBinary):
-                placement_binary_start_type = vertex.get_binary_start_type()
-<<<<<<< HEAD
+                bin_type = vertex.get_binary_start_type()
+                bin_name = vertex.get_binary_file_name()
             elif isinstance(vertex.app_vertex, AbstractHasAssociatedBinary):
-                placement_binary_start_type = \
-                    vertex.app_vertex.get_binary_start_type()
-=======
-                binary_name = vertex.get_binary_file_name()
-            elif graph_mapper is not None:
-                associated_vertex = (
-                    graph_mapper.get_application_vertex(vertex))
-                if isinstance(associated_vertex, AbstractHasAssociatedBinary):
-                    placement_binary_start_type = \
-                        associated_vertex.get_binary_start_type()
-                    binary_name = associated_vertex.get_binary_file_name()
->>>>>>> 57d3ebb9
+                bin_type = vertex.app_vertex.get_binary_start_type()
+                bin_name = vertex.app_vertex.get_binary_file_name()
+            else:
+                continue
+            # check for vertices with no associated binary, if so, ignore
+            if bin_type is None or bin_name is None:
+                # TODO: Warn that the vertex is insane
+                continue
 
-            # check for vertices with no associated binary, if so, ignore
-            if placement_binary_start_type is not None:
-                # update core subset with location of the vertex on the machine
-                if placement_binary_start_type not in binary_start_types:
-                    binary_start_types[placement_binary_start_type] = \
-                        CoreSubsets()
+            # update core subset with location of the vertex on the machine
+            if bin_type not in binary_start_types:
+                binary_start_types[bin_type] = CoreSubsets()
 
-                if isinstance(vertex, MachineVertex):
+            if isinstance(vertex, MachineVertex):
+                self._add_vertex_to_subset(
+                    vertex, placements, binary_start_types[bin_type])
+            elif isinstance(vertex, ApplicationVertex):
+                for machine_vertex in vertex.machine_vertices:
                     self._add_vertex_to_subset(
-                        vertex, placements,
-                        binary_start_types[placement_binary_start_type])
-                elif isinstance(vertex, ApplicationVertex):
-                    for machine_vertex in vertex.machine_vertices:
-                        self._add_vertex_to_subset(
-                            machine_vertex, placements,
-                            binary_start_types[placement_binary_start_type])
+                        machine_vertex, placements,
+                        binary_start_types[bin_type])
 
-                # add to the binary to start type map
-                if binary_name is not None:
-                    binary_path = executable_finder.get_executable_path(
-                        binary_name)
-                    binary_to_start_type[binary_path] = (
-                        placement_binary_start_type)
+            # add to the binary to start type map
+            binary_path = executable_finder.get_executable_path(bin_name)
+            if binary_path:
+                binary_to_start_type[binary_path] = bin_type
 
-        # only got apps with no binary, such as external devices.
-        # return no app
+        # only got apps with no binary, such as external devices. return no app
         if not binary_start_types:
             return [ExecutableType.NO_APPLICATION], {}
 
@@ -91,6 +82,11 @@
 
     @staticmethod
     def _add_vertex_to_subset(machine_vertex, placements, core_subsets):
+        """
+        :param ~pacman.model.graphs.machine.MachineVertex machine_vertex:
+        :param ~pacman.model.placements.Placements placements:
+        :param ~spinn_machine.CoreSubsets core_subsets:
+        """
         placement = placements.get_placement_of_vertex(machine_vertex)
         core_subsets.add_processor(x=placement.x, y=placement.y,
                                    processor_id=placement.p)