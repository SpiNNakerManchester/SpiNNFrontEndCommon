# Copyright (c) 2017-2019 The University of Manchester
#
# This program is free software: you can redistribute it and/or modify
# it under the terms of the GNU General Public License as published by
# the Free Software Foundation, either version 3 of the License, or
# (at your option) any later version.
#
# This program is distributed in the hope that it will be useful,
# but WITHOUT ANY WARRANTY; without even the implied warranty of
# MERCHANTABILITY or FITNESS FOR A PARTICULAR PURPOSE.  See the
# GNU General Public License for more details.
#
# You should have received a copy of the GNU General Public License
# along with this program.  If not, see <http://www.gnu.org/licenses/>.

from spinn_utilities.progress_bar import ProgressBar
from spinn_machine import CoreSubsets
from pacman.model.graphs.application import ApplicationVertex
from pacman.model.graphs.machine import MachineVertex
from spinn_front_end_common.abstract_models import AbstractHasAssociatedBinary
from spinn_front_end_common.utilities.utility_objs import ExecutableType


class LocateExecutableStartType(object):
    """ Discovers where applications of particular types need to be launched.

<<<<<<< HEAD
    :param ~pacman.model.graphs.machine.MachineGraph graph:
    :param ~pacman.model.placements.Placements placements:
    :param ~spinn_utilities.executable_finder.ExecutableFinder \
            executable_finder:
    :rtype: tuple(
        dict(ExecutableType,~spinn_machine.CoreSubsets)
        or list(ExecutableType), dict(str,ExecutableType))
    """

    def __call__(self, graph, placements, executable_finder):
        """
        :param ~.MachineGraph graph:
        :param ~.Placements placements:
        :param ~.ExecutableFinder executable_finder:
        :rtype: tuple(
            dict(ExecutableType, ~.CoreSubsets)
            or list(ExecutableType), dict(str, ExecutableType))
        """
=======
    def __call__(self, graph, placements, graph_mapper=None):
>>>>>>> 7dbb7ee3
        if not graph.vertices:
            return [ExecutableType.NO_APPLICATION], {}

        binary_start_types = dict()
<<<<<<< HEAD
        binary_to_start_type = dict()
=======

>>>>>>> 7dbb7ee3
        progress = ProgressBar(
            graph.n_vertices, "Finding executable start types")
        for vertex in progress.over(graph.vertices):
            # try to locate binary type, but possible it doesn't have one
<<<<<<< HEAD
            bin_type = None
            bin_name = None
            if isinstance(vertex, AbstractHasAssociatedBinary):
                bin_type = vertex.get_binary_start_type()
                bin_name = vertex.get_binary_file_name()
            elif isinstance(vertex.app_vertex, AbstractHasAssociatedBinary):
                bin_type = vertex.app_vertex.get_binary_start_type()
                bin_name = vertex.app_vertex.get_binary_file_name()
            else:
                continue
=======
            placement_binary_start_type = None
            if isinstance(vertex, AbstractHasAssociatedBinary):
                placement_binary_start_type = vertex.get_binary_start_type()
            elif graph_mapper is not None:
                associated_vertex = (
                    graph_mapper.get_application_vertex(vertex))
                if isinstance(associated_vertex, AbstractHasAssociatedBinary):
                    placement_binary_start_type = \
                        associated_vertex.get_binary_start_type()

>>>>>>> 7dbb7ee3
            # check for vertices with no associated binary, if so, ignore
            if bin_type is None or bin_name is None:
                # TODO: Warn that the vertex is insane
                continue

            # update core subset with location of the vertex on the machine
            if bin_type not in binary_start_types:
                binary_start_types[bin_type] = CoreSubsets()

            if isinstance(vertex, MachineVertex):
                self._add_vertex_to_subset(
                    vertex, placements, binary_start_types[bin_type])
            elif isinstance(vertex, ApplicationVertex):
                for machine_vertex in vertex.machine_vertices:
                    self._add_vertex_to_subset(
                        machine_vertex, placements,
                        binary_start_types[bin_type])

<<<<<<< HEAD
            # add to the binary to start type map
            binary_path = executable_finder.get_executable_path(bin_name)
            if binary_path:
                binary_to_start_type[binary_path] = bin_type

        # only got apps with no binary, such as external devices. return no app
=======
        # only got apps with no binary, such as external devices.
        # return no app
>>>>>>> 7dbb7ee3
        if not binary_start_types:
            return [ExecutableType.NO_APPLICATION], {}

        return binary_start_types

    @staticmethod
    def _add_vertex_to_subset(machine_vertex, placements, core_subsets):
        """
        :param ~.MachineVertex machine_vertex:
        :param ~.Placements placements:
        :param ~.CoreSubsets core_subsets:
        """
        placement = placements.get_placement_of_vertex(machine_vertex)
        core_subsets.add_processor(x=placement.x, y=placement.y,
                                   processor_id=placement.p)<|MERGE_RESOLUTION|>--- conflicted
+++ resolved
@@ -24,67 +24,34 @@
 class LocateExecutableStartType(object):
     """ Discovers where applications of particular types need to be launched.
 
-<<<<<<< HEAD
     :param ~pacman.model.graphs.machine.MachineGraph graph:
     :param ~pacman.model.placements.Placements placements:
-    :param ~spinn_utilities.executable_finder.ExecutableFinder \
-            executable_finder:
-    :rtype: tuple(
-        dict(ExecutableType,~spinn_machine.CoreSubsets)
-        or list(ExecutableType), dict(str,ExecutableType))
+    :rtype: dict(ExecutableType,~spinn_machine.CoreSubsets)
+        or list(ExecutableType)
     """
 
-    def __call__(self, graph, placements, executable_finder):
+    def __call__(self, graph, placements):
         """
         :param ~.MachineGraph graph:
         :param ~.Placements placements:
-        :param ~.ExecutableFinder executable_finder:
-        :rtype: tuple(
-            dict(ExecutableType, ~.CoreSubsets)
-            or list(ExecutableType), dict(str, ExecutableType))
+        :rtype: dict(ExecutableType, ~.CoreSubsets) or list(ExecutableType)
         """
-=======
-    def __call__(self, graph, placements, graph_mapper=None):
->>>>>>> 7dbb7ee3
         if not graph.vertices:
             return [ExecutableType.NO_APPLICATION], {}
 
         binary_start_types = dict()
-<<<<<<< HEAD
-        binary_to_start_type = dict()
-=======
 
->>>>>>> 7dbb7ee3
         progress = ProgressBar(
             graph.n_vertices, "Finding executable start types")
         for vertex in progress.over(graph.vertices):
             # try to locate binary type, but possible it doesn't have one
-<<<<<<< HEAD
             bin_type = None
-            bin_name = None
             if isinstance(vertex, AbstractHasAssociatedBinary):
                 bin_type = vertex.get_binary_start_type()
-                bin_name = vertex.get_binary_file_name()
             elif isinstance(vertex.app_vertex, AbstractHasAssociatedBinary):
                 bin_type = vertex.app_vertex.get_binary_start_type()
-                bin_name = vertex.app_vertex.get_binary_file_name()
-            else:
-                continue
-=======
-            placement_binary_start_type = None
-            if isinstance(vertex, AbstractHasAssociatedBinary):
-                placement_binary_start_type = vertex.get_binary_start_type()
-            elif graph_mapper is not None:
-                associated_vertex = (
-                    graph_mapper.get_application_vertex(vertex))
-                if isinstance(associated_vertex, AbstractHasAssociatedBinary):
-                    placement_binary_start_type = \
-                        associated_vertex.get_binary_start_type()
-
->>>>>>> 7dbb7ee3
-            # check for vertices with no associated binary, if so, ignore
-            if bin_type is None or bin_name is None:
-                # TODO: Warn that the vertex is insane
+            if bin_type is None:
+                # no associated binary in reality, ignore
                 continue
 
             # update core subset with location of the vertex on the machine
@@ -100,17 +67,8 @@
                         machine_vertex, placements,
                         binary_start_types[bin_type])
 
-<<<<<<< HEAD
-            # add to the binary to start type map
-            binary_path = executable_finder.get_executable_path(bin_name)
-            if binary_path:
-                binary_to_start_type[binary_path] = bin_type
-
-        # only got apps with no binary, such as external devices. return no app
-=======
         # only got apps with no binary, such as external devices.
         # return no app
->>>>>>> 7dbb7ee3
         if not binary_start_types:
             return [ExecutableType.NO_APPLICATION], {}
 
@@ -124,5 +82,5 @@
         :param ~.CoreSubsets core_subsets:
         """
         placement = placements.get_placement_of_vertex(machine_vertex)
-        core_subsets.add_processor(x=placement.x, y=placement.y,
-                                   processor_id=placement.p)+        core_subsets.add_processor(
+            x=placement.x, y=placement.y, processor_id=placement.p)