# Copyright (c) 2017-2019 The University of Manchester
#
# This program is free software: you can redistribute it and/or modify
# it under the terms of the GNU General Public License as published by
# the Free Software Foundation, either version 3 of the License, or
# (at your option) any later version.
#
# This program is distributed in the hope that it will be useful,
# but WITHOUT ANY WARRANTY; without even the implied warranty of
# MERCHANTABILITY or FITNESS FOR A PARTICULAR PURPOSE.  See the
# GNU General Public License for more details.
#
# You should have received a copy of the GNU General Public License
# along with this program.  If not, see <http://www.gnu.org/licenses/>.

from spinn_utilities.progress_bar import ProgressBar
from spinn_machine import CoreSubsets
from pacman.model.graphs.application import ApplicationVertex
from pacman.model.graphs.machine import MachineVertex
from spinn_front_end_common.abstract_models import AbstractHasAssociatedBinary
from spinn_front_end_common.utilities.utility_objs import ExecutableType


class LocateExecutableStartType(object):
    """ Discovers where applications of particular types need to be launched.
<<<<<<< HEAD

    :param ~pacman.model.graphs.machine.MachineGraph graph:
    :param ~pacman.model.placements.Placements placements:
    :param ~spinn_utilities.executable_finder.ExecutableFinder
            executable_finder:
    :rtype: tuple(
        dict(ExecutableType,~spinn_machine.CoreSubsets)
        or list(ExecutableType), dict(str,ExecutableType))
    """

    def __call__(self, graph, placements, executable_finder):
=======

    :param ~pacman.model.graphs.machine.MachineGraph graph:
    :param ~pacman.model.placements.Placements placements:
    :param ~spinn_utilities.executable_finder.ExecutableFinder \
            executable_finder:
    :rtype: tuple(
        dict(ExecutableType,~spinn_machine.CoreSubsets)
        or list(ExecutableType), dict(str,ExecutableType))
    """

    def __call__(
            self, graph, placements, executable_finder, graph_mapper=None):
>>>>>>> b4cce846
        """
        :param ~.MachineGraph graph:
        :param ~.Placements placements:
        :param ~.ExecutableFinder executable_finder:
<<<<<<< HEAD
=======
        :param ~.GraphMapper graph_mapper:
>>>>>>> b4cce846
        :rtype: tuple(
            dict(ExecutableType, ~.CoreSubsets)
            or list(ExecutableType), dict(str, ExecutableType))
        """
        if not graph.vertices:
            return [ExecutableType.NO_APPLICATION], {}

        binary_start_types = dict()
        binary_to_start_type = dict()
        progress = ProgressBar(
            graph.n_vertices, "Finding executable start types")
        for vertex in progress.over(graph.vertices):
            # try to locate binary type, but possible it doesn't have one
            bin_type = None
            bin_name = None
            if isinstance(vertex, AbstractHasAssociatedBinary):
                bin_type = vertex.get_binary_start_type()
                bin_name = vertex.get_binary_file_name()
            elif isinstance(vertex.app_vertex, AbstractHasAssociatedBinary):
                bin_type = vertex.app_vertex.get_binary_start_type()
                bin_name = vertex.app_vertex.get_binary_file_name()
            else:
                continue
            # check for vertices with no associated binary, if so, ignore
            if bin_type is None or bin_name is None:
                # TODO: Warn that the vertex is insane
                continue

            # update core subset with location of the vertex on the machine
            if bin_type not in binary_start_types:
                binary_start_types[bin_type] = CoreSubsets()

            if isinstance(vertex, MachineVertex):
                self._add_vertex_to_subset(
                    vertex, placements, binary_start_types[bin_type])
            elif isinstance(vertex, ApplicationVertex):
                for machine_vertex in vertex.machine_vertices:
                    self._add_vertex_to_subset(
                        machine_vertex, placements,
                        binary_start_types[bin_type])

            # add to the binary to start type map
            binary_path = executable_finder.get_executable_path(bin_name)
            if binary_path:
                binary_to_start_type[binary_path] = bin_type

        # only got apps with no binary, such as external devices. return no app
        if not binary_start_types:
            return [ExecutableType.NO_APPLICATION], {}

        return binary_start_types, binary_to_start_type

    @staticmethod
    def _add_vertex_to_subset(machine_vertex, placements, core_subsets):
        """
        :param ~.MachineVertex machine_vertex:
        :param ~.Placements placements:
        :param ~.CoreSubsets core_subsets:
        """
        placement = placements.get_placement_of_vertex(machine_vertex)
        core_subsets.add_processor(x=placement.x, y=placement.y,
                                   processor_id=placement.p)<|MERGE_RESOLUTION|>--- conflicted
+++ resolved
@@ -23,19 +23,6 @@
 
 class LocateExecutableStartType(object):
     """ Discovers where applications of particular types need to be launched.
-<<<<<<< HEAD
-
-    :param ~pacman.model.graphs.machine.MachineGraph graph:
-    :param ~pacman.model.placements.Placements placements:
-    :param ~spinn_utilities.executable_finder.ExecutableFinder
-            executable_finder:
-    :rtype: tuple(
-        dict(ExecutableType,~spinn_machine.CoreSubsets)
-        or list(ExecutableType), dict(str,ExecutableType))
-    """
-
-    def __call__(self, graph, placements, executable_finder):
-=======
 
     :param ~pacman.model.graphs.machine.MachineGraph graph:
     :param ~pacman.model.placements.Placements placements:
@@ -46,17 +33,11 @@
         or list(ExecutableType), dict(str,ExecutableType))
     """
 
-    def __call__(
-            self, graph, placements, executable_finder, graph_mapper=None):
->>>>>>> b4cce846
+    def __call__(self, graph, placements, executable_finder):
         """
         :param ~.MachineGraph graph:
         :param ~.Placements placements:
         :param ~.ExecutableFinder executable_finder:
-<<<<<<< HEAD
-=======
-        :param ~.GraphMapper graph_mapper:
->>>>>>> b4cce846
         :rtype: tuple(
             dict(ExecutableType, ~.CoreSubsets)
             or list(ExecutableType), dict(str, ExecutableType))
