# Copyright (c) 2017-2019 The University of Manchester
#
# This program is free software: you can redistribute it and/or modify
# it under the terms of the GNU General Public License as published by
# the Free Software Foundation, either version 3 of the License, or
# (at your option) any later version.
#
# This program is distributed in the hope that it will be useful,
# but WITHOUT ANY WARRANTY; without even the implied warranty of
# MERCHANTABILITY or FITNESS FOR A PARTICULAR PURPOSE.  See the
# GNU General Public License for more details.
#
# You should have received a copy of the GNU General Public License
# along with this program.  If not, see <http://www.gnu.org/licenses/>.

from spinn_utilities.progress_bar import ProgressBar
from spinnman.constants import ROUTER_REGISTER_REGISTERS
from spinnman.model import DiagnosticFilter
from spinnman.model.enums import (
    DiagnosticFilterDefaultRoutingStatus, DiagnosticFilterPacketType,
    DiagnosticFilterSource)


def routing_setup(router_tables, app_id, transceiver, machine):
    """
    Initialises the routers. Note that this does not load any routes into\
    them.

<<<<<<< HEAD
    def __call__(self, router_tables, transceiver, machine):
        """
        :param router_tables:
        :type router_tables:
            ~pacman.model.routing_tables.MulticastRoutingTables
        :param ~spinnman.transceiver.Transceiver transceiver:
        :param ~spinn_machine.Machine machine:
        """
        routing_tables = list(router_tables.routing_tables)
        progress = ProgressBar(routing_tables, "Preparing Routing Tables")
=======
    :param router_tables:
    :type router_tables:
        ~pacman.model.routing_tables.MulticastRoutingTables
    :param int app_id:
    :param ~spinnman.transceiver.Transceiver transceiver:
    :param ~spinn_machine.Machine machine:
    """
    routing_tables = list(router_tables.routing_tables)
    progress = ProgressBar(routing_tables, "Preparing Routing Tables")

    # Clear the routing table for each router that needs to be set up
    # and set up the diagnostics
    for router_table in progress.over(routing_tables):
        if not machine.get_chip_at(router_table.x, router_table.y).virtual:
            transceiver.clear_multicast_routes(
                router_table.x, router_table.y)
            transceiver.clear_router_diagnostic_counters(
                router_table.x, router_table.y)
>>>>>>> 6ce5662a

            # set the router diagnostic for user 3 to catch local default
            # routed packets. This can only occur when the source router
            # has no router entry, and therefore should be detected a bad
            # dropped packet.
            __set_router_diagnostic_filters(
                router_table.x, router_table.y, transceiver)


def __set_router_diagnostic_filters(x, y, transceiver):
    """
    :param int x:
    :param int y:
    :param ~.Transceiver transceiver:
    """
    transceiver.set_router_diagnostic_filter(
        x, y, ROUTER_REGISTER_REGISTERS.USER_3.value,
        DiagnosticFilter(
            enable_interrupt_on_counter_event=False,
            match_emergency_routing_status_to_incoming_packet=False,
            destinations=[],
            sources=[DiagnosticFilterSource.LOCAL],
            payload_statuses=[],
            default_routing_statuses=[
                DiagnosticFilterDefaultRoutingStatus.DEFAULT_ROUTED],
            emergency_routing_statuses=[],
            packet_types=[DiagnosticFilterPacketType.MULTICAST]))

    transceiver.set_router_diagnostic_filter(
        x, y, ROUTER_REGISTER_REGISTERS.USER_2.value,
        DiagnosticFilter(
            enable_interrupt_on_counter_event=False,
            match_emergency_routing_status_to_incoming_packet=False,
            destinations=[],
            sources=[DiagnosticFilterSource.NON_LOCAL],
            payload_statuses=[],
            default_routing_statuses=[
                DiagnosticFilterDefaultRoutingStatus.DEFAULT_ROUTED],
            emergency_routing_statuses=[],
            packet_types=[DiagnosticFilterPacketType.MULTICAST]))<|MERGE_RESOLUTION|>--- conflicted
+++ resolved
@@ -21,27 +21,14 @@
     DiagnosticFilterSource)
 
 
-def routing_setup(router_tables, app_id, transceiver, machine):
+def routing_setup(router_tables, transceiver, machine):
     """
     Initialises the routers. Note that this does not load any routes into\
     them.
 
-<<<<<<< HEAD
-    def __call__(self, router_tables, transceiver, machine):
-        """
-        :param router_tables:
-        :type router_tables:
-            ~pacman.model.routing_tables.MulticastRoutingTables
-        :param ~spinnman.transceiver.Transceiver transceiver:
-        :param ~spinn_machine.Machine machine:
-        """
-        routing_tables = list(router_tables.routing_tables)
-        progress = ProgressBar(routing_tables, "Preparing Routing Tables")
-=======
     :param router_tables:
     :type router_tables:
         ~pacman.model.routing_tables.MulticastRoutingTables
-    :param int app_id:
     :param ~spinnman.transceiver.Transceiver transceiver:
     :param ~spinn_machine.Machine machine:
     """
@@ -56,7 +43,6 @@
                 router_table.x, router_table.y)
             transceiver.clear_router_diagnostic_counters(
                 router_table.x, router_table.y)
->>>>>>> 6ce5662a
 
             # set the router diagnostic for user 3 to catch local default
             # routed packets. This can only occur when the source router
