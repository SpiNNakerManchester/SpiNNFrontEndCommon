# Copyright (c) 2017-2019 The University of Manchester
#
# This program is free software: you can redistribute it and/or modify
# it under the terms of the GNU General Public License as published by
# the Free Software Foundation, either version 3 of the License, or
# (at your option) any later version.
#
# This program is distributed in the hope that it will be useful,
# but WITHOUT ANY WARRANTY; without even the implied warranty of
# MERCHANTABILITY or FITNESS FOR A PARTICULAR PURPOSE.  See the
# GNU General Public License for more details.
#
# You should have received a copy of the GNU General Public License
# along with this program.  If not, see <http://www.gnu.org/licenses/>.

import logging
import os
import re

from spinn_front_end_common.utilities.utility_objs import ExecutableType
from spinn_utilities.log import FormatAdapter
from spinn_utilities.make_tools.replacer import Replacer
from spinn_utilities.progress_bar import ProgressBar
from spinn_front_end_common.utilities.helpful_functions import (
    convert_string_into_chip_and_core_subset)
from spinn_machine.core_subsets import CoreSubsets
from spinnman.model.io_buffer import IOBuffer

logger = FormatAdapter(logging.getLogger(__name__))
ERROR_ENTRY = re.compile(r"\[ERROR\]\s+\((.*)\):\s+(.*)")
WARNING_ENTRY = re.compile(r"\[WARNING\]\s+\((.*)\):\s+(.*)")
ENTRY_FILE = 1
ENTRY_TEXT = 2


class ChipIOBufExtractor(object):
    """ Extract the logging output buffers from the machine, and separates\
        lines based on their prefix.

<<<<<<< HEAD
    :param ~spinnman.transciever.Transceiver transceiver:
=======
    :param ~spinnman.transceiver.Transceiver transceiver:
>>>>>>> b4cce846
    :param ExecutableTargets executable_targets:
    :param ExecutableFinder executable_finder:
    :param str app_provenance_file_path:
    :param str system_provenance_file_path:
    :param dict(str,ExecutableType) binary_executable_types:
    :param str from_cores:
    :param str binary_types:
    :return: error_entries, warn_entries
    :rtype: tuple(list(str),list(str))
    """

    __slots__ = ["_filename_template", "_recovery_mode", "__executable_types",
                 "__app_provenance_file_path", "__system_provenance_file_path",
                 "__transceiver"]

    def __init__(self, recovery_mode=False,
                 filename_template="iobuf_for_chip_{}_{}_processor_id_{}.txt"):
        """
        :param bool recovery_mode:
        :param str filename_template:
        """
        self._filename_template = filename_template
        self._recovery_mode = bool(recovery_mode)

    def __call__(
            self, transceiver, executable_targets, executable_finder,
            app_provenance_file_path, system_provenance_file_path,
            binary_executable_types, from_cores="ALL", binary_types=None):
        """
<<<<<<< HEAD
        :param ~spinnman.transciever.Transceiver transceiver:
=======
        :param ~.Transceiver transceiver:
>>>>>>> b4cce846
        :param ExecutableTargets executable_targets:
        :param ExecutableFinder executable_finder:
        :param str app_provenance_file_path:
        :param str system_provenance_file_path:
        :param dict(str,ExecutableType) binary_executable_types:
        :param str from_cores:
        :param str binary_types:
        :return: error_entries, warn_entries
        :rtype: tuple(list(str),list(str))
        """
        self.__executable_types = binary_executable_types
        self.__app_provenance_file_path = app_provenance_file_path
        self.__system_provenance_file_path = system_provenance_file_path
        self.__transceiver = transceiver

        if from_cores == "ALL":
            return self.__extract_all_cores(executable_targets)
        elif from_cores and binary_types:
            return self.__extract_selected_cores_and_types(
                executable_targets, executable_finder, binary_types,
                from_cores)
        elif from_cores:
            return self.__extract_selected_cores(
                executable_targets, from_cores)
        elif binary_types:
            return self.__extract_selected_types(
                executable_targets, executable_finder, binary_types)
        else:
            # nothing
            return [], []

    def __progress(self, bins):
        """
        :param list bins:
        :rtype: ~.ProgressBar
        """
        label = (("Recovering" if self._recovery_mode else "Extracting")
                 + " IOBUF from the machine")
        return ProgressBar(len(bins), label)

    def __prov_path(self, binary):
        """
        :param str binary:
        :return: provenance directory path
        :rtype: str
        """
        if self.__executable_types[binary] == ExecutableType.SYSTEM:
            return self.__system_provenance_file_path
        else:
            return self.__app_provenance_file_path

    def __extract_all_cores(self, executable_targets):
        """
        :param ExecutableTargets executable_targets:
        :rtype: tuple(list(str), list(str))
        """
        error_entries = list()
        warn_entries = list()
        # all the cores
        progress = self.__progress(executable_targets.binaries)
        for binary in progress.over(executable_targets.binaries):
            core_subsets = executable_targets.get_cores_for_binary(binary)
            self.__extract_iobufs_for_binary(
                core_subsets, binary, error_entries, warn_entries)
        return error_entries, warn_entries

    def __extract_selected_cores_and_types(
            self, executable_targets, executable_finder, binary_types,
            from_cores):
        """
        :param ExecutableTargets executable_targets:
        :param ExecutableFinder executable_finder:
        :param str binary_types:
        :param str from_cores:
        :rtype: tuple(list(str), list(str))
        """
        error_entries = list()
        warn_entries = list()
        # bit of both
        progress = self.__progress(executable_targets.binaries)
        binaries = executable_finder.get_executable_paths(binary_types)
        iocores = convert_string_into_chip_and_core_subset(from_cores)
        for binary in progress.over(executable_targets.binaries):
            if binary in binaries:
                core_subsets = executable_targets.get_cores_for_binary(
                    binary)
            else:
                core_subsets = iocores.intersect(
                    executable_targets.get_cores_for_binary(binary))
            if core_subsets:
                self.__extract_iobufs_for_binary(
                    core_subsets, binary, error_entries, warn_entries)
        return error_entries, warn_entries

    def __extract_selected_cores(self, executable_targets, from_cores):
        """
        :param ExecutableTargets executable_targets:
        :param str from_cores:
        :rtype: tuple(list(str), list(str))
        """
        error_entries = list()
        warn_entries = list()
        # some hard coded cores
        progress = self.__progress(executable_targets.binaries)
        iocores = convert_string_into_chip_and_core_subset(from_cores)
        for binary in progress.over(executable_targets.binaries):
            core_subsets = iocores.intersect(
                executable_targets.get_cores_for_binary(binary))
            if core_subsets:
                self.__extract_iobufs_for_binary(
                    core_subsets, binary, error_entries, warn_entries)
        return error_entries, warn_entries

    def __extract_selected_types(
            self, executable_targets, executable_finder, binary_types):
        """
        :param ExecutableTargets executable_targets:
        :param ExecutableFinder executable_finder:
        :param str binary_types:
        :rtype: tuple(list(str), list(str))
        """
        error_entries = list()
        warn_entries = list()
        # some binaries
        binaries = executable_finder.get_executable_paths(binary_types)
        progress = self.__progress(binaries)
        for binary in progress.over(binaries):
            core_subsets = executable_targets.get_cores_for_binary(binary)
            self.__extract_iobufs_for_binary(
                core_subsets, binary, error_entries, warn_entries)
        return error_entries, warn_entries

    def __extract_iobufs_for_binary(
            self, core_subsets, binary, error_entries, warn_entries):
        """
        :param ~.CoreSubsets core_subsets: Where the binary is deployed
        :param str binary: What binary was deployed there.
            This is used to determine how to decompress the IOBUF output.
        :param list(str) error_entries:
        :param list(str) warn_entries:
        """
        replacer = Replacer(binary)
        prov_path = self.__prov_path(binary)

        # extract iobuf
        if self._recovery_mode:
            io_buffers = self.__recover_iobufs(core_subsets)
        else:
            io_buffers = list(self.__transceiver.get_iobuf(core_subsets))

        # write iobuf
        for iobuf in io_buffers:
            self.__process_one_iobuf(iobuf, prov_path, replacer,
                                     error_entries, warn_entries)

    def __process_one_iobuf(
            self, iobuf, file_path, replacer, error_entries, warn_entries):
        """
        :param ~.IOBuffer iobuf:
        :param str file_path:
        :param ~.Replacer replacer:
        :param list(str) error_entries:
        :param list(str) warn_entries:
        """
        file_name = os.path.join(
            file_path, self._filename_template.format(
                iobuf.x, iobuf.y, iobuf.p))

        # set mode of the file based off if the file already exists
        mode = "a" if os.path.exists(file_name) else "w"

        # write iobuf to file and call out errors and warnings.
        with open(file_name, mode) as f:
            for line in iobuf.iobuf.split("\n"):
                replaced = replacer.replace(line)
                f.write(replaced)
                f.write("\n")
                self.__add_value_if_match(
                    ERROR_ENTRY, replaced, error_entries, iobuf)
                self.__add_value_if_match(
                    WARNING_ENTRY, replaced, warn_entries, iobuf)

    def __recover_iobufs(self, core_subsets):
        """
        :param ~.CoreSubsets core_subsets:
        :rtype: list(~.IOBuffer)
        """
        io_buffers = []
        for core_subset in core_subsets:
            for p in core_subset.processor_ids:
                cs = CoreSubsets()
                cs.add_processor(core_subset.x, core_subset.y, p)
                try:
                    io_buffers.extend(self.__transceiver.get_iobuf(cs))
                except Exception as e:  # pylint: disable=broad-except
                    io_buffers.append(IOBuffer(
                        core_subset.x, core_subset.y, p,
                        "failed to retrieve iobufs from {},{},{}; {}".format(
                            core_subset.x, core_subset.y, p, str(e))))
        return io_buffers

    @staticmethod
    def __add_value_if_match(regex, line, entries, iobuf):
        """
        :param ~typing.Pattern regex:
        :param str line:
        :param list(str) entries:
        :param ~.IOBuffer iobuf:
        """
        match = regex.match(line)
        if match:
            entries.append("{}, {}, {}: {} ({})".format(
                iobuf.x, iobuf.y, iobuf.p, match.group(ENTRY_TEXT),
                match.group(ENTRY_FILE)))<|MERGE_RESOLUTION|>--- conflicted
+++ resolved
@@ -37,11 +37,7 @@
     """ Extract the logging output buffers from the machine, and separates\
         lines based on their prefix.
 
-<<<<<<< HEAD
-    :param ~spinnman.transciever.Transceiver transceiver:
-=======
     :param ~spinnman.transceiver.Transceiver transceiver:
->>>>>>> b4cce846
     :param ExecutableTargets executable_targets:
     :param ExecutableFinder executable_finder:
     :param str app_provenance_file_path:
@@ -71,11 +67,7 @@
             app_provenance_file_path, system_provenance_file_path,
             binary_executable_types, from_cores="ALL", binary_types=None):
         """
-<<<<<<< HEAD
-        :param ~spinnman.transciever.Transceiver transceiver:
-=======
         :param ~.Transceiver transceiver:
->>>>>>> b4cce846
         :param ExecutableTargets executable_targets:
         :param ExecutableFinder executable_finder:
         :param str app_provenance_file_path:
