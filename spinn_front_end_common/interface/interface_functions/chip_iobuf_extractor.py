<<<<<<< HEAD
=======
from spinn_utilities.make_tools.replacer import Replacer
from spinn_utilities.progress_bar import ProgressBar
from spinn_front_end_common.utilities import helpful_functions
>>>>>>> 5e5ebfd0
import re
import os
from spinn_utilities.progress_bar import ProgressBar

ERROR_ENTRY = re.compile(r"\[ERROR\]\s+\((.*)\):\s+(.*)")
WARNING_ENTRY = re.compile(r"\[WARNING\]\s+\((.*)\):\s+(.*)")
ENTRY_FILE = 1
ENTRY_TEXT = 2


class ChipIOBufExtractor(object):
    """ Extract the logging output buffers from the machine, and separates\
        lines based on their prefix.
    """

    __slots__ = []

    def __call__(
            self, transceiver, executable_targets, executable_finder,
            provenance_file_path, from_cores="ALL", binary_types=None):

        error_entries = list()
        warn_entries = list()

        # all the cores
        if from_cores == "ALL":
            progress = ProgressBar(len(executable_targets.binaries),
                                   "Extracting IOBUF from the machine")
            for binary in progress.over(executable_targets.binaries):
                core_subsets = executable_targets.get_cores_for_binary(binary)
                self._run_for_core_subsets(
                    core_subsets, binary, transceiver, provenance_file_path,
                    error_entries, warn_entries)

        elif from_cores:
            if binary_types:
                # bit of both
                progress = ProgressBar(len(executable_targets.binaries),
                                       "Extracting IOBUF from the machine")
                binaries = executable_finder.get_executable_paths(binary_types)
                iocores = (helpful_functions.
                           convert_string_into_chip_and_core_subset(
                                from_cores))
                for binary in progress.over(executable_targets.binaries):
                    if binary in binaries:
                        core_subsets = executable_targets.get_cores_for_binary(
                            binary)
                    else:
                        core_subsets = iocores.intersect(
                            executable_targets.get_cores_for_binary(binary))
                    if core_subsets:
                        self._run_for_core_subsets(
                            core_subsets, binary, transceiver,
                            provenance_file_path, error_entries,
                            warn_entries)

            else:
                # some hard coded cores
                progress = ProgressBar(len(executable_targets.binaries),
                                       "Extracting IOBUF from the machine")
                iocores = (helpful_functions.
                           convert_string_into_chip_and_core_subset(
                                from_cores))
                for binary in progress.over(executable_targets.binaries):
                    core_subsets = iocores.intersect(
                        executable_targets.get_cores_for_binary(binary))
                    if core_subsets:
                        self._run_for_core_subsets(
                            core_subsets, binary, transceiver,
                            provenance_file_path, error_entries, warn_entries)
        else:
            if binary_types:
                # some binaries
                binaries = executable_finder.get_executable_paths(binary_types)
                progress = ProgressBar(len(binaries),
                                       "Extracting IOBUF from the machine")
                for binary in progress.over(binaries):
                    core_subsets = executable_targets.get_cores_for_binary(
                        binary)
                    self._run_for_core_subsets(
                        core_subsets, binary, transceiver,
                        provenance_file_path, error_entries, warn_entries)
            else:
                # nothing
                pass

        return error_entries, warn_entries

    def _run_for_core_subsets(
            self, core_subsets, binary, transceiver, provenance_file_path,
            error_entries, warn_entries):

        replacer = Replacer(binary)

        # extract iobuf
        io_buffers = list(transceiver.get_iobuf(core_subsets))

        # write iobuf
        for iobuf in io_buffers:
            file_name = os.path.join(
                provenance_file_path,
                "iobuf_for_chip_{}_{}_processor_id_{}.txt".format(
                    iobuf.x, iobuf.y, iobuf.p))

            # set mode of the file based off if the file already exists
            mode = "w"
            if os.path.exists(file_name):
                mode = "a"

            # write iobuf to file.
            with open(file_name, mode) as f:
                for line in iobuf.iobuf.split("\n"):
                    f.write(replacer.replace(line))
                    f.write("\n")
            self._check_iobuf_for_error(iobuf, error_entries, warn_entries)

    def _check_iobuf_for_error(self, iobuf, error_entries, warn_entries):
        lines = iobuf.iobuf.split("\n")
        for line in lines:
            line = line.encode('ascii', 'ignore')
            self._add_value_if_match(
                ERROR_ENTRY, line, error_entries, iobuf.x, iobuf.y, iobuf.p)
            self._add_value_if_match(
                WARNING_ENTRY, line, warn_entries, iobuf.x, iobuf.y, iobuf.p)

    @staticmethod
    def _add_value_if_match(regex, line, entries, x, y, p):
        # pylint: disable=too-many-arguments
        match = regex.match(line.decode('ascii'))
        if match:
            entries.append("{}, {}, {}: {} ({})".format(
                x, y, p, match.group(ENTRY_TEXT), match.group(ENTRY_FILE)))<|MERGE_RESOLUTION|>--- conflicted
+++ resolved
@@ -1,12 +1,9 @@
-<<<<<<< HEAD
-=======
+import re
+import os
 from spinn_utilities.make_tools.replacer import Replacer
 from spinn_utilities.progress_bar import ProgressBar
-from spinn_front_end_common.utilities import helpful_functions
->>>>>>> 5e5ebfd0
-import re
-import os
-from spinn_utilities.progress_bar import ProgressBar
+from spinn_front_end_common.utilities.helpful_functions import (
+    convert_string_into_chip_and_core_subset)
 
 ERROR_ENTRY = re.compile(r"\[ERROR\]\s+\((.*)\):\s+(.*)")
 WARNING_ENTRY = re.compile(r"\[WARNING\]\s+\((.*)\):\s+(.*)")
@@ -44,9 +41,7 @@
                 progress = ProgressBar(len(executable_targets.binaries),
                                        "Extracting IOBUF from the machine")
                 binaries = executable_finder.get_executable_paths(binary_types)
-                iocores = (helpful_functions.
-                           convert_string_into_chip_and_core_subset(
-                                from_cores))
+                iocores = convert_string_into_chip_and_core_subset(from_cores)
                 for binary in progress.over(executable_targets.binaries):
                     if binary in binaries:
                         core_subsets = executable_targets.get_cores_for_binary(
@@ -64,9 +59,7 @@
                 # some hard coded cores
                 progress = ProgressBar(len(executable_targets.binaries),
                                        "Extracting IOBUF from the machine")
-                iocores = (helpful_functions.
-                           convert_string_into_chip_and_core_subset(
-                                from_cores))
+                iocores = convert_string_into_chip_and_core_subset(from_cores)
                 for binary in progress.over(executable_targets.binaries):
                     core_subsets = iocores.intersect(
                         executable_targets.get_cores_for_binary(binary))
