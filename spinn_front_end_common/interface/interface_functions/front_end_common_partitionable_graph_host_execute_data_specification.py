--- conflicted
+++ resolved
@@ -167,16 +167,6 @@
 
         # close the progress bar
         progress_bar.end()
-        return {
-            'processor_to_app_data_base_address':
+        return {'processor_to_app_data_base_address':
                 processor_to_app_data_base_address,
-<<<<<<< HEAD
-                'placement_to_app_data_files':
-                placement_to_application_data_files,
-                'LoadedApplicationDataToken': True}
-=======
-            'LoadedApplicationDataToken': True,
-            "DSEOnHost": True,
-            "DSEOnChip": False
-        }
->>>>>>> fee41833
+                'LoadedApplicationDataToken': True}