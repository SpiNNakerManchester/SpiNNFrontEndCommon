--- conflicted
+++ resolved
@@ -16,23 +16,11 @@
     NotificationProtocol)
 
 
-<<<<<<< HEAD
-def create_notification_protocol(socket_addresses):
-    """ Builds the notification protocol for GUI and external device \
-        interaction.
-
-        :param socket_addresses: Where to notify.
-        :type socket_addresses:
-            set(~spinn_utilities.socket_address.SocketAddress)
-    """
-    notification_protocol = NotificationProtocol(socket_addresses)
-=======
 def create_notification_protocol():
     """ Builds the notification protocol for GUI and external device \
         interaction.
 
     """
     notification_protocol = NotificationProtocol()
->>>>>>> e18e7b27
     notification_protocol.send_read_notification()
     return notification_protocol