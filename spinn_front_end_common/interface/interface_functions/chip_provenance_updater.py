# Copyright (c) 2016 The University of Manchester
#
# Licensed under the Apache License, Version 2.0 (the "License");
# you may not use this file except in compliance with the License.
# You may obtain a copy of the License at
#
#     https://www.apache.org/licenses/LICENSE-2.0
#
# Unless required by applicable law or agreed to in writing, software
# distributed under the License is distributed on an "AS IS" BASIS,
# WITHOUT WARRANTIES OR CONDITIONS OF ANY KIND, either express or implied.
# See the License for the specific language governing permissions and
# limitations under the License.

import struct
import logging
from time import sleep
from spinn_utilities.progress_bar import ProgressBar
from spinn_utilities.log import FormatAdapter
from spinn_machine import CoreSubsets
from spinnman.messages.sdp import SDPFlag, SDPHeader, SDPMessage
from spinnman.model.enums import (
    CPUState, SDP_PORTS, SDP_RUNNING_MESSAGE_CODES)
from spinn_front_end_common.data import FecDataView
from spinn_front_end_common.utilities.exceptions import ConfigurationException

logger = FormatAdapter(logging.getLogger(__name__))
_ONE_WORD = struct.Struct("<I")

_LIMIT = 10


def chip_provenance_updater(all_core_subsets: CoreSubsets):
    _ChipProvenanceUpdater(all_core_subsets).update_all_provenance()


class _ChipProvenanceUpdater(object):
    """
    Forces all cores to generate provenance data, and then exit.
    """
    __slots__ = ("__all_cores", "__app_id", "__txrx")

    def __init__(self, all_core_subsets: CoreSubsets):
        """
        :param ~spinn_machine.CoreSubsets all_core_subsets:
        """
        self.__all_cores = all_core_subsets
        self.__app_id = FecDataView.get_app_id()
        self.__txrx = FecDataView.get_transceiver()

    def update_all_provenance(self) -> None:
        # check that the right number of processors are in sync
        processors_completed = self.__txrx.get_core_state_count(
            self.__app_id, CPUState.FINISHED)
        total_processors = len(self.__all_cores)
        left_to_do_cores = total_processors - processors_completed

<<<<<<< HEAD
        with ProgressBar(
                left_to_do_cores,
                "Forcing error cores to generate provenance data") as progress:
            error_cores = self.__txrx.get_cores_in_state(
                self.__all_cores, CPUState.RUN_TIME_EXCEPTION)
            watchdog_cores = self.__txrx.get_cores_in_state(
                self.__all_cores, CPUState.WATCHDOG)
            idle_cores = self.__txrx.get_cores_in_state(
                self.__all_cores, CPUState.IDLE)

            if error_cores or watchdog_cores or idle_cores:
                raise ConfigurationException(
                    "Some cores have crashed. "
                    f"RTE cores {error_cores.values()}, "
                    f"watch-dogged cores {watchdog_cores.values()}, "
                    f"idle cores {idle_cores.values()}")

            # check that all cores are in the state FINISHED which shows that
            # the core has received the message and done provenance updating
            self._update_provenance(
                total_processors, processors_completed, progress)
=======
        progress = ProgressBar(
            left_to_do_cores,
            "Forcing error cores to generate provenance data")

        cpu_infos = self.__txrx.get_cpu_infos(
            self.__all_cores,
            [CPUState.RUN_TIME_EXCEPTION, CPUState.WATCHDOG, CPUState.IDLE],
            True)
        error_cores = cpu_infos.infos_for_state(CPUState.RUN_TIME_EXCEPTION)
        watchdog_cores = cpu_infos.infos_for_state(CPUState.WATCHDOG)
        idle_cores = cpu_infos.infos_for_state(CPUState.IDLE)

        if error_cores or watchdog_cores or idle_cores:
            raise ConfigurationException(
                "Some cores have crashed. "
                f"RTE cores {error_cores.values()}, "
                f"watch-dogged cores {watchdog_cores.values()}, "
                f"idle cores {idle_cores.values()}")

        # check that all cores are in the state FINISHED which shows that
        # the core has received the message and done provenance updating
        self._update_provenance(
            total_processors, processors_completed, progress)
        progress.end()
>>>>>>> cf71cedd

    def _update_provenance(
            self, total_processors: int, processors_completed: int,
            progress: ProgressBar):
        """
        :param int total_processors:
        :param int processors_completed:
        :param ~.ProgressBar progress:
        """
        left_to_do_cores = total_processors - processors_completed
        attempts = 0
        while processors_completed != total_processors and attempts < _LIMIT:
            attempts += 1
            unsuccessful_cores = self.__txrx.get_cpu_infos(
                self.__all_cores, CPUState.FINISHED, False)

            for (x, y, p) in unsuccessful_cores.keys():
                self._send_chip_update_provenance_and_exit(x, y, p)

            processors_completed = self.__txrx.get_core_state_count(
                self.__app_id, CPUState.FINISHED)

            left_over_now = total_processors - processors_completed
            to_update = left_to_do_cores - left_over_now
            left_to_do_cores = left_over_now
            if to_update != 0:
                progress.update(to_update)
                sleep(0.5)
        if processors_completed != total_processors:
            logger.error("Unable to Finish getting provenance data. "
                         "Abandoned after too many retries. "
                         "Board may be left in an unstable state!")

    def _send_chip_update_provenance_and_exit(
            self, x: int, y: int, p: int):
        """
        :param int x:
        :param int y:
        :param int p:
        """
        cmd = SDP_RUNNING_MESSAGE_CODES.SDP_UPDATE_PROVENCE_REGION_AND_EXIT
        port = SDP_PORTS.RUNNING_COMMAND_SDP_PORT

        self.__txrx.send_sdp_message(SDPMessage(
            SDPHeader(
                flags=SDPFlag.REPLY_NOT_EXPECTED,
                destination_port=port.value, destination_cpu=p,
                destination_chip_x=x, destination_chip_y=y),
            data=_ONE_WORD.pack(cmd.value)))<|MERGE_RESOLUTION|>--- conflicted
+++ resolved
@@ -31,14 +31,17 @@
 
 
 def chip_provenance_updater(all_core_subsets: CoreSubsets):
-    _ChipProvenanceUpdater(all_core_subsets).update_all_provenance()
+    updater = _ChipProvenanceUpdater(all_core_subsets)
+    # pylint: disable=protected-access
+    updater._run()
 
 
 class _ChipProvenanceUpdater(object):
     """
     Forces all cores to generate provenance data, and then exit.
     """
-    __slots__ = ("__all_cores", "__app_id", "__txrx")
+
+    __slots__ = ["__all_cores", "__app_id", "__txrx"]
 
     def __init__(self, all_core_subsets: CoreSubsets):
         """
@@ -48,23 +51,25 @@
         self.__app_id = FecDataView.get_app_id()
         self.__txrx = FecDataView.get_transceiver()
 
-    def update_all_provenance(self) -> None:
+    def _run(self) -> None:
         # check that the right number of processors are in sync
         processors_completed = self.__txrx.get_core_state_count(
             self.__app_id, CPUState.FINISHED)
         total_processors = len(self.__all_cores)
         left_to_do_cores = total_processors - processors_completed
 
-<<<<<<< HEAD
         with ProgressBar(
                 left_to_do_cores,
                 "Forcing error cores to generate provenance data") as progress:
-            error_cores = self.__txrx.get_cores_in_state(
-                self.__all_cores, CPUState.RUN_TIME_EXCEPTION)
-            watchdog_cores = self.__txrx.get_cores_in_state(
-                self.__all_cores, CPUState.WATCHDOG)
-            idle_cores = self.__txrx.get_cores_in_state(
-                self.__all_cores, CPUState.IDLE)
+            cpu_infos = self.__txrx.get_cpu_infos(
+                self.__all_cores, [
+                    CPUState.RUN_TIME_EXCEPTION, CPUState.WATCHDOG,
+                    CPUState.IDLE],
+                include=True)
+            error_cores = cpu_infos.infos_for_state(
+                CPUState.RUN_TIME_EXCEPTION)
+            watchdog_cores = cpu_infos.infos_for_state(CPUState.WATCHDOG)
+            idle_cores = cpu_infos.infos_for_state(CPUState.IDLE)
 
             if error_cores or watchdog_cores or idle_cores:
                 raise ConfigurationException(
@@ -77,32 +82,6 @@
             # the core has received the message and done provenance updating
             self._update_provenance(
                 total_processors, processors_completed, progress)
-=======
-        progress = ProgressBar(
-            left_to_do_cores,
-            "Forcing error cores to generate provenance data")
-
-        cpu_infos = self.__txrx.get_cpu_infos(
-            self.__all_cores,
-            [CPUState.RUN_TIME_EXCEPTION, CPUState.WATCHDOG, CPUState.IDLE],
-            True)
-        error_cores = cpu_infos.infos_for_state(CPUState.RUN_TIME_EXCEPTION)
-        watchdog_cores = cpu_infos.infos_for_state(CPUState.WATCHDOG)
-        idle_cores = cpu_infos.infos_for_state(CPUState.IDLE)
-
-        if error_cores or watchdog_cores or idle_cores:
-            raise ConfigurationException(
-                "Some cores have crashed. "
-                f"RTE cores {error_cores.values()}, "
-                f"watch-dogged cores {watchdog_cores.values()}, "
-                f"idle cores {idle_cores.values()}")
-
-        # check that all cores are in the state FINISHED which shows that
-        # the core has received the message and done provenance updating
-        self._update_provenance(
-            total_processors, processors_completed, progress)
-        progress.end()
->>>>>>> cf71cedd
 
     def _update_provenance(
             self, total_processors: int, processors_completed: int,
@@ -112,6 +91,7 @@
         :param int processors_completed:
         :param ~.ProgressBar progress:
         """
+        # pylint: disable=too-many-arguments
         left_to_do_cores = total_processors - processors_completed
         attempts = 0
         while processors_completed != total_processors and attempts < _LIMIT:
@@ -136,13 +116,7 @@
                          "Abandoned after too many retries. "
                          "Board may be left in an unstable state!")
 
-    def _send_chip_update_provenance_and_exit(
-            self, x: int, y: int, p: int):
-        """
-        :param int x:
-        :param int y:
-        :param int p:
-        """
+    def _send_chip_update_provenance_and_exit(self, x: int, y: int, p: int):
         cmd = SDP_RUNNING_MESSAGE_CODES.SDP_UPDATE_PROVENCE_REGION_AND_EXIT
         port = SDP_PORTS.RUNNING_COMMAND_SDP_PORT
 
