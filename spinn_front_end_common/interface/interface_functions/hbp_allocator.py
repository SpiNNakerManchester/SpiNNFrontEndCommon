# Copyright (c) 2017-2019 The University of Manchester
#
# This program is free software: you can redistribute it and/or modify
# it under the terms of the GNU General Public License as published by
# the Free Software Foundation, either version 3 of the License, or
# (at your option) any later version.
#
# This program is distributed in the hope that it will be useful,
# but WITHOUT ANY WARRANTY; without even the implied warranty of
# MERCHANTABILITY or FITNESS FOR A PARTICULAR PURPOSE.  See the
# GNU General Public License for more details.
#
# You should have received a copy of the GNU General Public License
# along with this program.  If not, see <http://www.gnu.org/licenses/>.

import logging
import requests
from spinn_utilities.overrides import overrides
from spinn_front_end_common.abstract_models.impl import (
    MachineAllocationController)
from spinn_front_end_common.abstract_models import (
    AbstractMachineAllocationController)
from pacman.exceptions import PacmanConfigurationException


class _HBPJobController(MachineAllocationController):
    __slots__ = [
        # the URLs to call the HBP system
        "_extend_lease_url",
        "_check_lease_url",
        "_release_machine_url",
        "_set_power_url",
        "_where_is_url",
        "_machine_name",
        "_power_on"
    ]

    _WAIT_TIME_MS = 10000

    def __init__(self, url, machine_name):
        self._extend_lease_url = "{}/extendLease".format(url)
        self._check_lease_url = "{}/checkLease".format(url)
        self._release_machine_url = url
        self._set_power_url = "{}/power".format(url)
        self._where_is_url = "{}/chipCoordinates".format(url)
        self._machine_name = machine_name
        self._power_on = True
        # Lower the level of requests to WARNING to avoid extra messages
        logging.getLogger("requests").setLevel(logging.WARNING)
        super(_HBPJobController, self).__init__("HBPJobController")

    @overrides(AbstractMachineAllocationController.extend_allocation)
    def extend_allocation(self, new_total_run_time):
        r = requests.get(self._extend_lease_url, params={
            "runTime": new_total_run_time})
        r.raise_for_status()

    def _check_lease(self, wait_time):
        r = requests.get(self._check_lease_url, params={
            "waitTime": wait_time})
        r.raise_for_status()
        return r.json()

    def _release(self, machine_name):
        r = requests.delete(self._release_machine_url, params={
            "machineName": machine_name})
        r.raise_for_status()

    def _set_power(self, machine_name, power_on):
        r = requests.put(self._set_power_url, params={
            "machineName": machine_name, "on": bool(power_on)})
        r.raise_for_status()

    def _where_is(self, machine_name, chip_x, chip_y):
        r = requests.get(self._where_is_url, params={
            "machineName": machine_name, "chipX": chip_x,
            "chipY": chip_y})
        r.raise_for_status()
        return r.json()

    @overrides(AbstractMachineAllocationController.close)
    def close(self):
        super(_HBPJobController, self).close()
        self._release(self._machine_name)

    @overrides(MachineAllocationController._teardown)
    def _teardown(self):
        self._release(self._machine_name)

    @property
    def power(self):
        return self._power_on

    def set_power(self, power):
        self._set_power(self._machine_name, power)
        self._power_on = power

    def where_is_machine(self, chip_x, chip_y):
        return self._where_is(self._machine_name, chip_x, chip_y)

    @overrides(MachineAllocationController._wait)
    def _wait(self):
        return self._check_lease(self._WAIT_TIME_MS)["allocated"]


class HBPAllocator(object):
    """ Request a machine from the HBP remote access server that will fit\
        a number of chips.
    """

<<<<<<< HEAD
    def __call__(self, hbp_server_url, total_run_time, n_chips):
=======
    def __call__(
            self, hbp_server_url, total_run_time, n_chips=None, n_boards=None):
>>>>>>> a9032639
        """

        :param hbp_server_url: \
            The URL of the HBP server from which to get the machine
        :param total_run_time: The total run time to request
        :param n_chips: The number of chips required.
            Only used if n_boards is None
        :param n_boards: The number of boards required
        :raises PacmanConfigurationException:
            If neither n_chips or n_baords provided
        """

        url = hbp_server_url
        if url.endswith("/"):
            url = url[:-1]

        machine = self._get_machine(url, n_chips, n_boards, total_run_time)
        hbp_job_controller = _HBPJobController(url, machine["machineName"])

        bmp_details = None
        if "bmp_details" in machine:
            bmp_details = machine["bmpDetails"]

        return (
            machine["machineName"], int(machine["version"]),
            bmp_details, False, False, None, None,
            hbp_job_controller)

    def _get_machine(self, url, n_chips, n_boards, total_run_time):
        if n_boards:
            get_machine_request = requests.get(
                url, params={"nBoards": n_boards, "runTime": total_run_time})
        elif n_chips:
            get_machine_request = requests.get(
                url, params={"nChips": n_chips, "runTime": total_run_time})
        else:
            raise PacmanConfigurationException(
                "At least one of n_chips or n_boards must be provided")

        get_machine_request.raise_for_status()
        return get_machine_request.json()<|MERGE_RESOLUTION|>--- conflicted
+++ resolved
@@ -108,14 +108,9 @@
         a number of chips.
     """
 
-<<<<<<< HEAD
-    def __call__(self, hbp_server_url, total_run_time, n_chips):
-=======
     def __call__(
             self, hbp_server_url, total_run_time, n_chips=None, n_boards=None):
->>>>>>> a9032639
         """
-
         :param hbp_server_url: \
             The URL of the HBP server from which to get the machine
         :param total_run_time: The total run time to request
