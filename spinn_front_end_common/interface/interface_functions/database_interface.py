# Copyright (c) 2017-2019 The University of Manchester
#
# This program is free software: you can redistribute it and/or modify
# it under the terms of the GNU General Public License as published by
# the Free Software Foundation, either version 3 of the License, or
# (at your option) any later version.
#
# This program is distributed in the hope that it will be useful,
# but WITHOUT ANY WARRANTY; without even the implied warranty of
# MERCHANTABILITY or FITNESS FOR A PARTICULAR PURPOSE.  See the
# GNU General Public License for more details.
#
# You should have received a copy of the GNU General Public License
# along with this program.  If not, see <http://www.gnu.org/licenses/>.

import logging
from spinn_utilities.progress_bar import ProgressBar
from spinn_utilities.log import FormatAdapter
from spinn_front_end_common.utilities.database import DatabaseWriter

logger = FormatAdapter(logging.getLogger(__name__))


class DatabaseInterface(object):
    """ Writes a database of the graph(s) and other information
    """

    __slots__ = [
        # the database writer object
        "_writer",

        # True if the end user has asked for the database to be written
        "_user_create_database",

        # True if the network is computed to need the database to be written
        "_needs_db"
    ]

    def __init__(self):
        self._writer = None
        self._user_create_database = None
        self._needs_db = None

    def __call__(
            self, machine_graph, user_create_database, tags,
            runtime, machine, data_n_timesteps, time_scale_factor,
            default_machine_time_step, placements, routing_infos,
            router_tables, database_directory,
            create_atom_to_event_id_mapping=False, application_graph=None,
            graph_mapper=None):
        # pylint: disable=too-many-arguments

        self._writer = DatabaseWriter(database_directory)
        self._user_create_database = user_create_database
        # add database generation if requested
        self._needs_db = self._writer.auto_detect_database(machine_graph)

        if self.needs_database:
<<<<<<< HEAD
            self._write_to_db(
                machine, time_scale_factor, default_machine_time_step,
                runtime, application_graph, machine_graph, data_n_timesteps,
                graph_mapper, placements, routing_infos, router_tables, tags,
                create_atom_to_event_id_mapping)
=======
            logger.info("creating live event connection database in {}",
                        self._writer.database_path)
            self._write_to_db(machine, time_scale_factor, machine_time_step,
                              runtime, application_graph, machine_graph,
                              data_n_timesteps, graph_mapper, placements,
                              routing_infos, router_tables, tags,
                              create_atom_to_event_id_mapping)
>>>>>>> 41beec86

        return self, self.database_file_path

    @property
    def needs_database(self):
        if self._user_create_database == "None":
            return self._needs_db
        return self._user_create_database == "True"

    @property
    def database_file_path(self):
        if self.needs_database:
            return self._writer.database_path
        return None

    def _write_to_db(
            self, machine, time_scale_factor, default_machine_time_step,
            runtime, application_graph, machine_graph, data_n_timesteps,
            graph_mapper, placements, routing_infos, router_tables, tags,
            create_atom_to_event_id_mapping):
        """
        :param machine:
        :param time_scale_factor:
        :param machine_time_step:
        :param runtime:
        :param application_graph:
        :param machine_graph:
        :param data_n_timesteps: \
            The number of timesteps for which data space will been reserved
        :param graph_mapper:
        :param placements:
        :param routing_infos:
        :param router_tables:
        :param tags:
        :param create_atom_to_event_id_mapping:
        :return:
        """
        # pylint: disable=too-many-arguments
<<<<<<< HEAD
        with self._writer as w, ProgressBar(9, "Creating database") as p:
            w.add_system_params(
                time_scale_factor, default_machine_time_step, runtime)
=======

        with self._writer as w, ProgressBar(
                9, "Creating graph description database") as p:
            w.add_system_params(time_scale_factor, machine_time_step, runtime)
>>>>>>> 41beec86
            p.update()
            w.add_machine_objects(machine)
            p.update()
            if application_graph is not None and application_graph.n_vertices:
                w.add_application_vertices(application_graph)
            p.update()
            w.add_vertices(machine_graph, data_n_timesteps, graph_mapper,
                           application_graph)
            p.update()
            w.add_placements(placements)
            p.update()
            w.add_routing_infos(routing_infos, machine_graph)
            p.update()
            w.add_routing_tables(router_tables)
            p.update()
            w.add_tags(machine_graph, tags)
            p.update()
            if (graph_mapper is not None and application_graph is not None
                    and create_atom_to_event_id_mapping):
                w.create_atom_to_event_id_mapping(
                    graph_mapper=graph_mapper,
                    application_graph=application_graph,
                    machine_graph=machine_graph, routing_infos=routing_infos)
            p.update()<|MERGE_RESOLUTION|>--- conflicted
+++ resolved
@@ -56,21 +56,13 @@
         self._needs_db = self._writer.auto_detect_database(machine_graph)
 
         if self.needs_database:
-<<<<<<< HEAD
+            logger.info("creating live event connection database in {}",
+                        self._writer.database_path)
             self._write_to_db(
                 machine, time_scale_factor, default_machine_time_step,
                 runtime, application_graph, machine_graph, data_n_timesteps,
                 graph_mapper, placements, routing_infos, router_tables, tags,
                 create_atom_to_event_id_mapping)
-=======
-            logger.info("creating live event connection database in {}",
-                        self._writer.database_path)
-            self._write_to_db(machine, time_scale_factor, machine_time_step,
-                              runtime, application_graph, machine_graph,
-                              data_n_timesteps, graph_mapper, placements,
-                              routing_infos, router_tables, tags,
-                              create_atom_to_event_id_mapping)
->>>>>>> 41beec86
 
         return self, self.database_file_path
 
@@ -94,7 +86,7 @@
         """
         :param machine:
         :param time_scale_factor:
-        :param machine_time_step:
+        :param default_machine_time_step:
         :param runtime:
         :param application_graph:
         :param machine_graph:
@@ -109,16 +101,10 @@
         :return:
         """
         # pylint: disable=too-many-arguments
-<<<<<<< HEAD
-        with self._writer as w, ProgressBar(9, "Creating database") as p:
+        with self._writer as w, ProgressBar(
+                9, "Creating graph description database") as p:
             w.add_system_params(
                 time_scale_factor, default_machine_time_step, runtime)
-=======
-
-        with self._writer as w, ProgressBar(
-                9, "Creating graph description database") as p:
-            w.add_system_params(time_scale_factor, machine_time_step, runtime)
->>>>>>> 41beec86
             p.update()
             w.add_machine_objects(machine)
             p.update()
