--- conflicted
+++ resolved
@@ -35,12 +35,8 @@
     :param ~pacman.model.placements.Placements placements:
     :param ~pacman.model.routing_info.RoutingInfo routing_infos:
     :param ~pacman.model.routing_tables.MulticastRoutingTables router_tables:
-<<<<<<< HEAD
     :param str report_folder:
         Where the database will be put.
-=======
-    :param str database_directory:
->>>>>>> b4cce846
     :param bool create_atom_to_event_id_mapping:
     :param ~pacman.model.graphs.application.ApplicationGraph application_graph:
     :return: Database interface, where the database is located
@@ -68,11 +64,7 @@
             runtime, machine, data_n_timesteps, time_scale_factor,
             machine_time_step, placements, routing_infos, router_tables,
             report_folder, create_atom_to_event_id_mapping=False,
-<<<<<<< HEAD
             application_graph=None):
-=======
-            application_graph=None, graph_mapper=None):
->>>>>>> b4cce846
         """
         :param ~.MachineGraph machine_graph:
         :param str user_create_database:
@@ -85,17 +77,9 @@
         :param ~.Placements placements:
         :param ~.RoutingInfo routing_infos:
         :param ~.MulticastRoutingTables router_tables:
-<<<<<<< HEAD
         :param str report_folder:
         :param bool create_atom_to_event_id_mapping:
         :param ~.ApplicationGraph application_graph:
-=======
-        :param str database_directory:
-        :param bool create_atom_to_event_id_mapping:
-        :param ~.ApplicationGraph application_graph:
-        :param ~.GraphMapper graph_mapper:
->>>>>>> b4cce846
-        :return: Database interface, where the database is located
         :rtype: tuple(DatabaseInterface, str)
         """
         # pylint: disable=too-many-arguments
@@ -147,19 +131,11 @@
         :param ~.MachineGraph machine_graph:
         :param int data_n_timesteps:
             The number of timesteps for which data space will been reserved
-<<<<<<< HEAD
-=======
-        :param ~.GraphMapper graph_mapper:
->>>>>>> b4cce846
         :param ~.Placements placements:
         :param ~.RoutingInfo routing_infos:
         :param ~.MulticastRoutingTables router_tables:
         :param ~.Tags tags:
-<<<<<<< HEAD
         :param bool create_mapping:
-=======
-        :param bool create_atom_to_event_id_mapping:
->>>>>>> b4cce846
         :return:
         """
         # pylint: disable=too-many-arguments
