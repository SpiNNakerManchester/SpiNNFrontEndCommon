# Copyright (c) 2015 The University of Manchester
#
# Licensed under the Apache License, Version 2.0 (the "License");
# you may not use this file except in compliance with the License.
# You may obtain a copy of the License at
#
#     https://www.apache.org/licenses/LICENSE-2.0
#
# Unless required by applicable law or agreed to in writing, software
# distributed under the License is distributed on an "AS IS" BASIS,
# WITHOUT WARRANTIES OR CONDITIONS OF ANY KIND, either express or implied.
# See the License for the specific language governing permissions and
# limitations under the License.

import logging
<<<<<<< HEAD
from typing import Optional, Set, Tuple
from spinn_utilities.config_holder import get_config_bool
=======
from spinn_utilities.config_holder import (
    get_config_bool, get_config_bool_or_none)
>>>>>>> 09c0ff91
from spinn_utilities.progress_bar import ProgressBar
from spinn_utilities.log import FormatAdapter
from pacman.model.graphs.machine import MachineVertex
from pacman.model.graphs.application import ApplicationVertex
from spinn_front_end_common.utilities.database import DatabaseWriter
from spinn_front_end_common.abstract_models import (
    AbstractSupportsDatabaseInjection)
from spinn_front_end_common.data import FecDataView

logger = FormatAdapter(logging.getLogger(__name__))


def database_interface(runtime: Optional[float]) -> Optional[str]:
    """
    :param int runtime:
    :return: where the database is located, if one is made
    :rtype: str or None
    """
    needs_db = DatabaseWriter.auto_detect_database()
    user_create_database = get_config_bool_or_none(
        "Database", "create_database")
    if user_create_database is not None:
        if user_create_database != needs_db:
            logger.warning(
                "Database creating changed to {} due to cfg settings",
                user_create_database)
            needs_db = user_create_database
    if not needs_db:
        return None

    with DatabaseWriter() as writer:
        logger.info("Creating live event connection database in {}",
                    writer.database_path)
        _write_to_db(writer, runtime)
        return writer.database_path


def _write_to_db(w: DatabaseWriter, runtime: Optional[float]):
    """
    :param DatabaseWriter w:
    :param int runtime:
    """
    with ProgressBar(6, "Creating graph description database") as p:
        w.add_system_params(runtime)
        w.add_proxy_configuration()
        p.update()
        w.add_machine_objects()
        p.update()
        w.add_application_vertices()
        p.update()
        w.add_placements()
        p.update()
        w.add_tags()
        p.update()
        lpg_source_machine_vertices = w.add_lpg_mapping()

        if get_config_bool(
                "Database", "create_routing_info_to_neuron_id_mapping"):
            machine_vertices: Set[Tuple[MachineVertex, str]] = {
                (vertex, vertex.injection_partition_id)
                for vertex in FecDataView.iterate_machine_vertices()
                if isinstance(vertex, AbstractSupportsDatabaseInjection)
                and vertex.is_in_injection_mode}
            machine_vertices.update(lpg_source_machine_vertices)
            live_vertices = FecDataView.iterate_live_output_vertices()
            for vertex, part_id in live_vertices:
                if isinstance(vertex, ApplicationVertex):
                    machine_vertices.update(
                        (m_vertex, part_id)
                        for m_vertex in vertex.splitter.get_out_going_vertices(
                            part_id))
                else:
                    machine_vertices.add((vertex, part_id))
            w.create_atom_to_event_id_mapping(machine_vertices)
        p.update()<|MERGE_RESOLUTION|>--- conflicted
+++ resolved
@@ -13,13 +13,10 @@
 # limitations under the License.
 
 import logging
-<<<<<<< HEAD
 from typing import Optional, Set, Tuple
 from spinn_utilities.config_holder import get_config_bool
-=======
 from spinn_utilities.config_holder import (
     get_config_bool, get_config_bool_or_none)
->>>>>>> 09c0ff91
 from spinn_utilities.progress_bar import ProgressBar
 from spinn_utilities.log import FormatAdapter
 from pacman.model.graphs.machine import MachineVertex
