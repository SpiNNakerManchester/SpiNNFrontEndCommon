--- conflicted
+++ resolved
@@ -47,15 +47,9 @@
 
     def __call__(
             self, machine_graph, user_create_database, tags,
-<<<<<<< HEAD
             runtime_in_us, machine, data_simtime_in_us, time_scale_factor,
             unique_time_step, placements, routing_infos, router_tables,
-            database_directory, create_atom_to_event_id_mapping=False,
-=======
-            runtime, machine, data_n_timesteps, time_scale_factor,
-            machine_time_step, placements, routing_infos, router_tables,
             report_folder, create_atom_to_event_id_mapping=False,
->>>>>>> 68c976db
             application_graph=None, graph_mapper=None):
         # pylint: disable=too-many-arguments
 
