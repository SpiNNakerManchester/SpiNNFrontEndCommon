--- conflicted
+++ resolved
@@ -98,17 +98,11 @@
                     "vertexes have different timesteps")
             logger.info("creating live event connection database in {}",
                         self._writer.database_path)
-<<<<<<< HEAD
-            self._write_to_db(machine, time_scale_factor, unique_time_step,
-                              runtime_in_us, application_graph, machine_graph,
-                              data_simtime_in_us, graph_mapper, placements,
-=======
-            self._write_to_db(machine, time_scale_factor, machine_time_step,
-                              runtime, application_graph, machine_graph,
-                              data_n_timesteps, placements,
->>>>>>> 3679d681
-                              routing_infos, router_tables, tags,
-                              create_atom_to_event_id_mapping)
+            self._write_to_db(
+                machine, time_scale_factor, unique_time_step, runtime_in_us,
+                application_graph, machine_graph, data_simtime_in_us,
+                placements, routing_infos, router_tables, tags,
+                create_atom_to_event_id_mapping)
 
         return self, self.database_file_path
 
@@ -131,31 +125,18 @@
         return None
 
     def _write_to_db(
-<<<<<<< HEAD
             self, machine, time_scale_factor, unique_time_step,
-            runtime_in_us, application_graph, machine_graph,
-            data_simtime_in_us, graph_mapper, placements, routing_infos,
-            router_tables, tags, create_atom_to_event_id_mapping):
-=======
-            self, machine, time_scale_factor, machine_time_step,
-            runtime, app_graph, machine_graph, data_n_timesteps,
+            runtime_in_us, app_graph, machine_graph, data_simtime_in_us,
             placements, routing_infos, router_tables, tags, create_mapping):
->>>>>>> 3679d681
         """
         :param ~.Machine machine:
         :param int time_scale_factor:
-        :param int machine_time_step:
-        :param int runtime:
+        :param int unique_time_step:
+        :param int runtime_in_us:
         :param ~.ApplicationGraph app_graph:
         :param ~.MachineGraph machine_graph:
-<<<<<<< HEAD
         :param int data_simtime_in_us: \
             The simtime in us for which data space will been reserved
-        :param graph_mapper:
-=======
-        :param int data_n_timesteps:
-            The number of timesteps for which data space will been reserved
->>>>>>> 3679d681
         :param ~.Placements placements:
         :param ~.RoutingInfo routing_infos:
         :param ~.MulticastRoutingTables router_tables:
@@ -174,12 +155,7 @@
             if app_graph is not None and app_graph.n_vertices:
                 w.add_application_vertices(app_graph)
             p.update()
-<<<<<<< HEAD
-            w.add_vertices(machine_graph, data_simtime_in_us, graph_mapper,
-                           application_graph)
-=======
-            w.add_vertices(machine_graph, data_n_timesteps, app_graph)
->>>>>>> 3679d681
+            w.add_vertices(machine_graph, data_simtime_in_us, app_graph)
             p.update()
             w.add_placements(placements)
             p.update()
