# Copyright (c) 2017-2019 The University of Manchester
#
# This program is free software: you can redistribute it and/or modify
# it under the terms of the GNU General Public License as published by
# the Free Software Foundation, either version 3 of the License, or
# (at your option) any later version.
#
# This program is distributed in the hope that it will be useful,
# but WITHOUT ANY WARRANTY; without even the implied warranty of
# MERCHANTABILITY or FITNESS FOR A PARTICULAR PURPOSE.  See the
# GNU General Public License for more details.
#
# You should have received a copy of the GNU General Public License
# along with this program.  If not, see <http://www.gnu.org/licenses/>.

import logging
from spinn_utilities.progress_bar import ProgressBar
from spinn_utilities.log import FormatAdapter
from spinn_front_end_common.utilities.database import DatabaseWriter

logger = FormatAdapter(logging.getLogger(__name__))


class DatabaseInterface(object):
    """ Writes a database of the graph(s) and other information
    """

    __slots__ = [
        # the database writer object
        "_writer",

        # True if the end user has asked for the database to be written
        "_user_create_database",

        # True if the network is computed to need the database to be written
        "_needs_db"
    ]

    def __init__(self):
        self._writer = None
        self._user_create_database = None
        self._needs_db = None

    def __call__(
            self, machine_graph, user_create_database, tags,
            runtime, machine, data_n_timesteps, time_scale_factor,
            machine_time_step, placements, routing_infos, router_tables,
            database_directory, create_atom_to_event_id_mapping=False,
            application_graph=None):
        # pylint: disable=too-many-arguments

        self._writer = DatabaseWriter(database_directory)
        self._user_create_database = user_create_database
        # add database generation if requested
        self._needs_db = self._writer.auto_detect_database(machine_graph)

        if self.needs_database:
            logger.info("creating live event connection database in {}",
                        self._writer.database_path)
            self._write_to_db(machine, time_scale_factor, machine_time_step,
                              runtime, application_graph, machine_graph,
                              data_n_timesteps, placements,
                              routing_infos, router_tables, tags,
                              create_atom_to_event_id_mapping)

        return self, self.database_file_path

    @property
    def needs_database(self):
        if self._user_create_database == "None":
            return self._needs_db
        return self._user_create_database == "True"

    @property
    def database_file_path(self):
        if self.needs_database:
            return self._writer.database_path
        return None

    def _write_to_db(
            self, machine, time_scale_factor, machine_time_step,
            runtime, app_graph, machine_graph, data_n_timesteps,
            placements, routing_infos, router_tables, tags, create_mapping):
        """
        :param machine:
        :param time_scale_factor:
        :param machine_time_step:
        :param runtime:
        :param app_graph:
        :param machine_graph:
<<<<<<< HEAD
        :param data_n_timesteps: The number of timesteps for which data space\
            will been reserved
=======
        :param data_n_timesteps: \
            The number of timesteps for which data space will been reserved
        :param graph_mapper:
>>>>>>> a9032639
        :param placements:
        :param routing_infos:
        :param router_tables:
        :param tags:
        :param create_mapping:
        :return:
        """
        # pylint: disable=too-many-arguments

        with self._writer as w, ProgressBar(
                9, "Creating graph description database") as p:
            w.add_system_params(time_scale_factor, machine_time_step, runtime)
            p.update()
            w.add_machine_objects(machine)
            p.update()
            if app_graph is not None and app_graph.n_vertices:
                w.add_application_vertices(app_graph)
            p.update()
            w.add_vertices(machine_graph, data_n_timesteps, app_graph)
            p.update()
            w.add_placements(placements)
            p.update()
            w.add_routing_infos(routing_infos, machine_graph)
            p.update()
            w.add_routing_tables(router_tables)
            p.update()
            w.add_tags(machine_graph, tags)
            p.update()
            if app_graph is not None and create_mapping:
                w.create_atom_to_event_id_mapping(
                    app_graph=app_graph, machine_graph=machine_graph,
                    routing_infos=routing_infos)
            p.update()<|MERGE_RESOLUTION|>--- conflicted
+++ resolved
@@ -88,14 +88,8 @@
         :param runtime:
         :param app_graph:
         :param machine_graph:
-<<<<<<< HEAD
-        :param data_n_timesteps: The number of timesteps for which data space\
-            will been reserved
-=======
         :param data_n_timesteps: \
             The number of timesteps for which data space will been reserved
-        :param graph_mapper:
->>>>>>> a9032639
         :param placements:
         :param routing_infos:
         :param router_tables:
