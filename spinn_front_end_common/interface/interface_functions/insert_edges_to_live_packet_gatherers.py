--- conflicted
+++ resolved
@@ -14,10 +14,10 @@
 # along with this program.  If not, see <http://www.gnu.org/licenses/>.
 
 from spinn_utilities.progress_bar import ProgressBar
-from pacman.model.graphs.application import ApplicationEdge, \
-    ApplicationOutgoingEdgePartition
-from pacman.model.graphs.machine import MachineEdge, \
-    MachineOutgoingEdgePartition
+from pacman.model.graphs.application import (
+    ApplicationEdge, ApplicationOutgoingEdgePartition)
+from pacman.model.graphs.machine import (
+    MachineEdge, MachineOutgoingEdgePartition)
 from spinn_front_end_common.utilities.exceptions import ConfigurationException
 
 
@@ -137,15 +137,9 @@
         :param graph_mapper: the graph mapper
         :param machine_lpg: the machine LPG
         :param vertex: the application vertex to link to
-<<<<<<< HEAD
         :param partition_ids: the partition ID to put the edge on
-        :return the application edge for this vertex and LPG
-        :rtype: ApplicationEdge
-=======
-        :param partition_id: the partition ID to put the edge on
         :return: the application edge for this vertex and LPG
         :rtype: ~pacman.model.graph.application.ApplicationEdge
->>>>>>> ac36bcaa
         """
         # pylint: disable=too-many-arguments
 
