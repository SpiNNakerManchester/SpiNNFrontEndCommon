# Copyright (c) 2017-2019 The University of Manchester
#
# This program is free software: you can redistribute it and/or modify
# it under the terms of the GNU General Public License as published by
# the Free Software Foundation, either version 3 of the License, or
# (at your option) any later version.
#
# This program is distributed in the hope that it will be useful,
# but WITHOUT ANY WARRANTY; without even the implied warranty of
# MERCHANTABILITY or FITNESS FOR A PARTICULAR PURPOSE.  See the
# GNU General Public License for more details.
#
# You should have received a copy of the GNU General Public License
# along with this program.  If not, see <http://www.gnu.org/licenses/>.

from spinn_utilities.progress_bar import ProgressBar
from pacman.model.graphs.application import ApplicationEdge
from pacman.model.graphs.machine import MachineEdge
from spinn_front_end_common.utilities.exceptions import ConfigurationException
from spinn_front_end_common.interface.interface_functions import \
    EdgeToNKeysMapper


class InsertEdgesToLivePacketGatherers(object):
    """ Add edges from the recorded vertices to the local Live PacketGatherers.

    :param live_packet_gatherer_parameters: the set of parameters
    :type live_packet_gatherer_parameters:
        dict(LivePacketGatherParameters,
        list(tuple(~pacman.model.graphs.AbstractVertex, list(str))))
    :param ~pacman.model.placements.Placements placements:
        the placements object
    :param live_packet_gatherers_to_vertex_mapping:
        the mapping of LPG parameters and the machine vertices associated
        with it
    :type live_packet_gatherers_to_vertex_mapping:
        dict(LivePacketGatherParameters,
        dict(tuple(int,int),LivePacketGatherMachineVertex))
    :param ~spinn_machine.Machine machine: the SpiNNaker machine
    :param ~pacman.model.graphs.machine.MachineGraph machine_graph:
        the machine graph
    :param ~pacman.model.graphs.application.ApplicationGraph application_graph:
        the application graph
    :param n_keys_map: key map
    :type n_keys_map:
        ~pacman.model.routing_info.DictBasedMachinePartitionNKeysMap
    """

    __slots__ = [
        # the mapping of LPG parameters to machine vertices
        "_lpg_to_vertex",
        # the SpiNNaker machine
        "_machine",
        # the placements object
        "_placements"
    ]

    def __call__(
            self, live_packet_gatherer_parameters, placements,
            live_packet_gatherers_to_vertex_mapping, machine,
            machine_graph, application_graph=None, n_keys_map=None):
        """
        :param live_packet_gatherer_parameters:
        :type live_packet_gatherer_parameters:
            dict(LivePacketGatherParameters,
            list(tuple(~.AbstractVertex, list(str))))
        :param ~.Placements placements:
        :param live_packet_gatherers_to_vertex_mapping:
        :type live_packet_gatherers_to_vertex_mapping:
            dict(LivePacketGatherParameters,
            dict(tuple(int,int), LivePacketGatherMachineVertex))
        :param ~.Machine machine:
        :param ~.MachineGraph machine_graph:
        :param ~.ApplicationGraph application_graph:
<<<<<<< HEAD
        :param ~.DictBasedMachinePartitionNKeysMap n_keys_map:
        :rtype: None
=======
        :param graph_mapper: \
            the mapping between application and machine graphs
        :param ~.DictBasedMachinePartitionNKeysMap n_keys_map:
>>>>>>> b86add09
        """
        # pylint: disable=too-many-arguments, attribute-defined-outside-init

        # These are all contextual, and unmodified by this algorithm
        self._lpg_to_vertex = live_packet_gatherers_to_vertex_mapping
        self._machine = machine
        self._placements = placements

        progress = ProgressBar(
            live_packet_gatherer_parameters,
            string_describing_what_being_progressed=(
                "Adding edges to the machine graph between the vertices to "
                "which live output has been requested and its local Live "
                "Packet Gatherer"))

        if application_graph is None:
            for lpg_params in progress.over(live_packet_gatherer_parameters):
                # locate vertices to connect to a LPG with these params
                for vertex, p_ids in live_packet_gatherer_parameters[
                        lpg_params]:
                    self._connect_lpg_vertex_in_machine_graph(
                        machine_graph, vertex, lpg_params, p_ids, n_keys_map)
        else:
            for lpg_params in progress.over(live_packet_gatherer_parameters):
                # locate vertices to connect to a LPG with these params
                for vertex, p_ids in live_packet_gatherer_parameters[
                        lpg_params]:
                    self._connect_lpg_vertex_in_application_graph(
                        application_graph, machine_graph, vertex, lpg_params,
                        p_ids, n_keys_map)

    def _connect_lpg_vertex_in_application_graph(
            self, app_graph, m_graph, app_vertex, lpg_params, p_ids,
            n_keys_map):
        """
<<<<<<< HEAD
        :param ~.ApplicationGraph app_graph:
        :param ~.MachineGraph m_graph:
        :param ~.ApplicationVertex app_vertex:
        :param LivePacketGatherParameters lpg_params:
        :param list(str) p_ids:
        :param ~.DictBasedMachinePartitionNKeysMap n_keys_map:
=======
        # pylint: disable=too-many-arguments

        # locate the LPG that's closest to this vertex
        machine_lpg = self._find_closest_live_packet_gatherer(
            machine_vertex, m_lpgs, machine, placements)

        # add edge for the machine graph
        machine_edges = dict()
        for partition_id in partition_ids:
            machine_edge = MachineEdge(machine_vertex, machine_lpg)
            machine_graph.add_edge(machine_edge, partition_id)
            machine_edges[partition_id] = machine_edge

        # return the machine edge
        return machine_edges, machine_lpg

    @staticmethod
    def _update_app_graph_and_mapper(
            application_graph, graph_mapper, machine_lpg, vertex,
            partition_ids, machine_edges, app_graph_edges, n_keys_map,
            m_graph):
        """ Handles changes to the application graph and graph mapper.

        :param application_graph: the application graph
        :param graph_mapper: the graph mapper
        :param machine_lpg: the machine LPG
        :param vertex: the application vertex to link to
        :param machine_edges: the machine edges
        :param m_graph: the machine graph
        :param partition_ids: the partition IDs to put the edge on
        :param n_keys_map: map between partition and n keys
        :return: the application edge for this vertex and LPG
        :rtype: ~pacman.model.graphs.application.ApplicationEdge
>>>>>>> b86add09
        """
        if not app_vertex.machine_vertices or not p_ids:
            return

        # flag for ensuring we don't add the edge to the app graph many times
        app_edges = dict()
        m_partitions = set()

        # iterate through the associated machine vertices
        for vertex in app_vertex.machine_vertices:
            lpg = self._find_closest_live_packet_gatherer(vertex, lpg_params)

            # if not yet built the app edges, add them now
            # has to be postponed until we know the LPG
            if not app_edges:
                for partition_id in p_ids:
                    app_edge = ApplicationEdge(app_vertex, lpg.app_vertex)
                    app_graph.add_edge(app_edge, partition_id)
                    app_edges[partition_id] = app_edge

            # add a edge between the closest LPG and the app_vertex
            for partition_id in p_ids:
                machine_edge = app_edges[partition_id].create_machine_edge(
                    vertex, lpg, None)
                m_graph.add_edge(machine_edge, partition_id)

                # add to n_keys_map if needed
                if n_keys_map:
                    m_partitions.add(m_graph.get_outgoing_partition_for_edge(
                        machine_edge))

        for partition in m_partitions:
            EdgeToNKeysMapper.process_partition(partition, n_keys_map)

    def _connect_lpg_vertex_in_machine_graph(
            self, m_graph, m_vertex, lpg_params, p_ids, n_keys_map):
        """
        :param ~.MachineGraph m_graph:
        :param ~.MachineVertex m_vertex:
        :param LivePacketGatherParameters lpg_params:
        :param list(str) p_ids:
        :param ~.DictBasedMachinePartitionNKeysMap n_keys_map:
        """
        # Find all Live Gatherer machine vertices
        lpg = self._find_closest_live_packet_gatherer(m_vertex, lpg_params)
        partitions = set()

        # add edges between the closest LPG and the vertex
        for partition_id in p_ids:
            edge = MachineEdge(m_vertex, lpg)
            m_graph.add_edge(edge, partition_id)
            # add to n_keys_map if needed
            if n_keys_map:
                partitions.add(m_graph.get_outgoing_partition_for_edge(edge))

        for partition in partitions:
            EdgeToNKeysMapper.process_partition(partition, n_keys_map)

    def _find_closest_live_packet_gatherer(self, m_vertex, lpg_params):
        """ Locates the LPG on the nearest Ethernet-connected chip to the\
            machine vertex in question, or the LPG on 0, 0 if a closer one\
            can't be found.

<<<<<<< HEAD
        :param ~.MachineVertex m_vertex:
            the machine vertex to locate the nearest LPG to
        :param LivePacketGatherParameters lpg_params:
            parameters to decide what LPG is to be used
=======
        :param ~.MachineVertex machine_vertex:
            the machine vertex to locate the nearest LPG to
        :param dict(tuple(int,int),LivePacketGatherMachineVertex) machine_lpgs:
            gatherers by chip placed on
        :param ~.Machine machine: the SpiNNaker machine object
        :param ~.Placements placements: the placements object
>>>>>>> b86add09
        :return: the local LPG
        :rtype: LivePacketGatherMachineVertex
        :raise ConfigurationException: if a local gatherer cannot be found
        """
        # locate location of vertex in machine
        placement = self._placements.get_placement_of_vertex(m_vertex)
        chip = self._machine.get_chip_at(placement.x, placement.y)

        # locate closest LPG
        machine_lpgs = self._lpg_to_vertex[lpg_params]
        chip_key = (chip.nearest_ethernet_x, chip.nearest_ethernet_y)
        if chip_key in machine_lpgs:
            return machine_lpgs[chip_key]

        # Fallback to the root (better than total failure)
        if (0, 0) in machine_lpgs:
            return machine_lpgs[0, 0]

        # if got through all LPG vertices and not found the right one. go BOOM
        raise ConfigurationException(
            "Cannot find a Live Packet Gatherer from {} for the vertex {}"
            " located on {}:{}".format(
                machine_lpgs, m_vertex, chip.x, chip.y))<|MERGE_RESOLUTION|>--- conflicted
+++ resolved
@@ -72,14 +72,7 @@
         :param ~.Machine machine:
         :param ~.MachineGraph machine_graph:
         :param ~.ApplicationGraph application_graph:
-<<<<<<< HEAD
         :param ~.DictBasedMachinePartitionNKeysMap n_keys_map:
-        :rtype: None
-=======
-        :param graph_mapper: \
-            the mapping between application and machine graphs
-        :param ~.DictBasedMachinePartitionNKeysMap n_keys_map:
->>>>>>> b86add09
         """
         # pylint: disable=too-many-arguments, attribute-defined-outside-init
 
@@ -115,48 +108,12 @@
             self, app_graph, m_graph, app_vertex, lpg_params, p_ids,
             n_keys_map):
         """
-<<<<<<< HEAD
         :param ~.ApplicationGraph app_graph:
         :param ~.MachineGraph m_graph:
         :param ~.ApplicationVertex app_vertex:
         :param LivePacketGatherParameters lpg_params:
         :param list(str) p_ids:
         :param ~.DictBasedMachinePartitionNKeysMap n_keys_map:
-=======
-        # pylint: disable=too-many-arguments
-
-        # locate the LPG that's closest to this vertex
-        machine_lpg = self._find_closest_live_packet_gatherer(
-            machine_vertex, m_lpgs, machine, placements)
-
-        # add edge for the machine graph
-        machine_edges = dict()
-        for partition_id in partition_ids:
-            machine_edge = MachineEdge(machine_vertex, machine_lpg)
-            machine_graph.add_edge(machine_edge, partition_id)
-            machine_edges[partition_id] = machine_edge
-
-        # return the machine edge
-        return machine_edges, machine_lpg
-
-    @staticmethod
-    def _update_app_graph_and_mapper(
-            application_graph, graph_mapper, machine_lpg, vertex,
-            partition_ids, machine_edges, app_graph_edges, n_keys_map,
-            m_graph):
-        """ Handles changes to the application graph and graph mapper.
-
-        :param application_graph: the application graph
-        :param graph_mapper: the graph mapper
-        :param machine_lpg: the machine LPG
-        :param vertex: the application vertex to link to
-        :param machine_edges: the machine edges
-        :param m_graph: the machine graph
-        :param partition_ids: the partition IDs to put the edge on
-        :param n_keys_map: map between partition and n keys
-        :return: the application edge for this vertex and LPG
-        :rtype: ~pacman.model.graphs.application.ApplicationEdge
->>>>>>> b86add09
         """
         if not app_vertex.machine_vertices or not p_ids:
             return
@@ -220,19 +177,10 @@
             machine vertex in question, or the LPG on 0, 0 if a closer one\
             can't be found.
 
-<<<<<<< HEAD
         :param ~.MachineVertex m_vertex:
             the machine vertex to locate the nearest LPG to
         :param LivePacketGatherParameters lpg_params:
             parameters to decide what LPG is to be used
-=======
-        :param ~.MachineVertex machine_vertex:
-            the machine vertex to locate the nearest LPG to
-        :param dict(tuple(int,int),LivePacketGatherMachineVertex) machine_lpgs:
-            gatherers by chip placed on
-        :param ~.Machine machine: the SpiNNaker machine object
-        :param ~.Placements placements: the placements object
->>>>>>> b86add09
         :return: the local LPG
         :rtype: LivePacketGatherMachineVertex
         :raise ConfigurationException: if a local gatherer cannot be found
