--- conflicted
+++ resolved
@@ -41,13 +41,15 @@
         the machine graph
     :param ~pacman.model.graphs.application.ApplicationGraph application_graph:
         the application graph
+    :param n_keys_map: key map
+    :type n_keys_map:
+        ~pacman.model.routing_info.DictBasedMachinePartitionNKeysMap
     """
 
     def __call__(
             self, live_packet_gatherer_parameters, placements,
             live_packet_gatherers_to_vertex_mapping, machine,
-<<<<<<< HEAD
-            machine_graph, application_graph=None):
+            machine_graph, application_graph=None, n_keys_map=None):
         """
         :param live_packet_gatherer_parameters:
         :type live_packet_gatherer_parameters:
@@ -61,22 +63,7 @@
         :param ~.Machine machine:
         :param ~.MachineGraph machine_graph:
         :param ~.ApplicationGraph application_graph:
-=======
-            machine_graph, application_graph=None, graph_mapper=None,
-            n_keys_map=None):
-        """
-        :param live_packet_gatherer_parameters: the set of parameters
-        :param placements: the placements object
-        :param live_packet_gatherers_to_vertex_mapping:\
-            the mapping of LPG parameters and the machine vertices associated\
-            with it
-        :param machine: the SpiNNaker machine
-        :param machine_graph: the machine graph
-        :param application_graph: the application graph
-        :param graph_mapper: \
-            the mapping between application and machine graphs
-        :param n_keys_map: key map
->>>>>>> 9e660218
+        :param ~.DictBasedMachinePartitionNKeysMap n_keys_map:
         :rtype: None
         """
         # pylint: disable=too-many-arguments, attribute-defined-outside-init
@@ -93,29 +80,31 @@
                 "which live output has been requested and its local Live "
                 "Packet Gatherer"))
 
-<<<<<<< HEAD
         if application_graph is None:
             for lpg_params in progress.over(live_packet_gatherer_parameters):
                 # locate vertices to connect to a LPG with these params
                 for vertex, p_ids in live_packet_gatherer_parameters[
                         lpg_params]:
                     self._connect_lpg_vertex_in_machine_graph(
-                        machine_graph, vertex, lpg_params, p_ids)
+                        machine_graph, vertex, lpg_params, p_ids, n_keys_map)
         else:
             for lpg_params in progress.over(live_packet_gatherer_parameters):
                 # locate vertices to connect to a LPG with these params
                 for vertex, p_ids in live_packet_gatherer_parameters[
                         lpg_params]:
                     self._connect_lpg_vertex_in_application_graph(
-                        application_graph, vertex, lpg_params, p_ids)
+                        application_graph, vertex, lpg_params, p_ids,
+                        n_keys_map)
+
 
     def _connect_lpg_vertex_in_application_graph(
-            self, app_graph, app_vertex, lpg_params, p_ids):
+            self, app_graph, app_vertex, lpg_params, p_ids, n_keys_map):
         """
         :param ~.ApplicationGraph app_graph:
         :param ~.ApplicationVertex app_vertex:
         :param LivePacketGatherParameters lpg_params:
         :param list(str) p_ids:
+        :param ~.DictBasedMachinePartitionNKeysMap n_keys_map:
         """
         if not app_vertex.machine_vertices or not p_ids:
             return
@@ -123,6 +112,8 @@
         # flag for ensuring we don't add the edge to the app
         # graph many times
         app_edges = dict()
+        m_graph = app_graph.machine_graph
+        m_partitions = set()
 
         # iterate through the associated machine vertices
         for vertex in app_vertex.machine_vertices:
@@ -140,156 +131,42 @@
             for partition_id in p_ids:
                 machine_edge = app_edges[partition_id].create_machine_edge(
                     vertex, lpg, None)
-                app_graph.machine_graph.add_edge(machine_edge, partition_id)
+                m_graph.add_edge(machine_edge, partition_id)
+
+                # add to n_keys_map if needed
+                if n_keys_map:
+                    m_partitions.add(m_graph.get_outgoing_partition_for_edge(
+                        machine_edge))
+
+        for partition in m_partitions:
+            EdgeToNKeysMapper.process_application_partition(
+                partition, n_keys_map)
 
     def _connect_lpg_vertex_in_machine_graph(
-            self, m_graph, m_vertex, lpg_params, p_ids):
+            self, m_graph, m_vertex, lpg_params, p_ids, n_keys_map):
         """
         :param ~.MachineGraph m_graph:
         :param ~.MachineVertex m_vertex:
         :param LivePacketGatherParameters lpg_params:
         :param list(str) p_ids:
+        :param ~.DictBasedMachinePartitionNKeysMap n_keys_map:
         """
         # Find all Live Gatherer machine vertices
         lpg = self._find_closest_live_packet_gatherer(m_vertex, lpg_params)
+        partitions = set()
 
         # add edges between the closest LPG and the vertex
         for partition_id in p_ids:
-            m_graph.add_edge(MachineEdge(m_vertex, lpg), partition_id)
+            edge = MachineEdge(m_vertex, lpg)
+            m_graph.add_edge(edge, partition_id)
+            # add to n_keys_map if needed
+            if n_keys_map:
+                partitions.add(m_graph.get_outgoing_partition_for_edge(edge))
+
+        for partition in partitions:
+            EdgeToNKeysMapper.process_machine_partition(partition, n_keys_map)
 
     def _find_closest_live_packet_gatherer(self, m_vertex, lpg_params):
-=======
-        for lpg_params in progress.over(live_packet_gatherer_parameters):
-            # locate vertices needed to be connected to a LPG with these params
-            for vertex, p_ids in live_packet_gatherer_parameters[lpg_params]:
-                self._connect_lpg_vertex(
-                    application_graph, graph_mapper, machine,
-                    placements, machine_graph, vertex,
-                    live_packet_gatherers_to_vertex_mapping, lpg_params, p_ids,
-                    n_keys_map)
-
-    def _connect_lpg_vertex(
-            self, app_graph, mapper, machine, placements, m_graph, vertex,
-            lpg_to_vertex, lpg_params, partition_ids, n_keys_map):
-        # pylint: disable=too-many-arguments
-
-        # Find all Live Gatherer machine vertices
-        m_lpgs = lpg_to_vertex[lpg_params]
-
-        # If it is an application graph, find the machine vertices
-        if app_graph is not None:
-            # flag for ensuring we don't add the edge to the app
-            # graph many times
-            app_graph_edges = None
-
-            # iterate through the associated machine vertices
-            machine_vertices = mapper.get_machine_vertices(vertex)
-            for machine_vertex in machine_vertices:
-                # add a edge between the closest LPG and the vertex
-                machine_edges, machine_lpg = self._process_m_vertex(
-                    machine_vertex, m_lpgs, machine, placements,
-                    m_graph, partition_ids)
-
-                # update the app graph and graph mapper
-                app_graph_edges = self._update_app_graph_and_mapper(
-                    app_graph, mapper, machine_lpg, vertex,
-                    partition_ids, machine_edges, app_graph_edges,
-                    n_keys_map, m_graph)
-        else:
-            # add a edge between the closest LPG and the vertex
-            m_edges, _ = self._process_m_vertex(
-                vertex, m_lpgs, machine, placements,
-                m_graph, partition_ids)
-
-            # update to add n_keys_map if needed
-            if n_keys_map is not None:
-                for partition_id in partition_ids:
-                    partition = m_graph.get_outgoing_partition_for_edge(
-                        m_edges[partition_id])
-                    EdgeToNKeysMapper.process_machine_partition(
-                        partition, n_keys_map)
-
-    def _process_m_vertex(
-            self, machine_vertex, m_lpgs, machine,
-            placements, machine_graph, partition_ids):
-        """ Locates and places an edge for a machine vertex.
-
-        :param machine_vertex: the machine vertex that needs an edge to a LPG
-        :param m_lpgs:\
-            dict of chip placed on to gatherers that are associated with the\
-            parameters
-        :param machine: the SpiNNaker machine object
-        :param placements: the placements object
-        :param machine_graph: the machine graph object
-        :param partition_id: the partition ID to add to the edge
-        :return: machine edge and the LPG vertex
-        """
-        # pylint: disable=too-many-arguments
-
-        # locate the LPG that's closest to this vertex
-        machine_lpg = self._find_closest_live_packet_gatherer(
-            machine_vertex, m_lpgs, machine, placements)
-
-        # add edge for the machine graph
-        machine_edges = dict()
-        for partition_id in partition_ids:
-            machine_edge = MachineEdge(machine_vertex, machine_lpg)
-            machine_graph.add_edge(machine_edge, partition_id)
-            machine_edges[partition_id] = machine_edge
-
-        # return the machine edge
-        return machine_edges, machine_lpg
-
-    @staticmethod
-    def _update_app_graph_and_mapper(
-            application_graph, graph_mapper, machine_lpg, vertex,
-            partition_ids, machine_edges, app_graph_edges, n_keys_map,
-            m_graph):
-        """ Handles changes to the application graph and graph mapper.
-
-        :param application_graph: the application graph
-        :param graph_mapper: the graph mapper
-        :param machine_lpg: the machine LPG
-        :param vertex: the application vertex to link to
-        :param machine_edges: the machine edges
-        :param m_graph: the machine graph
-        :param partition_ids: the partition IDs to put the edge on
-        :param n_keys_map: map between partition and n keys
-        :return: the application edge for this vertex and LPG
-        :rtype: ~pacman.model.graph.application.ApplicationEdge
-        """
-        # pylint: disable=too-many-arguments
-
-        # locate app vertex for LPG
-        lpg_app_vertex = graph_mapper.get_application_vertex(machine_lpg)
-
-        # if not built the app edge, add the app edge now
-        if app_graph_edges is None:
-            app_graph_edges = dict()
-            for partition_id in partition_ids:
-                app_graph_edge = ApplicationEdge(vertex, lpg_app_vertex)
-                application_graph.add_edge(app_graph_edge, partition_id)
-                app_graph_edges[partition_id] = app_graph_edge
-
-        # add mapping between the app edge and the machine edge
-        for partition_id in partition_ids:
-            graph_mapper.add_edge_mapping(
-                machine_edges[partition_id], app_graph_edges[partition_id])
-
-            # add n_keys_map if needed
-            if n_keys_map is not None:
-                partition = m_graph.get_outgoing_partition_for_edge(
-                    machine_edges[partition_id])
-                EdgeToNKeysMapper.process_application_partition(
-                    partition, n_keys_map, graph_mapper)
-
-        # return the app edge for reuse as needed
-        return app_graph_edges
-
-    @staticmethod
-    def _find_closest_live_packet_gatherer(
-            machine_vertex, machine_lpgs, machine, placements):
->>>>>>> 9e660218
         """ Locates the LPG on the nearest Ethernet-connected chip to the\
             machine vertex in question, or the LPG on 0, 0 if a closer one\
             can't be found.
