--- conflicted
+++ resolved
@@ -14,8 +14,6 @@
 # along with this program.  If not, see <http://www.gnu.org/licenses/>.
 
 from spinn_utilities.progress_bar import ProgressBar
-from spinn_front_end_common.interface.interface_functions import \
-    EdgeToNKeysMapper
 from pacman.model.graphs.application import ApplicationEdge
 from pacman.model.graphs.machine import MachineEdge
 from spinn_front_end_common.utilities.exceptions import ConfigurationException
@@ -41,14 +39,9 @@
         :param machine: the SpiNNaker machine
         :param machine_graph: the machine graph
         :param application_graph: the application graph
-<<<<<<< HEAD
-        :param graph_mapper: the mapping between application and machine graphs
-        :param n_keys_map: map of n keys
-=======
         :param graph_mapper: \
             the mapping between application and machine graphs
         :param n_keys_map: key map
->>>>>>> 45232b9b
         :rtype: None
         """
         # pylint: disable=too-many-arguments
