--- conflicted
+++ resolved
@@ -68,15 +68,8 @@
         "_placements"
     ]
 
-<<<<<<< HEAD
-    def __call__(
-            self, live_packet_gatherer_parameters, placements,
-            live_packet_gatherers_to_vertex_mapping, machine,
-            machine_graph, application_graph, n_keys_map=None):
-=======
     def __init__(self, placements, live_packet_gatherers_to_vertex_mapping,
                  machine):
->>>>>>> 67684c04
         """
 
         :param ~pacman.model.placements.Placements placements:
@@ -96,7 +89,7 @@
         self._placements = placements
 
     def _run(self, live_packet_gatherer_parameters,
-             machine_graph, application_graph=None, n_keys_map=None):
+             machine_graph, application_graph, n_keys_map=None):
         """
         :param live_packet_gatherer_parameters: the set of parameters
         :type live_packet_gatherer_parameters:
