import struct

from spinn_front_end_common.utilities import constants, exceptions
from spinn_front_end_common.utilities.utility_objs import ExecutableType

from spinnman.messages.sdp import SDPFlag, SDPHeader, SDPMessage
from spinnman.model.enums import CPUState
from spinn_utilities.progress_bar import ProgressBar

_ONE_WORD = struct.Struct("<I")


class ApplicationFinisher(object):
    __slots__ = []

<<<<<<< HEAD
    def __call__(self, app_id, txrx, executable_targets):
=======
    def __call__(self, app_id, txrx, executable_types, has_ran):
        if not has_ran:
            raise exceptions.ConfigurationException(
                "The ran token is not set correctly, please fix and try again")
>>>>>>> 2db89c78

        total_processors = \
            len(executable_types[ExecutableType.USES_SIMULATION_INTERFACE])
        all_core_subsets = \
            executable_types[ExecutableType.USES_SIMULATION_INTERFACE]

        progress = ProgressBar(
            total_processors,
            "Turning off all the cores within the simulation")

        # check that the right number of processors are finished
        processors_finished = txrx.get_core_state_count(
            app_id, CPUState.FINISHED)
        finished_cores = processors_finished

        while processors_finished != total_processors:
            if processors_finished > finished_cores:
                progress.update(finished_cores - processors_finished)
                finished_cores = processors_finished

            processors_rte = txrx.get_core_state_count(
                app_id, CPUState.RUN_TIME_EXCEPTION)
            processors_watchdogged = txrx.get_core_state_count(
                app_id, CPUState.WATCHDOG)

            if processors_rte > 0 or processors_watchdogged > 0:
                raise exceptions.ExecutableFailedToStopException(
                    "{} of {} processors went into an error state when"
                    " shutting down".format(
                        processors_rte + processors_watchdogged,
                        total_processors))

            successful_cores_finished = txrx.get_cores_in_state(
                all_core_subsets, CPUState.FINISHED)

            for core_subset in all_core_subsets:
                for processor in core_subset.processor_ids:
                    if not successful_cores_finished.is_core(
                            core_subset.x, core_subset.y, processor):
                        self._update_provenance_and_exit(
                            txrx, processor, core_subset)

            processors_finished = txrx.get_core_state_count(
                app_id, CPUState.FINISHED)

        progress.end()

    @staticmethod
    def _update_provenance_and_exit(txrx, processor, core_subset):
        byte_data = _ONE_WORD.pack(
            constants.SDP_RUNNING_MESSAGE_CODES
            .SDP_UPDATE_PROVENCE_REGION_AND_EXIT.value)

        txrx.send_sdp_message(SDPMessage(
            sdp_header=SDPHeader(
                flags=SDPFlag.REPLY_NOT_EXPECTED,
                destination_port=(
                    constants.SDP_PORTS.RUNNING_COMMAND_SDP_PORT.value),
                destination_cpu=processor,
                destination_chip_x=core_subset.x,
                destination_chip_y=core_subset.y),
            data=byte_data))<|MERGE_RESOLUTION|>--- conflicted
+++ resolved
@@ -13,14 +13,7 @@
 class ApplicationFinisher(object):
     __slots__ = []
 
-<<<<<<< HEAD
-    def __call__(self, app_id, txrx, executable_targets):
-=======
-    def __call__(self, app_id, txrx, executable_types, has_ran):
-        if not has_ran:
-            raise exceptions.ConfigurationException(
-                "The ran token is not set correctly, please fix and try again")
->>>>>>> 2db89c78
+    def __call__(self, app_id, txrx, executable_types):
 
         total_processors = \
             len(executable_types[ExecutableType.USES_SIMULATION_INTERFACE])
