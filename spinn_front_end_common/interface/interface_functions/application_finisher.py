--- conflicted
+++ resolved
@@ -48,16 +48,8 @@
                         processors_rte + processors_watchdogged,
                         total_processors))
 
-<<<<<<< HEAD
-            successful_cores_finished = CoreSubsets()
-            subsets = txrx.get_cores_in_state(
-                all_core_subsets, CPUState.FINISHED)
-            for subset in subsets.core_subsets:
-                successful_cores_finished.add_core_subset(subset)
-=======
             successful_cores_finished = txrx.get_cores_in_state(
                 all_core_subsets, CPUState.FINISHED)
->>>>>>> b03d6a30
 
             for core_subset in all_core_subsets:
                 for processor in core_subset.processor_ids:
