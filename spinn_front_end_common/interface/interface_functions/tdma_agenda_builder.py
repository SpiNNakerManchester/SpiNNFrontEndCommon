--- conflicted
+++ resolved
@@ -26,9 +26,7 @@
         the agenda set up. Ensures parallel transmissions so that the\
         destination should never be overloaded.
 
-<<<<<<< HEAD
         Current version only works if there is a unique time step .
-=======
     :param ~pacman.model.graphs.machine.MachineGraph machine_graph:
         the graph for which we are planning an agenda
     :param int number_of_cpu_cycles_per_receive:
@@ -46,7 +44,6 @@
         between spike transmissions
     :rtype: dict(~pacman.model.graphs.machine.MachineVertex,dict(str,int))
     :raises ConfigurationException: If colouring fails
->>>>>>> b86add09
     """
 
     def __call__(
@@ -54,12 +51,6 @@
             other_cpu_demands_in_cpu_cycles,
             n_packets_per_time_window, unique_time_step, time_scale_factor,
             safety_factor=1):
-<<<<<<< HEAD
-        if unique_time_step is None:
-            raise NotImplementedError(
-                "The use of the TDMAAgendaBuilder is not supported when "
-                "vertexes have different timesteps")
-=======
         """
         :param ~.MachineGraph machine_graph:
         :param int number_of_cpu_cycles_per_receive:
@@ -70,7 +61,10 @@
         :param float safety_factor:
         :rtype: dict(~.MachineVertex,dict(str,int))
         """
->>>>>>> b86add09
+        if unique_time_step is None:
+            raise NotImplementedError(
+                "The use of the TDMAAgendaBuilder is not supported when "
+                "vertexes have different timesteps")
         # pylint: disable=too-many-arguments
         time_offset = dict()
 
@@ -209,13 +203,8 @@
 
         :param int number_of_cpu_cycles_per_receive:
             how long the packet reception callback takes in CPU cycles
-<<<<<<< HEAD
-        :param unique_time_step: the timer tick used by everywhere
-        :param time_scale_factor:\
-=======
-        :param int machine_time_step: the timer tick in microseconds
-        :param int time_scale_factor:
->>>>>>> b86add09
+        :param int unique_time_step: the timer tick used by everywhere
+        :param int time_scale_factor:\
             the multiplicative factor on the machine time step.
         :param float n_packets_per_time_window:
             how many packets are to be sent per time window
