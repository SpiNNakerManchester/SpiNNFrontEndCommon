--- conflicted
+++ resolved
@@ -2,12 +2,7 @@
 
 from spinn_front_end_common.utilities import exceptions
 
-from spinn_front_end_common.utilities import helpful_functions
-
-from spinnman.messages.scp.enums.scp_signal import SCPSignal
 from spinnman.model.enums.cpu_state import CPUState
-from spinn_front_end_common.abstract_models.abstract_starts_synchronized \
-    import AbstractStartsSynchronized
 from spinnman.model.enums.executable_start_type import ExecutableStartType
 
 logger = logging.getLogger(__name__)
@@ -80,7 +75,7 @@
 
         # collect all the cores that operate on a sync start mode
         sync_cores = executable_targets.get_start_core_subsets(
-                ExecutableStartType.USES_SIMULATION_INTERFACE)
+            ExecutableStartType.USES_SIMULATION_INTERFACE)
         for core_subset in executable_targets.get_start_core_subsets(
                 ExecutableStartType.SYNC):
             sync_cores.add_core_subset(core_subset)
@@ -103,165 +98,4 @@
                 executable_targets.all_core_subsets, app_id,
                 runtime * time_scale_factor, time_threshold)
 
-        return True, no_sync_changes
-<<<<<<< HEAD
-=======
-
-    @staticmethod
-    def start_all_cores(executable_targets, app_id, txrx, sync_state_changes):
-        """
-        :param executable_targets: the mapping between cores and binaries
-        :param app_id: the app id that being used by the simulation
-        :param sync_state_changes: the number of runs been done between setup\
-                and end
-        :param txrx: the python interface to the spinnaker machine
-        :rtype: None
-        """
-
-        total_processors = executable_targets.total_processors
-        all_core_subsets = executable_targets.all_core_subsets
-
-        # check that the right number of processors are in correct sync
-        if sync_state_changes % 2 == 0:
-            sync_state = SCPSignal.SYNC0
-        else:
-            sync_state = SCPSignal.SYNC1
-
-        # if correct, start applications
-        logger.info("Starting application ({})".format(sync_state))
-        txrx.send_signal(app_id, sync_state)
-        sync_state_changes += 1
-
-        # check all apps have gone into run state
-        logger.info("Checking that the application has started")
-        processors_running = txrx.get_core_state_count(
-            app_id, CPUState.RUNNING)
-        if processors_running < total_processors:
-
-            processors_finished = (
-                txrx.get_core_state_count(app_id, CPUState.PAUSED) +
-                txrx.get_core_state_count(app_id, CPUState.FINISHED))
-
-            if processors_running + processors_finished >= total_processors:
-                logger.warn("some processors finished between signal "
-                            "transmissions. Could be a sign of an error")
-            else:
-                unsuccessful_cores = helpful_functions.get_cores_not_in_state(
-                    all_core_subsets,
-                    {CPUState.RUNNING, CPUState.PAUSED, CPUState.FINISHED},
-                    txrx)
-
-                # Last chance to get out of error state
-                if len(unsuccessful_cores) > 0:
-                    break_down = helpful_functions.get_core_status_string(
-                        unsuccessful_cores)
-                    raise exceptions.ExecutableFailedToStartException(
-                        "Only {} of {} processors started:{}".format(
-                            processors_running, total_processors, break_down),
-                        helpful_functions.get_core_subsets(unsuccessful_cores))
-
-    def wait_for_execution_to_complete(
-            self, executable_targets, app_id, runtime, time_scaling, txrx,
-            time_threshold):
-        """
-
-        :param executable_targets:
-        :param app_id:
-        :param runtime:
-        :param time_scaling:
-        :param time_threshold:
-        :param txrx:
-        :param no_sync_state_changes: the number of runs been done between\
-                setup and end
-        :rtype: None
-        """
-
-        total_processors = executable_targets.total_processors
-        all_core_subsets = executable_targets.all_core_subsets
-
-        time_to_wait = ((runtime * time_scaling) / 1000.0) + 0.1
-        logger.info(
-            "Application started - waiting {} seconds for it to stop".format(
-                time_to_wait))
-        time.sleep(time_to_wait)
-        processors_not_finished = total_processors
-        start_time = time.time()
-
-        retries = 0
-        while (processors_not_finished != 0 and
-                not self._has_overrun(start_time, time_threshold)):
-            try:
-                processors_rte = txrx.get_core_state_count(
-                    app_id, CPUState.RUN_TIME_EXCEPTION)
-                processors_wdog = txrx.get_core_state_count(
-                    app_id, CPUState.WATCHDOG)
-                if processors_rte > 0 or processors_wdog > 0:
-                    error_cores = helpful_functions.get_cores_in_state(
-                        all_core_subsets,
-                        {CPUState.RUN_TIME_EXCEPTION, CPUState.WATCHDOG}, txrx)
-                    break_down = helpful_functions.get_core_status_string(
-                        error_cores)
-                    raise exceptions.ExecutableFailedToStopException(
-                        "{} cores have gone into an error state:"
-                        "{}".format(processors_rte, break_down),
-                        helpful_functions.get_core_subsets(error_cores), True)
-
-                processors_not_finished = txrx.get_core_state_count(
-                    app_id, CPUState.RUNNING)
-                if processors_not_finished > 0:
-                    logger.info("Simulation still not finished or failed - "
-                                "waiting a bit longer...")
-                    time.sleep(0.5)
-            except Exception as e:
-                retries += 1
-                if retries >= 10:
-                    logger.error("Error getting state")
-                    raise e
-                logger.info("Error getting state - retrying...")
-                time.sleep(0.5)
-
-        if processors_not_finished != 0:
-            running_cores = helpful_functions.get_cores_in_state(
-                all_core_subsets, CPUState.RUNNING, txrx)
-            if len(running_cores) > 0:
-                raise exceptions.ExecutableFailedToStopException(
-                    "Simulation did not finish within the time allocated. "
-                    "Please try increasing the machine time step and / "
-                    "or time scale factor in your simulation.",
-                    helpful_functions.get_core_subsets(running_cores), False)
-
-        processors_exited = (
-            txrx.get_core_state_count(app_id, CPUState.PAUSED) +
-            txrx.get_core_state_count(app_id, CPUState.FINISHED))
-
-        if processors_exited < total_processors:
-            unsuccessful_cores = helpful_functions.get_cores_not_in_state(
-                all_core_subsets, {CPUState.PAUSED, CPUState.FINISHED}, txrx)
-
-            # Last chance to get out of the error state
-            if len(unsuccessful_cores) > 0:
-                break_down = helpful_functions.get_core_status_string(
-                    unsuccessful_cores)
-                raise exceptions.ExecutableFailedToStopException(
-                    "{} of {} processors failed to exit successfully:"
-                    "{}".format(
-                        total_processors - processors_exited, total_processors,
-                        break_down),
-                    helpful_functions.get_core_subsets(unsuccessful_cores),
-                    True)
-        logger.info("Application has run to completion")
-
-    @staticmethod
-    def _has_overrun(start_time, time_threshold):
-        """ Checks if the time has overrun
-
-        :param time_threshold: How long before the time is considered to have\
-                    overrun
-        :return: bool
-        """
-        current_time = time.time()
-        if current_time - start_time > time_threshold:
-            return True
-        else:
-            return False
->>>>>>> d774ecf9
+        return True, no_sync_changes