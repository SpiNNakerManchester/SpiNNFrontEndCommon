# Copyright (c) 2017-2019 The University of Manchester
#
# This program is free software: you can redistribute it and/or modify
# it under the terms of the GNU General Public License as published by
# the Free Software Foundation, either version 3 of the License, or
# (at your option) any later version.
#
# This program is distributed in the hope that it will be useful,
# but WITHOUT ANY WARRANTY; without even the implied warranty of
# MERCHANTABILITY or FITNESS FOR A PARTICULAR PURPOSE.  See the
# GNU General Public License for more details.
#
# You should have received a copy of the GNU General Public License
# along with this program.  If not, see <http://www.gnu.org/licenses/>.
from spinn_utilities.progress_bar import ProgressBar
from spinnman.messages.scp.enums import Signal
from spinnman.model import ExecutableTargets
from spinnman.model.enums import CPUState
from spinn_front_end_common.data import FecDataView
from spinn_front_end_common.utilities.helpful_functions import (
    flood_fill_binary_to_spinnaker)
from spinn_front_end_common.utilities.utility_objs import ExecutableType


def load_app_images(executable_targets, app_id, transceiver):
    """ Go through the executable targets and load each binary to everywhere\
         and then send a start request to the cores that actually use it.

    :param ~spinnman.model.ExecutableTargets executable_targets:
    :param int app_id:
    :param ~spinnman.transceiver.Transceiver transceiver:
    """
    __load_images(executable_targets, app_id, transceiver,
                  lambda ty: ty is not ExecutableType.SYSTEM,
                  "Loading executables onto the machine")


def load_sys_images(executable_targets, app_id, transceiver):
    """ Go through the executable targets and load each binary to everywhere\
         and then send a start request to the cores that actually use it.

    :param ~spinnman.model.ExecutableTargets executable_targets:
    :param int app_id:
    :param ~spinnman.transceiver.Transceiver transceiver:
    """
    __load_images(executable_targets, app_id, transceiver,
                  lambda ty: ty is ExecutableType.SYSTEM,
                  "Loading system executables onto the machine")


<<<<<<< HEAD
    def load_app_images(self, executable_targets, transceiver):
        """
        :param ~spinnman.model.ExecutableTargets executable_targets:
        :param ~spinnman.transceiver.Transceiver transceiver:
        """
        self.__load_images(executable_targets, transceiver,
                           lambda ty: ty is not ExecutableType.SYSTEM,
                           "Loading executables onto the machine")

    def load_sys_images(self, executable_targets, transceiver):
        """
        :param ~spinnman.model.ExecutableTargets executable_targets:
        :param int app_id:
        :param ~spinnman.transceiver.Transceiver transceiver:
        """
        self.__load_images(executable_targets, transceiver,
                           lambda ty: ty is ExecutableType.SYSTEM,
                           "Loading system executables onto the machine")

    def __load_images(self, executable_targets, txrx, filt, label):
        """
        :param ~.ExecutableTargets executable_targets:
        :param int app_id:
        :param ~.Transceiver txrx:
        :param callable(ExecutableType,bool) filt:
        :param str label
        """
        app_id = FecDataView().app_id
        # Compute what work is to be done here
        binaries, cores = self.filter_targets(executable_targets, filt)
=======
def __load_images(executable_targets, app_id, txrx, filt, label):
    """
    :param ~.ExecutableTargets executable_targets:
    :param int app_id:
    :param ~.Transceiver txrx:
    :param callable(ExecutableType,bool) filt:
    :param str label
    """
    # Compute what work is to be done here
    binaries, cores = filter_targets(executable_targets, filt)

    # ISSUE: Loading order may be non-constant on older Python
    progress = ProgressBar(cores.total_processors + 1, label)
    for binary in binaries:
        progress.update(flood_fill_binary_to_spinnaker(
            executable_targets, binary, txrx, app_id))

    __start_simulation(cores, txrx, app_id)
    progress.update()
    progress.end()
>>>>>>> 6ce5662a


def filter_targets(targets, filt):
    """
    :param ~spinnman.model.ExecutableTargets executable_targets:
    :param callable(ExecutableType,bool) filt:
    :rtype: tuple(list(str), ExecutableTargets)
    """
    binaries = []
    cores = ExecutableTargets()
    for exe_type in targets.executable_types_in_binary_set():
        if filt(exe_type):
            for aplx in targets.get_binaries_of_executable_type(exe_type):
                binaries.append(aplx)
                cores.add_subsets(
                    aplx, targets.get_cores_for_binary(aplx), exe_type)
    return binaries, cores


def __start_simulation(executable_targets, txrx, app_id):
    """
    :param ~.ExecutableTargets executable_targets:
    :param ~.Transceiver txrx:
    :param int app_id:
    """
    txrx.wait_for_cores_to_be_in_state(
        executable_targets.all_core_subsets, app_id, [CPUState.READY])
    txrx.send_signal(app_id, Signal.START)<|MERGE_RESOLUTION|>--- conflicted
+++ resolved
@@ -22,15 +22,14 @@
 from spinn_front_end_common.utilities.utility_objs import ExecutableType
 
 
-def load_app_images(executable_targets, app_id, transceiver):
+def load_app_images(executable_targets, transceiver):
     """ Go through the executable targets and load each binary to everywhere\
          and then send a start request to the cores that actually use it.
 
     :param ~spinnman.model.ExecutableTargets executable_targets:
-    :param int app_id:
     :param ~spinnman.transceiver.Transceiver transceiver:
     """
-    __load_images(executable_targets, app_id, transceiver,
+    __load_images(executable_targets, transceiver,
                   lambda ty: ty is not ExecutableType.SYSTEM,
                   "Loading executables onto the machine")
 
@@ -48,48 +47,16 @@
                   "Loading system executables onto the machine")
 
 
-<<<<<<< HEAD
-    def load_app_images(self, executable_targets, transceiver):
-        """
-        :param ~spinnman.model.ExecutableTargets executable_targets:
-        :param ~spinnman.transceiver.Transceiver transceiver:
-        """
-        self.__load_images(executable_targets, transceiver,
-                           lambda ty: ty is not ExecutableType.SYSTEM,
-                           "Loading executables onto the machine")
-
-    def load_sys_images(self, executable_targets, transceiver):
-        """
-        :param ~spinnman.model.ExecutableTargets executable_targets:
-        :param int app_id:
-        :param ~spinnman.transceiver.Transceiver transceiver:
-        """
-        self.__load_images(executable_targets, transceiver,
-                           lambda ty: ty is ExecutableType.SYSTEM,
-                           "Loading system executables onto the machine")
-
-    def __load_images(self, executable_targets, txrx, filt, label):
-        """
-        :param ~.ExecutableTargets executable_targets:
-        :param int app_id:
-        :param ~.Transceiver txrx:
-        :param callable(ExecutableType,bool) filt:
-        :param str label
-        """
-        app_id = FecDataView().app_id
-        # Compute what work is to be done here
-        binaries, cores = self.filter_targets(executable_targets, filt)
-=======
-def __load_images(executable_targets, app_id, txrx, filt, label):
+def __load_images(executable_targets, txrx, filt, label):
     """
     :param ~.ExecutableTargets executable_targets:
-    :param int app_id:
     :param ~.Transceiver txrx:
     :param callable(ExecutableType,bool) filt:
     :param str label
     """
     # Compute what work is to be done here
     binaries, cores = filter_targets(executable_targets, filt)
+    app_id = FecDataView().app_id
 
     # ISSUE: Loading order may be non-constant on older Python
     progress = ProgressBar(cores.total_processors + 1, label)
@@ -100,7 +67,6 @@
     __start_simulation(cores, txrx, app_id)
     progress.update()
     progress.end()
->>>>>>> 6ce5662a
 
 
 def filter_targets(targets, filt):
