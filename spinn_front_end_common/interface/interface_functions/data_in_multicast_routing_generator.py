# Copyright (c) 2017-2019 The University of Manchester
#
# This program is free software: you can redistribute it and/or modify
# it under the terms of the GNU General Public License as published by
# the Free Software Foundation, either version 3 of the License, or
# (at your option) any later version.
#
# This program is distributed in the hope that it will be useful,
# but WITHOUT ANY WARRANTY; without even the implied warranty of
# MERCHANTABILITY or FITNESS FOR A PARTICULAR PURPOSE.  See the
# GNU General Public License for more details.
#
# You should have received a copy of the GNU General Public License
# along with this program.  If not, see <http://www.gnu.org/licenses/>.

<<<<<<< HEAD
from six import iteritems
from pacman.model.graphs.machine import MachineGraph, MachineEdge, \
    MachineOutgoingEdgePartition
from pacman.model.placements import Placements, Placement
=======
from pacman.exceptions import (PacmanRoutingException)
>>>>>>> 651ec7a2
from pacman.model.routing_tables import (
    MulticastRoutingTables, MulticastRoutingTable)
from spinn_machine import MulticastRoutingEntry
from spinn_utilities.progress_bar import ProgressBar

N_KEYS_PER_PARTITION_ID = 4
KEY_START_VALUE = 4
ROUTING_MASK = 0xFFFFFFFC


class DataInMulticastRoutingGenerator(object):
    """ Generates routing table entries used by the data in processes with the\
    extra monitor cores.
    """
    __slots__ = ["_monitors", "_machine", "_key_to_destination_map",
                 "_placements", "_routing_tables"]

    def __call__(self, machine, extra_monitor_cores, placements):
        # pylint: disable=attribute-defined-outside-init
        self._machine = machine
        self._placements = placements
        self._monitors = extra_monitor_cores
        self._routing_tables = MulticastRoutingTables()
        self._key_to_destination_map = dict()
        # create progress bar
        progress = ProgressBar(
            machine.ethernet_connected_chips,
            "Generating routing tables for data in system processes")

        for ethernet_chip in progress.over(machine.ethernet_connected_chips):
            tree = self._generate_routing_tree(ethernet_chip)
            self._add_routing_entries(ethernet_chip, tree)

        return self._routing_tables, self._key_to_destination_map

    def _generate_routing_tree(self, ethernet_chip):
        """
        Generates a map for each chip to over which link it gets its data.

        :param ethernet_chip:
        :return: Map of chip.x, chip.y tp (source.x, source.y, source.link)
        :rtype: dict(int.int) = (int, int, int)
        """
        eth_x = ethernet_chip.x
        eth_y = ethernet_chip.y
        tree = dict()
        to_reach = set(
            self._machine.get_existing_xys_by_ethernet(eth_x, eth_y))
        reached = set()
        reached.add((eth_x, eth_y))
        to_reach.remove((eth_x, eth_y))
        found = set()
        found.add((eth_x, eth_y))
        while len(to_reach) > 0:
            just_reached = found
            found = set()
            for x, y in just_reached:
                # Check links starting with the most direct from 0,0
                for link_id in [1, 0, 2, 5, 3, 4]:
                    # Get protential destination
                    destination = self._machine.xy_over_link(x, y, link_id)
                    # If it is useful
                    if destination in to_reach:
                        # check it actually exits
                        if self._machine.is_link_at(x, y, link_id):
                            # Add to tree and record chip reachable
                            tree[destination] = (x, y, link_id)
                            to_reach.remove(destination)
                            found.add(destination)
            if len(found) == 0:
                raise PacmanRoutingException(
                    "Unable to do data in routing on {}.".format(
                        ethernet_chip.ip_address))
        return tree

    def _add_routing_entry(self, x, y, key, processor_id=None, link_id=None):
        """
        Adds a routing entry on this chip. Creating the table if needed

<<<<<<< HEAD
        fake_graph = MachineGraph(label="routing fake_graph")
        fake_placements = Placements()
        destination_to_partition_id_map = dict()

        # build fake setup for the routing
        eth_x = ethernet_connected_chip.x
        eth_y = ethernet_connected_chip.y
        fake_machine = virtual_submachine(
            self._real_machine, ethernet_connected_chip)

        # Build a fake graph with vertices for all the monitors
        for chip in self._real_machine.get_chips_by_ethernet(eth_x, eth_y):
            # locate correct chips extra monitor placement
            placement = self._real_placements.get_placement_of_vertex(
                self._monitors[chip.x, chip.y])

            # adjust for wrap around's
            fake_x, fake_y = self._real_machine.get_local_xy(chip)

            # add destination vertex
            vertex = RoutingMachineVertex()
            fake_graph.add_vertex(vertex)

            # build fake placement
            fake_placements.add_placement(Placement(
                x=fake_x, y=fake_y, p=placement.p, vertex=vertex))

        # build source vertex, which is for the Gatherer
        vertex_source = RoutingMachineVertex()
        fake_graph.add_vertex(vertex_source)

        for free_processor in range(Machine.MAX_CORES_PER_CHIP):
            if not fake_placements.is_processor_occupied(
                    x=FAKE_ETHERNET_CHIP_X, y=FAKE_ETHERNET_CHIP_Y,
                    p=free_processor):
                fake_placements.add_placement(Placement(
                    x=FAKE_ETHERNET_CHIP_X, y=FAKE_ETHERNET_CHIP_Y,
                    p=free_processor, vertex=vertex_source))
                break

        # deal with edges, each one being in a unique partition id, to
        # allow unique routing to each chip.
        counter = KEY_START_VALUE
        for vertex in fake_graph.vertices:
            if vertex == vertex_source:
                continue
            fake_graph.add_outgoing_edge_partition(
                MachineOutgoingEdgePartition(
                    pre_vertex=vertex_source, identifier=counter))
            fake_graph.add_edge(
                MachineEdge(pre_vertex=vertex_source, post_vertex=vertex),
                counter)
            placement = fake_placements.get_placement_of_vertex(vertex)

            # adjust to real chip ids
            real_chip_xy = self._real_machine.get_global_xy(
                placement.x, placement.y, eth_x, eth_y)
            destination_to_partition_id_map[real_chip_xy] = counter
            counter += N_KEYS_PER_PARTITION_ID

        return (fake_graph, fake_placements, fake_machine,
                destination_to_partition_id_map)

    @staticmethod
    def _do_routing(fake_placements, fake_graph, fake_machine):
        """ executes the routing

        :param fake_placements: the fake placements
        :param fake_graph: the fake graph
        :param fake_machine: the fake machine
        :return: the routes
=======
        :param x: chip.x
        :param y: chip.y
        :param key: The key to use
        :param processor_id: placement.p of the monitor vertex if applicable
        :param link_id: If of the link out if applicable
>>>>>>> 651ec7a2
        """
        table = self._routing_tables.get_routing_table_for_chip(x, y)
        if table is None:
            table = MulticastRoutingTable(x, y)
            self._routing_tables.add_routing_table(table)
        if processor_id is None:
            processor_ids = []
        else:
            processor_ids = [processor_id]
        if link_id is None:
            link_ids = []
        else:
            link_ids = [link_id]
        entry = MulticastRoutingEntry(
            routing_entry_key=key, mask=ROUTING_MASK,
            processor_ids=processor_ids, link_ids=link_ids, defaultable=False)
        table.add_multicast_routing_entry(entry)

    def _add_routing_entries(self, ethernet_chip, tree):
        """
        Adds the routing entires based on the tree.

        For every chip with this ethernet:
            - A key is generated (and saved) for this chip.
            - A local route to the monitor core is added.
            - The tree is walked adding a route on each source to get here

        :param ethernet_chip:
        :param tree:
        :return:
        """
        eth_x = ethernet_chip.x
        eth_y = ethernet_chip.y
        key = KEY_START_VALUE
        for (x, y) in self._machine.get_existing_xys_by_ethernet(
                eth_x, eth_y):
            self._key_to_destination_map[x, y] = key
            placement = self._placements.get_placement_of_vertex(
                self._monitors[x, y])
            self._add_routing_entry(x, y, key, processor_id=placement.p)
            while (x, y) in tree:
                x, y, link = tree[(x, y)]
                self._add_routing_entry(x, y, key, link_id=link)
            key += N_KEYS_PER_PARTITION_ID<|MERGE_RESOLUTION|>--- conflicted
+++ resolved
@@ -13,14 +13,7 @@
 # You should have received a copy of the GNU General Public License
 # along with this program.  If not, see <http://www.gnu.org/licenses/>.
 
-<<<<<<< HEAD
-from six import iteritems
-from pacman.model.graphs.machine import MachineGraph, MachineEdge, \
-    MachineOutgoingEdgePartition
-from pacman.model.placements import Placements, Placement
-=======
 from pacman.exceptions import (PacmanRoutingException)
->>>>>>> 651ec7a2
 from pacman.model.routing_tables import (
     MulticastRoutingTables, MulticastRoutingTable)
 from spinn_machine import MulticastRoutingEntry
@@ -100,85 +93,11 @@
         """
         Adds a routing entry on this chip. Creating the table if needed
 
-<<<<<<< HEAD
-        fake_graph = MachineGraph(label="routing fake_graph")
-        fake_placements = Placements()
-        destination_to_partition_id_map = dict()
-
-        # build fake setup for the routing
-        eth_x = ethernet_connected_chip.x
-        eth_y = ethernet_connected_chip.y
-        fake_machine = virtual_submachine(
-            self._real_machine, ethernet_connected_chip)
-
-        # Build a fake graph with vertices for all the monitors
-        for chip in self._real_machine.get_chips_by_ethernet(eth_x, eth_y):
-            # locate correct chips extra monitor placement
-            placement = self._real_placements.get_placement_of_vertex(
-                self._monitors[chip.x, chip.y])
-
-            # adjust for wrap around's
-            fake_x, fake_y = self._real_machine.get_local_xy(chip)
-
-            # add destination vertex
-            vertex = RoutingMachineVertex()
-            fake_graph.add_vertex(vertex)
-
-            # build fake placement
-            fake_placements.add_placement(Placement(
-                x=fake_x, y=fake_y, p=placement.p, vertex=vertex))
-
-        # build source vertex, which is for the Gatherer
-        vertex_source = RoutingMachineVertex()
-        fake_graph.add_vertex(vertex_source)
-
-        for free_processor in range(Machine.MAX_CORES_PER_CHIP):
-            if not fake_placements.is_processor_occupied(
-                    x=FAKE_ETHERNET_CHIP_X, y=FAKE_ETHERNET_CHIP_Y,
-                    p=free_processor):
-                fake_placements.add_placement(Placement(
-                    x=FAKE_ETHERNET_CHIP_X, y=FAKE_ETHERNET_CHIP_Y,
-                    p=free_processor, vertex=vertex_source))
-                break
-
-        # deal with edges, each one being in a unique partition id, to
-        # allow unique routing to each chip.
-        counter = KEY_START_VALUE
-        for vertex in fake_graph.vertices:
-            if vertex == vertex_source:
-                continue
-            fake_graph.add_outgoing_edge_partition(
-                MachineOutgoingEdgePartition(
-                    pre_vertex=vertex_source, identifier=counter))
-            fake_graph.add_edge(
-                MachineEdge(pre_vertex=vertex_source, post_vertex=vertex),
-                counter)
-            placement = fake_placements.get_placement_of_vertex(vertex)
-
-            # adjust to real chip ids
-            real_chip_xy = self._real_machine.get_global_xy(
-                placement.x, placement.y, eth_x, eth_y)
-            destination_to_partition_id_map[real_chip_xy] = counter
-            counter += N_KEYS_PER_PARTITION_ID
-
-        return (fake_graph, fake_placements, fake_machine,
-                destination_to_partition_id_map)
-
-    @staticmethod
-    def _do_routing(fake_placements, fake_graph, fake_machine):
-        """ executes the routing
-
-        :param fake_placements: the fake placements
-        :param fake_graph: the fake graph
-        :param fake_machine: the fake machine
-        :return: the routes
-=======
         :param x: chip.x
         :param y: chip.y
         :param key: The key to use
         :param processor_id: placement.p of the monitor vertex if applicable
         :param link_id: If of the link out if applicable
->>>>>>> 651ec7a2
         """
         table = self._routing_tables.get_routing_table_for_chip(x, y)
         if table is None:
