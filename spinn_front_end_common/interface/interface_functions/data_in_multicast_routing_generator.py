--- conflicted
+++ resolved
@@ -13,22 +13,10 @@
 # You should have received a copy of the GNU General Public License
 # along with this program.  If not, see <http://www.gnu.org/licenses/>.
 
-<<<<<<< HEAD
-from six import iteritems
-from pacman.model.graphs.machine import MachineGraph, MachineEdge
-from pacman.model.placements import Placements, Placement
-from pacman.model.routing_tables import MulticastRoutingTables, \
-    UnCompressedMulticastRoutingTable
-from pacman.model.graphs.machine import MachineVertex
-from pacman.operations.router_algorithms import BasicDijkstraRouting
-from spinn_machine import Machine, MulticastRoutingEntry
-from spinn_machine import virtual_submachine
-=======
 from pacman.exceptions import (PacmanRoutingException)
 from pacman.model.routing_tables import (
-    MulticastRoutingTables, MulticastRoutingTable)
+    MulticastRoutingTables, UnCompressedMulticastRoutingTable)
 from spinn_machine import MulticastRoutingEntry
->>>>>>> 63dfc4c9
 from spinn_utilities.progress_bar import ProgressBar
 
 N_KEYS_PER_PARTITION_ID = 4
@@ -63,33 +51,7 @@
 
     def _generate_routing_tree(self, ethernet_chip):
         """
-<<<<<<< HEAD
-        for fake_chip_x, fake_chip_y in \
-                routing_tables_by_partition.get_routers():
-            multicast_routing_table = UnCompressedMulticastRoutingTable(
-                *self._real_machine.get_global_xy(
-                    fake_chip_x, fake_chip_y,
-                    ethernet_chip.x, ethernet_chip.y))
-
-            # build routing table entries
-            for partition, entry in iteritems(
-                    routing_tables_by_partition.get_entries_for_router(
-                        fake_chip_x, fake_chip_y)):
-                multicast_routing_table.add_multicast_routing_entry(
-                    MulticastRoutingEntry(
-                        routing_entry_key=partition.identifier,
-                        mask=ROUTING_MASK, processor_ids=entry.processor_ids,
-                        link_ids=entry.link_ids,
-                        defaultable=entry.defaultable))
-
-            # add routing table to pile
-            routing_tables.add_routing_table(multicast_routing_table)
-
-    def _create_fake_network(self, ethernet_connected_chip):
-        """ Generate the fake network for each board
-=======
         Generates a map for each chip to over which link it gets its data.
->>>>>>> 63dfc4c9
 
         :param ethernet_chip:
         :return: Map of chip.x, chip.y tp (source.x, source.y, source.link)
