--- conflicted
+++ resolved
@@ -55,11 +55,6 @@
         "_machine_graph",
         "_application_graph"]
 
-<<<<<<< HEAD
-    def __call__(
-            self, live_packet_gatherer_parameters, machine, machine_graph,
-            application_graph):
-=======
     def __init__(self,  machine_graph, application_graph):
         """
         :param ~pacman.model.graphs.machine.MachineGraph machine_graph:
@@ -72,7 +67,6 @@
         self._application_graph = application_graph
 
     def _run(self, live_packet_gatherer_parameters, machine,):
->>>>>>> 67684c04
         """ Add LPG vertices on Ethernet connected chips as required.
 
         :param live_packet_gatherer_parameters:
@@ -98,7 +92,6 @@
         lpg_params_to_vertices = defaultdict(dict)
 
         # for every Ethernet connected chip, add the gatherers required
-<<<<<<< HEAD
         for params in live_packet_gatherer_parameters:
             lpg_app_vtx = LivePacketGather(params)
             self._application_graph.add_vertex(lpg_app_vtx)
@@ -107,24 +100,6 @@
                 mac_vtxs[chip.x, chip.y] = self._add_app_lpg_vertex(
                     lpg_app_vtx, chip)
             lpg_params_to_vertices[params] = (lpg_app_vtx, mac_vtxs)
-=======
-        if self._application_graph.n_vertices > 0:
-            for params in live_packet_gatherer_parameters:
-                lpg_app_vtx = LivePacketGather(params)
-                self._application_graph.add_vertex(lpg_app_vtx)
-                mac_vtxs = dict()
-                for chip in progress.over(machine.ethernet_connected_chips):
-                    mac_vtxs[chip.x, chip.y] = self._add_app_lpg_vertex(
-                        lpg_app_vtx, chip)
-                lpg_params_to_vertices[params] = (lpg_app_vtx, mac_vtxs)
-        else:
-            for params in live_packet_gatherer_parameters:
-                mac_vtxs = dict()
-                for chip in progress.over(machine.ethernet_connected_chips):
-                    mac_vtxs[chip.x, chip.y] = self._add_mach_lpg_vertex(
-                        chip, params)
-                lpg_params_to_vertices[params] = (None, mac_vtxs)
->>>>>>> 67684c04
 
         return lpg_params_to_vertices
 
