# Copyright (c) 2017-2019 The University of Manchester
#
# This program is free software: you can redistribute it and/or modify
# it under the terms of the GNU General Public License as published by
# the Free Software Foundation, either version 3 of the License, or
# (at your option) any later version.
#
# This program is distributed in the hope that it will be useful,
# but WITHOUT ANY WARRANTY; without even the implied warranty of
# MERCHANTABILITY or FITNESS FOR A PARTICULAR PURPOSE.  See the
# GNU General Public License for more details.
#
# You should have received a copy of the GNU General Public License
# along with this program.  If not, see <http://www.gnu.org/licenses/>.

from collections import defaultdict
from spinn_utilities.progress_bar import ProgressBar
from pacman.model.constraints.placer_constraints import ChipAndCoreConstraint
<<<<<<< HEAD
from spinn_front_end_common.utility_models import LivePacketGather
=======
from pacman.model.graphs.application import ApplicationEdge
from spinn_front_end_common.utility_models import (
    LivePacketGather, LivePacketGatherMachineVertex)
>>>>>>> e87932a3


def insert_live_packet_gatherers_to_graphs(
        live_packet_gatherer_parameters, machine, machine_graph,
        application_graph=None):
    """ Add LPG vertices on Ethernet connected chips as required.

    :param live_packet_gatherer_parameters:
        the Live Packet Gatherer parameters requested by the script
    :type live_packet_gatherer_parameters:
        dict(LivePacketGatherParameters,
        list(tuple(~pacman.model.graphs.AbstractVertex, list(str))))
    :param ~spinn_machine.Machine machine:
        the SpiNNaker machine as discovered
    :param ~pacman.model.graphs.machine.MachineGraph machine_graph:
        the machine graph
    :param application_graph: the application graph
    :type application_graph:
        ~pacman.model.graphs.application.ApplicationGraph
    :return: mapping between LPG parameters and LPG application and
        machine vertices
    :rtype: dict(LivePacketGatherParameters,
        tuple(LivePacketGather or None,
        dict(tuple(int,int),LivePacketGatherMachineVertex)))
    """
    inserter = _InsertLivePacketGatherersToGraphs(
        machine_graph, application_graph)
    return inserter._run(live_packet_gatherer_parameters, machine)


class _InsertLivePacketGatherersToGraphs(object):
    """ Adds LPGs as required into a given graph.
    """

    __slots__ = [
        "_machine_graph",
        "_application_graph"]

    def __init__(self,  machine_graph, application_graph):
        """
        :param ~pacman.model.graphs.machine.MachineGraph machine_graph:
            the machine graph
        :param application_graph: the application graph
        :type application_graph:
            ~pacman.model.graphs.application.ApplicationGraph
        """
        self._machine_graph = machine_graph
        self._application_graph = application_graph

    def _run(self, live_packet_gatherer_parameters, machine,):
        """ Add LPG vertices on Ethernet connected chips as required.

        :param live_packet_gatherer_parameters:
            the Live Packet Gatherer parameters requested by the script
        :type live_packet_gatherer_parameters:
            dict(LivePacketGatherParameters,
            list(tuple(~pacman.model.graphs.AbstractVertex, list(str))))
        :param ~spinn_machine.Machine machine:
            the SpiNNaker machine as discovered
        :return: mapping between LPG parameters and LPG application and
            machine vertices
        :rtype: dict(LivePacketGatherParameters,
            tuple(LivePacketGather or None,
            dict(tuple(int,int),LivePacketGatherMachineVertex)))
        """
        # create progress bar
        progress = ProgressBar(
            machine.ethernet_connected_chips,
            string_describing_what_being_progressed=(
                "Adding Live Packet Gatherers to Graph"))

        # Keep track of the vertices added by parameters and board address
        lpg_params_to_vertices = defaultdict(dict)

        # for every Ethernet connected chip, add the gatherers required
<<<<<<< HEAD
        for params in live_packet_gatherer_parameters:
            lpg_app_vtx = LivePacketGather(params)
            self._application_graph.add_vertex(lpg_app_vtx)
            mac_vtxs = dict()
            for chip in progress.over(machine.ethernet_connected_chips):
                mac_vtxs[chip.x, chip.y] = self._add_app_lpg_vertex(
                    lpg_app_vtx, chip)
            lpg_params_to_vertices[params] = (lpg_app_vtx, mac_vtxs)
=======
        if self._application_graph.n_vertices > 0:
            for params in live_packet_gatherer_parameters:
                lpg_app_vtx = LivePacketGather(params)
                self._application_graph.add_vertex(lpg_app_vtx)
                mac_vtxs = dict()
                for chip in progress.over(machine.ethernet_connected_chips):
                    mac_vtxs[chip.x, chip.y] = self._add_app_lpg_vertex(
                        lpg_app_vtx, chip)
                lpg_params_to_vertices[params] = (lpg_app_vtx, mac_vtxs)
                for app_vertex, p_ids in live_packet_gatherer_parameters[
                        params]:
                    for p_id in p_ids:
                        app_edge = ApplicationEdge(app_vertex, lpg_app_vtx)
                        self._application_graph.add_edge(app_edge, p_id)
                        lpg_app_vtx.add_incoming_edge(app_edge)
        else:
            for params in live_packet_gatherer_parameters:
                mac_vtxs = dict()
                for chip in progress.over(machine.ethernet_connected_chips):
                    mac_vtxs[chip.x, chip.y] = self._add_mach_lpg_vertex(
                        chip, params)
                lpg_params_to_vertices[params] = (None, mac_vtxs)
>>>>>>> e87932a3

        return lpg_params_to_vertices

    def _add_app_lpg_vertex(self, lpg_app_vtx, chip):
        """ Adds a LPG vertex to a machine graph that has an associated\
            application graph.

        :param ~.Chip chip:
        :param LivePacketGather lpg_app_vtx:
        :rtype: LivePacketGatherMachineVertex
        """

        # No need to handle resources when allocating; LPG has core to itself
        vtx = lpg_app_vtx.create_machine_vertex(
            vertex_slice=None, resources_required=None,
            label="LivePacketGatherer",
            constraints=[ChipAndCoreConstraint(x=chip.x, y=chip.y)])
        self._machine_graph.add_vertex(vtx)
        return vtx<|MERGE_RESOLUTION|>--- conflicted
+++ resolved
@@ -16,13 +16,9 @@
 from collections import defaultdict
 from spinn_utilities.progress_bar import ProgressBar
 from pacman.model.constraints.placer_constraints import ChipAndCoreConstraint
-<<<<<<< HEAD
-from spinn_front_end_common.utility_models import LivePacketGather
-=======
 from pacman.model.graphs.application import ApplicationEdge
 from spinn_front_end_common.utility_models import (
     LivePacketGather, LivePacketGatherMachineVertex)
->>>>>>> e87932a3
 
 
 def insert_live_packet_gatherers_to_graphs(
@@ -98,7 +94,6 @@
         lpg_params_to_vertices = defaultdict(dict)
 
         # for every Ethernet connected chip, add the gatherers required
-<<<<<<< HEAD
         for params in live_packet_gatherer_parameters:
             lpg_app_vtx = LivePacketGather(params)
             self._application_graph.add_vertex(lpg_app_vtx)
@@ -107,30 +102,12 @@
                 mac_vtxs[chip.x, chip.y] = self._add_app_lpg_vertex(
                     lpg_app_vtx, chip)
             lpg_params_to_vertices[params] = (lpg_app_vtx, mac_vtxs)
-=======
-        if self._application_graph.n_vertices > 0:
-            for params in live_packet_gatherer_parameters:
-                lpg_app_vtx = LivePacketGather(params)
-                self._application_graph.add_vertex(lpg_app_vtx)
-                mac_vtxs = dict()
-                for chip in progress.over(machine.ethernet_connected_chips):
-                    mac_vtxs[chip.x, chip.y] = self._add_app_lpg_vertex(
-                        lpg_app_vtx, chip)
-                lpg_params_to_vertices[params] = (lpg_app_vtx, mac_vtxs)
-                for app_vertex, p_ids in live_packet_gatherer_parameters[
-                        params]:
-                    for p_id in p_ids:
-                        app_edge = ApplicationEdge(app_vertex, lpg_app_vtx)
-                        self._application_graph.add_edge(app_edge, p_id)
-                        lpg_app_vtx.add_incoming_edge(app_edge)
-        else:
-            for params in live_packet_gatherer_parameters:
-                mac_vtxs = dict()
-                for chip in progress.over(machine.ethernet_connected_chips):
-                    mac_vtxs[chip.x, chip.y] = self._add_mach_lpg_vertex(
-                        chip, params)
-                lpg_params_to_vertices[params] = (None, mac_vtxs)
->>>>>>> e87932a3
+            for app_vertex, p_ids in live_packet_gatherer_parameters[
+                    params]:
+                for p_id in p_ids:
+                    app_edge = ApplicationEdge(app_vertex, lpg_app_vtx)
+                    self._application_graph.add_edge(app_edge, p_id)
+                    lpg_app_vtx.add_incoming_edge(app_edge)
 
         return lpg_params_to_vertices
 
@@ -149,4 +126,17 @@
             label="LivePacketGatherer",
             constraints=[ChipAndCoreConstraint(x=chip.x, y=chip.y)])
         self._machine_graph.add_vertex(vtx)
+        return vtx
+
+    def _add_mach_lpg_vertex(self, chip, params):
+        """ Adds a LPG vertex to a machine graph without an associated\
+            application graph.
+
+        :param ~.Chip chip:
+        :param LivePacketGatherParameters params:
+        :rtype: LivePacketGatherMachineVertex
+        """
+        vtx = LivePacketGatherMachineVertex(
+            params, constraints=[ChipAndCoreConstraint(x=chip.x, y=chip.y)])
+        self._machine_graph.add_vertex(vtx)
         return vtx