--- conflicted
+++ resolved
@@ -44,11 +44,7 @@
 
     def __call__(
             self, live_packet_gatherer_parameters, machine, machine_graph,
-<<<<<<< HEAD
-            timestep_in_us, application_graph=None, graph_mapper=None):
-=======
-            application_graph=None):
->>>>>>> 3679d681
+            timestep_in_us, application_graph=None):
         """ Add LPG vertices on Ethernet connected chips as required.
 
         :param live_packet_gatherer_parameters:\
@@ -82,32 +78,6 @@
             raise NotImplementedError("Unable to run with a None Timestep.")
 
         # for every Ethernet connected chip, add the gatherers required
-<<<<<<< HEAD
-        for chip in progress.over(machine.ethernet_connected_chips):
-            for params in live_packet_gatherer_parameters:
-                if (params.board_address is None or
-                        params.board_address == chip.ip_address):
-                    lpg_params_to_vertices[params][chip.x, chip.y] = \
-                        self._add_lpg_vertex(
-                            application_graph, graph_mapper, machine_graph,
-                            chip, params, timestep_in_us)
-
-        return lpg_params_to_vertices
-
-    def _add_lpg_vertex(
-            self, app_graph, mapper, m_graph, chip, params, timestep_in_us):
-        # pylint: disable=too-many-arguments
-        if app_graph is not None:
-            _slice = Slice(0, 0)
-            app_vtx = LivePacketGather(params, timestep_in_us=timestep_in_us)
-            app_graph.add_vertex(app_vtx)
-            resources = app_vtx.get_resources_used_by_atoms(_slice)
-            m_vtx = app_vtx.create_machine_vertex(
-                _slice, resources, label=params.label)
-            mapper.add_vertex_mapping(m_vtx, _slice, app_vtx)
-        else:
-            m_vtx = LivePacketGatherMachineVertex(timestep_in_us, params)
-=======
         if application_graph is not None:
             for chip in progress.over(machine.ethernet_connected_chips):
                 for params in live_packet_gatherer_parameters:
@@ -125,16 +95,16 @@
 
         return lpg_params_to_vertices
 
-    def _add_app_lpg_vertex(self, chip, params):
+    def _add_app_lpg_vertex(self, chip, params, timestep_in_us):
         """ Adds a LPG vertex to a machine graph that has an associated\
             application graph.
->>>>>>> 3679d681
 
         :param ~.Chip chip:
         :param LivePacketGatherParameters params:
+        :param int timestep_in_us: the timestep in us to apply to the vertexes
         :rtype: LivePacketGatherMachineVertex
         """
-        app_vtx = LivePacketGather(params)
+        app_vtx = LivePacketGather(params, timestep_in_us=timestep_in_us)
         self._application_graph.add_vertex(app_vtx)
         # No need to handle resources when allocating; LPG has core to itself
         vtx = app_vtx.create_machine_vertex(
@@ -144,15 +114,17 @@
         self._machine_graph.add_vertex(vtx)
         return vtx
 
-    def _add_mach_lpg_vertex(self, chip, params):
+    def _add_mach_lpg_vertex(self, chip, params, timestep_in_us):
         """ Adds a LPG vertex to a machine graph without an associated\
             application graph.
 
         :param ~.Chip chip:
         :param LivePacketGatherParameters params:
+        :param int timestep_in_us: the timestep in us to apply to the vertexes
         :rtype: LivePacketGatherMachineVertex
         """
         vtx = LivePacketGatherMachineVertex(
-            params, constraints=[ChipAndCoreConstraint(x=chip.x, y=chip.y)])
+            timestep_in_us, params,
+            constraints=[ChipAndCoreConstraint(x=chip.x, y=chip.y)])
         self._machine_graph.add_vertex(vtx)
         return vtx