--- conflicted
+++ resolved
@@ -33,8 +33,7 @@
         :param live_packet_gatherer_parameters:\
             the Live Packet Gatherer parameters requested by the script
         :param machine: the SpiNNaker machine as discovered
-        :param timestep_in_us: the timestep in us to apply to the vertexes
-        :type timestep_in_us: int
+        :param int timestep_in_us: the timestep in us to apply to the vertexes
         :param application_graph: the application graph
         :param machine_graph: the machine graph
         :return: mapping between LPG parameters and LPG vertex
@@ -70,55 +69,15 @@
         # pylint: disable=too-many-arguments
         if app_graph is not None:
             _slice = Slice(0, 0)
-<<<<<<< HEAD
-            app_vtx = self._create_vertex(
-                LivePacketGather, params, timestep_in_us)
-=======
-            app_vtx = LivePacketGather(params)
->>>>>>> 87748530
+            app_vtx = LivePacketGather(params, timestep_in_us=timestep_in_us)
             app_graph.add_vertex(app_vtx)
             resources = app_vtx.get_resources_used_by_atoms(_slice)
             m_vtx = app_vtx.create_machine_vertex(
                 _slice, resources, label=params.label)
             mapper.add_vertex_mapping(m_vtx, _slice, app_vtx)
         else:
-<<<<<<< HEAD
-            m_vtx = self._create_vertex(
-                LivePacketGatherMachineVertex, params, timestep_in_us)
+            m_vtx = LivePacketGatherMachineVertex(timestep_in_us, params)
 
         m_vtx.add_constraint(ChipAndCoreConstraint(x=chip.x, y=chip.y))
         m_graph.add_vertex(m_vtx)
-        return m_vtx
-
-    @staticmethod
-    def _create_vertex(lpg_vertex_class, params, timestep_in_us):
-        """ Creates a Live Packet Gather Vertex
-
-        :param lpg_vertex_class: the type to create for the vertex
-        :param params: the parameters of the vertex
-        :return: the vertex built
-        """
-        return lpg_vertex_class(
-            hostname=params.hostname,
-            port=params.port,
-            tag=params.tag,
-            strip_sdp=params.strip_sdp,
-            use_prefix=params.use_prefix,
-            key_prefix=params.key_prefix,
-            prefix_type=params.prefix_type,
-            message_type=params.message_type,
-            right_shift=params.right_shift,
-            payload_as_time_stamps=params.payload_as_time_stamps,
-            use_payload_prefix=params.use_payload_prefix,
-            payload_prefix=params.payload_prefix,
-            payload_right_shift=params.payload_right_shift,
-            number_of_packets_sent_per_time_step=(
-                params.number_of_packets_sent_per_time_step),
-            label=params.label, timestep_in_us=timestep_in_us)
-=======
-            m_vtx = LivePacketGatherMachineVertex(params)
-
-        m_vtx.add_constraint(ChipAndCoreConstraint(x=chip.x, y=chip.y))
-        m_graph.add_vertex(m_vtx)
-        return m_vtx
->>>>>>> 87748530
+        return m_vtx