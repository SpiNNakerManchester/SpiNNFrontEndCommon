--- conflicted
+++ resolved
@@ -32,17 +32,10 @@
         dict(LivePacketGatherParameters,
         list(tuple(~pacman.model.graphs.AbstractVertex, list(str))))
     :param ~spinn_machine.Machine machine: the SpiNNaker machine as discovered
-<<<<<<< HEAD
-    :param ~pacman.model.graphs.application.ApplicationGraph application_graph:
-        the application graph
-    :param ~pacman.model.graphs.machine.MachinGraph machine_graph:
-        the machine graph
-=======
-    :param ~pacman.model.graphs.machine.MachinGraph machine_graph:
+    :param ~pacman.model.graphs.machine.MachineGraph machine_graph:
         the machine graph
     :param ~pacman.model.graphs.application.ApplicationGraph application_graph:
         the application graph
->>>>>>> b4cce846
     :return: mapping between LPG parameters and LPG vertex
     :rtype: dict(LivePacketGatherParameters,
         dict(tuple(int,int),LivePacketGatherMachineVertex))
@@ -58,14 +51,8 @@
             dict(LivePacketGatherParameters,
             list(tuple(~.AbstractVertex, list(str))))
         :param ~.Machine machine:
-<<<<<<< HEAD
-        :param ~.ApplicationGraph application_graph:
-        :param ~.MachinGraph machine_graph:
-=======
         :param ~.MachineGraph machine_graph:
         :param ~.ApplicationGraph application_graph:
-        :param ~.GraphMapper graph_mapper:
->>>>>>> b4cce846
         :rtype: dict(LivePacketGatherParameters,
             dict(tuple(int,int),LivePacketGatherMachineVertex))
         """
@@ -100,22 +87,13 @@
 
         return lpg_params_to_vertices
 
-<<<<<<< HEAD
     def _add_app_lpg_vertex(self, app_graph, chip, params):
-=======
-    def _add_lpg_vertex(self, app_graph, mapper, m_graph, chip, params):
->>>>>>> b4cce846
         """ Adds a LPG vertex to a machine graph that has an associated\
             application graph.
 
         :param ~.ApplicationGraph app_graph:
-<<<<<<< HEAD
-=======
-        :param ~.GraphMapper mapper:
-        :param ~.MachineGraph m_graph:
         :param ~.Chip chip:
         :param LivePacketGatherParameters params:
->>>>>>> b4cce846
         :rtype: LivePacketGatherMachineVertex
         """
         # pylint: disable=too-many-arguments
