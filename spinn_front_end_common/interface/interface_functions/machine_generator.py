--- conflicted
+++ resolved
@@ -77,12 +77,7 @@
         hostname=FecDataView.get_ipaddress(),
         bmp_connection_data=_parse_bmp_details(bmp_details),
         version=board_version,
-        auto_detect_bmp=auto_detect_bmp, boot_port_no=boot_port_num,
-<<<<<<< HEAD
-        scamp_connections=scamp_connection_data)
-=======
-        default_report_directory=report_default_directory())
->>>>>>> 9894d9c0
+        auto_detect_bmp=auto_detect_bmp, boot_port_no=boot_port_num)
 
     if reset_machine_on_start_up:
         success = txrx.power_off_machine()
