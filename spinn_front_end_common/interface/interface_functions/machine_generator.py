--- conflicted
+++ resolved
@@ -45,22 +45,11 @@
 
 
 def machine_generator(
-<<<<<<< HEAD
         bmp_details, board_version, auto_detect_bmp,
-        scamp_connection_data, boot_port_num, reset_machine_on_start_up):
-=======
-        hostname, bmp_details, board_version, auto_detect_bmp,
-        scamp_connection_data, reset_machine_on_start_up):
->>>>>>> 4b765285
+        scamp_connection_data,reset_machine_on_start_up):
     """ Makes a transceiver and a machine object.
 
     :param str bmp_details: the details of the BMP connections
-    :param set(tuple(int,int)) downed_chips:
-        the chips that are down which SARK thinks are alive
-    :param set(tuple(int,int,int)) downed_cores:
-        the cores that are down which SARK thinks are alive
-    :param set(tuple(int,int,int)) downed_links:
-        the links that are down which SARK thinks are alive
     :param int board_version:
         the version of the boards being used within the machine
         (1, 2, 3, 4 or 5)
@@ -80,13 +69,8 @@
     txrx = create_transceiver_from_hostname(
         hostname=FecDataView.get_ipaddress(),
         bmp_connection_data=_parse_bmp_details(bmp_details),
-<<<<<<< HEAD
         version=board_version,
-        auto_detect_bmp=auto_detect_bmp, boot_port_no=boot_port_num)
-=======
-        version=board_version, auto_detect_bmp=auto_detect_bmp,
-        default_report_directory=report_default_directory())
->>>>>>> 4b765285
+        auto_detect_bmp=auto_detect_bmp)
 
     if reset_machine_on_start_up:
         success = txrx.power_off_machine()
