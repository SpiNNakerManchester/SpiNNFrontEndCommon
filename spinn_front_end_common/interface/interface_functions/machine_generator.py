# Copyright (c) 2017-2019 The University of Manchester
#
# This program is free software: you can redistribute it and/or modify
# it under the terms of the GNU General Public License as published by
# the Free Software Foundation, either version 3 of the License, or
# (at your option) any later version.
#
# This program is distributed in the hope that it will be useful,
# but WITHOUT ANY WARRANTY; without even the implied warranty of
# MERCHANTABILITY or FITNESS FOR A PARTICULAR PURPOSE.  See the
# GNU General Public License for more details.
#
# You should have received a copy of the GNU General Public License
# along with this program.  If not, see <http://www.gnu.org/licenses/>.

import re

from spinn_utilities.log import FormatAdapter
from spinnman.constants import POWER_CYCLE_WAIT_TIME_IN_SECONDS
from spinnman.exceptions import SpinnmanIOException
from spinnman.transceiver import create_transceiver_from_hostname
from spinnman.model import BMPConnectionData
from spinn_front_end_common.utilities.exceptions import ConfigurationException
from spinn_front_end_common.utilities.globals_variables import (
    report_default_directory)
import time
import logging

logger = FormatAdapter(logging.getLogger(__name__))

POWER_CYCLE_WARNING = (
    "When power-cycling a board, it is recommended that you wait for 30 "
    "seconds before attempting a reboot. Therefore, the tools will now "
    "wait for 30 seconds. If you wish to avoid this wait, please set "
    "reset_machine_on_startup = False in the [Machine] section of the "
    "relevant configuration (cfg) file.")

POWER_CYCLE_FAILURE_WARNING = (
    "The end user requested the power-cycling of the board. But the "
    "tools did not have the required BMP connection to facilitate a "
    "power-cycling, and therefore will not do so. please set the "
    "bmp_names accordingly in the [Machine] section of the relevant "
    "configuration (cfg) file. Or use a machine assess process which "
    "provides the BMP data (such as a spalloc system) or finally set "
    "reset_machine_on_startup = False in the [Machine] section of the "
    "relevant configuration (cfg) file to avoid this warning in future.")


def machine_generator(
        hostname, bmp_details, board_version, auto_detect_bmp,
        scamp_connection_data, boot_port_num, reset_machine_on_start_up):
    """ Makes a transceiver and a machine object.

    :param str hostname:
        the hostname or IP address of the SpiNNaker machine
    :param str bmp_details: the details of the BMP connections
    :param set(tuple(int,int)) downed_chips:
        the chips that are down which SARK thinks are alive
    :param set(tuple(int,int,int)) downed_cores:
        the cores that are down which SARK thinks are alive
    :param set(tuple(int,int,int)) downed_links:
        the links that are down which SARK thinks are alive
    :param int board_version:
        the version of the boards being used within the machine
        (1, 2, 3, 4 or 5)
    :param bool auto_detect_bmp:
        Whether the BMP should be automatically determined
    :param scamp_connection_data:
        Job.connection dict,a String SC&MP connection data or None
    :type scamp_connection_data:
        dict((int,int), str) or None
    :param int boot_port_num: the port number used for the boot connection
    :param bool reset_machine_on_start_up:
    :return: Transceiver, and description of machine it is connected to
    :rtype: tuple(~spinn_machine.Machine,
        ~spinnman.transceiver.Transceiver)
    """
    # pylint: disable=too-many-arguments

    txrx = create_transceiver_from_hostname(
        hostname=hostname,
        bmp_connection_data=_parse_bmp_details(bmp_details),
        version=board_version,
        auto_detect_bmp=auto_detect_bmp, boot_port_no=boot_port_num,
        default_report_directory=report_default_directory())

    try:
        if reset_machine_on_start_up:
            success = txrx.power_off_machine()
            if success:
                logger.warning(POWER_CYCLE_WARNING)
                time.sleep(POWER_CYCLE_WAIT_TIME_IN_SECONDS)
                logger.warning("Power cycle wait complete")
            else:
                logger.warning(POWER_CYCLE_FAILURE_WARNING)

        # do auto boot if possible
        if board_version is None:
            raise ConfigurationException(
                "Please set a machine version number in the "
                "corresponding configuration (cfg) file")
        txrx.ensure_board_is_ready()
        txrx.discover_scamp_connections()
        return txrx.get_machine_details(), txrx
    except SpinnmanIOException as e:
        raise ConfigurationException(
<<<<<<< HEAD
            "could not talk to machine; "
            "do you need to configure your VPN?") from e


def _parse_scamp_connection(scamp_connection):
    """
    :param str scamp_connection:
    :rtype: ~.SocketAddressWithChip
    :raises Exception: If the parse fails
    """
    pieces = scamp_connection.split(",")
    if len(pieces) == 3:
        port_num = None
        hostname, chip_x, chip_y = pieces
    elif len(pieces) == 4:
        hostname, port_num, chip_x, chip_y = pieces
=======
            "Please set a machine version number in the "
            "corresponding configuration (cfg) file")
    txrx.ensure_board_is_ready()
    if isinstance(scamp_connection_data, dict):
        txrx.add_scamp_connections(scamp_connection_data)
>>>>>>> 9894d9c0
    else:
        txrx.discover_scamp_connections()
    return txrx.get_machine_details(), txrx


def _parse_bmp_cabinet_and_frame(bmp_cabinet_and_frame):
    """
    :param str bmp_cabinet_and_frame:
    :rtype: tuple(int or str, int or str, str, str or None)
    """
    split_string = bmp_cabinet_and_frame.split(";", 2)
    if len(split_string) == 1:
        host = split_string[0].split(",")
        if len(host) == 1:
            return 0, 0, split_string[0], None
        return 0, 0, host[0], host[1]
    if len(split_string) == 2:
        host = split_string[1].split(",")
        if len(host) == 1:
            return 0, split_string[0], host[0], None
        return 0, split_string[0], host[0], host[1]
    host = split_string[2].split(",")
    if len(host) == 1:
        return split_string[0], split_string[1], host[0], None
    return split_string[0], split_string[1], host[0], host[1]


def _parse_bmp_boards(bmp_boards):
    """
    :param str bmp_boards:
    :rtype: list(int)
    """
    # If the string is a range of boards, get the range
    range_match = re.match(r"(\d+)-(\d+)", bmp_boards)
    if range_match is not None:
        return list(range(int(range_match.group(1)),
                          int(range_match.group(2)) + 1))

    # Otherwise, assume a list of boards
    return [int(board) for board in bmp_boards.split(",")]


def _parse_bmp_connection(bmp_detail):
    """ Parses one item of BMP connection data. Maximal format:\
        `cabinet;frame;host,port/boards`

    All parts except host can be omitted. Boards can be a \
    hyphen-separated range or a comma-separated list.

    :param str bmp_detail:
    :rtype: ~.BMPConnectionData
    """
    pieces = bmp_detail.split("/")
    (cabinet, frame, hostname, port_num) = \
        _parse_bmp_cabinet_and_frame(pieces[0])
    # if there is no split, then assume its one board, located at 0
    boards = [0] if len(pieces) == 1 else _parse_bmp_boards(pieces[1])
    port_num = None if port_num is None else int(port_num)
    return BMPConnectionData(cabinet, frame, hostname, boards, port_num)


def _parse_bmp_details(bmp_string):
    """ Take a BMP line (a colon-separated list) and split it into the\
        BMP connection data.

    :param str bmp_string: the BMP string to be converted
    :return: the BMP connection data
    :rtype: list(~.BMPConnectionData) or None
    """
    if bmp_string is None or bmp_string == "None":
        return None
    return [_parse_bmp_connection(bmp_connection)
            for bmp_connection in bmp_string.split(":")]<|MERGE_RESOLUTION|>--- conflicted
+++ resolved
@@ -17,7 +17,6 @@
 
 from spinn_utilities.log import FormatAdapter
 from spinnman.constants import POWER_CYCLE_WAIT_TIME_IN_SECONDS
-from spinnman.exceptions import SpinnmanIOException
 from spinnman.transceiver import create_transceiver_from_hostname
 from spinnman.model import BMPConnectionData
 from spinn_front_end_common.utilities.exceptions import ConfigurationException
@@ -84,50 +83,23 @@
         auto_detect_bmp=auto_detect_bmp, boot_port_no=boot_port_num,
         default_report_directory=report_default_directory())
 
-    try:
-        if reset_machine_on_start_up:
-            success = txrx.power_off_machine()
-            if success:
-                logger.warning(POWER_CYCLE_WARNING)
-                time.sleep(POWER_CYCLE_WAIT_TIME_IN_SECONDS)
-                logger.warning("Power cycle wait complete")
-            else:
-                logger.warning(POWER_CYCLE_FAILURE_WARNING)
+    if reset_machine_on_start_up:
+        success = txrx.power_off_machine()
+        if success:
+            logger.warning(POWER_CYCLE_WARNING)
+            time.sleep(POWER_CYCLE_WAIT_TIME_IN_SECONDS)
+            logger.warning("Power cycle wait complete")
+        else:
+            logger.warning(POWER_CYCLE_FAILURE_WARNING)
 
-        # do auto boot if possible
-        if board_version is None:
-            raise ConfigurationException(
-                "Please set a machine version number in the "
-                "corresponding configuration (cfg) file")
-        txrx.ensure_board_is_ready()
-        txrx.discover_scamp_connections()
-        return txrx.get_machine_details(), txrx
-    except SpinnmanIOException as e:
+    # do auto boot if possible
+    if board_version is None:
         raise ConfigurationException(
-<<<<<<< HEAD
-            "could not talk to machine; "
-            "do you need to configure your VPN?") from e
-
-
-def _parse_scamp_connection(scamp_connection):
-    """
-    :param str scamp_connection:
-    :rtype: ~.SocketAddressWithChip
-    :raises Exception: If the parse fails
-    """
-    pieces = scamp_connection.split(",")
-    if len(pieces) == 3:
-        port_num = None
-        hostname, chip_x, chip_y = pieces
-    elif len(pieces) == 4:
-        hostname, port_num, chip_x, chip_y = pieces
-=======
             "Please set a machine version number in the "
             "corresponding configuration (cfg) file")
     txrx.ensure_board_is_ready()
     if isinstance(scamp_connection_data, dict):
         txrx.add_scamp_connections(scamp_connection_data)
->>>>>>> 9894d9c0
     else:
         txrx.discover_scamp_connections()
     return txrx.get_machine_details(), txrx
