# Copyright (c) 2017-2019 The University of Manchester
#
# This program is free software: you can redistribute it and/or modify
# it under the terms of the GNU General Public License as published by
# the Free Software Foundation, either version 3 of the License, or
# (at your option) any later version.
#
# This program is distributed in the hope that it will be useful,
# but WITHOUT ANY WARRANTY; without even the implied warranty of
# MERCHANTABILITY or FITNESS FOR A PARTICULAR PURPOSE.  See the
# GNU General Public License for more details.
#
# You should have received a copy of the GNU General Public License
# along with this program.  If not, see <http://www.gnu.org/licenses/>.

import re

from spinn_utilities.log import FormatAdapter
from spinnman.connections import SocketAddressWithChip
from spinnman.constants import POWER_CYCLE_WAIT_TIME_IN_SECONDS
from spinnman.transceiver import create_transceiver_from_hostname
from spinnman.model import BMPConnectionData
from spinn_front_end_common.utilities.exceptions import ConfigurationException
import time
import logging

logger = FormatAdapter(logging.getLogger(__name__))


class MachineGenerator(object):
    """ Makes a transceiver and a machine object.
<<<<<<< HEAD

    :param str hostname:
        the hostname or IP address of the SpiNNaker machine
    :param str bmp_details: the details of the BMP connections
    :param set(tuple(int,int)) downed_chips:
        the chips that are down which SARK thinks are alive
    :param set(tuple(int,int,int)) downed_cores:
        the cores that are down which SARK thinks are alive
    :param set(tuple(int,int,int)) downed_links:
        the links that are down which SARK thinks are alive
    :param int board_version:
        the version of the boards being used within the machine
        (1, 2, 3, 4 or 5)
    :param bool auto_detect_bmp:
        Whether the BMP should be automatically determined
    :param scamp_connection_data:
        the list of SC&MP connection data or None
    :type scamp_connection_data:
        list(~spinnman.connections.SocketAddressWithChip)
    :param int boot_port_num: the port number used for the boot connection
    :param bool reset_machine_on_start_up:
    :param max_sdram_size: the maximum SDRAM each chip can say it has
        (mainly used in debugging purposes)
    :type max_sdram_size: int or None
    :param bool repair_machine:
        Flag to set the behaviour if a repairable error is found on the
        machine.
        If `True` will create a machine without the problematic bits.
        (See machine_factory.machine_repair)
        If `False`, get machine will raise an Exception if a problematic
        machine is discovered.
    :param bool ignore_bad_ethernets:
        Flag to say that ip_address information
        on non-ethernet chips should be ignored.
        Non-ethernet chips are defined here as ones that do not report
        themselves their nearest ethernet.
        The bad IP address is always logged.
        If True, the IP address is ignored.
        If False, the chip with the bad IP address is removed.
    :param str default_report_directory:
        Directory to write any reports too.
        If None the current directory will be used.
    :return: description of machine it is connected to and Transceiver
    :rtype: tuple(~spinn_machine.Machine, ~spinnman.transceiver.Transceiver)
=======
>>>>>>> f4185a73
    """

    POWER_CYCLE_WARNING = (
        "When power-cycling a board, it is recommended that you wait for 30 "
        "seconds before attempting a reboot. Therefore, the tools will now "
        "wait for 30 seconds. If you wish to avoid this wait, please set "
        "reset_machine_on_startup = False in the [Machine] section of the "
        "relevant configuration (cfg) file.")

    POWER_CYCLE_FAILURE_WARNING = (
        "The end user requested the power-cycling of the board. But the "
        "tools did not have the required BMP connection to facilitate a "
        "power-cycling, and therefore will not do so. please set the "
        "bmp_names accordingly in the [Machine] section of the relevant "
        "configuration (cfg) file. Or use a machine assess process which "
        "provides the BMP data (such as a spalloc system) or finally set "
        "reset_machine_on_startup = False in the [Machine] section of the "
        "relevant configuration (cfg) file to avoid this warning in future.")

    __slots__ = []

    def __call__(
            self, hostname, bmp_details, downed_chips, downed_cores,
            downed_links, board_version, auto_detect_bmp,
            scamp_connection_data, boot_port_num, reset_machine_on_start_up,
            max_sdram_size=None, repair_machine=False,
            ignore_bad_ethernets=True, default_report_directory=None):
        """
        :param str hostname:
            the hostname or IP address of the SpiNNaker machine
        :param str bmp_details: the details of the BMP connections
        :param set(tuple(int,int)) downed_chips:
            the chips that are down which SARK thinks are alive
        :param set(tuple(int,int,int)) downed_cores:
            the cores that are down which SARK thinks are alive
        :param set(tuple(int,int,int)) downed_links:
            the links that are down which SARK thinks are alive
        :param int board_version:
            the version of the boards being used within the machine
            (1, 2, 3, 4 or 5)
        :param bool auto_detect_bmp:
            Whether the BMP should be automatically determined
        :param scamp_connection_data:
            the list of SC&MP connection data or None
        :type scamp_connection_data:
            list(~spinnman.connections.SocketAddressWithChip)
        :param int boot_port_num: the port number used for the boot connection
        :param bool reset_machine_on_start_up:
        :param max_sdram_size: the maximum SDRAM each chip can say it has
            (mainly used in debugging purposes)
        :type max_sdram_size: int or None
        :param bool repair_machine:
            Flag to set the behaviour if a repairable error is found on the
            machine.
            If `True` will create a machine without the problematic bits.
            (See machine_factory.machine_repair)
            If `False`, get machine will raise an Exception if a problematic
            machine is discovered.
        :param bool ignore_bad_ethernets:
            Flag to say that ip_address information
            on non-ethernet chips should be ignored.
            Non-ethernet chips are defined here as ones that do not report
            themselves their nearest ethernet.
            The bad IP address is always logged.
            If True, the IP address is ignored.
            If False, the chip with the bad IP address is removed.
        :param str default_report_directory:
            Directory to write any reports too.
            If None the current directory will be used.
        :return: Transceiver, and description of machine it is connected to
        :rtype: tuple(~spinnman.transceiver.Transceiver,
            ~spinn_machine.Machine)
        """
        # pylint: disable=too-many-arguments

        # if the end user gives you SCAMP data, use it and don't discover them
        if scamp_connection_data is not None:
            scamp_connection_data = [
                self._parse_scamp_connection(piece)
                for piece in scamp_connection_data.split(":")]

        txrx = create_transceiver_from_hostname(
            hostname=hostname,
            bmp_connection_data=self._parse_bmp_details(bmp_details),
            version=board_version, ignore_chips=downed_chips,
            ignore_cores=downed_cores, ignored_links=downed_links,
            auto_detect_bmp=auto_detect_bmp, boot_port_no=boot_port_num,
            scamp_connections=scamp_connection_data,
            max_sdram_size=max_sdram_size,
            repair_machine=repair_machine,
            ignore_bad_ethernets=ignore_bad_ethernets,
            default_report_directory=default_report_directory)

        if reset_machine_on_start_up:
            success = txrx.power_off_machine()
            if success:
                logger.warning(self.POWER_CYCLE_WARNING)
                time.sleep(POWER_CYCLE_WAIT_TIME_IN_SECONDS)
                logger.warning("Power cycle wait complete")
            else:
                logger.warning(self.POWER_CYCLE_FAILURE_WARNING)

        # do auto boot if possible
        if board_version is None:
            raise ConfigurationException(
                "Please set a machine version number in the "
                "corresponding configuration (cfg) file")
        txrx.ensure_board_is_ready()
        txrx.discover_scamp_connections()
        return txrx.get_machine_details(), txrx

    @staticmethod
    def _parse_scamp_connection(scamp_connection):
        """
        :param str scamp_connection:
        :rtype: ~.SocketAddressWithChip
        :raises Exception: If the parse fails
        """
        pieces = scamp_connection.split(",")
        if len(pieces) == 3:
            port_num = None
            hostname, chip_x, chip_y = pieces
        elif len(pieces) == 4:
            hostname, port_num, chip_x, chip_y = pieces
        else:
            raise Exception("bad SC&MP connection descriptor")

        return SocketAddressWithChip(
            hostname=hostname,
            port_num=None if port_num is None else int(port_num),
            chip_x=int(chip_x),
            chip_y=int(chip_y))

    @staticmethod
    def _parse_bmp_cabinet_and_frame(bmp_cabinet_and_frame):
        """
        :param str bmp_cabinet_and_frame:
        :rtype: tuple(int or str, int or str, str, str or None)
        """
        split_string = bmp_cabinet_and_frame.split(";", 2)
        if len(split_string) == 1:
            host = split_string[0].split(",")
            if len(host) == 1:
                return 0, 0, split_string[0], None
            return 0, 0, host[0], host[1]
        if len(split_string) == 2:
            host = split_string[1].split(",")
            if len(host) == 1:
                return 0, split_string[0], host[0], None
            return 0, split_string[0], host[0], host[1]
        host = split_string[2].split(",")
        if len(host) == 1:
            return split_string[0], split_string[1], host[0], None
        return split_string[0], split_string[1], host[0], host[1]

    @staticmethod
    def _parse_bmp_boards(bmp_boards):
        """
        :param str bmp_boards:
        :rtype: list(int)
        """
        # If the string is a range of boards, get the range
        range_match = re.match(r"(\d+)-(\d+)", bmp_boards)
        if range_match is not None:
            return list(range(int(range_match.group(1)),
                              int(range_match.group(2)) + 1))

        # Otherwise, assume a list of boards
        return [int(board) for board in bmp_boards.split(",")]

    def _parse_bmp_connection(self, bmp_detail):
        """ Parses one item of BMP connection data. Maximal format:\
            `cabinet;frame;host,port/boards`

        All parts except host can be omitted. Boards can be a \
        hyphen-separated range or a comma-separated list.

        :param str bmp_detail:
        :rtype: ~.BMPConnectionData
        """
        pieces = bmp_detail.split("/")
        (cabinet, frame, hostname, port_num) = \
            self._parse_bmp_cabinet_and_frame(pieces[0])
        # if there is no split, then assume its one board, located at 0
        boards = [0] if len(pieces) == 1 else self._parse_bmp_boards(pieces[1])
        port_num = None if port_num is None else int(port_num)
        return BMPConnectionData(cabinet, frame, hostname, boards, port_num)

    def _parse_bmp_details(self, bmp_string):
        """ Take a BMP line (a colon-separated list) and split it into the\
            BMP connection data.

        :param str bmp_string: the BMP string to be converted
        :return: the BMP connection data
        :rtype: list(~.BMPConnectionData) or None
        """
        if bmp_string is None or bmp_string == "None":
            return None
        return [self._parse_bmp_connection(bmp_connection)
                for bmp_connection in bmp_string.split(":")]<|MERGE_RESOLUTION|>--- conflicted
+++ resolved
@@ -13,69 +13,21 @@
 # You should have received a copy of the GNU General Public License
 # along with this program.  If not, see <http://www.gnu.org/licenses/>.
 
+import logging
 import re
-
+import time
 from spinn_utilities.log import FormatAdapter
 from spinnman.connections import SocketAddressWithChip
 from spinnman.constants import POWER_CYCLE_WAIT_TIME_IN_SECONDS
 from spinnman.transceiver import create_transceiver_from_hostname
 from spinnman.model import BMPConnectionData
 from spinn_front_end_common.utilities.exceptions import ConfigurationException
-import time
-import logging
 
 logger = FormatAdapter(logging.getLogger(__name__))
 
 
 class MachineGenerator(object):
     """ Makes a transceiver and a machine object.
-<<<<<<< HEAD
-
-    :param str hostname:
-        the hostname or IP address of the SpiNNaker machine
-    :param str bmp_details: the details of the BMP connections
-    :param set(tuple(int,int)) downed_chips:
-        the chips that are down which SARK thinks are alive
-    :param set(tuple(int,int,int)) downed_cores:
-        the cores that are down which SARK thinks are alive
-    :param set(tuple(int,int,int)) downed_links:
-        the links that are down which SARK thinks are alive
-    :param int board_version:
-        the version of the boards being used within the machine
-        (1, 2, 3, 4 or 5)
-    :param bool auto_detect_bmp:
-        Whether the BMP should be automatically determined
-    :param scamp_connection_data:
-        the list of SC&MP connection data or None
-    :type scamp_connection_data:
-        list(~spinnman.connections.SocketAddressWithChip)
-    :param int boot_port_num: the port number used for the boot connection
-    :param bool reset_machine_on_start_up:
-    :param max_sdram_size: the maximum SDRAM each chip can say it has
-        (mainly used in debugging purposes)
-    :type max_sdram_size: int or None
-    :param bool repair_machine:
-        Flag to set the behaviour if a repairable error is found on the
-        machine.
-        If `True` will create a machine without the problematic bits.
-        (See machine_factory.machine_repair)
-        If `False`, get machine will raise an Exception if a problematic
-        machine is discovered.
-    :param bool ignore_bad_ethernets:
-        Flag to say that ip_address information
-        on non-ethernet chips should be ignored.
-        Non-ethernet chips are defined here as ones that do not report
-        themselves their nearest ethernet.
-        The bad IP address is always logged.
-        If True, the IP address is ignored.
-        If False, the chip with the bad IP address is removed.
-    :param str default_report_directory:
-        Directory to write any reports too.
-        If None the current directory will be used.
-    :return: description of machine it is connected to and Transceiver
-    :rtype: tuple(~spinn_machine.Machine, ~spinnman.transceiver.Transceiver)
-=======
->>>>>>> f4185a73
     """
 
     POWER_CYCLE_WARNING = (
@@ -121,7 +73,7 @@
         :param scamp_connection_data:
             the list of SC&MP connection data or None
         :type scamp_connection_data:
-            list(~spinnman.connections.SocketAddressWithChip)
+            list(~spinnman.connections.SocketAddressWithChip) or None
         :param int boot_port_num: the port number used for the boot connection
         :param bool reset_machine_on_start_up:
         :param max_sdram_size: the maximum SDRAM each chip can say it has
