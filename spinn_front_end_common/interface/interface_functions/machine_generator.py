--- conflicted
+++ resolved
@@ -50,102 +50,6 @@
         scamp_connection_data, boot_port_num, reset_machine_on_start_up):
     """ Makes a transceiver and a machine object.
 
-<<<<<<< HEAD
-    POWER_CYCLE_WARNING = (
-        "When power-cycling a board, it is recommended that you wait for 30 "
-        "seconds before attempting a reboot. Therefore, the tools will now "
-        "wait for 30 seconds. If you wish to avoid this wait, please set "
-        "reset_machine_on_startup = False in the [Machine] section of the "
-        "relevant configuration (cfg) file.")
-
-    POWER_CYCLE_FAILURE_WARNING = (
-        "The end user requested the power-cycling of the board. But the "
-        "tools did not have the required BMP connection to facilitate a "
-        "power-cycling, and therefore will not do so. please set the "
-        "bmp_names accordingly in the [Machine] section of the relevant "
-        "configuration (cfg) file. Or use a machine assess process which "
-        "provides the BMP data (such as a spalloc system) or finally set "
-        "reset_machine_on_startup = False in the [Machine] section of the "
-        "relevant configuration (cfg) file to avoid this warning in future.")
-
-    __slots__ = []
-
-    def __call__(
-            self, hostname, bmp_details, board_version, auto_detect_bmp,
-            scamp_connection_data, boot_port_num, reset_machine_on_start_up):
-        """
-        :param str hostname:
-            the hostname or IP address of the SpiNNaker machine
-        :param str bmp_details: the details of the BMP connections
-        :param set(tuple(int,int)) downed_chips:
-            the chips that are down which SARK thinks are alive
-        :param set(tuple(int,int,int)) downed_cores:
-            the cores that are down which SARK thinks are alive
-        :param set(tuple(int,int,int)) downed_links:
-            the links that are down which SARK thinks are alive
-        :param int board_version:
-            the version of the boards being used within the machine
-            (1, 2, 3, 4 or 5)
-        :param bool auto_detect_bmp:
-            Whether the BMP should be automatically determined
-        :param scamp_connection_data:
-            the list of SC&MP connection data or None
-        :type scamp_connection_data:
-            list(~spinnman.connections.SocketAddressWithChip)
-        :param int boot_port_num: the port number used for the boot connection
-        :param bool reset_machine_on_start_up:
-        :return: Transceiver, and description of machine it is connected to
-        :rtype: tuple(~spinn_machine.Machine,
-            ~spinnman.transceiver.Transceiver)
-        """
-        # pylint: disable=too-many-arguments
-
-        # if the end user gives you SCAMP data, use it and don't discover them
-        if scamp_connection_data is not None:
-            scamp_connection_data = [
-                self._parse_scamp_connection(piece)
-                for piece in scamp_connection_data.split(":")]
-
-        txrx = create_transceiver_from_hostname(
-            hostname=hostname,
-            bmp_connection_data=self._parse_bmp_details(bmp_details),
-            version=board_version,
-            auto_detect_bmp=auto_detect_bmp, boot_port_no=boot_port_num,
-            scamp_connections=scamp_connection_data,
-            default_report_directory=FecDataView().run_dir_path)
-
-        if reset_machine_on_start_up:
-            success = txrx.power_off_machine()
-            if success:
-                logger.warning(self.POWER_CYCLE_WARNING)
-                time.sleep(POWER_CYCLE_WAIT_TIME_IN_SECONDS)
-                logger.warning("Power cycle wait complete")
-            else:
-                logger.warning(self.POWER_CYCLE_FAILURE_WARNING)
-
-        # do auto boot if possible
-        if board_version is None:
-            raise ConfigurationException(
-                "Please set a machine version number in the "
-                "corresponding configuration (cfg) file")
-        txrx.ensure_board_is_ready()
-        txrx.discover_scamp_connections()
-        return txrx.get_machine_details(), txrx
-
-    @staticmethod
-    def _parse_scamp_connection(scamp_connection):
-        """
-        :param str scamp_connection:
-        :rtype: ~.SocketAddressWithChip
-        :raises Exception: If the parse fails
-        """
-        pieces = scamp_connection.split(",")
-        if len(pieces) == 3:
-            port_num = None
-            hostname, chip_x, chip_y = pieces
-        elif len(pieces) == 4:
-            hostname, port_num, chip_x, chip_y = pieces
-=======
     :param str hostname:
         the hostname or IP address of the SpiNNaker machine
     :param str bmp_details: the details of the BMP connections
@@ -184,7 +88,7 @@
         version=board_version,
         auto_detect_bmp=auto_detect_bmp, boot_port_no=boot_port_num,
         scamp_connections=scamp_connection_data,
-        default_report_directory=report_default_directory())
+        default_report_directory=FecDataView().run_dir_path)
 
     if reset_machine_on_start_up:
         success = txrx.power_off_machine()
@@ -192,7 +96,6 @@
             logger.warning(POWER_CYCLE_WARNING)
             time.sleep(POWER_CYCLE_WAIT_TIME_IN_SECONDS)
             logger.warning("Power cycle wait complete")
->>>>>>> 1abf76e1
         else:
             logger.warning(POWER_CYCLE_FAILURE_WARNING)
 
