<<<<<<< HEAD
from spinn_machine import VirtualMachine
=======
# spinn_machine imports
from spinn_machine import VirtualMachine, Machine, Router
>>>>>>> 5e5ebfd0


class VirtualMachineGenerator(object):
    """ Generates a virtual machine with given dimensions and configuration.
    """

    __slots__ = []

    def __call__(
            self, width=None, height=None, virtual_has_wrap_arounds=None,
            version=None, n_cpus_per_chip=Machine.MAX_CORES_PER_CHIP,
            with_monitors=True, down_chips=None, down_cores=None,
            down_links=None, max_sdram_size=None,
            router_entries_per_chip=Router.ROUTER_DEFAULT_AVAILABLE_ENTRIES):
        """
        :param width: The width of the machine in chips
        :param height: The height of the machine in chips
        :param virtual_has_wrap_arounds: \
            True if the machine should be created with wrap_arounds
        :param version: The version of board to create
        :param n_cpus_per_chip: The number of cores to put on each chip
        :param with_monitors: If true, CPU 0 will be marked as a monitor
        :param down_chips: The set of chips that should be considered broken
        :param down_cores: The set of cores that should be considered broken
        :param down_links: The set of links that should be considered broken
        :param max_sdram_size: The SDRAM that should be given to each chip
        """
        # pylint: disable=too-many-arguments
        machine = VirtualMachine(
            width=width, height=height,
            with_wrap_arounds=virtual_has_wrap_arounds,
            version=version, n_cpus_per_chip=n_cpus_per_chip,
            with_monitors=with_monitors, down_chips=down_chips,
            down_cores=down_cores, down_links=down_links,
            sdram_per_chip=max_sdram_size,
            router_entries_per_chip=router_entries_per_chip)

        # Work out and add the SpiNNaker links and FPGA links
        machine.add_spinnaker_links(version)
        machine.add_fpga_links(version)

        return machine<|MERGE_RESOLUTION|>--- conflicted
+++ resolved
@@ -1,9 +1,4 @@
-<<<<<<< HEAD
-from spinn_machine import VirtualMachine
-=======
-# spinn_machine imports
 from spinn_machine import VirtualMachine, Machine, Router
->>>>>>> 5e5ebfd0
 
 
 class VirtualMachineGenerator(object):
