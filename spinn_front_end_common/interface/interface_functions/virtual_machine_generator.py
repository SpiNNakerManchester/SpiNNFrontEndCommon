<<<<<<< HEAD
# spinn_machine imports
import logging

from spinn_machine import VirtualMachine
from spinn_utilities.log import FormatAdapter
=======
# Copyright (c) 2017-2019 The University of Manchester
#
# This program is free software: you can redistribute it and/or modify
# it under the terms of the GNU General Public License as published by
# the Free Software Foundation, either version 3 of the License, or
# (at your option) any later version.
#
# This program is distributed in the hope that it will be useful,
# but WITHOUT ANY WARRANTY; without even the implied warranty of
# MERCHANTABILITY or FITNESS FOR A PARTICULAR PURPOSE.  See the
# GNU General Public License for more details.
#
# You should have received a copy of the GNU General Public License
# along with this program.  If not, see <http://www.gnu.org/licenses/>.

import logging
from spinn_utilities.log import FormatAdapter
from spinn_machine import json_machine, virtual_machine, Machine, Router
>>>>>>> 9e660218

logger = FormatAdapter(logging.getLogger(__name__))


class VirtualMachineGenerator(object):
    """ Generates a virtual machine with given dimensions and configuration.
    """

    __slots__ = []

    def __call__(
            self, width=None, height=None, version=None,
            down_chips=None, down_cores=None, down_links=None,
            max_sdram_size=None,
            router_entries_per_chip=Router.ROUTER_DEFAULT_AVAILABLE_ENTRIES,
            json_path=None):
        """
        :param width: The width of the machine in chips
        :param height: The height of the machine in chips
        :param version: The version of board to create
        :param with_monitors: If true, CPU 0 will be marked as a monitor
        :param down_chips: The set of chips that should be considered broken
        :param down_cores: The set of cores that should be considered broken
        :param down_links: The set of links that should be considered broken
        :param max_sdram_size: The SDRAM that should be given to each chip
        """
        # For backward compatibily support version in csf files for now
        if version is not None:
            if version in [2, 3]:
                if height is None:
                    height = 2
                else:
                    assert height == 2
                if width is None:
                    width = 2
                else:
                    assert width == 2
                logger.warning("For virtual Machines version is deprecated."
                               "use width=2, height=2 instead")
            elif version in [4, 5]:
                if height is None:
                    height = 8
                else:
                    assert height == 8
                if width is None:
                    width = 8
                else:
                    assert width == 8
                logger.warning("For virtual Machines version is deprecated."
                               "use width=8, height=8 instead")
            else:
                raise Exception("Unknown version {}".format(version))

        if json_path is None:
            # pylint: disable=too-many-arguments
            machine = virtual_machine(
                width=width, height=height,
                n_cpus_per_chip=Machine.max_cores_per_chip(),
                down_chips=down_chips, down_cores=down_cores,
                down_links=down_links, sdram_per_chip=max_sdram_size,
                router_entries_per_chip=router_entries_per_chip, validate=True)
        else:
            if (height is not None or width is not None or
                    version is not None or down_chips is not None or
                    down_cores is not None or down_links is not None):
                logger.warning("As json_path specified all other virtual "
                               "machine settings ignored.")
            machine = json_machine.machine_from_json(json_path)

        # Work out and add the SpiNNaker links and FPGA links
        machine.add_spinnaker_links()
        machine.add_fpga_links()

        logger.info(
            "Created a virtual machine which has {}".format(
                machine.cores_and_link_output_string()))

        return machine<|MERGE_RESOLUTION|>--- conflicted
+++ resolved
@@ -1,10 +1,3 @@
-<<<<<<< HEAD
-# spinn_machine imports
-import logging
-
-from spinn_machine import VirtualMachine
-from spinn_utilities.log import FormatAdapter
-=======
 # Copyright (c) 2017-2019 The University of Manchester
 #
 # This program is free software: you can redistribute it and/or modify
@@ -23,7 +16,6 @@
 import logging
 from spinn_utilities.log import FormatAdapter
 from spinn_machine import json_machine, virtual_machine, Machine, Router
->>>>>>> 9e660218
 
 logger = FormatAdapter(logging.getLogger(__name__))
 
@@ -44,13 +36,12 @@
         :param width: The width of the machine in chips
         :param height: The height of the machine in chips
         :param version: The version of board to create
-        :param with_monitors: If true, CPU 0 will be marked as a monitor
         :param down_chips: The set of chips that should be considered broken
         :param down_cores: The set of cores that should be considered broken
         :param down_links: The set of links that should be considered broken
         :param max_sdram_size: The SDRAM that should be given to each chip
         """
-        # For backward compatibily support version in csf files for now
+        # For backward compatibility support version in csf files for now
         if version is not None:
             if version in [2, 3]:
                 if height is None:
