--- conflicted
+++ resolved
@@ -14,7 +14,7 @@
 
 import logging
 from spinn_utilities.config_holder import (
-    get_config_int, get_config_str_or_none)
+    get_config_int, is_config_none)
 from spinn_utilities.log import FormatAdapter
 from spinn_machine import json_machine, virtual_machine, Machine
 from spinn_front_end_common.data import FecDataView
@@ -32,38 +32,8 @@
     height = get_config_int("Machine", "height")
     width = get_config_int("Machine", "width")
 
-<<<<<<< HEAD
-    # For backward compatibility support version in csf files for now
-    version = get_config_int("Machine", "version")
-    if version is not None:
-        if version in [2, 3]:
-            if height is None:
-                height = 2
-            else:
-                assert height == 2
-            if width is None:
-                width = 2
-            else:
-                assert width == 2
-            logger.warning("For virtual Machines version is deprecated. "
-                           "Use width=2, height=2 instead.")
-        elif version in [4, 5]:
-            if height is None:
-                height = 8
-            else:
-                assert height == 8
-            if width is None:
-                width = 8
-            else:
-                assert width == 8
-            logger.warning("For virtual Machines version is deprecated. "
-                           "Use width=8, height=8 instead.")
-        else:
-            raise ValueError(f"Unknown version {version}")
-=======
     version = FecDataView.get_machine_version()
     version.verify_size(height, width)
->>>>>>> 09c0ff91
 
     json_path = get_config_str_or_none("Machine", "json_path")
     if json_path is None:
@@ -76,19 +46,11 @@
     else:
         if (height is not None or width is not None or
                 version is not None or
-<<<<<<< HEAD
-                get_config_str("Machine", "down_chips") is not None or
-                get_config_str("Machine", "down_cores") is not None or
-                get_config_str("Machine", "down_links") is not None):
-            logger.warning("As json_path specified, all other virtual "
-                           "machine settings are ignored.")
-=======
-                get_config_str_or_none("Machine", "down_chips") is not None or
-                get_config_str_or_none("Machine", "down_cores") is not None or
-                get_config_str_or_none("Machine", "down_links") is not None):
+                not is_config_none("Machine", "down_chips") or
+                not is_config_none("Machine", "down_cores") or
+                mot is_config_none("Machine", "down_links"):
             logger.warning("As json_path specified all other virtual "
                            "machine settings ignored.")
->>>>>>> 09c0ff91
         machine = json_machine.machine_from_json(json_path)
 
     # Work out and add the SpiNNaker links and FPGA links
