# Copyright (c) 2017-2019 The University of Manchester
#
# This program is free software: you can redistribute it and/or modify
# it under the terms of the GNU General Public License as published by
# the Free Software Foundation, either version 3 of the License, or
# (at your option) any later version.
#
# This program is distributed in the hope that it will be useful,
# but WITHOUT ANY WARRANTY; without even the implied warranty of
# MERCHANTABILITY or FITNESS FOR A PARTICULAR PURPOSE.  See the
# GNU General Public License for more details.
#
# You should have received a copy of the GNU General Public License
# along with this program.  If not, see <http://www.gnu.org/licenses/>.

from spinn_front_end_common.utilities.scp import ClearIOBUFProcess
from spinn_front_end_common.utilities.utility_objs import ExecutableType


class ChipIOBufClearer(object):
    """ Clears the logging output buffer of an application running on a\
        SpiNNaker machine.

    :param ~spinnman.transceiver.Transceiver transceiver:
    :param dict(ExecutableType,~spinn_machine.CoreSubsets) executable_types:
    """

    __slots__ = []

    def __call__(self, transceiver, executable_types):
        """
<<<<<<< HEAD
        :param ~spinnman.transceiver.Transceiver transceiver:
        :param dict(ExecutableType,~spinn_machine.CoreSubsets) \
                executable_types:
        """

=======
        :param ~.Transceiver transceiver:
        :param dict(ExecutableType,~.CoreSubsets) executable_types:
        """
>>>>>>> b86add09
        core_subsets = \
            executable_types[ExecutableType.USES_SIMULATION_INTERFACE]

        process = ClearIOBUFProcess(transceiver.scamp_connection_selector)
        process.clear_iobuf(core_subsets, len(core_subsets))<|MERGE_RESOLUTION|>--- conflicted
+++ resolved
@@ -29,17 +29,9 @@
 
     def __call__(self, transceiver, executable_types):
         """
-<<<<<<< HEAD
-        :param ~spinnman.transceiver.Transceiver transceiver:
-        :param dict(ExecutableType,~spinn_machine.CoreSubsets) \
-                executable_types:
-        """
-
-=======
         :param ~.Transceiver transceiver:
         :param dict(ExecutableType,~.CoreSubsets) executable_types:
         """
->>>>>>> b86add09
         core_subsets = \
             executable_types[ExecutableType.USES_SIMULATION_INTERFACE]
 
