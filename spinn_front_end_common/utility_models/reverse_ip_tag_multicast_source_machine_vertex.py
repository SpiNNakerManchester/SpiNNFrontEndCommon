--- conflicted
+++ resolved
@@ -25,28 +25,17 @@
     inject_items, supports_injection, inject)
 from pacman.model.constraints.placer_constraints import BoardConstraint
 from pacman.model.resources import (
-<<<<<<< HEAD
-    IPtagResource, ReverseIPtagResource, ResourceContainer, DTCMResource,
-    SDRAMResource, CPUCyclesPerTickResource)
+    ReverseIPtagResource, ResourceContainer, DTCMResource, VariableSDRAM,
+    CPUCyclesPerTickResource)
 from pacman.model.graphs.machine import MachineVertex
 from spinn_front_end_common.utilities.helpful_functions import (
     locate_memory_region_for_placement, calculate_mask,
     produce_key_constraint_based_off_outgoing_partitions)
-from spinn_front_end_common.interface.buffer_management.recording_utilities \
-    import (
-        TRAFFIC_IDENTIFIER)
-=======
-    CPUCyclesPerTickResource, DTCMResource,
-    ReverseIPtagResource, ResourceContainer, VariableSDRAM)
-from pacman.model.routing_info import BaseKeyAndMask
-from pacman.model.graphs.machine import MachineVertex
-from spinn_front_end_common.utilities.helpful_functions import (
-    locate_memory_region_for_placement)
->>>>>>> df786432
 from spinn_front_end_common.interface.buffer_management.buffer_models import (
     SendsBuffersFromHostPreBufferedImpl, AbstractReceiveBuffersToHost)
 from spinn_front_end_common.interface.buffer_management.storage_objects\
-    .buffered_sending_region import get_n_bytes
+    .buffered_sending_region import (
+        get_n_bytes)
 from spinn_front_end_common.utilities import globals_variables
 from spinn_front_end_common.interface.buffer_management.storage_objects \
     import (
@@ -357,7 +346,6 @@
 
         # Get a mask and maximum number of keys for the number of keys
         # requested
-<<<<<<< HEAD
         self._mask, max_key = calculate_mask(n_keys)
 
         # Check that the number of keys and the virtual key don't interfere
@@ -365,9 +353,6 @@
             raise ConfigurationException(
                 "The mask calculated from the number of keys will not work "
                 "with the virtual key specified")
-=======
-        self._mask = self._calculate_mask(n_keys)
->>>>>>> df786432
 
         if self._prefix is not None:
             # Check that the prefix doesn't change the virtual key in the
@@ -519,13 +504,6 @@
             return virtual_key & 0xFFFF
         return (virtual_key >> 16) & 0xFFFF
 
-<<<<<<< HEAD
-    def enable_recording(
-            self,
-            record_buffer_size=MAX_SIZE_OF_BUFFERED_REGION_ON_CHIP,
-            buffer_size_before_receive=DEFAULT_BUFFER_SIZE_BEFORE_RECEIVE,
-            time_between_triggers=0):
-=======
     @staticmethod
     def _calculate_mask(n_neurons):
         temp_value = n_neurons.bit_length()
@@ -534,7 +512,6 @@
         return mask
 
     def enable_recording(self, new_state=True):
->>>>>>> df786432
         """ Enable recording of the keys sent
         """
         self._is_recording = new_state
@@ -714,6 +691,7 @@
         get_outgoing_partition_constraints,
         additional_arguments={"machine_graph": "MemoryMachineGraph"})
     def get_outgoing_partition_constraints(self, partition, machine_graph):
+        # pylint: disable=arguments-differ
         return produce_key_constraint_based_off_outgoing_partitions(
                 machine_graph=machine_graph, vertex=self,
                 mask=self._mask, virtual_key=self._virtual_key,
