--- conflicted
+++ resolved
@@ -151,11 +151,8 @@
     _n_data_specs = 0
 
     def __init__(
-<<<<<<< HEAD
-            self, n_keys, timestep_in_us, label, constraints=None,
-=======
-            self, vertex_slice, label, app_vertex, constraints=None,
->>>>>>> 3679d681
+            self, timestep_in_us, label, constraints=None,
+            app_vertex=None, vertex_slice=None,
 
             # General input and output parameters
             board_address=None,
@@ -180,12 +177,9 @@
             # Flag to indicate that data will be received to inject
             enable_injection=False):
         # pylint: disable=too-many-arguments, too-many-locals
+
         super(ReverseIPTagMulticastSourceMachineVertex, self).__init__(
-<<<<<<< HEAD
-            timestep_in_us, label, constraints)
-=======
-            label, constraints, app_vertex, vertex_slice)
->>>>>>> 3679d681
+            timestep_in_us, label, constraints, app_vertex, vertex_slice)
 
         self._reverse_iptags = None
         self._n_keys = vertex_slice.n_atoms
