--- conflicted
+++ resolved
@@ -37,13 +37,8 @@
 from spinn_front_end_common.interface.buffer_management.buffer_models import (
     SendsBuffersFromHostPreBufferedImpl, AbstractReceiveBuffersToHost)
 from spinn_front_end_common.interface.buffer_management.storage_objects\
-<<<<<<< HEAD
     .buffered_sending_region import get_n_bytes
-=======
-    .buffered_sending_region import (
-        get_n_bytes)
 from spinn_front_end_common.utilities import globals_variables
->>>>>>> b86add09
 from spinn_front_end_common.interface.buffer_management.storage_objects \
     import (
         BufferedSendingRegion)
@@ -726,22 +721,16 @@
         })
     def generate_data_specification(
             self, spec, placement,  # @UnusedVariable
-<<<<<<< HEAD
             time_scale_factor, machine_graph, routing_info,
             run_from_time_in_us, data_simtime_in_us):
-=======
-            machine_time_step, time_scale_factor, machine_graph, routing_info,
-            first_machine_time_step, data_n_time_steps, run_until_timesteps):
         """
         :param int machine_time_step:
         :param int time_scale_factor:
         :param ~pacman.model.graphs.machine.MachineGraph machine_graph:
         :param ~pacman.model.routing_info.RoutingInfo routing_info:
-        :param int first_machine_time_step:
-        :param int data_n_time_steps:
-        :param int run_until_timesteps:
-        """
->>>>>>> b86add09
+        :param int run_from_time_in_us:
+        :param int data_simtime_in_us:
+        """
         # pylint: disable=too-many-arguments, arguments-differ
         self._update_virtual_key(routing_info, machine_graph)
         first_machine_time_step = self.simtime_in_us_to_timesteps(
@@ -828,15 +817,8 @@
 
         :param int first_machine_time_step:
             The first machine time step in the simulation
-<<<<<<< HEAD
-        :type first_machine_time_step: int
-        :param run_until_time_in_us:\
-            The run until time in us for the simulation
-        :type run_until_time_in_us: int
-=======
         :param int run_until_timesteps:
             The last machine time step in the simulation
->>>>>>> b86add09
         """
         if self._virtual_key is not None:
             run_until_timesteps = self.simtime_in_us_to_timesteps(
