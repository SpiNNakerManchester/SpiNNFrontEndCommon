--- conflicted
+++ resolved
@@ -172,16 +172,9 @@
 
         # Work out if buffers are being sent
         self._send_buffer = None
-        self._partition_id = send_buffer_partition_id
+        self._send_buffer_partition_id = send_buffer_partition_id
         if send_buffer_times is None:
             self._send_buffer_times = None
-<<<<<<< HEAD
-            self._buffer_max_space = send_buffer_max_space
-            SendsBuffersFromHostPreBufferedImpl.__init__(
-                self, None)
-        else:
-            self._buffer_max_space = send_buffer_max_space
-=======
             self._send_buffer_max_space = send_buffer_max_space
             self._send_buffers = None
         else:
@@ -195,7 +188,6 @@
                         "".format(send_buffer_times, n_keys))
 
             self._send_buffer_max_space = send_buffer_max_space
->>>>>>> 277306db
             self._send_buffer = BufferedSendingRegion(send_buffer_max_space)
             self._send_buffer_times = send_buffer_times
 
@@ -294,7 +286,7 @@
         resources = ResourceContainer(
             dtcm=DTCMResource(self.get_dtcm_usage()),
             sdram=SDRAMResource(self.get_sdram_usage(
-                self._send_buffer_times, self._buffer_max_space,
+                self._send_buffer_times, self._send_buffer_max_space,
                 self._record_buffer_size > 0)),
             cpu_cycles=CPUCyclesPerTickResource(self.get_cpu_usage()),
             iptags=self._iptags,
@@ -475,21 +467,15 @@
 
     def _update_virtual_key(self, routing_info, machine_graph):
         if self._virtual_key is None:
-            if self._partition_id is not None:
+            if self._send_buffer_partition_id is not None:
 
                 rinfo = routing_info.get_routing_info_from_pre_vertex(
-<<<<<<< HEAD
-                    self, self._partition_id)
-                self._virtual_key = rinfo.first_key
-                self._mask = rinfo.first_mask
-=======
                     self, self._send_buffer_partition_id)
 
                 # if no edge leaving this vertex, no key needed
                 if rinfo is not None:
                     self._virtual_key = rinfo.first_key
                     self._mask = rinfo.first_mask
->>>>>>> 277306db
 
             else:
                 partitions = machine_graph\
