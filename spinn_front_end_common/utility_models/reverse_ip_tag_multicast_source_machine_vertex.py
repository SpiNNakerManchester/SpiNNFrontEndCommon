--- conflicted
+++ resolved
@@ -33,12 +33,8 @@
     CPUCyclesPerTickResource, DTCMResource,
     ReverseIPtagResource, ResourceContainer, VariableSDRAM)
 from pacman.model.routing_info import BaseKeyAndMask
-<<<<<<< HEAD
 from pacman.model.graphs.machine import MachineTimestepVertex, MachineVertex
-=======
 from pacman.model.graphs.common import Slice
-from pacman.model.graphs.machine import MachineVertex
->>>>>>> 3bf3e589
 from spinn_front_end_common.utilities.helpful_functions import (
     locate_memory_region_for_placement)
 from spinn_front_end_common.interface.buffer_management.buffer_models import (
@@ -164,16 +160,8 @@
     _n_data_specs = 0
 
     def __init__(
-<<<<<<< HEAD
             self, timestep_in_us, label, constraints=None,
-            app_vertex=None, vertex_slice=None,
-=======
-            self, label,
-            vertex_slice=None,
-            app_vertex=None,
-            n_keys=None,
-            constraints=None,
->>>>>>> 3bf3e589
+            app_vertex=None, vertex_slice=None, n_keys=None,
 
             # General input and output parameters
             board_address=None,
@@ -198,14 +186,11 @@
             # Flag to indicate that data will be received to inject
             enable_injection=False):
         # pylint: disable=too-many-arguments, too-many-locals
-<<<<<<< HEAD
-=======
         if vertex_slice is None:
             if n_keys is not None:
                 vertex_slice = Slice(0, n_keys - 1)
             else:
                 raise KeyError("Either provide a vertex_slice or n_keys")
->>>>>>> 3bf3e589
 
         super(ReverseIPTagMulticastSourceMachineVertex, self).__init__(
             timestep_in_us, label, constraints, app_vertex, vertex_slice)
