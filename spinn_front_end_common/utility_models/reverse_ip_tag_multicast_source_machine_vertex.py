--- conflicted
+++ resolved
@@ -27,15 +27,9 @@
     inject_items, supports_injection, inject)
 from pacman.model.constraints.placer_constraints import BoardConstraint
 from pacman.model.resources import (
-<<<<<<< HEAD
-    ReverseIPtagResource, ResourceContainer, DTCMResource, VariableSDRAM,
-    CPUCyclesPerTickResource)
-=======
     CPUCyclesPerTickResource, DTCMResource,
     ReverseIPtagResource, ResourceContainer, VariableSDRAM)
-from pacman.model.routing_info import BaseKeyAndMask
 from pacman.model.graphs.common import Slice
->>>>>>> 3bf3e589
 from pacman.model.graphs.machine import MachineVertex
 from spinn_front_end_common.utilities.helpful_functions import (
     locate_memory_region_for_placement, calculate_mask,
@@ -45,7 +39,7 @@
 from spinn_front_end_common.interface.buffer_management.storage_objects\
     .buffered_sending_region import (
         get_n_bytes)
-from spinn_front_end_common.utilities import globals_variables
+from spinn_front_end_common.utilities.globals_variables import get_simulator
 from spinn_front_end_common.interface.buffer_management.storage_objects \
     import (
         BufferedSendingRegion)
@@ -53,6 +47,8 @@
     SDP_PORTS, SYSTEM_BYTES_REQUIREMENT, SIMULATION_N_BYTES, BYTES_PER_WORD,
     MICRO_TO_MILLISECOND_CONVERSION)
 from spinn_front_end_common.utilities.exceptions import ConfigurationException
+from spinn_front_end_common.utilities.utility_objs import (
+    ProvenanceDataItem, ExecutableType)
 from spinn_front_end_common.abstract_models import (
     AbstractProvidesOutgoingPartitionConstraints, AbstractRecordable,
     AbstractGeneratesDataSpecification, AbstractHasAssociatedBinary,
@@ -64,8 +60,6 @@
 from spinn_front_end_common.interface.buffer_management.recording_utilities \
     import (get_recording_header_array, get_recording_header_size,
             get_recording_data_constant_size)
-from spinn_front_end_common.utilities.utility_objs import (
-    ProvenanceDataItem, ExecutableType)
 
 logger = FormatAdapter(logging.getLogger(__name__))
 
@@ -401,7 +395,7 @@
     @property
     @overrides(MachineVertex.resources_required)
     def resources_required(self):
-        sim = globals_variables.get_simulator()
+        sim = get_simulator()
         sdram = self.get_sdram_usage(
             self._send_buffer_times, self._is_recording,
             sim.machine_time_step, self._receive_rate, self._n_keys)
