# Copyright (c) 2017-2019 The University of Manchester
#
# This program is free software: you can redistribute it and/or modify
# it under the terms of the GNU General Public License as published by
# the Free Software Foundation, either version 3 of the License, or
# (at your option) any later version.
#
# This program is distributed in the hope that it will be useful,
# but WITHOUT ANY WARRANTY; without even the implied warranty of
# MERCHANTABILITY or FITNESS FOR A PARTICULAR PURPOSE.  See the
# GNU General Public License for more details.
#
# You should have received a copy of the GNU General Public License
# along with this program.  If not, see <http://www.gnu.org/licenses/>.

import math
import struct
import numpy
from enum import Enum
from six.moves import xrange
from spinn_utilities.overrides import overrides
from spinnman.messages.eieio import EIEIOPrefix, EIEIOType
from spinnman.messages.eieio.data_messages import EIEIODataHeader
from pacman.executor.injection_decorator import (
    inject_items, supports_injection, inject)
from pacman.model.constraints.key_allocator_constraints import (
    FixedKeyAndMaskConstraint)
from pacman.model.constraints.placer_constraints import BoardConstraint
from pacman.model.resources import (
    CPUCyclesPerTickResource, DTCMResource,
    ReverseIPtagResource, ResourceContainer, VariableSDRAM)
from pacman.model.routing_info import BaseKeyAndMask
from pacman.model.graphs.machine import MachineVertex
from spinn_front_end_common.utilities.helpful_functions import (
    locate_memory_region_for_placement)
from spinn_front_end_common.interface.buffer_management.buffer_models import (
    SendsBuffersFromHostPreBufferedImpl, AbstractReceiveBuffersToHost)
from spinn_front_end_common.interface.buffer_management.storage_objects\
    .buffered_sending_region import get_n_bytes
from spinn_front_end_common.utilities import globals_variables
from spinn_front_end_common.interface.buffer_management.storage_objects \
    import (
        BufferedSendingRegion)
from spinn_front_end_common.utilities.constants import (
    SDP_PORTS, SYSTEM_BYTES_REQUIREMENT, SIMULATION_N_BYTES, BYTES_PER_WORD,
    MICRO_TO_MILLISECOND_CONVERSION)
from spinn_front_end_common.utilities.exceptions import ConfigurationException
from spinn_front_end_common.abstract_models import (
    AbstractProvidesOutgoingPartitionConstraints, AbstractRecordable,
    AbstractGeneratesDataSpecification, AbstractHasAssociatedBinary,
    AbstractSupportsDatabaseInjection)
from spinn_front_end_common.interface.simulation.simulation_utilities import (
    get_simulation_header_array)
from spinn_front_end_common.interface.provenance import (
    ProvidesProvenanceDataFromMachineImpl)
from spinn_front_end_common.interface.buffer_management.recording_utilities \
    import (get_recording_header_array, get_recording_header_size,
            get_recording_data_constant_size)
from spinn_front_end_common.utilities.utility_objs import (
    ProvenanceDataItem, ExecutableType)

_DEFAULT_MALLOC_REGIONS = 2
_ONE_WORD = struct.Struct("<I")
_TWO_SHORTS = struct.Struct("<HH")

# The microseconds per timestep will be divided by this for the max offset
_MAX_OFFSET_DENOMINATOR = 10


@supports_injection
class ReverseIPTagMulticastSourceMachineVertex(
        MachineVertex, AbstractGeneratesDataSpecification,
        AbstractHasAssociatedBinary, AbstractSupportsDatabaseInjection,
        ProvidesProvenanceDataFromMachineImpl,
        AbstractProvidesOutgoingPartitionConstraints,
        SendsBuffersFromHostPreBufferedImpl,
        AbstractReceiveBuffersToHost, AbstractRecordable):
    """ A model which allows events to be injected into SpiNNaker and\
        converted in to multicast packets

    :param n_keys: The number of keys to be sent via this multicast source
    :type n_keys: int
    :param label: The label of this vertex
    :type label: str
    :param constraints: Any initial constraints to this vertex
    :type constraints: \
        iterable(~pacman.model.constraints.AbstractConstraint)
    :param board_address: The IP address of the board on which to place\
        this vertex if receiving data, either buffered or live (by\
        default, any board is chosen)
    :type board_address: str or None
    :param receive_port: The port on the board that will listen for\
        incoming event packets (default is to disable this feature; set a\
        value to enable it)
    :type receive_port: int or None
    :param receive_sdp_port: The SDP port to listen on for incoming event\
        packets (defaults to 1)
    :type receive_sdp_port: int
    :param receive_tag: The IP tag to use for receiving live events\
        (uses any by default)
    :type receive_tag: IPTag
    :param receive_rate: The estimated rate of packets that will be sent\
        by this source
    :type receive_rate: float
    :param virtual_key: The base multicast key to send received events\
        with (assigned automatically by default)
    :type virtual_key: int
    :param prefix: The prefix to "or" with generated multicast keys\
        (default is no prefix)
    :type prefix: int
    :param prefix_type: Whether the prefix should apply to the upper or\
        lower half of the multicast keys (default is upper half)
    :type prefix_type: ~spinnman.messages.eieio.EIEIOPrefix
    :param check_keys: True if the keys of received events should be\
        verified before sending (default False)
    :type check_keys: bool
    :param send_buffer_times: An array of arrays of times at which keys\
        should be sent (one array for each key, default disabled)
    :type send_buffer_times: \
        numpy.ndarray(numpy.ndarray(numpy.int32)) or \
        list(numpy.ndarray(numpy.int32)) or None
    :param send_buffer_partition_id: The ID of the partition containing\
        the edges down which the events are to be sent
    :type send_buffer_partition_id: str or None
    :param reserve_reverse_ip_tag: \
        Extra flag for input without a reserved port
    :type reserve_reverse_ip_tag: bool
    """

    class _REGIONS(Enum):
        SYSTEM = 0
        CONFIGURATION = 1
        RECORDING = 2
        SEND_BUFFER = 3
        PROVENANCE_REGION = 4

    class _PROVENANCE_ITEMS(Enum):
        N_RECEIVED_PACKETS = 0
        N_SENT_PACKETS = 1
        INCORRECT_KEYS = 2
        INCORRECT_PACKETS = 3
        LATE_PACKETS = 4

    # 13 ints (1. has prefix, 2. prefix, 3. prefix type, 4. check key flag,
    #          5. has key, 6. key, 7. mask, 8. buffer space,
    #          9. send buffer flag before notify, 10. tag,
    #          11. tag destination (y, x), 12. receive SDP port,
    #          13. timer offset)
    _CONFIGURATION_REGION_SIZE = 13 * BYTES_PER_WORD

    # Counts to do timer offsets
    _n_vertices = 0
    _n_data_specs = 0

    def __init__(
            self, n_keys, label, constraints=None,

            # General input and output parameters
            board_address=None,

            # Live input parameters
            receive_port=None,
            receive_sdp_port=SDP_PORTS.INPUT_BUFFERING_SDP_PORT.value,
            receive_tag=None,
            receive_rate=10,

            # Key parameters
            virtual_key=None, prefix=None,
            prefix_type=None, check_keys=False,

            # Send buffer parameters
            send_buffer_times=None,
            send_buffer_partition_id=None,

            # Extra flag for receiving packets without a port
            reserve_reverse_ip_tag=False):
<<<<<<< HEAD
        """
        :param n_keys: The number of keys to be sent via this multicast source
        :param label: The label of this vertex
        :param constraints: Any initial constraints to this vertex
        :param board_address: The IP address of the board on which to place\
            this vertex if receiving data, either buffered or live (by\
            default, any board is chosen)
        :param receive_port: The port on the board that will listen for\
            incoming event packets (default is to disable this feature; set a\
            value to enable it, or set the reserve_reverse_ip_tag parameter\
            to True if a random port is to be used)
        :param receive_sdp_port: The SDP port to listen on for incoming event\
            packets (defaults to 1)
        :param receive_tag: The IP tag to use for receiving live events\
            (uses any by default)
        :param virtual_key: The base multicast key to send received events\
            with (assigned automatically by default)
        :param prefix: The prefix to "or" with generated multicast keys\
            (default is no prefix)
        :param prefix_type: Whether the prefix should apply to the upper or\
            lower half of the multicast keys (default is upper half)
        :param check_keys: True if the keys of received events should be\
            verified before sending (default False)
        :param send_buffer_times: An array of arrays of time steps at which\
            keys should be sent (one array for each key, default disabled)
        :param reserve_reverse_ip_tag: True if the source should set up a tag\
            through which it can receive packets; if port is set to None this\
            can be used to enable the reception of packets on a randomly\
            assigned port, which can be read from the database
        """
=======
>>>>>>> dd98079a
        # pylint: disable=too-many-arguments, too-many-locals
        super(ReverseIPTagMulticastSourceMachineVertex, self).__init__(
            label, constraints)

        self._reverse_iptags = None
        self._n_keys = n_keys

        # Set up for receiving live packets
        if receive_port is not None or reserve_reverse_ip_tag:
            self._reverse_iptags = [ReverseIPtagResource(
                port=receive_port, sdp_port=receive_sdp_port,
                tag=receive_tag)]
            if board_address is not None:
                self.add_constraint(BoardConstraint(board_address))
        self._receive_rate = receive_rate
        self._receive_sdp_port = receive_sdp_port

        # Work out if buffers are being sent
        self._send_buffer = None
        self._send_buffer_partition_id = send_buffer_partition_id
        self._send_buffer_size = 0
        n_buffer_times = 0
        if send_buffer_times is not None:
            for i in send_buffer_times:
                if hasattr(i, "__len__"):
                    n_buffer_times += len(i)
                else:
                    # assuming this must be a single integer
                    n_buffer_times += 1
        if n_buffer_times == 0:
            self._send_buffer_times = None
            self._send_buffers = None
        else:
            self._install_send_buffer(send_buffer_times)

        # Set up for recording (if requested)
        self._is_recording = False

        # set flag for checking if in injection mode
        self._in_injection_mode = \
            receive_port is not None or reserve_reverse_ip_tag

        # Sort out the keys to be used
        self._virtual_key = virtual_key
        self._mask = None
        self._prefix = prefix
        self._prefix_type = prefix_type
        self._check_keys = check_keys

        # Work out the prefix details
        if self._prefix is not None:
            if self._prefix_type is None:
                self._prefix_type = EIEIOPrefix.UPPER_HALF_WORD
            if self._prefix_type == EIEIOPrefix.UPPER_HALF_WORD:
                self._prefix = prefix << 16

        # If the user has specified a virtual key
        if self._virtual_key is not None:
            self._install_virtual_key(n_keys)

        self._n_vertices += 1

    @staticmethod
    def _max_send_buffer_keys_per_timestep(send_buffer_times, n_keys):
        if len(send_buffer_times) and hasattr(send_buffer_times[0], "__len__"):
            counts = numpy.bincount(numpy.concatenate(send_buffer_times))
            if len(counts):
                return max(counts)
            return 0
        if len(send_buffer_times):
            counts = numpy.bincount(send_buffer_times)
            if len(counts):
                return n_keys * max(counts)
            return 0
        return 0

    @staticmethod
    def _send_buffer_sdram_per_timestep(send_buffer_times, n_keys):
        """ Determine the amount of SDRAM required per timestep.
        """
        # If there is a send buffer, calculate the keys per timestep
        if send_buffer_times is not None:
            sdram = get_n_bytes(ReverseIPTagMulticastSourceMachineVertex
                                ._max_send_buffer_keys_per_timestep(
                                    send_buffer_times, n_keys))
            return sdram
        return 0

    @staticmethod
    def _recording_sdram_per_timestep(
            machine_time_step, is_recording, receive_rate, send_buffer_times,
            n_keys):

        # If recording live data, use the user provided receive rate
        if is_recording and send_buffer_times is None:
            keys_per_timestep = math.ceil(
                (receive_rate / (
                    machine_time_step * MICRO_TO_MILLISECOND_CONVERSION)) * 1.1
            )
            header_size = EIEIODataHeader.get_header_size(
                EIEIOType.KEY_32_BIT, is_payload_base=True)
            # Maximum size is one packet per key
            return ((header_size + EIEIOType.KEY_32_BIT.key_bytes) *
                    keys_per_timestep)

        # If recording send data, the recorded size is the send size
        if is_recording and send_buffer_times is not None:
            return (ReverseIPTagMulticastSourceMachineVertex
                    ._send_buffer_sdram_per_timestep(
                        send_buffer_times, n_keys))

        # Not recording no SDRAM needed per timestep
        return 0

    def _install_send_buffer(self, send_buffer_times):
        if len(send_buffer_times) and hasattr(send_buffer_times[0], "__len__"):
            # Working with a list of lists so check length
            if len(send_buffer_times) != self._n_keys:
                raise ConfigurationException(
                    "The array or arrays of times {} does not have the "
                    "expected length of {}".format(
                        send_buffer_times, self._n_keys))

        self._send_buffer = BufferedSendingRegion()
        self._send_buffer_times = send_buffer_times
        self._send_buffers = {
            self._REGIONS.SEND_BUFFER.value: self._send_buffer
        }

    def _install_virtual_key(self, n_keys):
        # check that virtual key is valid
        if self._virtual_key < 0:
            raise ConfigurationException("Virtual keys must be positive")

        # Get a mask and maximum number of keys for the number of keys
        # requested
        self._mask = self._calculate_mask(n_keys)

        if self._prefix is not None:
            # Check that the prefix doesn't change the virtual key in the
            # masked area
            masked_key = (self._virtual_key | self._prefix) & self._mask
            if self._virtual_key != masked_key:
                raise ConfigurationException(
                    "The number of keys, virtual key and key prefix settings "
                    "don't work together")
        else:
            # If no prefix was generated, generate one
            self._prefix_type = EIEIOPrefix.UPPER_HALF_WORD
            self._prefix = self._virtual_key

    @property
    @overrides(ProvidesProvenanceDataFromMachineImpl._provenance_region_id)
    def _provenance_region_id(self):
        return self._REGIONS.PROVENANCE_REGION.value

    @property
    @overrides(ProvidesProvenanceDataFromMachineImpl._n_additional_data_items)
    def _n_additional_data_items(self):
        return 5

    @property
    @overrides(MachineVertex.resources_required)
    def resources_required(self):
        sim = globals_variables.get_simulator()
        sdram = self.get_sdram_usage(
                self._send_buffer_times, self._is_recording,
                sim.machine_time_step, self._receive_rate, self._n_keys)

        resources = ResourceContainer(
            dtcm=DTCMResource(self.get_dtcm_usage()),
            sdram=sdram,
            cpu_cycles=CPUCyclesPerTickResource(self.get_cpu_usage()),
            reverse_iptags=self._reverse_iptags)
        return resources

    @staticmethod
    def get_sdram_usage(
            send_buffer_times, recording_enabled, machine_time_step,
            receive_rate, n_keys):
        """
        :param send_buffer_times: When events will be sent
        :type send_buffer_times: \
            numpy.ndarray(numpy.ndarray(numpy.int32)) or \
            list(numpy.ndarray(numpy.int32)) or None
        :param recording_enabled: Whether recording is done
        :type recording_enabled: bool
        :param machine_time_step: What the machine timestep is
        :type machine_time_step: int
        :param receive_rate: What the expected message receive rate is
        :type receive_rate: float
        :param n_keys: How many keys are being sent
        :type n_keys: int
        """

        static_usage = (
            SYSTEM_BYTES_REQUIREMENT +
            (ReverseIPTagMulticastSourceMachineVertex.
                _CONFIGURATION_REGION_SIZE) +
            get_recording_header_size(1) +
            get_recording_data_constant_size(1) +
            (ReverseIPTagMulticastSourceMachineVertex.
                get_provenance_data_size(0)))
        per_timestep = (
            ReverseIPTagMulticastSourceMachineVertex
            ._send_buffer_sdram_per_timestep(send_buffer_times, n_keys) +
            ReverseIPTagMulticastSourceMachineVertex.
            _recording_sdram_per_timestep(
                machine_time_step, recording_enabled, receive_rate,
                send_buffer_times, n_keys))
        static_usage += per_timestep
        return VariableSDRAM(static_usage, per_timestep)

    @staticmethod
    def get_dtcm_usage():
        return 1

    @staticmethod
    def get_cpu_usage():
        return 1

    @staticmethod
    def _n_regions_to_allocate(send_buffering, recording):
        """ Get the number of regions that will be allocated
        """
        if recording and send_buffering:
            return 5
        elif recording or send_buffering:
            return 4
        return 3

    @property
    def send_buffer_times(self):
        return self._send_buffer_times

    @send_buffer_times.setter
    def send_buffer_times(self, send_buffer_times):
        self._install_send_buffer(send_buffer_times)

    def _is_in_range(
            self, time_stamp_in_ticks,
            first_machine_time_step, n_machine_time_steps):
        return (n_machine_time_steps is None) or (
            first_machine_time_step <= time_stamp_in_ticks <
            n_machine_time_steps)

    def _fill_send_buffer(
            self, first_machine_time_step, run_until_timesteps):
        """ Fill the send buffer with keys to send
        """

        key_to_send = self._virtual_key
        if self._virtual_key is None:
            key_to_send = 0

        if self._send_buffer is not None:
            self._send_buffer.clear()
        if (self._send_buffer_times is not None and
                len(self._send_buffer_times)):
            if hasattr(self._send_buffer_times[0], "__len__"):
                # Works with a list-of-lists
                self.__fill_send_buffer_2d(
                    key_to_send, first_machine_time_step, run_until_timesteps)
            else:
                # Work with a single list
                self.__fill_send_buffer_1d(
                    key_to_send, first_machine_time_step, run_until_timesteps)

    def __fill_send_buffer_2d(
            self, key_base, first_time_step, n_time_steps):
        for key in range(self._n_keys):
            for tick in sorted(self._send_buffer_times[key]):
                if self._is_in_range(tick, first_time_step, n_time_steps):
                    self._send_buffer.add_key(tick, key_base + key)

    def __fill_send_buffer_1d(
            self, key_base, first_time_step, n_time_steps):
        key_list = [key + key_base for key in xrange(self._n_keys)]
        for tick in sorted(self._send_buffer_times):
            if self._is_in_range(tick, first_time_step, n_time_steps):
                self._send_buffer.add_keys(tick, key_list)

    @staticmethod
    def _generate_prefix(virtual_key, prefix_type):
        if prefix_type == EIEIOPrefix.LOWER_HALF_WORD:
            return virtual_key & 0xFFFF
        return (virtual_key >> 16) & 0xFFFF

    @staticmethod
    def _calculate_mask(n_neurons):
        temp_value = n_neurons.bit_length()
        max_key = 2**temp_value - 1
        mask = 0xFFFFFFFF - max_key
        return mask

    def enable_recording(self, new_state=True):
        """ Enable recording of the keys sent
        """
        self._is_recording = new_state

    def _reserve_regions(self, spec, n_machine_time_steps):
        # Reserve system and configuration memory regions:
        spec.reserve_memory_region(
            region=self._REGIONS.SYSTEM.value,
            size=SIMULATION_N_BYTES, label='SYSTEM')
        spec.reserve_memory_region(
            region=self._REGIONS.CONFIGURATION.value,
            size=self._CONFIGURATION_REGION_SIZE, label='CONFIGURATION')

        # Reserve recording buffer regions if required
        spec.reserve_memory_region(
            region=self._REGIONS.RECORDING.value,
            size=get_recording_header_size(1),
            label="RECORDING")

        # Reserve send buffer region if required
        if self._send_buffer_times is not None:
            self._send_buffer_size = (
                self._send_buffer_sdram_per_timestep(
                    self._send_buffer_times, self._n_keys) *
                n_machine_time_steps)
            if self._send_buffer_size:
                spec.reserve_memory_region(
                    region=self._REGIONS.SEND_BUFFER.value,
                    size=self._send_buffer_size, label="SEND_BUFFER",
                    empty=True)

        self.reserve_provenance_data_region(spec)

    def _update_virtual_key(self, routing_info, machine_graph):
        if self._virtual_key is None:
            if self._send_buffer_partition_id is not None:

                rinfo = routing_info.get_routing_info_from_pre_vertex(
                    self, self._send_buffer_partition_id)

                # if no edge leaving this vertex, no key needed
                if rinfo is not None:
                    self._virtual_key = rinfo.first_key
                    self._mask = rinfo.first_mask

            else:
                partitions = machine_graph\
                    .get_outgoing_edge_partitions_starting_at_vertex(self)
                partition = next(iter(partitions), None)

                if partition is not None:
                    rinfo = routing_info.get_routing_info_from_partition(
                        partition)
                    self._virtual_key = rinfo.first_key
                    self._mask = rinfo.first_mask

        if self._virtual_key is not None and self._prefix is None:
            self._prefix_type = EIEIOPrefix.UPPER_HALF_WORD
            self._prefix = self._virtual_key

    def _write_configuration(self, spec, machine_time_step,
                             time_scale_factor):
        spec.switch_write_focus(region=self._REGIONS.CONFIGURATION.value)

        # Write apply_prefix and prefix and prefix_type
        if self._prefix is None:
            spec.write_value(data=0)
            spec.write_value(data=0)
            spec.write_value(data=0)
        else:
            spec.write_value(data=1)
            spec.write_value(data=self._prefix)
            spec.write_value(data=self._prefix_type.value)

        # Write check
        if self._check_keys:
            spec.write_value(data=1)
        else:
            spec.write_value(data=0)

        # Write if you have a key to transmit write it and the mask,
        # otherwise write flags to fill in space
        if self._virtual_key is None:
            spec.write_value(data=0)
            spec.write_value(data=0)
            spec.write_value(data=0)
        else:
            spec.write_value(data=1)
            spec.write_value(data=self._virtual_key)
            spec.write_value(data=self._mask)

        # Write send buffer data
        if self._send_buffer_times is not None:

            spec.write_value(data=self._send_buffer_size)
            # The following disable the buffer notifications
            spec.write_value(data=self._send_buffer_size + 256)
            spec.write_value(data=0)
            spec.write_value(_ONE_WORD.unpack(_TWO_SHORTS.pack(0, 0))[0])
        else:
            spec.write_value(data=0)
            spec.write_value(data=0)
            spec.write_value(data=0)
            spec.write_value(data=0)

        # write SDP port to which SDP packets will be received
        spec.write_value(data=self._receive_sdp_port)

        # write timer offset in microseconds
        max_offset = (
            machine_time_step * time_scale_factor) // _MAX_OFFSET_DENOMINATOR
        spec.write_value(
            int(math.ceil(max_offset / self._n_vertices)) * self._n_data_specs)
        self._n_data_specs += 1

    @inject_items({
        "machine_time_step": "MachineTimeStep",
        "time_scale_factor": "TimeScaleFactor",
        "machine_graph": "MemoryMachineGraph",
        "routing_info": "MemoryRoutingInfos",
        "first_machine_time_step": "FirstMachineTimeStep",
        "data_n_time_steps": "DataNTimeSteps",
        "run_until_timesteps": "RunUntilTimeSteps"
    })
    @overrides(
        AbstractGeneratesDataSpecification.generate_data_specification,
        additional_arguments={
            "machine_time_step", "time_scale_factor", "machine_graph",
            "routing_info", "first_machine_time_step",
            "data_n_time_steps", "run_until_timesteps"
        })
    def generate_data_specification(
            self, spec, placement,  # @UnusedVariable
            machine_time_step, time_scale_factor, machine_graph, routing_info,
            first_machine_time_step, data_n_time_steps, run_until_timesteps):
        # pylint: disable=too-many-arguments, arguments-differ
        self._update_virtual_key(routing_info, machine_graph)
        self._fill_send_buffer(first_machine_time_step, run_until_timesteps)

        # Reserve regions
        self._reserve_regions(spec, data_n_time_steps)

        # Write the system region
        spec.switch_write_focus(self._REGIONS.SYSTEM.value)
        spec.write_array(get_simulation_header_array(
            self.get_binary_file_name(), machine_time_step,
            time_scale_factor))

        # Write the additional recording information
        spec.switch_write_focus(self._REGIONS.RECORDING.value)
        recording_size = 0
        if self._is_recording:
            per_timestep = self._recording_sdram_per_timestep(
                machine_time_step, self._is_recording, self._receive_rate,
                self._send_buffer_times, self._n_keys)
            recording_size = per_timestep * data_n_time_steps
        spec.write_array(get_recording_header_array([recording_size]))

        # Write the configuration information
        self._write_configuration(
            spec, machine_time_step, time_scale_factor)

        # End spec
        spec.end_specification()

    @overrides(AbstractHasAssociatedBinary.get_binary_file_name)
    def get_binary_file_name(self):
        return "reverse_iptag_multicast_source.aplx"

    @overrides(AbstractHasAssociatedBinary.get_binary_start_type)
    def get_binary_start_type(self):
        return ExecutableType.USES_SIMULATION_INTERFACE

    @overrides(AbstractProvidesOutgoingPartitionConstraints.
               get_outgoing_partition_constraints)
    def get_outgoing_partition_constraints(self, partition):  # @UnusedVariable
        if self._virtual_key is not None:
            return list([FixedKeyAndMaskConstraint(
                [BaseKeyAndMask(self._virtual_key, self._mask)])])
        return list()

    @property
    def virtual_key(self):
        return self._virtual_key

    @property
    def mask(self):
        return self._mask

    @property
    @overrides(AbstractSupportsDatabaseInjection.is_in_injection_mode)
    def is_in_injection_mode(self):
        return self._in_injection_mode

    @overrides(AbstractRecordable.is_recording)
    def is_recording(self):
        return self._is_recording > 0

    @inject("FirstMachineTimeStep")
    @inject_items({
        "run_until_timesteps": "RunUntilTimeSteps"
    })
    def update_buffer(
            self, first_machine_time_step, run_until_timesteps):
        """ Updates the buffers on specification of the first machine timestep.
            Note: This is called by injection.

        :param first_machine_time_step:\
            The first machine time step in the simulation
        :type first_machine_time_step: int
        :param run_until_timesteps:\
            The last machine time step in the simulation
        :type run_until_timesteps: int
        """
        if self._virtual_key is not None:
            self._fill_send_buffer(
                first_machine_time_step, run_until_timesteps)

    @overrides(AbstractReceiveBuffersToHost.get_recorded_region_ids)
    def get_recorded_region_ids(self):
        if not self._is_recording:
            return []
        return [0]

    @overrides(AbstractReceiveBuffersToHost.get_recording_region_base_address)
    def get_recording_region_base_address(self, txrx, placement):
        return locate_memory_region_for_placement(
            placement, self._REGIONS.RECORDING.value, txrx)

    @property
    @overrides(SendsBuffersFromHostPreBufferedImpl.send_buffers)
    def send_buffers(self):
        return self._send_buffers

    def get_region_buffer_size(self, region):
        if region == self._REGIONS.SEND_BUFFER.value:
            return self._send_buffer_size
        return 0

    @overrides(ProvidesProvenanceDataFromMachineImpl.
               get_provenance_data_from_machine)
    def get_provenance_data_from_machine(self, transceiver, placement):
        provenance_data = self._read_provenance_data(transceiver, placement)
        provenance_items = self._read_basic_provenance_items(
            provenance_data, placement)
        provenance_data = self._get_remaining_provenance_data_items(
            provenance_data)
        _, _, _, _, names = self._get_placement_details(placement)

        provenance_items.append(ProvenanceDataItem(
            self._add_name(names, "received_sdp_packets"),
            provenance_data[self._PROVENANCE_ITEMS.N_RECEIVED_PACKETS.value],
            report=(
                provenance_data[
                    self._PROVENANCE_ITEMS.N_RECEIVED_PACKETS.value] == 0 and
                self._send_buffer_times is None),
            message=(
                "No SDP packets were received by {}.  If you expected packets"
                " to be injected, this could indicate an error".format(
                    self._label))))
        provenance_items.append(ProvenanceDataItem(
            self._add_name(names, "send_multicast_packets"),
            provenance_data[self._PROVENANCE_ITEMS.N_SENT_PACKETS.value],
            report=provenance_data[
                self._PROVENANCE_ITEMS.N_SENT_PACKETS.value] == 0,
            message=(
                "No multicast packets were sent by {}.  If you expected"
                " packets to be sent this could indicate an error".format(
                    self._label))))
        provenance_items.append(ProvenanceDataItem(
            self._add_name(names, "incorrect_keys"),
            provenance_data[self._PROVENANCE_ITEMS.INCORRECT_KEYS.value],
            report=provenance_data[
                self._PROVENANCE_ITEMS.INCORRECT_KEYS.value] > 0,
            message=(
                "Keys were received by {} that did not match the key {} and"
                " mask {}".format(
                    self._label, self._virtual_key, self._mask))))
        provenance_items.append(ProvenanceDataItem(
            self._add_name(names, "incorrect_packets"),
            provenance_data[self._PROVENANCE_ITEMS.INCORRECT_PACKETS.value],
            report=provenance_data[
                self._PROVENANCE_ITEMS.INCORRECT_PACKETS.value] > 0,
            message=(
                "SDP Packets were received by {} that were not correct".format(
                    self._label))))
        provenance_items.append(ProvenanceDataItem(
            self._add_name(names, "late_packets"),
            provenance_data[self._PROVENANCE_ITEMS.LATE_PACKETS.value],
            report=provenance_data[
                self._PROVENANCE_ITEMS.LATE_PACKETS.value] > 0,
            message=(
                "SDP Packets were received by {} that were too late to be"
                " transmitted in the simulation".format(self._label))))

        return provenance_items

    def __repr__(self):
        return self._label<|MERGE_RESOLUTION|>--- conflicted
+++ resolved
@@ -174,7 +174,6 @@
 
             # Extra flag for receiving packets without a port
             reserve_reverse_ip_tag=False):
-<<<<<<< HEAD
         """
         :param n_keys: The number of keys to be sent via this multicast source
         :param label: The label of this vertex
@@ -205,8 +204,6 @@
             can be used to enable the reception of packets on a randomly\
             assigned port, which can be read from the database
         """
-=======
->>>>>>> dd98079a
         # pylint: disable=too-many-arguments, too-many-locals
         super(ReverseIPTagMulticastSourceMachineVertex, self).__init__(
             label, constraints)
