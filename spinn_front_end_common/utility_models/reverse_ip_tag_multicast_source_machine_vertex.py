# Copyright (c) 2017-2019 The University of Manchester
#
# This program is free software: you can redistribute it and/or modify
# it under the terms of the GNU General Public License as published by
# the Free Software Foundation, either version 3 of the License, or
# (at your option) any later version.
#
# This program is distributed in the hope that it will be useful,
# but WITHOUT ANY WARRANTY; without even the implied warranty of
# MERCHANTABILITY or FITNESS FOR A PARTICULAR PURPOSE.  See the
# GNU General Public License for more details.
#
# You should have received a copy of the GNU General Public License
# along with this program.  If not, see <http://www.gnu.org/licenses/>.

import logging
import math
import struct
import numpy
from enum import IntEnum
from spinn_utilities.log import FormatAdapter
from spinn_utilities.overrides import overrides
from spinnman.messages.eieio import EIEIOPrefix, EIEIOType
from spinnman.messages.eieio.data_messages import EIEIODataHeader
from pacman.executor.injection_decorator import (
    inject_items, supports_injection, inject)
from pacman.model.constraints.key_allocator_constraints import (
    FixedKeyAndMaskConstraint)
from pacman.model.constraints.placer_constraints import BoardConstraint
from pacman.model.resources import (
    CPUCyclesPerTickResource, DTCMResource,
    ReverseIPtagResource, ResourceContainer, VariableSDRAM)
from pacman.model.routing_info import BaseKeyAndMask
from pacman.model.graphs.common import Slice
from pacman.model.graphs.machine import MachineVertex
from spinn_front_end_common.utilities.helpful_functions import (
    locate_memory_region_for_placement)
from spinn_front_end_common.interface.buffer_management.buffer_models import (
    SendsBuffersFromHostPreBufferedImpl, AbstractReceiveBuffersToHost)
from spinn_front_end_common.interface.buffer_management.storage_objects\
    .buffered_sending_region import (
        get_n_bytes)
from spinn_front_end_common.interface.buffer_management.storage_objects \
    import (
        BufferedSendingRegion)
from spinn_front_end_common.utilities.constants import (
    SDP_PORTS, SYSTEM_BYTES_REQUIREMENT, SIMULATION_N_BYTES, BYTES_PER_WORD,
    MICRO_TO_MILLISECOND_CONVERSION)
from spinn_front_end_common.utilities.exceptions import ConfigurationException
from spinn_front_end_common.utilities.globals_variables import (
    machine_time_step, time_scale_factor)
from spinn_front_end_common.abstract_models import (
    AbstractProvidesOutgoingPartitionConstraints,
    AbstractGeneratesDataSpecification, AbstractHasAssociatedBinary,
    AbstractSupportsDatabaseInjection)
from spinn_front_end_common.interface.simulation.simulation_utilities import (
    get_simulation_header_array)
from spinn_front_end_common.interface.provenance import (
    ProvidesProvenanceDataFromMachineImpl)
from spinn_front_end_common.interface.buffer_management.recording_utilities \
    import (get_recording_header_array, get_recording_header_size,
            get_recording_data_constant_size)
from spinn_front_end_common.utilities.utility_objs import (
    ProvenanceDataItem, ExecutableType)

logger = FormatAdapter(logging.getLogger(__name__))

_DEFAULT_MALLOC_REGIONS = 2
_ONE_WORD = struct.Struct("<I")
_TWO_SHORTS = struct.Struct("<HH")

# The microseconds per timestep will be divided by this for the max offset
_MAX_OFFSET_DENOMINATOR = 10


@supports_injection
class ReverseIPTagMulticastSourceMachineVertex(
        MachineVertex, AbstractGeneratesDataSpecification,
        AbstractHasAssociatedBinary, AbstractSupportsDatabaseInjection,
        ProvidesProvenanceDataFromMachineImpl,
        AbstractProvidesOutgoingPartitionConstraints,
        SendsBuffersFromHostPreBufferedImpl, AbstractReceiveBuffersToHost):
    """ A model which allows events to be injected into SpiNNaker and\
        converted in to multicast packets.

    :param str label: The label of this vertex
    :param vertex_slice:
        The slice served via this multicast source
    :type vertex_slice: ~pacman.model.graphs.common.Slice or None
    :param app_vertex:
        The associated application vertex
    :type app_vertex: ReverseIpTagMultiCastSource or None
    :param int n_keys: The number of keys to be sent via this mulitcast source
        (can't be None if vertex_slice is also None)
    :param iterable(~pacman.model.constraints.AbstractConstraint) constraints:
        Any initial constraints to this vertex
    :param str board_address:
        The IP address of the board on which to place this vertex if receiving
        data, either buffered or live (by default, any board is chosen)
    :param int receive_port:
        The port on the board that will listen for incoming event packets
        (default is to disable this feature; set a value to enable it, or set
        the `reserve_reverse_ip_tag parameter` to True if a random port is to
        be used)
    :param int receive_sdp_port:
        The SDP port to listen on for incoming event packets (defaults to 1)
    :param int receive_tag:
        The IP tag to use for receiving live events (uses any by default)
    :param float receive_rate:
    :param int virtual_key:
        The base multicast key to send received events with (assigned
        automatically by default)
    :param int prefix:
        The prefix to "or" with generated multicast keys (default is no prefix)
    :param ~spinnman.messages.eieio.EIEIOPrefix prefix_type:
        Whether the prefix should apply to the upper or lower half of the
        multicast keys (default is upper half)
    :param bool check_keys:
        True if the keys of received events should be verified before sending
        (default False)
    :param ~numpy.ndarray send_buffer_times:
        An array of arrays of time steps at which keys should be sent (one
        array for each key, default disabled)
    :param str send_buffer_partition_id:
        The ID of the partition containing the edges down which the events are
        to be sent
    :param bool reserve_reverse_ip_tag:
        True if the source should set up a tag through which it can receive
        packets; if port is set to None this can be used to enable the
        reception of packets on a randomly assigned port, which can be read
        from the database
    :param bool enable_injection:
        Flag to indicate that data will be received to inject
    """

    class _REGIONS(IntEnum):
        SYSTEM = 0
        CONFIGURATION = 1
        RECORDING = 2
        SEND_BUFFER = 3
        PROVENANCE_REGION = 4

    class _PROVENANCE_ITEMS(IntEnum):
        N_RECEIVED_PACKETS = 0
        N_SENT_PACKETS = 1
        INCORRECT_KEYS = 2
        INCORRECT_PACKETS = 3
        LATE_PACKETS = 4

    # 13 ints (1. has prefix, 2. prefix, 3. prefix type, 4. check key flag,
    #          5. has key, 6. key, 7. mask, 8. buffer space,
    #          9. send buffer flag before notify, 10. tag,
    #          11. tag destination (y, x), 12. receive SDP port,
    #          13. timer offset)
    _CONFIGURATION_REGION_SIZE = 13 * BYTES_PER_WORD

    # Counts to do timer offsets
    _n_vertices = 0
    _n_data_specs = 0

    def __init__(
            self, label,
            vertex_slice=None,
            app_vertex=None,
            n_keys=None,
            constraints=None,

            # General input and output parameters
            board_address=None,

            # Live input parameters
            receive_port=None,
            receive_sdp_port=SDP_PORTS.INPUT_BUFFERING_SDP_PORT.value,
            receive_tag=None,
            receive_rate=10,

            # Key parameters
            virtual_key=None, prefix=None,
            prefix_type=None, check_keys=False,

            # Send buffer parameters
            send_buffer_times=None,
            send_buffer_partition_id=None,

            # Extra flag for receiving packets without a port
            reserve_reverse_ip_tag=False,

            # Flag to indicate that data will be received to inject
            enable_injection=False):
        # pylint: disable=too-many-arguments, too-many-locals
        if vertex_slice is None:
            if n_keys is not None:
                vertex_slice = Slice(0, n_keys - 1)
            else:
                raise KeyError("Either provide a vertex_slice or n_keys")

        super().__init__(label, constraints, app_vertex, vertex_slice)

        self._reverse_iptags = None
        self._n_keys = vertex_slice.n_atoms

        # Set up for receiving live packets
        if receive_port is not None or reserve_reverse_ip_tag:
            self._reverse_iptags = [ReverseIPtagResource(
                port=receive_port, sdp_port=receive_sdp_port,
                tag=receive_tag)]
            if board_address is not None:
                self.add_constraint(BoardConstraint(board_address))
        self._receive_rate = receive_rate
        self._receive_sdp_port = receive_sdp_port

        # Work out if buffers are being sent
        self._send_buffer = None
        self._send_buffer_partition_id = send_buffer_partition_id
        self._send_buffer_size = 0
        n_buffer_times = 0
        if send_buffer_times is not None:
            for i in send_buffer_times:
                if hasattr(i, "__len__"):
                    n_buffer_times += len(i)
                else:
                    # assuming this must be a single integer
                    n_buffer_times += 1
            if n_buffer_times == 0:
                logger.warning(
                    "Combination of send_buffer_times {} and slice {} results "
                    "in a core with a ReverseIPTagMulticastSourceMachineVertex"
                    " which does not spike", send_buffer_times, vertex_slice)
        if n_buffer_times == 0:
            self._send_buffer_times = None
            self._send_buffers = None
        else:
            self._install_send_buffer(send_buffer_times)

        # Set up for recording (if requested)
        self._is_recording = False

        # set flag for checking if in injection mode
        self._in_injection_mode = (
            receive_port is not None or reserve_reverse_ip_tag or
            enable_injection)

        # Sort out the keys to be used
        self._virtual_key = virtual_key
        self._mask = None
        self._prefix = prefix
        self._prefix_type = prefix_type
        self._check_keys = check_keys

        # Work out the prefix details
        if self._prefix is not None:
            if self._prefix_type is None:
                self._prefix_type = EIEIOPrefix.UPPER_HALF_WORD
            if self._prefix_type == EIEIOPrefix.UPPER_HALF_WORD:
                self._prefix = prefix << 16

        # If the user has specified a virtual key
        if self._virtual_key is not None:
            self._install_virtual_key(vertex_slice.n_atoms)

        self._n_vertices += 1

    @staticmethod
    def _max_send_buffer_keys_per_timestep(send_buffer_times, n_keys):
        """
        :param send_buffer_times: When events will be sent
        :type send_buffer_times:
            ~numpy.ndarray(~numpy.ndarray(numpy.int32)) or
            list(~numpy.ndarray(numpy.int32)) or None
        :param int n_keys:
        :rtype: int
        """
        if len(send_buffer_times) and hasattr(send_buffer_times[0], "__len__"):
            counts = numpy.bincount(numpy.concatenate(send_buffer_times))
            if len(counts):
                return max(counts)
            return 0
        if len(send_buffer_times):
            counts = numpy.bincount(send_buffer_times)
            if len(counts):
                return n_keys * max(counts)
            return 0
        return 0

    @classmethod
    def _send_buffer_sdram_per_timestep(cls, send_buffer_times, n_keys):
        """ Determine the amount of SDRAM required per timestep.

        :param send_buffer_times:
        :type send_buffer_times:
            ~numpy.ndarray(~numpy.ndarray(numpy.int32)) or
            list(~numpy.ndarray(numpy.int32)) or None
        :param int n_keys:
        :rtype: int
        """
        # If there is a send buffer, calculate the keys per timestep
        if send_buffer_times is not None:
            return get_n_bytes(cls._max_send_buffer_keys_per_timestep(
                send_buffer_times, n_keys))
        return 0

    @classmethod
    def _recording_sdram_per_timestep(
            cls, is_recording, receive_rate, send_buffer_times, n_keys):
        """
        :param bool is_recording:
        :param float receive_rate:
        :param send_buffer_times:
        :type send_buffer_times:
            ~numpy.ndarray(~numpy.ndarray(numpy.int32)) or
            list(~numpy.ndarray(numpy.int32)) or None
        :param int n_keys:
        :rtype: int
        """
        # If not recording, no SDRAM needed per timestep
        if not is_recording:
            return 0

        # If recording send data, the recorded size is the send size
        if send_buffer_times is not None:
            return cls._send_buffer_sdram_per_timestep(
                send_buffer_times, n_keys)

        # Recording live data, use the user provided receive rate
        keys_per_timestep = math.ceil(
            receive_rate / (
                machine_time_step() * MICRO_TO_MILLISECOND_CONVERSION) * 1.1)
        header_size = EIEIODataHeader.get_header_size(
            EIEIOType.KEY_32_BIT, is_payload_base=True)
        # Maximum size is one packet per key
        return ((header_size + EIEIOType.KEY_32_BIT.key_bytes) *
                keys_per_timestep)

    def _install_send_buffer(self, send_buffer_times):
        """
        :param ~numpy.ndarray send_buffer_times:
        """
        if len(send_buffer_times) and hasattr(send_buffer_times[0], "__len__"):
            # Working with a list of lists so check length
            if len(send_buffer_times) != self._n_keys:
                raise ConfigurationException(
                    "The array or arrays of times {} does not have the "
                    "expected length of {}".format(
                        send_buffer_times, self._n_keys))

        self._send_buffer = BufferedSendingRegion()
        self._send_buffer_times = send_buffer_times
        self._send_buffers = {
            self._REGIONS.SEND_BUFFER: self._send_buffer
        }

    def _install_virtual_key(self, n_keys):
        """
        :param int n_keys:
        """
        # check that virtual key is valid
        if self._virtual_key < 0:
            raise ConfigurationException("Virtual keys must be positive")

        # Get a mask and maximum number of keys for the number of keys
        # requested
        self._mask = self._calculate_mask(n_keys)

        if self._prefix is not None:
            # Check that the prefix doesn't change the virtual key in the
            # masked area
            masked_key = (self._virtual_key | self._prefix) & self._mask
            if self._virtual_key != masked_key:
                raise ConfigurationException(
                    "The number of keys, virtual key and key prefix settings "
                    "don't work together")
        else:
            # If no prefix was generated, generate one
            self._prefix_type = EIEIOPrefix.UPPER_HALF_WORD
            self._prefix = self._virtual_key

    @property
    @overrides(ProvidesProvenanceDataFromMachineImpl._provenance_region_id)
    def _provenance_region_id(self):
        return self._REGIONS.PROVENANCE_REGION

    @property
    @overrides(ProvidesProvenanceDataFromMachineImpl._n_additional_data_items)
    def _n_additional_data_items(self):
        return 5

    @property
    @overrides(MachineVertex.resources_required)
    def resources_required(self):
        sdram = self.get_sdram_usage(
            self._send_buffer_times, self._is_recording,
            self._receive_rate, self._n_keys)

        resources = ResourceContainer(
            dtcm=DTCMResource(self.get_dtcm_usage()),
            sdram=sdram,
            cpu_cycles=CPUCyclesPerTickResource(self.get_cpu_usage()),
            reverse_iptags=self._reverse_iptags)
        return resources

    @classmethod
    def get_sdram_usage(
            cls, send_buffer_times, recording_enabled, receive_rate, n_keys):
        """
        :param send_buffer_times: When events will be sent
        :type send_buffer_times:
            ~numpy.ndarray(~numpy.ndarray(numpy.int32)) or
            list(~numpy.ndarray(numpy.int32)) or None
        :param bool recording_enabled: Whether recording is done
        :param float receive_rate: What the expected message receive rate is
        :param int n_keys: How many keys are being sent
        :rtype: ~pacman.model.resources.VariableSDRAM
        """
        static_usage = (
            SYSTEM_BYTES_REQUIREMENT +
            cls._CONFIGURATION_REGION_SIZE +
            get_recording_header_size(1) +
            get_recording_data_constant_size(1) +
            cls.get_provenance_data_size(0))
        per_timestep = (
            cls._send_buffer_sdram_per_timestep(send_buffer_times, n_keys) +
            cls._recording_sdram_per_timestep(
                recording_enabled, receive_rate, send_buffer_times, n_keys))
        static_usage += per_timestep
        return VariableSDRAM(static_usage, per_timestep)

    @staticmethod
    def get_dtcm_usage():
        return 1

    @staticmethod
    def get_cpu_usage():
        return 1

    @staticmethod
    def _n_regions_to_allocate(send_buffering, recording):
        """ Get the number of regions that will be allocated

        :param bool send_buffering:
        :param bool recording:
        :rtype: int
        """
        if recording and send_buffering:
            return 5
        elif recording or send_buffering:
            return 4
        return 3

    @property
    def send_buffer_times(self):
        """ When events will be sent.

        :rtype:
            ~numpy.ndarray(~numpy.ndarray(numpy.int32)) or
            list(~numpy.ndarray(numpy.int32)) or None
        """
        return self._send_buffer_times

    @send_buffer_times.setter
    def send_buffer_times(self, send_buffer_times):
        """
        :type send_buffer_times:
            ~numpy.ndarray(~numpy.ndarray(numpy.int32)) or
            list(~numpy.ndarray(numpy.int32)) or None
        """
        self._install_send_buffer(send_buffer_times)

    @staticmethod
    def _is_in_range(
            time_stamp_in_ticks,
            first_machine_time_step, n_machine_time_steps):
        """
        :param int time_stamp_in_ticks:
        :param int first_machine_time_step:
        :param n_machine_time_steps:
        :type n_machine_time_steps: int or None
        """
        return (n_machine_time_steps is None) or (
            first_machine_time_step <= time_stamp_in_ticks <
            n_machine_time_steps)

    def _fill_send_buffer(
            self, first_machine_time_step, run_until_timesteps):
        """ Fill the send buffer with keys to send.

        :param int first_machine_time_step:
        :param int run_until_timesteps:
        """
        key_to_send = self._virtual_key
        if self._virtual_key is None:
            key_to_send = 0

        if self._send_buffer is not None:
            self._send_buffer.clear()
        if (self._send_buffer_times is not None and
                len(self._send_buffer_times)):
            if hasattr(self._send_buffer_times[0], "__len__"):
                # Works with a list-of-lists
                self.__fill_send_buffer_2d(
                    key_to_send, first_machine_time_step, run_until_timesteps)
            else:
                # Work with a single list
                self.__fill_send_buffer_1d(
                    key_to_send, first_machine_time_step, run_until_timesteps)

    def __fill_send_buffer_2d(
            self, key_base, first_time_step, n_time_steps):
        """
        :param int key_base:
        :param int first_time_step:
        :param int n_time_steps:
        """
        for key in range(self._n_keys):
            for tick in sorted(self._send_buffer_times[key]):
                if self._is_in_range(tick, first_time_step, n_time_steps):
                    self._send_buffer.add_key(tick, key_base + key)

    def __fill_send_buffer_1d(
            self, key_base, first_time_step, n_time_steps):
        """
        :param int key_base:
        :param int first_time_step:
        :param int n_time_steps:
        """
        key_list = [key + key_base for key in range(self._n_keys)]
        for tick in sorted(self._send_buffer_times):
            if self._is_in_range(tick, first_time_step, n_time_steps):
                self._send_buffer.add_keys(tick, key_list)

    @staticmethod
    def _generate_prefix(virtual_key, prefix_type):
        """
        :param ~.EIEIOPrefix prefix_type:
        :param int virtual_key:
        :rtype: int
        """
        if prefix_type == EIEIOPrefix.LOWER_HALF_WORD:
            return virtual_key & 0xFFFF
        return (virtual_key >> 16) & 0xFFFF

    @staticmethod
    def _calculate_mask(n_neurons):
        """
        :param int n_neurons:
        :rtype: int
        """
        temp_value = n_neurons.bit_length()
        max_key = 2**temp_value - 1
        mask = 0xFFFFFFFF - max_key
        return mask

    def enable_recording(self, new_state=True):
        """ Enable recording of the keys sent.

        :param bool new_state:
        """
        self._is_recording = new_state

    def _reserve_regions(self, spec, n_machine_time_steps):
        """
        :param ~.DataSpecificationGenerator spec:
        :param int n_machine_time_steps:
        """
        # Reserve system and configuration memory regions:
        spec.reserve_memory_region(
            region=self._REGIONS.SYSTEM,
            size=SIMULATION_N_BYTES, label='SYSTEM')
        spec.reserve_memory_region(
            region=self._REGIONS.CONFIGURATION,
            size=self._CONFIGURATION_REGION_SIZE, label='CONFIGURATION')

        # Reserve recording buffer regions if required
        spec.reserve_memory_region(
            region=self._REGIONS.RECORDING,
            size=get_recording_header_size(1),
            label="RECORDING")

        # Reserve send buffer region if required
        if self._send_buffer_times is not None:
            self._send_buffer_size = (
                self._send_buffer_sdram_per_timestep(
                    self._send_buffer_times, self._n_keys) *
                n_machine_time_steps)
            if self._send_buffer_size:
                spec.reserve_memory_region(
                    region=self._REGIONS.SEND_BUFFER,
                    size=self._send_buffer_size, label="SEND_BUFFER",
                    empty=True)

        self.reserve_provenance_data_region(spec)

    def _update_virtual_key(self, routing_info, machine_graph):
        """
        :param ~pacman.model.routing_info.RoutingInfo routing_info:
        :param ~pacman.model.graphs.machine.MachineGraph machine_graph:
        """
        if self._virtual_key is None:
            if self._send_buffer_partition_id is not None:
                rinfo = routing_info.get_routing_info_from_pre_vertex(
                    self, self._send_buffer_partition_id)

                # if no edge leaving this vertex, no key needed
                if rinfo is not None:
                    self._virtual_key = rinfo.first_key
                    self._mask = rinfo.first_mask
            else:
                partitions = machine_graph\
                    .get_multicast_edge_partitions_starting_at_vertex(self)
                partition = next(iter(partitions), None)

                if partition is not None:
                    rinfo = routing_info.get_routing_info_from_partition(
                        partition)
                    self._virtual_key = rinfo.first_key
                    self._mask = rinfo.first_mask

        if self._virtual_key is not None and self._prefix is None:
            self._prefix_type = EIEIOPrefix.UPPER_HALF_WORD
            self._prefix = self._virtual_key

    def _write_configuration(self, spec):
        """
        :param ~.DataSpecificationGenerator spec:
        """
        spec.switch_write_focus(region=self._REGIONS.CONFIGURATION)

        # Write apply_prefix and prefix and prefix_type
        if self._prefix is None:
            spec.write_value(data=0)
            spec.write_value(data=0)
            spec.write_value(data=0)
        else:
            spec.write_value(data=1)
            spec.write_value(data=self._prefix)
            spec.write_value(data=self._prefix_type.value)

        # Write check
        if self._check_keys:
            spec.write_value(data=1)
        else:
            spec.write_value(data=0)

        # Write if you have a key to transmit write it and the mask,
        # otherwise write flags to fill in space
        if self._virtual_key is None:
            spec.write_value(data=0)
            spec.write_value(data=0)
            spec.write_value(data=0)
        else:
            spec.write_value(data=1)
            spec.write_value(data=self._virtual_key)
            spec.write_value(data=self._mask)

        # Write send buffer data
        if self._send_buffer_times is not None:

            spec.write_value(data=self._send_buffer_size)
            # The following disable the buffer notifications
            spec.write_value(data=self._send_buffer_size + 256)
            spec.write_value(data=0)
            spec.write_value(_ONE_WORD.unpack(_TWO_SHORTS.pack(0, 0))[0])
        else:
            spec.write_value(data=0)
            spec.write_value(data=0)
            spec.write_value(data=0)
            spec.write_value(data=0)

        # write SDP port to which SDP packets will be received
        spec.write_value(data=self._receive_sdp_port)

        # write timer offset in microseconds
        max_offset = ((
            machine_time_step() * time_scale_factor()) // (
            _MAX_OFFSET_DENOMINATOR * 2))
        spec.write_value(
            (int(math.ceil(max_offset / self._n_vertices)) *
             ReverseIPTagMulticastSourceMachineVertex._n_data_specs) +
            int(math.ceil(max_offset)))
        ReverseIPTagMulticastSourceMachineVertex._n_data_specs += 1

    @inject_items({
<<<<<<< HEAD
        "machine_time_step": "MachineTimeStep",
        "time_scale_factor": "TimeScaleFactor",
        "machine_graph": "MachineGraph",
        "routing_info": "RoutingInfos",
=======
        "machine_graph": "MemoryMachineGraph",
        "routing_info": "MemoryRoutingInfos",
>>>>>>> 7b8914bd
        "first_machine_time_step": "FirstMachineTimeStep",
        "data_n_time_steps": "DataNTimeSteps",
        "run_until_timesteps": "RunUntilTimeSteps"
    })
    @overrides(
        AbstractGeneratesDataSpecification.generate_data_specification,
        additional_arguments={
            "machine_graph", "routing_info", "first_machine_time_step",
            "data_n_time_steps", "run_until_timesteps"
        })
    def generate_data_specification(
            self, spec, placement,  # @UnusedVariable
            machine_graph, routing_info, first_machine_time_step,
            data_n_time_steps, run_until_timesteps):
        """
        :param ~pacman.model.graphs.machine.MachineGraph machine_graph:
        :param ~pacman.model.routing_info.RoutingInfo routing_info:
        :param int first_machine_time_step:
        :param int data_n_time_steps:
        :param int run_until_timesteps:
        """
        # pylint: disable=too-many-arguments, arguments-differ
        self._update_virtual_key(routing_info, machine_graph)
        self._fill_send_buffer(first_machine_time_step, run_until_timesteps)

        # Reserve regions
        self._reserve_regions(spec, data_n_time_steps)

        # Write the system region
        spec.switch_write_focus(self._REGIONS.SYSTEM)
        spec.write_array(get_simulation_header_array(
            self.get_binary_file_name()))

        # Write the additional recording information
        spec.switch_write_focus(self._REGIONS.RECORDING)
        recording_size = 0
        if self._is_recording:
            per_timestep = self._recording_sdram_per_timestep(
                self._is_recording, self._receive_rate,
                self._send_buffer_times, self._n_keys)
            recording_size = per_timestep * data_n_time_steps
        spec.write_array(get_recording_header_array([recording_size]))

        # Write the configuration information
        self._write_configuration(spec)

        # End spec
        spec.end_specification()

    @overrides(AbstractHasAssociatedBinary.get_binary_file_name)
    def get_binary_file_name(self):
        return "reverse_iptag_multicast_source.aplx"

    @overrides(AbstractHasAssociatedBinary.get_binary_start_type)
    def get_binary_start_type(self):
        return ExecutableType.USES_SIMULATION_INTERFACE

    @overrides(AbstractProvidesOutgoingPartitionConstraints.
               get_outgoing_partition_constraints)
    def get_outgoing_partition_constraints(self, partition):  # @UnusedVariable
        if self._virtual_key is not None:
            return list([FixedKeyAndMaskConstraint(
                [BaseKeyAndMask(self._virtual_key, self._mask)])])
        return list()

    @property
    def virtual_key(self):
        """
        :rtype: int or None
        """
        return self._virtual_key

    @property
    def mask(self):
        """
        :rtype: int or None
        """
        return self._mask

    @property
    @overrides(AbstractSupportsDatabaseInjection.is_in_injection_mode)
    def is_in_injection_mode(self):
        return self._in_injection_mode

    @inject("FirstMachineTimeStep")
    @inject_items({
        "run_until_timesteps": "RunUntilTimeSteps"
    })
    def update_buffer(
            self, first_machine_time_step, run_until_timesteps):
        """ Updates the buffers on specification of the first machine timestep.
            Note: This is called by injection.

        :param int first_machine_time_step:
            The first machine time step in the simulation
        :param int run_until_timesteps:
            The last machine time step in the simulation
        """
        if self._virtual_key is not None:
            self._fill_send_buffer(
                first_machine_time_step, run_until_timesteps)

    @overrides(AbstractReceiveBuffersToHost.get_recorded_region_ids)
    def get_recorded_region_ids(self):
        if not self._is_recording:
            return []
        return [0]

    @overrides(AbstractReceiveBuffersToHost.get_recording_region_base_address)
    def get_recording_region_base_address(self, txrx, placement):
        return locate_memory_region_for_placement(
            placement, self._REGIONS.RECORDING, txrx)

    @property
    def send_buffers(self):
        """
        :rtype: dict(int,BufferedSendingRegion)
        """
        return self._send_buffers

    @send_buffers.setter
    def send_buffers(self, value):
        self._send_buffers = value

    def get_region_buffer_size(self, region):
        """
        :param int region: Region ID
        :return: Size of buffer, in bytes.
        :rtype: int
        """
        if region == self._REGIONS.SEND_BUFFER:
            return self._send_buffer_size
        return 0

    @overrides(
        ProvidesProvenanceDataFromMachineImpl.parse_extra_provenance_items)
    def parse_extra_provenance_items(self, label, names, provenance_data):
        n_rcv, n_snt, bad_key, bad_pkt, late = provenance_data
        yield ProvenanceDataItem(
            names + ["received_sdp_packets"], n_rcv,
            report=(n_rcv == 0 and self._send_buffer_times is None),
            message=(
                f"No SDP packets were received by {label}. If you expected "
                "packets to be injected, this could indicate an error"))
        yield ProvenanceDataItem(
            names + ["send_multicast_packets"], n_snt,
            report=(n_snt == 0),
            message=(
                f"No multicast packets were sent by {label}. If you expected "
                "packets to be sent this could indicate an error"))
        yield ProvenanceDataItem(
            names + ["incorrect_keys"], bad_key,
            report=(bad_key > 0),
            message=(
                f"Keys were received by {label} that did not match the key "
                f"{self._virtual_key} and mask {self._mask}"))
        yield ProvenanceDataItem(
            names + ["incorrect_packets"], bad_pkt,
            report=(bad_pkt > 0),
            message=(
                f"SDP Packets were received by {label} that were not correct"))
        yield ProvenanceDataItem(
            names + ["late_packets"], late,
            report=(late > 0),
            message=(
                f"SDP Packets were received by {label} that were too late "
                "to be transmitted in the simulation"))

    def __repr__(self):
        return self._label<|MERGE_RESOLUTION|>--- conflicted
+++ resolved
@@ -40,6 +40,7 @@
 from spinn_front_end_common.interface.buffer_management.storage_objects\
     .buffered_sending_region import (
         get_n_bytes)
+from spinn_front_end_common.utilities import globals_variables
 from spinn_front_end_common.interface.buffer_management.storage_objects \
     import (
         BufferedSendingRegion)
@@ -47,8 +48,6 @@
     SDP_PORTS, SYSTEM_BYTES_REQUIREMENT, SIMULATION_N_BYTES, BYTES_PER_WORD,
     MICRO_TO_MILLISECOND_CONVERSION)
 from spinn_front_end_common.utilities.exceptions import ConfigurationException
-from spinn_front_end_common.utilities.globals_variables import (
-    machine_time_step, time_scale_factor)
 from spinn_front_end_common.abstract_models import (
     AbstractProvidesOutgoingPartitionConstraints,
     AbstractGeneratesDataSpecification, AbstractHasAssociatedBinary,
@@ -301,8 +300,10 @@
 
     @classmethod
     def _recording_sdram_per_timestep(
-            cls, is_recording, receive_rate, send_buffer_times, n_keys):
-        """
+            cls, machine_time_step, is_recording, receive_rate,
+            send_buffer_times, n_keys):
+        """
+        :param int machine_time_step:
         :param bool is_recording:
         :param float receive_rate:
         :param send_buffer_times:
@@ -324,7 +325,7 @@
         # Recording live data, use the user provided receive rate
         keys_per_timestep = math.ceil(
             receive_rate / (
-                machine_time_step() * MICRO_TO_MILLISECOND_CONVERSION) * 1.1)
+                machine_time_step * MICRO_TO_MILLISECOND_CONVERSION) * 1.1)
         header_size = EIEIODataHeader.get_header_size(
             EIEIOType.KEY_32_BIT, is_payload_base=True)
         # Maximum size is one packet per key
@@ -387,9 +388,10 @@
     @property
     @overrides(MachineVertex.resources_required)
     def resources_required(self):
+        sim = globals_variables.get_simulator()
         sdram = self.get_sdram_usage(
             self._send_buffer_times, self._is_recording,
-            self._receive_rate, self._n_keys)
+            sim.machine_time_step, self._receive_rate, self._n_keys)
 
         resources = ResourceContainer(
             dtcm=DTCMResource(self.get_dtcm_usage()),
@@ -400,13 +402,15 @@
 
     @classmethod
     def get_sdram_usage(
-            cls, send_buffer_times, recording_enabled, receive_rate, n_keys):
+            cls, send_buffer_times, recording_enabled, machine_time_step,
+            receive_rate, n_keys):
         """
         :param send_buffer_times: When events will be sent
         :type send_buffer_times:
             ~numpy.ndarray(~numpy.ndarray(numpy.int32)) or
             list(~numpy.ndarray(numpy.int32)) or None
         :param bool recording_enabled: Whether recording is done
+        :param int machine_time_step: What the machine timestep is
         :param float receive_rate: What the expected message receive rate is
         :param int n_keys: How many keys are being sent
         :rtype: ~pacman.model.resources.VariableSDRAM
@@ -420,7 +424,8 @@
         per_timestep = (
             cls._send_buffer_sdram_per_timestep(send_buffer_times, n_keys) +
             cls._recording_sdram_per_timestep(
-                recording_enabled, receive_rate, send_buffer_times, n_keys))
+                machine_time_step, recording_enabled, receive_rate,
+                send_buffer_times, n_keys))
         static_usage += per_timestep
         return VariableSDRAM(static_usage, per_timestep)
 
@@ -618,9 +623,12 @@
             self._prefix_type = EIEIOPrefix.UPPER_HALF_WORD
             self._prefix = self._virtual_key
 
-    def _write_configuration(self, spec):
+    def _write_configuration(
+            self, spec, machine_time_step, time_scale_factor):
         """
         :param ~.DataSpecificationGenerator spec:
+        :param int machine_time_step:
+        :param int time_scale_factor:
         """
         spec.switch_write_focus(region=self._REGIONS.CONFIGURATION)
 
@@ -670,7 +678,7 @@
 
         # write timer offset in microseconds
         max_offset = ((
-            machine_time_step() * time_scale_factor()) // (
+            machine_time_step * time_scale_factor) // (
             _MAX_OFFSET_DENOMINATOR * 2))
         spec.write_value(
             (int(math.ceil(max_offset / self._n_vertices)) *
@@ -679,15 +687,8 @@
         ReverseIPTagMulticastSourceMachineVertex._n_data_specs += 1
 
     @inject_items({
-<<<<<<< HEAD
-        "machine_time_step": "MachineTimeStep",
-        "time_scale_factor": "TimeScaleFactor",
         "machine_graph": "MachineGraph",
         "routing_info": "RoutingInfos",
-=======
-        "machine_graph": "MemoryMachineGraph",
-        "routing_info": "MemoryRoutingInfos",
->>>>>>> 7b8914bd
         "first_machine_time_step": "FirstMachineTimeStep",
         "data_n_time_steps": "DataNTimeSteps",
         "run_until_timesteps": "RunUntilTimeSteps"
@@ -719,20 +720,22 @@
         # Write the system region
         spec.switch_write_focus(self._REGIONS.SYSTEM)
         spec.write_array(get_simulation_header_array(
-            self.get_binary_file_name()))
+            self.get_binary_file_name(), machine_time_step,
+            time_scale_factor))
 
         # Write the additional recording information
         spec.switch_write_focus(self._REGIONS.RECORDING)
         recording_size = 0
         if self._is_recording:
             per_timestep = self._recording_sdram_per_timestep(
-                self._is_recording, self._receive_rate,
+                machine_time_step, self._is_recording, self._receive_rate,
                 self._send_buffer_times, self._n_keys)
             recording_size = per_timestep * data_n_time_steps
         spec.write_array(get_recording_header_array([recording_size]))
 
         # Write the configuration information
-        self._write_configuration(spec)
+        self._write_configuration(
+            spec, machine_time_step, time_scale_factor)
 
         # End spec
         spec.end_specification()
