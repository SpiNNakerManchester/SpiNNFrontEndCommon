--- conflicted
+++ resolved
@@ -37,13 +37,7 @@
 from spinn_front_end_common.interface.buffer_management.buffer_models import (
     SendsBuffersFromHostPreBufferedImpl, AbstractReceiveBuffersToHost)
 from spinn_front_end_common.interface.buffer_management.storage_objects\
-<<<<<<< HEAD
-    .buffered_sending_region import (
-        get_n_bytes)
-=======
     .buffered_sending_region import get_n_bytes
-from spinn_front_end_common.utilities import globals_variables
->>>>>>> b4fc3eef
 from spinn_front_end_common.interface.buffer_management.storage_objects \
     import (
         BufferedSendingRegion)
