# Copyright (c) 2017-2019 The University of Manchester
#
# This program is free software: you can redistribute it and/or modify
# it under the terms of the GNU General Public License as published by
# the Free Software Foundation, either version 3 of the License, or
# (at your option) any later version.
#
# This program is distributed in the hope that it will be useful,
# but WITHOUT ANY WARRANTY; without even the implied warranty of
# MERCHANTABILITY or FITNESS FOR A PARTICULAR PURPOSE.  See the
# GNU General Public License for more details.
#
# You should have received a copy of the GNU General Public License
# along with this program.  If not, see <http://www.gnu.org/licenses/>.

from collections import defaultdict
import os
import datetime
import logging
import time
import struct
import sys
from enum import Enum
from six.moves import xrange
from six import reraise, PY2
from spinn_utilities.overrides import overrides
from spinn_utilities.log import FormatAdapter
from spinnman.exceptions import SpinnmanTimeoutException
from spinnman.messages.sdp import SDPMessage, SDPHeader, SDPFlag
from spinnman.messages.scp.impl.iptag_set import IPTagSet
from spinnman.connections.udp_packet_connections import SCAMPConnection
from spinnman.model.enums.cpu_state import CPUState
from pacman.executor.injection_decorator import inject_items
from pacman.model.graphs.common import EdgeTrafficType
from pacman.model.graphs.machine import MachineTimestepVertex, MachineVertex
from pacman.model.resources import (
    ConstantSDRAM, IPtagResource, ResourceContainer)
from spinn_storage_handlers import FileDataReader
from spinn_front_end_common.utilities.globals_variables import get_simulator
from spinn_front_end_common.utilities.helpful_functions import (
    convert_vertices_to_core_subset, emergency_recover_state_from_failure)
from spinn_front_end_common.abstract_models import (
    AbstractHasAssociatedBinary, AbstractGeneratesDataSpecification)
from spinn_front_end_common.interface.provenance import (
    AbstractProvidesLocalProvenanceData)
from spinn_front_end_common.utilities.utility_objs import (
    ExecutableType, ProvenanceDataItem)
from spinn_front_end_common.utilities.constants import (
    SDP_PORTS, BYTES_PER_WORD, BYTES_PER_KB)
from spinn_front_end_common.utilities.exceptions import SpinnFrontEndException
from spinn_front_end_common.utilities.utility_objs.\
    extra_monitor_scp_processes import (
        SetRouterTimeoutProcess, SetRouterEmergencyTimeoutProcess,
        ClearQueueProcess)

log = FormatAdapter(logging.getLogger(__name__))

# shift by for the destination x coord in the word.
DEST_X_SHIFT = 16

TIMEOUT_RETRY_LIMIT = 100
TIMEOUT_MESSAGE = "Failed to hear from the machine during {} attempts. "\
    "Please try removing firewalls."
_MINOR_LOSS_MESSAGE = (
    "During the extraction of data of {} bytes from memory address {}, "
    "attempt {} had {} sequences that were lost.")
_MINOR_LOSS_THRESHOLD = 10
_MAJOR_LOSS_MESSAGE = (
    "During the extraction of data from chip {}, there were {} cases of "
    "serious data loss. The system recovered, but the speed of download "
    "was compromised. Reduce the number of executing applications and remove "
    "routers between yourself and the SpiNNaker machine to reduce the chance "
    "of this occurring.")
_MAJOR_LOSS_THRESHOLD = 100

# cap for stopping wrap arounds
TRANSACTION_ID_CAP = 0xFFFFFFFF

#: number of items used up by the retransmit code for its header
SDP_RETRANSMISSION_HEADER_SIZE = 2

#: size of config region in bytes
#: 1.new seq key, 2.first data key, 3. transaction id key 4.end flag key,
# 5.base key, 6.iptag tag
CONFIG_SIZE = 6 * BYTES_PER_WORD

#: items of data a SDP packet can hold when SCP header removed
WORDS_PER_FULL_PACKET = 68  # 272 bytes as removed SCP header

#: size of items the sequence number uses
SEQUENCE_NUMBER_SIZE_IN_ITEMS = 1

#: transaction id size in words
TRANSACTION_ID_SIZE_IN_ITEMS = 1

#: the size in words of the command flag
COMMAND_SIZE_IN_ITEMS = 1

#: offset for missing seq starts in first packet
WORDS_FOR_COMMAND_N_MISSING_TRANSACTION = 3

#: offset for missing seq starts in more packet
WORDS_FOR_COMMAND_TRANSACTION = (
    COMMAND_SIZE_IN_ITEMS + TRANSACTION_ID_SIZE_IN_ITEMS)

BYTES_FOR_SEQ_AND_TRANSACTION_ID = (
    (SEQUENCE_NUMBER_SIZE_IN_ITEMS + TRANSACTION_ID_SIZE_IN_ITEMS) *
    BYTES_PER_WORD)

#: items of data from SDP packet with a sequence number
WORDS_PER_FULL_PACKET_WITH_SEQUENCE_NUM = (
    WORDS_PER_FULL_PACKET - SEQUENCE_NUMBER_SIZE_IN_ITEMS -
    TRANSACTION_ID_SIZE_IN_ITEMS)

#: offset where data in starts on commands
#: (command, transaction_id, seq num)
WORDS_FOR_COMMAND_AND_KEY = 3
BYTES_FOR_COMMAND_AND_ADDRESS_HEADER = (
    WORDS_FOR_COMMAND_AND_KEY * BYTES_PER_WORD)

#: offset where data in starts in reception (command, transaction id)
WORDS_FOR_RECEPTION_COMMAND_AND_ADDRESS_HEADER = 2
BYTES_FOR_RECEPTION_COMMAND_AND_ADDRESS_HEADER = (
    WORDS_FOR_RECEPTION_COMMAND_AND_ADDRESS_HEADER * BYTES_PER_WORD)

#: size for data to store when first packet with command and address
WORDS_IN_FULL_PACKET_WITH_KEY = (
    WORDS_PER_FULL_PACKET - WORDS_FOR_COMMAND_AND_KEY)
BYTES_IN_FULL_PACKET_WITH_KEY = (
    WORDS_IN_FULL_PACKET_WITH_KEY * BYTES_PER_WORD)

#: size of data in key space
#: x, y, key (all ints) for possible 48 chips, plus n chips to read,
# the reinjector base key.
SIZE_DATA_IN_CHIP_TO_KEY_SPACE = ((3 * 48) + 2) * BYTES_PER_WORD


class _DATA_REGIONS(Enum):
    """DSG data regions"""
    CONFIG = 0
    CHIP_TO_KEY_SPACE = 1


class DATA_OUT_COMMANDS(Enum):
    """command IDs for the SDP packets for data out"""
    START_SENDING = 100
    START_MISSING_SEQ = 1000
    MISSING_SEQ = 1001
    CLEAR = 2000


class DATA_IN_COMMANDS(Enum):
    """command IDs for the SDP packets for data in"""
    SEND_DATA_TO_LOCATION = 200
    SEND_SEQ_DATA = 2000
    SEND_TELL = 2001
    RECEIVE_MISSING_SEQ_DATA = 2002
    RECEIVE_FINISHED = 2003


# precompiled structures
_ONE_WORD = struct.Struct("<I")
_TWO_WORDS = struct.Struct("<II")
_THREE_WORDS = struct.Struct("<III")
_FOUR_WORDS = struct.Struct("<IIII")
_FIVE_WORDS = struct.Struct("<IIIII")

# Set to true to check that the data is correct after it has been sent in.
# This is expensive, and only works in Python 3.5 or later.
VERIFY_SENT_DATA = True


def ceildiv(dividend, divisor):
    """ How to divide two possibly-integer numbers and round up.
    """
    assert divisor > 0
    q, r = divmod(dividend, divisor)
    return int(q) + (r != 0)


# SDRAM requirement for storing missing SDP packets seq nums
SDRAM_FOR_MISSING_SDP_SEQ_NUMS = ceildiv(
    120.0 * 1024 * BYTES_PER_KB,
    WORDS_PER_FULL_PACKET_WITH_SEQUENCE_NUM * BYTES_PER_WORD)


class DataSpeedUpPacketGatherMachineVertex(
        MachineTimestepVertex, AbstractGeneratesDataSpecification,
        AbstractHasAssociatedBinary, AbstractProvidesLocalProvenanceData):
    __slots__ = [
        # x coordinate
        "_x",
        # y coordinate
        "_y",
        # word with x and y
        "_coord_word",
        # transaction id
        "_transaction_id",
        # app id
        "_app_id",
        # socket
        "_connection",
        # store of the extra monitors to location. helpful in data in
        "_extra_monitors_by_chip",
        # path for the data in report
        "_in_report_path",
        # ipaddress
        "_ip_address",
        # store for the last reinjection status
        "_last_status",
        # the max seq num expected given a data retrieval
        "_max_seq_num",
        # holder for missing seq nums for data in
        "_missing_seq_nums_data_in",
        # holder of data from out
        "_output",
        # my placement for future lookup
        "_placement",
        # provenance holder
        "_provenance_data_items",
        # Count of the runs for provenance data
        "_run",
        "_remote_tag",
        # path to the data out report
        "_out_report_path",
        # bool flag for writing reports
        "_write_data_speed_up_reports",
        # data holder for output
        "_view"]

    #: base key (really nasty hack to tie in fixed route keys)
    BASE_KEY = 0xFFFFFFF9
    NEW_SEQ_KEY = 0xFFFFFFF8
    FIRST_DATA_KEY = 0xFFFFFFF7
    END_FLAG_KEY = 0xFFFFFFF6
    TRANSACTION_ID_KEY = 0xFFFFFFF5

    #: to use with multicast stuff (reinjection acks have to be fixed route)
    BASE_MASK = 0xFFFFFFFB
    NEW_SEQ_KEY_OFFSET = 1
    FIRST_DATA_KEY_OFFSET = 2
    END_FLAG_KEY_OFFSET = 3
    TRANSACTION_ID_KEY_OFFSET = 4

    # throttle on the transmission
    _TRANSMISSION_THROTTLE_TIME = 0.000001

    # TRAFFIC_TYPE = EdgeTrafficType.MULTICAST
    TRAFFIC_TYPE = EdgeTrafficType.FIXED_ROUTE

    #: report name for tracking used routers
    OUT_REPORT_NAME = "routers_used_in_speed_up_process.rpt"
    #: report name for tracking performance gains
    IN_REPORT_NAME = "speeds_gained_in_speed_up_process.rpt"

    # the end flag is set when the high bit of the sequence number word is set
    _LAST_MESSAGE_FLAG_BIT_MASK = 0x80000000
    # corresponding mask for the actual sequence numbers
    _SEQUENCE_NUMBER_MASK = 0x7fffffff

    # time outs used by the protocol for separate bits
    _TIMEOUT_PER_RECEIVE_IN_SECONDS = 2
    _TIMEOUT_FOR_SENDING_IN_SECONDS = 0.01

    # end flag for missing seq nums
    _MISSING_SEQ_NUMS_END_FLAG = 0xFFFFFFFF

    # flag for saying missing all SEQ numbers
    FLAG_FOR_MISSING_ALL_SEQUENCES = 0xFFFFFFFE

    _ADDRESS_PACKET_BYTE_FORMAT = struct.Struct(
        "<{}B".format(BYTES_IN_FULL_PACKET_WITH_KEY))

    # Router timeouts, in mantissa,exponent form. See datasheet for details
    _LONG_TIMEOUT = (14, 14)
    _SHORT_TIMEOUT = (1, 1)
    _TEMP_TIMEOUT = (15, 4)
    _ZERO_TIMEOUT = (0, 0)

    # Initial port for the reverse IP tag (to be replaced later)
    _TAG_INITIAL_PORT = 10000

    def __init__(
            self, x, y, extra_monitors_by_chip, ip_address,
            report_default_directory,
            write_data_speed_up_reports, timestep_in_us, constraints=None):
        """
        :param x: Where this gatherer is.
        :type x: int
        :param y: Where this gatherer is.
        :type y: int
        :param extra_monitors_by_chip: UNUSED
        :type extra_monitors_by_chip: \
            dict(tuple(int,int), ExtraMonitorSupportMachineVertex)
        :param ip_address: \
            How to talk directly to the chip where the gatherer is.
        :type ip_address: str
        :param report_default_directory: Where reporting is done.
        :type report_default_directory: str
        :param write_data_speed_up_reports: \
            Whether to write low-level reports on data transfer speeds.
        :type write_data_speed_up_reports: bool
        :param timestep_in_us: The timestep of this vertex in us
        :type timestep_in_us: int
        :param constraints:
        :type constraints: \
            iterable(~pacman.model.constraints.AbstractConstraint)
        """
        super(DataSpeedUpPacketGatherMachineVertex, self).__init__(
            timestep_in_us=timestep_in_us,
            label="SYSTEM:PacketGatherer({},{})".format(x, y),
            constraints=constraints)

        # data holders for the output, and sequence numbers
        self._view = None
        self._max_seq_num = None
        self._output = None
        self._transaction_id = 0

        # store of the extra monitors to location. helpful in data in
        self._extra_monitors_by_chip = extra_monitors_by_chip
        self._missing_seq_nums_data_in = list()
        self._missing_seq_nums_data_in.append(set())

        # Create a connection to be used
        self._x = x
        self._y = y
        self._coord_word = None
        self._ip_address = ip_address
        self._remote_tag = None
        self._connection = None

        # local provenance storage
        self._provenance_data_items = defaultdict(list)
        self._run = 0
        self._placement = None
        self._app_id = None

        # create report if it doesn't already exist
        self._out_report_path = \
            os.path.join(report_default_directory, self.OUT_REPORT_NAME)
        self._in_report_path = \
            os.path.join(report_default_directory, self.IN_REPORT_NAME)
        self._write_data_speed_up_reports = write_data_speed_up_reports

        # Stored reinjection status for resetting timeouts
        self._last_status = None

    def __throttled_send(self, message):
        """ slows down transmissions to allow spinnaker to keep up.

        :param message: message to send
        :param connection: the connection to send down
        :rtype: None
        """
        # send first message
        self._connection.send_sdp_message(message)
        time.sleep(self._TRANSMISSION_THROTTLE_TIME)

    @property
    @overrides(MachineVertex.resources_required)
    def resources_required(self):
        return self.static_resources_required()

    def update_transaction_id_from_machine(self, txrx):
        """ looks up from the machine what the current transaction id is
        and updates the data speed up lpg.

        :param txrx: SpiNNMan instance
        :rtype: None
        """
        self._transaction_id = txrx.read_user_1(
            self._placement.x, self._placement.y, self._placement.p)

    @staticmethod
    def static_resources_required():
        return ResourceContainer(
            sdram=ConstantSDRAM(
                CONFIG_SIZE + SDRAM_FOR_MISSING_SDP_SEQ_NUMS +
                SIZE_DATA_IN_CHIP_TO_KEY_SPACE),
            iptags=[IPtagResource(
                port=DataSpeedUpPacketGatherMachineVertex._TAG_INITIAL_PORT,
                strip_sdp=True, ip_address="localhost",
                traffic_identifier="DATA_SPEED_UP")])

    @overrides(AbstractHasAssociatedBinary.get_binary_start_type)
    def get_binary_start_type(self):
        return ExecutableType.SYSTEM

    @inject_items({
        "machine_graph": "MemoryMachineGraph",
        "routing_info": "MemoryRoutingInfos",
        "tags": "MemoryTags",
<<<<<<< HEAD
        "time_scale_factor": "TimeScaleFactor",
=======
>>>>>>> aa120fbd
        "mc_data_chips_to_keys": "DataInMulticastKeyToChipMap",
        "router_timeout_key": "SystemMulticastRouterTimeoutKeys",
        "machine": "MemoryExtendedMachine",
        "app_id": "APPID"
    })
    @overrides(
        AbstractGeneratesDataSpecification.generate_data_specification,
        additional_arguments={
<<<<<<< HEAD
            "machine_graph", "routing_info", "tags", "time_scale_factor",
            "mc_data_chips_to_keys", "machine", "app_id", "router_timeout_key"
        })
    def generate_data_specification(
            self, spec, placement, machine_graph, routing_info, tags,
            time_scale_factor, mc_data_chips_to_keys, machine, app_id,
            router_timeout_key):
=======
            "machine_graph", "routing_info", "tags",
            "mc_data_chips_to_keys", "machine", "app_id",
            "router_timeout_key"
        })
    def generate_data_specification(
            self, spec, placement, machine_graph, routing_info, tags,
            mc_data_chips_to_keys, machine, app_id, router_timeout_key):
>>>>>>> aa120fbd
        """
        :param machine_graph: (injected)
        :type machine_graph: ~pacman.model.graphs.machine.MachineGraph
        :param routing_info: (injected)
        :type routing_info: ~pacman.model.routing_info.RoutingInfo
        :param tags: (injected)
        :type tags: ~pacman.model.tags.Tags
        :param time_scale_factor: (injected)
        :type time_scale_factor: int
        :param mc_data_chips_to_keys: (injected)
        :type mc_data_chips_to_keys: dict(tuple(int,int), int)
        :param machine: (injected)
        :type machine: ~spinn_machine.Machine
        :param app_id: (injected)
        :type app_id: int
        :param router_timeout_key: (injected)
        :type router_timeout_key: dict(int)
        """
        # pylint: disable=too-many-arguments, arguments-differ

        # update my placement for future knowledge
        self._placement = placement
        self._app_id = app_id

        # Create the data regions for hello world
        self._reserve_memory_regions(spec)

        # the keys for the special cases
        if self.TRAFFIC_TYPE == EdgeTrafficType.MULTICAST:
            base_key = routing_info.get_first_key_for_edge(
                list(machine_graph.get_edges_ending_at_vertex(self))[0])
            new_seq_key = base_key + self.NEW_SEQ_KEY_OFFSET
            first_data_key = base_key + self.FIRST_DATA_KEY_OFFSET
            end_flag_key = base_key + self.END_FLAG_KEY_OFFSET
            transaction_id_key = base_key + self.TRANSACTION_ID_KEY_OFFSET
        else:
            new_seq_key = self.NEW_SEQ_KEY
            first_data_key = self.FIRST_DATA_KEY
            end_flag_key = self.END_FLAG_KEY
            base_key = self.BASE_KEY
            transaction_id_key = self.TRANSACTION_ID_KEY

        spec.switch_write_focus(_DATA_REGIONS.CONFIG.value)
        spec.write_value(new_seq_key)
        spec.write_value(first_data_key)
        spec.write_value(transaction_id_key)
        spec.write_value(end_flag_key)
        spec.write_value(base_key)

        # locate the tag ID for our data and update with a port
        # Note: The port doesn't matter as we are going to override this later
        iptags = tags.get_ip_tags_for_vertex(self)
        iptag = iptags[0]
        spec.write_value(iptag.tag)
        self._remote_tag = iptag.tag

        # write mc chip key map
        spec.switch_write_focus(_DATA_REGIONS.CHIP_TO_KEY_SPACE.value)
        chips_on_board = list(machine.get_existing_xys_on_board(
            machine.get_chip_at(placement.x, placement.y)))

        # write how many chips to read
        spec.write_value(len(chips_on_board))

        # write the broad cast keys for timeouts
        reinjection_base_key = router_timeout_key[(placement.x, placement.y)]
        spec.write_value(reinjection_base_key)

        # write each chip x and y and base key
        for chip_xy in chips_on_board:
            board_chip_x, board_chip_y = machine.get_local_xy(
                machine.get_chip_at(*chip_xy))
            spec.write_value(board_chip_x)
            spec.write_value(board_chip_y)
            spec.write_value(mc_data_chips_to_keys[chip_xy])
            log.debug("for chip {}:{} base key is {}",
                      chip_xy[0], chip_xy[1], mc_data_chips_to_keys[chip_xy])

        # End-of-Spec:
        spec.end_specification()

    @staticmethod
    def _reserve_memory_regions(spec):
        """ Writes the DSG regions memory sizes. Static so that it can be used\
            by the application vertex.

        :param spec: spec file
        :param system_size: size of system region
        :rtype: None
        """
        spec.reserve_memory_region(
            region=_DATA_REGIONS.CONFIG.value,
            size=CONFIG_SIZE,
            label="config")
        spec.reserve_memory_region(
            region=_DATA_REGIONS.CHIP_TO_KEY_SPACE.value,
            size=SIZE_DATA_IN_CHIP_TO_KEY_SPACE,
            label="mc_key_map")

    @overrides(AbstractHasAssociatedBinary.get_binary_file_name)
    def get_binary_file_name(self):
        return "data_speed_up_packet_gatherer.aplx"

    @overrides(AbstractProvidesLocalProvenanceData.get_local_provenance_data)
    def get_local_provenance_data(self):
        self._run += 1
        prov_items = list()
        significant_losses = defaultdict(list)
        top_level_name = "Provenance_for_{}".format(self._label)
        for (placement, memory_address, length_in_bytes) in \
                self._provenance_data_items.keys():

            # handle duplicates of the same calls
            times_extracted_the_same_thing = 0
            for time_taken, lost_seq_nums in self._provenance_data_items[
                    placement, memory_address, length_in_bytes]:
                # handle time
                chip_name = "chip{}:{}".format(placement.x, placement.y)
                last_name = "Memory_address:{}:Length_in_bytes:{}"\
                    .format(memory_address, length_in_bytes)
                if times_extracted_the_same_thing == 0:
                    iteration_name = "run{}".format(
                        self._run)
                else:
                    iteration_name = "run{}iteration{}".format(
                        self._run, times_extracted_the_same_thing)
                prov_items.append(ProvenanceDataItem(
                    [top_level_name, "extraction_time", chip_name, last_name,
                     iteration_name],
                    time_taken, report=False, message=None))
                times_extracted_the_same_thing += 1

                # handle lost sequence numbers
                for i, n_lost_seq_nums in enumerate(lost_seq_nums):
                    # Zeroes are not reported at all
                    if n_lost_seq_nums:
                        prov_items.append(ProvenanceDataItem(
                            [top_level_name, "lost_seq_nums", chip_name,
                             last_name, iteration_name,
                             "iteration_{}".format(i)],
                            n_lost_seq_nums, report=(
                                n_lost_seq_nums > _MINOR_LOSS_THRESHOLD),
                            message=_MINOR_LOSS_MESSAGE.format(
                                length_in_bytes, memory_address, i,
                                n_lost_seq_nums)))
                    if n_lost_seq_nums > _MAJOR_LOSS_THRESHOLD:
                        significant_losses[placement.x, placement.y] += [i]
        for chip in significant_losses:
            n_times = len(significant_losses[chip])
            chip_name = "chip{}:{}".format(*chip)
            prov_items.append(ProvenanceDataItem(
                [top_level_name, "serious_lost_seq_num_count", chip_name],
                n_times, report=True, message=_MAJOR_LOSS_MESSAGE.format(
                    chip, n_times)))
        self._provenance_data_items = defaultdict(list)
        return prov_items

    @staticmethod
    def locate_correct_write_data_function_for_chip_location(
            uses_advanced_monitors, machine, x, y, transceiver,
            extra_monitor_cores_to_ethernet_connection_map):
        """ supports other components figuring out which gather and function \
            to call for writing data onto spinnaker

        :param uses_advanced_monitors: \
            Whether the system is using advanced monitors
        :type uses_advanced_monitors: bool
        :param machine: the SpiNNMachine instance
        :type machine: ~spinn_machine.Machine
        :param x: the chip x coordinate to write data to
        :type x: int
        :param y: the chip y coordinate to write data to
        :type y: int
        :param transceiver: the SpiNNMan instance
        :type transceiver: ~spinnman.transceiver.Transceiver
        :param extra_monitor_cores_to_ethernet_connection_map: \
            mapping between cores and connections
        :type extra_monitor_cores_to_ethernet_connection_map: \
            dict(tuple(int,int), DataSpeedUpPacketGatherMachineVertex)
        :return: a write function of either a LPG or the spinnMan
        :rtype: callable
        """
        if not uses_advanced_monitors:
            return transceiver.write_memory

        chip = machine.get_chip_at(x, y)
        ethernet_connected_chip = machine.get_chip_at(
            chip.nearest_ethernet_x, chip.nearest_ethernet_y)
        gatherer = extra_monitor_cores_to_ethernet_connection_map[
            ethernet_connected_chip.x, ethernet_connected_chip.y]
        return gatherer.send_data_into_spinnaker

    def _generate_data_in_report(
            self, time_diff, data_size, x, y,
            address_written_to, missing_seq_nums):
        """ writes the data in report for this stage

        :param time_diff: the time taken to write the memory
        :param data_size: the size of data that was written in bytes
        :param x: the location in machine where the data was written to X axis
        :param y: the location in machine where the data was written to Y axis
        :param address_written_to: where in SDRAM it was written to
        :param missing_seq_nums: \
            the set of missing sequence numbers per data transmission attempt
        :rtype: None
        """
        if not os.path.isfile(self._in_report_path):
            with open(self._in_report_path, "w") as writer:
                writer.write(
                    "x\t\t y\t\t SDRAM address\t\t size in bytes\t\t\t"
                    " time took \t\t\t Mb/s \t\t\t missing sequence numbers\n")
                writer.write(
                    "------------------------------------------------"
                    "------------------------------------------------"
                    "-------------------------------------------------\n")

        time_took_ms = float(time_diff.microseconds +
                             time_diff.total_seconds() * 1000000)
        megabits = (data_size * 8.0) / (1024 * BYTES_PER_KB)
        if time_took_ms == 0:
            mbs = "unknown, below threshold"
        else:
            mbs = megabits / (float(time_took_ms) / 100000.0)

        with open(self._in_report_path, "a") as writer:
            writer.write(
                "{}\t\t {}\t\t {}\t\t {}\t\t\t\t {}\t\t\t {}\t\t {}\n".format(
                    x, y, address_written_to, data_size, time_took_ms,
                    mbs, missing_seq_nums))

    def send_data_into_spinnaker(
            self, x, y, base_address, data, n_bytes=None, offset=0,
            cpu=0, is_filename=False):  # pylint: disable=unused-argument
        """ sends a block of data into SpiNNaker to a given chip

        :param x: chip x for data
        :type x: int
        :param y: chip y for data
        :type y: int
        :param base_address: the address in SDRAM to start writing memory
        :type base_address: int
        :param data: the data to write (or filename to load data from, \
            if `is_filename` is True; that's the only time this is a str)
        :type data: bytes or bytearray or memoryview or str
        :param n_bytes: how many bytes to read, or None if not set
        :type n_bytes: int
        :param offset: where in the data to start from
        :type offset: int
        :param is_filename: whether data is actually a file.
        :type is_filename: bool
        :rtype: None
        """
        # if file, read in and then process as normal
        if is_filename:
            if offset != 0:
                raise Exception(
                    "when using a file, you can only have a offset of 0")

            with FileDataReader(data) as reader:
                # n_bytes=None already means 'read everything'
                data = reader.read(n_bytes)  # pylint: disable=no-member
            # Number of bytes to write is now length of buffer we have
            n_bytes = len(data)
        elif n_bytes is None:
            n_bytes = len(data)
        transceiver = get_simulator().transceiver

        # start time recording
        start = datetime.datetime.now()
        # send data
        self._send_data_via_extra_monitors(
            transceiver, x, y, base_address, data[offset:n_bytes + offset])
        # end time recording
        end = datetime.datetime.now()

        if VERIFY_SENT_DATA:
            original_data = bytes(data[offset:n_bytes + offset])
            verified_data = bytes(transceiver.read_memory(
                x, y, base_address, n_bytes))
            if PY2:
                self.__verify_sent_data_py2(
                    original_data, verified_data, x, y, base_address, n_bytes)
            else:
                self.__verify_sent_data_py3(
                    original_data, verified_data, x, y, base_address, n_bytes)

        # write report
        if self._write_data_speed_up_reports:
            self._generate_data_in_report(
                x=x, y=y, time_diff=end - start,
                data_size=n_bytes, address_written_to=base_address,
                missing_seq_nums=self._missing_seq_nums_data_in)

    @staticmethod
    def __verify_sent_data_py2(
            original_data, verified_data, x, y, base_address, n_bytes):
        if original_data != verified_data:
            log.error("VARIANCE: chip:{},{} address:{} len:{}",
                      x, y, base_address, n_bytes)
            log.error("original:{}", "".join(
                "%02X" % ord(x) for x in original_data))
            log.error("verified:{}", "".join(
                "%02X" % ord(x) for x in verified_data))
            i = 0
            for (a, b) in zip(original_data, verified_data):
                if a != b:
                    raise Exception("damn at " + str(i))
                i += 1

    @staticmethod
    def __verify_sent_data_py3(
            original_data, verified_data, x, y, base_address, n_bytes):
        if original_data != verified_data:
            log.error("VARIANCE: chip:{},{} address:{} len:{}",
                      x, y, base_address, n_bytes)
            log.error("original:{}", original_data.hex())
            log.error("verified:{}", verified_data.hex())
            for i, (a, b) in enumerate(zip(original_data, verified_data)):
                if a != b:
                    raise Exception("damn at " + str(i))

    @staticmethod
    def __make_sdp_message(placement, port, payload):
        return SDPMessage(
            sdp_header=SDPHeader(
                destination_chip_x=placement.x,
                destination_chip_y=placement.y,
                destination_cpu=placement.p,
                destination_port=port.value,
                flags=SDPFlag.REPLY_NOT_EXPECTED),
            data=payload)

    def _send_data_via_extra_monitors(
            self, transceiver, destination_chip_x, destination_chip_y,
            start_address, data_to_write):
        """ sends data using the extra monitor cores

        :param transceiver: the SpiNNMan instance
        :param destination_chip_x: chip x
        :param destination_chip_y: chip y
        :param start_address: start address in sdram to write data to
        :param data_to_write: the data to write
        :param start_address: the base sdram address
        :rtype: None
        """
        # how many packets after first one we need to send
        self._max_seq_num = ceildiv(
            len(data_to_write), BYTES_IN_FULL_PACKET_WITH_KEY)

        # determine board chip IDs, as the LPG does not know machine scope IDs
        machine = transceiver.get_machine_details()
        chip = machine.get_chip_at(destination_chip_x, destination_chip_y)
        dest_x, dest_y = machine.get_local_xy(chip)
        self._coord_word = (dest_x << DEST_X_SHIFT) | dest_y

        # for safety, check the transaction id from the machine before updating
        self.update_transaction_id_from_machine(transceiver)
        self._transaction_id = (self._transaction_id + 1) & TRANSACTION_ID_CAP

        # send first message
        self._connection = SCAMPConnection(
            chip_x=self._x, chip_y=self._y, remote_host=self._ip_address)
        self.__reprogram_tag(self._connection)
        self._send_location(start_address)

        # send initial attempt at sending all the data
        self._send_all_data_based_packets(data_to_write)

        # verify completed
        received_confirmation = False
        time_out_count = 0
        while not received_confirmation:
            try:
                # try to receive a confirmation of some sort from spinnaker
                data = self._connection.receive(
                    timeout=self._TIMEOUT_PER_RECEIVE_IN_SECONDS)
                time_out_count = 0

                # check which message type we have received
                received_confirmation = self._outgoing_process_packet(
                    data, data_to_write, start_address)

            except SpinnmanTimeoutException:  # if time out, keep trying
                # if the timeout has not occurred x times, keep trying
                if time_out_count > TIMEOUT_RETRY_LIMIT:
                    emergency_recover_state_from_failure(
                        transceiver, self._app_id, self, self._placement)
                    raise SpinnFrontEndException(
                        TIMEOUT_MESSAGE.format(time_out_count))

                # reopen the connection and try again
                time_out_count += 1
                remote_port = self._connection.remote_port
                local_port = self._connection.local_port
                local_ip = self._connection.local_ip_address
                remote_ip = self._connection.remote_ip_address
                self._connection.close()
                self._connection = SCAMPConnection(
                    local_port=local_port, remote_port=remote_port,
                    local_host=local_ip, remote_host=remote_ip)

                # if we have not received confirmation of finish, try to
                # retransmit missing seq nums
                if not received_confirmation:
                    self._outgoing_retransmit_missing_seq_nums(
                        data_to_write, start_address)
        self._connection.close()

    def _read_in_missing_seq_nums(
            self, data, data_to_write, position, start_address):
        """ handles a missing seq num packet from spinnaker

        :param data: the data to translate into missing seq nums
        :param data_to_write: the data to write
        :param position: the position in the data to write.
        :param start_address: the base sdram address
        :rtype: None
        """
        # find how many elements are in this packet
        n_elements = (len(data) - position) // BYTES_PER_WORD

        # store missing
        missing_seqs = list()
        missing_seqs.extend(struct.unpack_from(
            "<{}I".format(n_elements), data, position))

        # add missing seqs accordingly
        seen_last = False
        seen_all = False
        if missing_seqs[-1] == self._MISSING_SEQ_NUMS_END_FLAG:
            del missing_seqs[-1]
            seen_last = True
        if missing_seqs[-1] == self.FLAG_FOR_MISSING_ALL_SEQUENCES:
            for missing_seq in range(0, self._max_seq_num):
                self._missing_seq_nums_data_in[-1].add(missing_seq)
            seen_all = True
        else:
            self._missing_seq_nums_data_in[-1].update(missing_seqs)

        # determine if ready to send missing seq nums
        if seen_last or seen_all:
            self._outgoing_retransmit_missing_seq_nums(
                data_to_write, start_address)

    def _outgoing_process_packet(self, data, data_to_write, start_address):
        """ processes a packet from SpiNNaker

        :param data: the packet data
        :param data_to_write: the data to write to spinnaker
        :return: if the packet contains a confirmation of complete
        :rtype: bool
        """
        position = 0
        (command_id, transaction_id) = (_TWO_WORDS.unpack_from(data, 0))
        position += BYTES_FOR_RECEPTION_COMMAND_AND_ADDRESS_HEADER
        log.debug("received packet with id {}", command_id)

        # ignore any packet with wrong identifier
        if transaction_id != self._transaction_id:
            return False

        # process missing seq packets
        if command_id == DATA_IN_COMMANDS.RECEIVE_MISSING_SEQ_DATA.value:
            self._read_in_missing_seq_nums(
                data, data_to_write, position, start_address)

        # process the confirmation of all data received
        return command_id == DATA_IN_COMMANDS.RECEIVE_FINISHED.value

    def _outgoing_retransmit_missing_seq_nums(
            self, data_to_write, start_address):
        """ Transmits back into SpiNNaker the missing data based off missing\
            sequence numbers

        :param data_to_write: the data to write.
        :param start_address: the base sdram address
        :rtype: None
        """

        missing_seqs_as_list = list(self._missing_seq_nums_data_in[-1])
        missing_seqs_as_list.sort()

        # send location message
        self._send_location(start_address)

        # send seq data
        for missing_seq_num in missing_seqs_as_list:
            message, _length = self._calculate_data_in_data_from_seq_number(
                data_to_write, missing_seq_num,
                DATA_IN_COMMANDS.SEND_SEQ_DATA.value, None)
            self.__throttled_send(message)

        # update states
        self._missing_seq_nums_data_in.append(set())
        self._send_tell_flag()

    @staticmethod
    def _calculate_position_from_seq_number(seq_num):
        """ Calculates where in the raw data to start reading from, given a\
            sequence number

        :param seq_num: the sequence number to determine position from
        :return: the position in the byte data
        :rtype: int
        """
        return BYTES_IN_FULL_PACKET_WITH_KEY * seq_num

    def _calculate_data_in_data_from_seq_number(
            self, data_to_write, seq_num, command_id, position):
        """ Determine the data needed to be sent to the SpiNNaker machine\
            given a sequence number

        :param data_to_write: the data to write to the SpiNNaker machine
        :param seq_num: the seq num to get the data for
        :param position: the position in the data to write to spinnaker
        :type position: int or None
        :return: SDP message and how much data has been written
        :rtype: SDP message
        """

        # check for last packet
        packet_data_length = BYTES_IN_FULL_PACKET_WITH_KEY

        # determine position in data if not given
        if position is None:
            position = self._calculate_position_from_seq_number(seq_num)

        # if less than a full packet worth of data, adjust length
        if position + packet_data_length > len(data_to_write):
            packet_data_length = len(data_to_write) - position

        if packet_data_length < 0:
            raise Exception("weird packet data length.")

        # determine the true packet length (with header)
        packet_length = (
            packet_data_length + BYTES_FOR_COMMAND_AND_ADDRESS_HEADER)

        # create struct
        packet_data = bytearray(packet_length)
        _THREE_WORDS.pack_into(
            packet_data, 0, command_id, self._transaction_id, seq_num)
        struct.pack_into(
            "<{}B".format(packet_data_length), packet_data,
            BYTES_FOR_COMMAND_AND_ADDRESS_HEADER,
            *data_to_write[position:position+packet_data_length])

        # debug
        # self._print_out_packet_data(packet_data, position)

        # build sdp packet
        message = self.__make_sdp_message(
            self._placement, SDP_PORTS.EXTRA_MONITOR_CORE_DATA_IN_SPEED_UP,
            packet_data)

        # return message for sending, and the length in data sent
        return message, packet_data_length

    def _send_location(self, start_address):
        """ send location as separate message

        :param start_address: sdram location
        :rtype: None
        """
        self._connection.send_sdp_message(self.__make_sdp_message(
            self._placement, SDP_PORTS.EXTRA_MONITOR_CORE_DATA_IN_SPEED_UP,
            _FIVE_WORDS.pack(
                DATA_IN_COMMANDS.SEND_DATA_TO_LOCATION.value,
                self._transaction_id, start_address, self._coord_word,
                self._max_seq_num - 1)))
        log.debug(
            "start address for transaction {} is {}".format(
                self._transaction_id, start_address))

    def _send_tell_flag(self):
        """  send end flag as separate message
        :rtype: None
        """

        self._connection.send_sdp_message(self.__make_sdp_message(
            self._placement, SDP_PORTS.EXTRA_MONITOR_CORE_DATA_IN_SPEED_UP,
            _TWO_WORDS.pack(
                DATA_IN_COMMANDS.SEND_TELL.value, self._transaction_id)))

    def _send_all_data_based_packets(self, data_to_write):
        """ Send all the data as one block

        :param data_to_write: the data to send
        :rtype: None
        """
        # where in the data we are currently up to
        position_in_data = 0
        # send rest of data
        total_data_length = len(data_to_write)
        for seq_num in range(0, self._max_seq_num):
            # put in command flag and seq num
            message, length_to_send = \
                self._calculate_data_in_data_from_seq_number(
                    data_to_write, seq_num,
                    DATA_IN_COMMANDS.SEND_SEQ_DATA.value, position_in_data)
            position_in_data += length_to_send

            # send the message
            self.__throttled_send(message)
            log.debug("sent seq {} of {} bytes", seq_num, length_to_send)

            # check for end flag
            if position_in_data == total_data_length:
                self._send_tell_flag()
                log.debug("sent end flag")

    @staticmethod
    def streaming(gatherers, transceiver, extra_monitor_cores, placements):
        """ Helper method for setting the router timeouts to a state usable\
            for data streaming via a Python context manager (i.e., using\
            the 'with' statement).

        :param gatherers: All the gatherers that are to be set
        :type gatherers: list(DataSpeedUpPacketGatherMachineVertex)
        :param transceiver: the SpiNNMan instance
        :type transceiver: ~spinnman.transceiver.Transceiver
        :param extra_monitor_cores: the extra monitor cores to set
        :type extra_monitor_cores: \
            list(~spinn_front_end_common.utility_models.ExtraMonitorSupportMachineVertex)
        :param placements: placements object
        :type placements: ~pacman.model.placements.Placements
        :rtype: a context manager
        """
        return _StreamingContextManager(
            gatherers, transceiver, extra_monitor_cores, placements)

    def set_cores_for_data_streaming(
            self, transceiver, extra_monitor_cores, placements):
        """ Helper method for setting the router timeouts to a state usable\
            for data streaming

        :param transceiver: the SpiNNMan instance
        :type transceiver: ~spinnman.transceiver.Transceiver
        :param extra_monitor_cores: the extra monitor cores to set
        :type extra_monitor_cores: \
            list(~spinn_front_end_common.utility_models.ExtraMonitorSupportMachineVertex)
        :param placements: placements object
        :type placements: ~pacman.model.placements.Placements
        :rtype: None
        """
        lead_monitor = extra_monitor_cores[0]
        # Store the last reinjection status for resetting
        # NOTE: This assumes the status is the same on all cores
        self._last_status = lead_monitor.get_reinjection_status(
            placements, transceiver)

        # Set to not inject dropped packets
        lead_monitor.set_reinjection_packets(
            placements, extra_monitor_cores, transceiver,
            point_to_point=False, multicast=False, nearest_neighbour=False,
            fixed_route=False)

        # Clear any outstanding packets from reinjection
        self.clear_reinjection_queue(transceiver, placements)

        # set time outs
        self.set_router_emergency_timeout(
            self._SHORT_TIMEOUT, transceiver, placements)
        self.set_router_time_outs(self._LONG_TIMEOUT, transceiver, placements)

    @staticmethod
    def load_application_routing_tables(
            transceiver, extra_monitor_cores, placements):
        """ Set all chips to have application table loaded in the router

        :param transceiver: the SpiNNMan instance
        :type transceiver: ~spinnman.transceiver.Transceiver
        :param extra_monitor_cores: the extra monitor cores to set
        :type extra_monitor_cores: \
            list(~spinn_front_end_common.utility_models.ExtraMonitorSupportMachineVertex)
        :param placements: placements object
        :type placements: ~pacman.model.placements.Placements
        :rtype: None
        """
        extra_monitor_cores[0].load_application_mc_routes(
            placements, extra_monitor_cores, transceiver)

    @staticmethod
    def load_system_routing_tables(
            transceiver, extra_monitor_cores, placements):
        """ Set all chips to have the system table loaded in the router

        :param transceiver: the SpiNNMan instance
        :type transceiver: ~spinnman.transceiver.Transceiver
        :param extra_monitor_cores: the extra monitor cores to set
        :type extra_monitor_cores: \
            list(~spinn_front_end_common.utility_models.ExtraMonitorSupportMachineVertex)
        :param placements: placements object
        :type placements: ~pacman.model.placements.Placements
        :rtype: None
        """
        extra_monitor_cores[0].load_system_mc_routes(
            placements, extra_monitor_cores, transceiver)

    def set_router_time_outs(self, timeout, transceiver, placements):
        mantissa, exponent = timeout
        core_subsets = convert_vertices_to_core_subset([self], placements)
        process = SetRouterTimeoutProcess(
            transceiver.scamp_connection_selector)
        try:
            process.set_timeout(mantissa, exponent, core_subsets)
        except:  # noqa: E722
            emergency_recover_state_from_failure(
                transceiver, self._app_id, self,
                placements.get_placement_of_vertex(self))
            raise

    def set_router_emergency_timeout(self, timeout, transceiver, placements):
        mantissa, exponent = timeout
        core_subsets = convert_vertices_to_core_subset([self], placements)
        process = SetRouterEmergencyTimeoutProcess(
            transceiver.scamp_connection_selector)
        try:
            process.set_timeout(mantissa, exponent, core_subsets)
        except:  # noqa: E722
            emergency_recover_state_from_failure(
                transceiver, self._app_id, self,
                placements.get_placement_of_vertex(self))
            raise

    def clear_reinjection_queue(self, transceiver, placements):
        """ Clears the queues for reinjection

        :param transceiver: the spinnMan interface
        :type transceiver: ~spinnman.transceiver.Transceiver
        :param placements: the placements object
        :type placements: ~pacman.model.placements.Placements
        """
        core_subsets = convert_vertices_to_core_subset([self], placements)
        process = ClearQueueProcess(transceiver.scamp_connection_selector)
        try:
            process.reset_counters(core_subsets)
        except:  # noqa: E722
            emergency_recover_state_from_failure(
                transceiver, self._app_id, self,
                placements.get_placement_of_vertex(self))
            raise

    def unset_cores_for_data_streaming(
            self, transceiver, extra_monitor_cores, placements):
        """ Helper method for setting the router timeouts to a state usable\
            for data streaming

        :param transceiver: the SpiNNMan instance
        :type transceiver: ~spinnman.transceiver.Transceiver
        :param extra_monitor_cores: the extra monitor cores to set
        :type extra_monitor_cores: \
            list(~spinn_front_end_common.utility_models.ExtraMonitorSupportMachineVertex)
        :param placements: placements object
        :type placements: ~pacman.model.placements.Placements
        :rtype: None
        """

        # Set the routers to temporary values
        self.set_router_time_outs(
            self._TEMP_TIMEOUT, transceiver, placements)
        self.set_router_emergency_timeout(
            self._ZERO_TIMEOUT, transceiver, placements)

        if self._last_status is None:
            log.warning(
                "Cores have not been set for data extraction, so can't be"
                " unset")
        try:
            self.set_router_time_outs(
                self._last_status.router_timeout_parameters, transceiver,
                placements)
            self.set_router_emergency_timeout(
                self._last_status.router_emergency_timeout_parameters,
                transceiver, placements)

            lead_monitor = extra_monitor_cores[0]
            lead_monitor.set_reinjection_packets(
                placements, extra_monitor_cores, transceiver,
                point_to_point=self._last_status.is_reinjecting_point_to_point,
                multicast=self._last_status.is_reinjecting_multicast,
                nearest_neighbour=(
                    self._last_status.is_reinjecting_nearest_neighbour),
                fixed_route=self._last_status.is_reinjecting_fixed_route)
        except Exception:  # pylint: disable=broad-except
            log.exception("Error resetting timeouts")
            log.error("Checking if the cores are OK...")
            core_subsets = convert_vertices_to_core_subset(
                extra_monitor_cores, placements)
            try:
                error_cores = transceiver.get_cores_not_in_state(
                    core_subsets, {CPUState.RUNNING})
                if error_cores:
                    log.error("Cores in an unexpected state: {}".format(
                        error_cores))
            except Exception:  # pylint: disable=broad-except
                log.exception("Couldn't get core state")

    def __reprogram_tag(self, connection):
        request = IPTagSet(
            self._x, self._y, [0, 0, 0, 0], 0,
            self._remote_tag, strip=True, use_sender=True)
        data = connection.get_scp_data(request)
        einfo = None
        for _ in range(3):
            try:
                connection.send(data)
                _, _, response, offset = \
                    connection.receive_scp_response()
                request.get_scp_response().read_bytestring(response, offset)
                return
            except SpinnmanTimeoutException:
                einfo = sys.exc_info()
        reraise(*einfo)

    def get_data(
            self, extra_monitor, extra_monitor_placement, memory_address,
            length_in_bytes, fixed_routes):
        """ Gets data from a given core and memory address.

        :param extra_monitor_placement: \
            placement object for where to get data from
        :type extra_monitor_placement: ~pacman.model.placements.Placement
        :param extra_monitor: the extra monitor used for this data
        :type extra_monitor: ExtraMonitor
        :param memory_address: the address in SDRAM to start reading from
        :type memory_address: int
        :param length_in_bytes: the length of data to read in bytes
        :type length_in_bytes: int
        :param fixed_routes: the fixed routes, used in the report of which\
            chips were used by the speed up process
        :type fixed_routes: dict(tuple(int,int),~spinn_machine.FixedRouteEntry)
        :return: byte array of the data
        :rtype: bytearray
        """
        start = float(time.time())

        # if asked for no data, just return a empty byte array
        if length_in_bytes == 0:
            data = bytearray(0)
            end = float(time.time())
            self._provenance_data_items[
                extra_monitor_placement, memory_address,
                length_in_bytes].append((end - start, [0]))
            return data

        transceiver = get_simulator().transceiver

        # Update the IP Tag to work through a NAT firewall
        connection = SCAMPConnection(
            chip_x=self._x, chip_y=self._y, remote_host=self._ip_address)
        self.__reprogram_tag(connection)

        # update transaction id for extra monitor
        extra_monitor.update_transaction_id()
        transaction_id = extra_monitor.transaction_id

        # send
        connection.send_sdp_message(self.__make_sdp_message(
            extra_monitor_placement,
            SDP_PORTS.EXTRA_MONITOR_CORE_DATA_SPEED_UP,
            _FOUR_WORDS.pack(
                DATA_OUT_COMMANDS.START_SENDING.value, transaction_id,
                memory_address, length_in_bytes)))

        # receive
        self._output = bytearray(length_in_bytes)
        self._view = memoryview(self._output)
        self._max_seq_num = self.calculate_max_seq_num()
        lost_seq_nums = self._receive_data(
            transceiver, extra_monitor_placement, connection, transaction_id)

        # Stop anything else getting through (and reduce traffic)
        connection.send_sdp_message(self.__make_sdp_message(
            extra_monitor_placement,
            SDP_PORTS.EXTRA_MONITOR_CORE_DATA_SPEED_UP,
            _TWO_WORDS.pack(DATA_OUT_COMMANDS.CLEAR.value, transaction_id)))
        connection.close()

        end = float(time.time())
        self._provenance_data_items[
            extra_monitor_placement, memory_address, length_in_bytes].append(
                (end - start, lost_seq_nums))

        # create report elements
        if self._write_data_speed_up_reports:
            routers_been_in_use = self._determine_which_routers_were_used(
                extra_monitor_placement, fixed_routes,
                transceiver.get_machine_details())
            self._write_routers_used_into_report(
                self._out_report_path, routers_been_in_use,
                extra_monitor_placement)

        return self._output

    def _receive_data(
            self, transceiver, placement, connection, transaction_id):
        seq_nums = set()
        lost_seq_nums = list()
        timeoutcount = 0
        finished = False
        while not finished:
            try:
                data = connection.receive(
                    timeout=self._TIMEOUT_PER_RECEIVE_IN_SECONDS)
                response_transaction_id, = _ONE_WORD.unpack_from(data, 4)
                if transaction_id == response_transaction_id:
                    timeoutcount = 0
                    seq_nums, finished = self._process_data(
                        data, seq_nums, finished, placement, transceiver,
                        lost_seq_nums, transaction_id)
                else:
                    log.info(
                        "ignoring packet as transaction id should be {}"
                        " but is {}".format(
                            transaction_id, response_transaction_id))
            except SpinnmanTimeoutException:
                if timeoutcount > TIMEOUT_RETRY_LIMIT:
                    raise SpinnFrontEndException(
                        "Failed to hear from the machine during {} attempts. "
                        "Please try removing firewalls".format(timeoutcount))

                timeoutcount += 1
                # self.__reset_connection()
                if not finished:
                    finished = self._determine_and_retransmit_missing_seq_nums(
                        seq_nums, transceiver, placement, lost_seq_nums,
                        transaction_id)
        return lost_seq_nums

    @staticmethod
    def _determine_which_routers_were_used(placement, fixed_routes, machine):
        """ Traverse the fixed route paths from a given location to its\
            destination. Used for determining which routers were used.

        :param placement: the source to start from
        :param fixed_routes: the fixed routes for each router
        :param machine: the spinnMachine instance
        :return: list of chip IDs
        """
        routers = list()
        routers.append((placement.x, placement.y))
        entry = fixed_routes[(placement.x, placement.y)]
        chip_x = placement.x
        chip_y = placement.y
        while len(entry.processor_ids) == 0:
            # can assume one link, as its a minimum spanning tree going to
            # the root
            machine_link = machine.get_chip_at(
                chip_x, chip_y).router.get_link(next(iter(entry.link_ids)))
            chip_x = machine_link.destination_x
            chip_y = machine_link.destination_y
            routers.append((chip_x, chip_y))
            entry = fixed_routes[(chip_x, chip_y)]
        return routers

    @staticmethod
    def _write_routers_used_into_report(
            report_path, routers_been_in_use, placement):
        """ Write the used routers into a report

        :param report_path: the path to the report file
        :param routers_been_in_use: the routers been in use
        :param placement: the first placement used
        :rtype: None
        """
        writer_behaviour = "w"
        if os.path.isfile(report_path):
            writer_behaviour = "a"

        with open(report_path, writer_behaviour) as writer:
            writer.write("[{}:{}:{}] = {}\n".format(
                placement.x, placement.y, placement.p, routers_been_in_use))

    def _calculate_missing_seq_nums(self, seq_nums):
        """ Determine which sequence numbers we've missed

        :param seq_nums: the set already acquired
        :return: list of missing sequence numbers
        """
        return [sn for sn in xrange(0, self._max_seq_num)
                if sn not in seq_nums]

    def _determine_and_retransmit_missing_seq_nums(
            self, seq_nums, transceiver, placement, lost_seq_nums,
            transaction_id):
        """ Determine if there are any missing sequence numbers, and if so\
            retransmits the missing sequence numbers back to the core for\
            retransmission.

        :param seq_nums: the sequence numbers already received
        :param transceiver: spinnman instance
        :param transaction_id: transaction_id
        :param placement: placement instance
        :return: whether all packets are transmitted
        :rtype: bool
        """
        # pylint: disable=too-many-locals

        # locate missing sequence numbers from pile
        missing_seq_nums = self._calculate_missing_seq_nums(seq_nums)

        lost_seq_nums.append(len(missing_seq_nums))
        # self._print_missing(missing_seq_nums)
        if not missing_seq_nums:
            return True

        # figure n packets given the 2 formats
        n_packets = 1
        length_via_format2 = \
            len(missing_seq_nums) - (
                WORDS_PER_FULL_PACKET -
                WORDS_FOR_COMMAND_N_MISSING_TRANSACTION)
        if length_via_format2 > 0:
            n_packets += ceildiv(
                length_via_format2,
                WORDS_PER_FULL_PACKET - WORDS_FOR_COMMAND_TRANSACTION)
        log.info("missing packets = {}", n_packets)

        # transmit missing sequence as a new SDP packet
        first = True
        seq_num_offset = 0
        for _ in xrange(n_packets):
            length_left_in_packet = WORDS_PER_FULL_PACKET
            offset = 0

            # if first, add n packets to list
            if first:

                # get left over space / data size
                size_of_data_left_to_transmit = min(
                    length_left_in_packet -
                    WORDS_FOR_COMMAND_N_MISSING_TRANSACTION,
                    len(missing_seq_nums) - seq_num_offset)

                # build data holder accordingly
                data = bytearray(
                    (size_of_data_left_to_transmit +
                     WORDS_FOR_COMMAND_N_MISSING_TRANSACTION) * BYTES_PER_WORD)

                # pack flag and n packets
                _ONE_WORD.pack_into(
                    data, offset, DATA_OUT_COMMANDS.START_MISSING_SEQ.value)
                _TWO_WORDS.pack_into(
                    data, BYTES_PER_WORD, transaction_id, n_packets)

                # update state
                offset += (
                    WORDS_FOR_COMMAND_N_MISSING_TRANSACTION * BYTES_PER_WORD)
                length_left_in_packet -= (
                    WORDS_FOR_COMMAND_N_MISSING_TRANSACTION)
                first = False

            else:  # just add data
                # get left over space / data size
                size_of_data_left_to_transmit = min(
                    WORDS_PER_FULL_PACKET_WITH_SEQUENCE_NUM,
                    len(missing_seq_nums) - seq_num_offset)

                # build data holder accordingly
                data = bytearray(
                    (size_of_data_left_to_transmit +
                     WORDS_FOR_COMMAND_TRANSACTION) * BYTES_PER_WORD)

                # pack flag
                _TWO_WORDS.pack_into(
                    data, offset,
                    DATA_OUT_COMMANDS.MISSING_SEQ.value, transaction_id)
                offset += BYTES_PER_WORD * WORDS_FOR_COMMAND_TRANSACTION
                length_left_in_packet -= WORDS_FOR_COMMAND_TRANSACTION

            # fill data field
            struct.pack_into(
                "<{}I".format(size_of_data_left_to_transmit), data, offset,
                *missing_seq_nums[
                    seq_num_offset:
                    seq_num_offset + size_of_data_left_to_transmit])
            seq_num_offset += length_left_in_packet

            # build SDP message and send it to the core
            transceiver.send_sdp_message(self.__make_sdp_message(
                placement, SDP_PORTS.EXTRA_MONITOR_CORE_DATA_SPEED_UP, data))

            # sleep for ensuring core doesn't lose packets
            time.sleep(self._TIMEOUT_FOR_SENDING_IN_SECONDS)
            # self._print_packet_num_being_sent(packet_count, n_packets)
        return False

    def _process_data(
            self, data, seq_nums, finished, placement, transceiver,
            lost_seq_nums, transaction_id):
        """ Take a packet and processes it see if we're finished yet

        :param data: the packet data
        :param seq_nums: the list of sequence numbers received so far
        :param finished: bool which states if finished or not
        :param placement: placement object for location on machine
        :param transceiver: spinnman instance
        :param transaction_id: the transaction id for this stream
        :param lost_seq_nums: the list of n sequence numbers lost per iteration
        :return: set of data items, if its the first packet, the list of\
            sequence numbers, the sequence number received and if its finished
        """
        # pylint: disable=too-many-arguments
        # self._print_out_packet_data(data)
        length_of_data = len(data)
        first_packet_element, = _ONE_WORD.unpack_from(data, 0)

        # get flags
        seq_num = first_packet_element & self._SEQUENCE_NUMBER_MASK
        is_end_of_stream = (
            first_packet_element & self._LAST_MESSAGE_FLAG_BIT_MASK) != 0

        # check seq num not insane
        if seq_num > self._max_seq_num:
            raise Exception(
                "got an insane sequence number. got {} when "
                "the max is {} with a length of {}".format(
                    seq_num, self._max_seq_num, length_of_data))

        # figure offset for where data is to be put
        offset = self._calculate_offset(seq_num)

        # write data

        # read offset from data is at byte 8. as first 4 is seq num,
        # second 4 is transaction id
        true_data_length = (
                offset + length_of_data - BYTES_FOR_SEQ_AND_TRANSACTION_ID)
        if (not is_end_of_stream or
                length_of_data != BYTES_FOR_SEQ_AND_TRANSACTION_ID):
            self._write_into_view(
                offset, true_data_length, data,
                BYTES_FOR_SEQ_AND_TRANSACTION_ID, length_of_data, seq_num,
                length_of_data, False)

        # add seq num to list
        seq_nums.add(seq_num)

        # if received a last flag on its own, its during retransmission.
        #  check and try again if required
        if is_end_of_stream:
            if not self._check(seq_nums):
                finished = self._determine_and_retransmit_missing_seq_nums(
                    placement=placement, transceiver=transceiver,
                    seq_nums=seq_nums, lost_seq_nums=lost_seq_nums,
                    transaction_id=transaction_id)
            else:
                finished = True
        return seq_nums, finished

    @staticmethod
    def _calculate_offset(seq_num):
        return (seq_num * WORDS_PER_FULL_PACKET_WITH_SEQUENCE_NUM *
                BYTES_PER_WORD)

    def _write_into_view(
            self, view_start_position, view_end_position,
            data, data_start_position, data_end_position, seq_num,
            packet_length, is_final):
        """ Puts data into the view

        :param view_start_position: where in view to start
        :param view_end_position: where in view to end
        :param data: the data holder to write from
        :param data_start_position: where in data holder to start from
        :param data_end_position: where in data holder to end
        :param seq_num: the sequence number to figure
        :rtype: None
        """
        # pylint: disable=too-many-arguments
        if view_end_position > len(self._output):
            raise Exception(
                "I'm trying to add to my output data, but am trying to add "
                "outside my acceptable output positions! max is {} and I "
                "received a request to fill to {} from {} for sequence num "
                "{} from max sequence num {} length of packet {} and "
                "final {}".format(
                    len(self._output), view_end_position, view_start_position,
                    seq_num, self._max_seq_num - 1, packet_length, is_final))
        self._view[view_start_position: view_end_position] = \
            data[data_start_position:data_end_position]

    def _check(self, seq_nums):
        """ Verify if the sequence numbers are correct.

        :param seq_nums: the received sequence numbers
        :return: Whether all the sequence numbers have been received
        :rtype: bool
        """
        # hand back
        seq_nums = sorted(seq_nums)
        max_needed = self.calculate_max_seq_num()
        if len(seq_nums) > max_needed + 1:
            raise Exception("I've received more data than I was expecting!!")
        return len(seq_nums) == max_needed + 1

    def calculate_max_seq_num(self):
        """ Deduce the max sequence number expected to be received

        :return: the biggest sequence num expected
        :rtype: int
        """

        return ceildiv(
            len(self._output),
            WORDS_PER_FULL_PACKET_WITH_SEQUENCE_NUM * BYTES_PER_WORD)

    @staticmethod
    def _print_missing(seq_nums):
        """ Debug printer for the missing sequence numbers from the pile

        :param seq_nums: the sequence numbers received so far
        :rtype: None
        """
        for seq_num in sorted(seq_nums):
            log.info("from list I'm missing sequence num {}", seq_num)

    @staticmethod
    def _print_out_packet_data(data, position):
        """ Debug prints out the data from the packet

        :param data: the packet data
        :rtype: None
        """
        reread_data = struct.unpack("<{}B".format(len(data)), data)
        output = ""
        position2 = position
        log.debug("size of data is {}".format((len(data) / 4) - 3))
        for index, reread_data_element in enumerate(reread_data):
            if index >= 12:
                output += "{}:{},".format(position2, reread_data_element)
                position2 += 1
        log.debug("converted data back into readable form is {}", output)

    @staticmethod
    def _print_length_of_received_seq_nums(seq_nums, max_needed):
        """ Debug helper method for figuring out if everything been received

        :param seq_nums: sequence numbers received
        :param max_needed: biggest expected to have
        :rtype: None
        """
        if len(seq_nums) != max_needed:
            log.info("should have received {} sequence numbers, but received "
                     "{} sequence numbers", max_needed, len(seq_nums))

    @staticmethod
    def _print_packet_num_being_sent(packet_count, n_packets):
        """ Debug helper for printing missing sequence number packet\
            transmission

        :param packet_count: which packet is being fired
        :param n_packets: how many packets to fire.
        :rtype: None
        """
        log.debug("send SDP packet with missing sequence numbers: {} of {}",
                  packet_count + 1, n_packets)


class _StreamingContextManager(object):
    """ The implementation of the context manager object for streaming \
    configuration control.
    """
    __slots__ = ["_gatherers", "_monitors", "_placements", "_txrx"]

    def __init__(self, gatherers, txrx, monitors, placements):
        self._gatherers = list(gatherers)
        self._txrx = txrx
        self._monitors = monitors
        self._placements = placements

    def __enter__(self):
        for gatherer in self._gatherers:
            gatherer.load_system_routing_tables(
                self._txrx, self._monitors, self._placements)
        for gatherer in self._gatherers:
            gatherer.set_cores_for_data_streaming(
                self._txrx, self._monitors, self._placements)

    def __exit__(self, _type, _value, _tb):
        for gatherer in self._gatherers:
            gatherer.unset_cores_for_data_streaming(
                self._txrx, self._monitors, self._placements)
        for gatherer in self._gatherers:
            gatherer.load_application_routing_tables(
                self._txrx, self._monitors, self._placements)
        return False<|MERGE_RESOLUTION|>--- conflicted
+++ resolved
@@ -23,6 +23,7 @@
 from enum import Enum
 from six.moves import xrange
 from six import reraise, PY2
+
 from spinn_utilities.overrides import overrides
 from spinn_utilities.log import FormatAdapter
 from spinnman.exceptions import SpinnmanTimeoutException
@@ -49,9 +50,9 @@
     SDP_PORTS, BYTES_PER_WORD, BYTES_PER_KB)
 from spinn_front_end_common.utilities.exceptions import SpinnFrontEndException
 from spinn_front_end_common.utilities.utility_objs.\
-    extra_monitor_scp_processes import (
-        SetRouterTimeoutProcess, SetRouterEmergencyTimeoutProcess,
-        ClearQueueProcess)
+    extra_monitor_scp_processes import \
+    SetRouterTimeoutProcess, SetRouterEmergencyTimeoutProcess, \
+    ClearQueueProcess
 
 log = FormatAdapter(logging.getLogger(__name__))
 
@@ -391,10 +392,6 @@
         "machine_graph": "MemoryMachineGraph",
         "routing_info": "MemoryRoutingInfos",
         "tags": "MemoryTags",
-<<<<<<< HEAD
-        "time_scale_factor": "TimeScaleFactor",
-=======
->>>>>>> aa120fbd
         "mc_data_chips_to_keys": "DataInMulticastKeyToChipMap",
         "router_timeout_key": "SystemMulticastRouterTimeoutKeys",
         "machine": "MemoryExtendedMachine",
@@ -403,23 +400,12 @@
     @overrides(
         AbstractGeneratesDataSpecification.generate_data_specification,
         additional_arguments={
-<<<<<<< HEAD
-            "machine_graph", "routing_info", "tags", "time_scale_factor",
+            "machine_graph", "routing_info", "tags",
             "mc_data_chips_to_keys", "machine", "app_id", "router_timeout_key"
         })
     def generate_data_specification(
             self, spec, placement, machine_graph, routing_info, tags,
-            time_scale_factor, mc_data_chips_to_keys, machine, app_id,
-            router_timeout_key):
-=======
-            "machine_graph", "routing_info", "tags",
-            "mc_data_chips_to_keys", "machine", "app_id",
-            "router_timeout_key"
-        })
-    def generate_data_specification(
-            self, spec, placement, machine_graph, routing_info, tags,
             mc_data_chips_to_keys, machine, app_id, router_timeout_key):
->>>>>>> aa120fbd
         """
         :param machine_graph: (injected)
         :type machine_graph: ~pacman.model.graphs.machine.MachineGraph
@@ -427,8 +413,6 @@
         :type routing_info: ~pacman.model.routing_info.RoutingInfo
         :param tags: (injected)
         :type tags: ~pacman.model.tags.Tags
-        :param time_scale_factor: (injected)
-        :type time_scale_factor: int
         :param mc_data_chips_to_keys: (injected)
         :type mc_data_chips_to_keys: dict(tuple(int,int), int)
         :param machine: (injected)
@@ -728,6 +712,7 @@
                 if a != b:
                     raise Exception("damn at " + str(i))
                 i += 1
+            raise Exception("NO damn found")
 
     @staticmethod
     def __verify_sent_data_py3(
@@ -737,9 +722,11 @@
                       x, y, base_address, n_bytes)
             log.error("original:{}", original_data.hex())
             log.error("verified:{}", verified_data.hex())
-            for i, (a, b) in enumerate(zip(original_data, verified_data)):
+            for (index, (a, b)) in enumerate(
+                    zip(original_data, verified_data)):
                 if a != b:
-                    raise Exception("damn at " + str(i))
+                    raise Exception("damn at " + str(index))
+            raise Exception("NO damn found")
 
     @staticmethod
     def __make_sdp_message(placement, port, payload):
