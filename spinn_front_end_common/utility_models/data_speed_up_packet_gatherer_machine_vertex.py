try:
    from collections.abc import defaultdict
except ImportError:
    from collections import defaultdict
import os
import datetime
import logging
import math
import time
import struct
import sys
from enum import Enum
from six.moves import xrange
from six import reraise

from spinn_utilities.overrides import overrides
from spinn_utilities.log import FormatAdapter

from spinnman.exceptions import SpinnmanTimeoutException
from spinnman.messages.sdp import SDPMessage, SDPHeader, SDPFlag
from spinnman.messages.scp.impl.iptag_set import IPTagSet
from spinnman.connections.udp_packet_connections import SCAMPConnection
from spinnman.model.enums.cpu_state import CPUState

from pacman.executor.injection_decorator import inject_items
from pacman.model.graphs.common import EdgeTrafficType
from pacman.model.graphs.machine import MachineVertex
from pacman.model.resources import (
<<<<<<< HEAD
    ResourceContainer, SDRAMResource, IPtagResource)
from spinn_storage_handlers import FileDataReader
from spinn_front_end_common.utilities.globals_variables import get_simulator
=======
    ConstantSDRAM, IPtagResource, ResourceContainer)

>>>>>>> 50786c2d
from spinn_front_end_common.utilities.helpful_functions import (
    convert_vertices_to_core_subset, emergency_recover_state_from_failure)
from spinn_front_end_common.abstract_models import (
    AbstractHasAssociatedBinary, AbstractGeneratesDataSpecification)
from spinn_front_end_common.interface.provenance import (
    AbstractProvidesLocalProvenanceData)
from spinn_front_end_common.utilities.utility_objs import (
    ExecutableType, ProvenanceDataItem)
from spinn_front_end_common.utilities.constants import (
    SDP_PORTS, SYSTEM_BYTES_REQUIREMENT)
from spinn_front_end_common.utilities.exceptions import SpinnFrontEndException
from spinn_front_end_common.interface.simulation import simulation_utilities

log = FormatAdapter(logging.getLogger(__name__))
TIMEOUT_RETRY_LIMIT = 20
TIMEOUT_MESSAGE = "Failed to hear from the machine during {} attempts. "\
    "Please try removing firewalls."

# number of items used up by the retransmit code for its header
SDP_RETRANSMISSION_HEADER_SIZE = 2

# size of config region in bytes
CONFIG_SIZE = 16

# items of data a SDP packet can hold when SCP header removed
DATA_PER_FULL_PACKET = 68  # 272 bytes as removed SCP header

# size of items the sequence number uses
SEQUENCE_NUMBER_SIZE_IN_ITEMS = 1

# the size of the sequence number in bytes
SEQUENCE_NUMBER_SIZE = 4
END_FLAG_SIZE_IN_BYTES = 4
COMMAND_ID_SIZE = 4
MISSING_SEQ_PACKET_COUNT_SIZE = 4

# items of data from SDP packet with a sequence number
DATA_PER_FULL_PACKET_WITH_SEQUENCE_NUM = \
    DATA_PER_FULL_PACKET - SEQUENCE_NUMBER_SIZE_IN_ITEMS

# converter between words and bytes
WORD_TO_BYTE_CONVERTER = 4

# the amount of bytes the n bytes takes up
N_PACKETS_SIZE = 4

# the amount of bytes the data length will take up
LENGTH_OF_DATA_SIZE = 4

# points where SDP beats data speed up due to overheads
THRESHOLD_WHERE_SDP_BETTER_THAN_DATA_EXTRACTOR_IN_BYTES = 40000
THRESHOLD_WHERE_SDP_BETTER_THAN_DATA_INPUT_IN_BYTES = 300

# offset where data in starts on first command
# (command, base_address, x&y, max_seq_number)
OFFSET_AFTER_COMMAND_AND_ADDRESS_IN_BYTES = 16

# offset where data starts after a command id and seq number
OFFSET_AFTER_COMMAND_AND_SEQUENCE_IN_BYTES = 8

# size for data to store when first packet with command and address
DATA_IN_FULL_PACKET_WITH_ADDRESS = \
    DATA_PER_FULL_PACKET - (OFFSET_AFTER_COMMAND_AND_ADDRESS_IN_BYTES //
                            WORD_TO_BYTE_CONVERTER)

# size for data in to store when not first packet
DATA_IN_FULL_PACKET_WITHOUT_ADDRESS = \
    DATA_PER_FULL_PACKET - (OFFSET_AFTER_COMMAND_AND_SEQUENCE_IN_BYTES //
                            WORD_TO_BYTE_CONVERTER)

# size of data in key space
# x, y, key (all ints) for possible 48 chips,
SIZE_DATA_IN_CHIP_TO_KEY_SPACE = (3 * 4 * 48) + 4

# DSG data regions
_DATA_REGIONS = Enum(
    value="DATA_REGIONS",
    names=[('SYSTEM', 0),
           ('CONFIG', 1),
           ('CHIP_TO_KEY_SPACE', 2)])

# precompiled structures
_ONE_WORD = struct.Struct("<I")
_TWO_WORDS = struct.Struct("<II")
_THREE_WORDS = struct.Struct("<III")
_FOUR_WORDS = struct.Struct("<IIII")


def ceildiv(dividend, divisor):
    """ How to divide two possibly-integer numbers and round up.
    """
    return int(math.ceil(float(dividend) / float(divisor)))


# SDRAM requirement for storing missing SDP packets seq nums
SDRAM_FOR_MISSING_SDP_SEQ_NUMS = ceildiv(
    120.0 * 1024 * 1024,
    DATA_PER_FULL_PACKET_WITH_SEQUENCE_NUM * WORD_TO_BYTE_CONVERTER)


class DataSpeedUpPacketGatherMachineVertex(
        MachineVertex, AbstractGeneratesDataSpecification,
        AbstractHasAssociatedBinary, AbstractProvidesLocalProvenanceData):
    __slots__ = [
        "_x", "_y",
        "_app_id",
        "_connection",
        # store of the extra monitors to location. helpful in data in
        "_extra_monitors_by_chip",
        # boolean tracker for handling out of order packets
        "_have_received_missing_seq_count_packet",
        # path for the data in report
        "_in_report_path",
        "_ip_address",
        # store for the last reinjection status
        "_last_status",
        # the max seq num expected given a data retrieval
        "_max_seq_num",
        # holder for missing seq nums for data in
        "_missing_seq_nums_data_in",
        # holder of data from out
        "_output",
        # my placement for future lookup
        "_placement",
        # provenance holder
        "_provenance_data_items",
        "_remote_tag",
        # path to the data out report
        "_out_report_path",
        # tracker for expected missing seq nums
        "_total_expected_missing_seq_packets",
        "_write_data_speed_up_reports",
        # data holder for output
        "_view"]

    # base key (really nasty hack to tie in fixed route keys)
    BASE_KEY = 0xFFFFFFF9
    NEW_SEQ_KEY = 0xFFFFFFF8
    FIRST_DATA_KEY = 0xFFFFFFF7
    END_FLAG_KEY = 0xFFFFFFF6

    # to use with multicast stuff
    BASE_MASK = 0xFFFFFFFB
    NEW_SEQ_KEY_OFFSET = 1
    FIRST_DATA_KEY_OFFSET = 2
    END_FLAG_KEY_OFFSET = 3

    # throttle on the transmission
    TRANSMISSION_THROTTLE_TIME = 0.000001

    # TRAFFIC_TYPE = EdgeTrafficType.MULTICAST
    TRAFFIC_TYPE = EdgeTrafficType.FIXED_ROUTE

    # report names for tracking used routers
    OUT_REPORT_NAME = "routers_used_in_speed_up_process.txt"
    IN_REPORT_NAME = "speeds_gained_in_speed_up_process.txt"

    # the end flag is set when the high bit of the sequence number word is set
    LAST_MESSAGE_FLAG_BIT_MASK = 0x80000000
    # corresponding mask for the actual sequence numbers
    SEQUENCE_NUMBER_MASK = 0x7fffffff

    # time outs used by the protocol for separate bits
    TIMEOUT_PER_RECEIVE_IN_SECONDS = 1
    TIME_OUT_FOR_SENDING_IN_SECONDS = 0.01

    # The SDP port that we use
    SDP_PORT = SDP_PORTS.EXTRA_MONITOR_CORE_DATA_SPEED_UP.value

    # command IDs for the SDP packets for data out
    SDP_PACKET_START_SENDING_COMMAND_ID = 100
    SDP_PACKET_START_MISSING_SEQ_COMMAND_ID = 1000
    SDP_PACKET_MISSING_SEQ_COMMAND_ID = 1001
    SDP_PACKET_CLEAR = 2000

    # command IDs for the SDP packets for data in
    SDP_PACKET_SEND_DATA_TO_LOCATION_COMMAND_ID = 200
    SDP_PACKET_SEND_SEQ_DATA_COMMAND_ID = 2000
    SDP_PACKET_SEND_LAST_DATA_IN_COMMAND_ID = 2002
    SDP_PACKET_RECEIVE_FIRST_MISSING_SEQ_DATA_IN_COMMAND_ID = 2003
    SDP_PACKET_RECEIVE_MISSING_SEQ_DATA_IN_COMMAND_ID = 2004
    SDP_PACKET_RECEIVE_FINISHED_DATA_IN_COMMAND_ID = 2005

    # end flag for missing seq nums
    MISSING_SEQ_NUMS_END_FLAG = 0xFFFFFFFF

    _ADDRESS_PACKET_BYTE_FORMAT = struct.Struct(
        "<{}B".format(DATA_IN_FULL_PACKET_WITH_ADDRESS *
                      WORD_TO_BYTE_CONVERTER))

    def __init__(
            self, x, y, extra_monitors_by_chip, ip_address,
            report_default_directory,
            write_data_speed_up_reports, constraints=None):
        super(DataSpeedUpPacketGatherMachineVertex, self).__init__(
            label="mc_data_speed_up_packet_gatherer_on_{}_{}".format(x, y),
            constraints=constraints)

        # data holders for the output, and sequence numbers
        self._view = None
        self._max_seq_num = None
        self._output = None

        # store of the extra monitors to location. helpful in data in
        self._extra_monitors_by_chip = extra_monitors_by_chip
        self._total_expected_missing_seq_packets = 0
        self._have_received_missing_seq_count_packet = False
        self._missing_seq_nums_data_in = list()
        self._missing_seq_nums_data_in.append(list())

        # Create a connection to be used
        self._x = x
        self._y = y
        self._ip_address = ip_address
        self._remote_tag = None
        self._connection = None

        # local provenance storage
        self._provenance_data_items = defaultdict(list)
        self._placement = None
        self._app_id = None

        # create report if it doesn't already exist
        self._out_report_path = \
            os.path.join(report_default_directory, self.OUT_REPORT_NAME)
        self._in_report_path = \
            os.path.join(report_default_directory, self.IN_REPORT_NAME)
        self._write_data_speed_up_reports = write_data_speed_up_reports

        # Stored reinjection status for resetting timeouts
        self._last_status = None

    def __throttled_send(self, message):
        """ slows down transmissions to allow spinnaker to keep up.

        :param message: message to send
        :param connection: the connection to send down
        :rtype: None
        """
        # send first message
        self._connection.send_sdp_message(message)
        time.sleep(self.TRANSMISSION_THROTTLE_TIME)

    @property
    @overrides(MachineVertex.resources_required)
    def resources_required(self):
        return self.static_resources_required()

    @staticmethod
    def static_resources_required():
        return ResourceContainer(
<<<<<<< HEAD
            sdram=SDRAMResource(
                SYSTEM_BYTES_REQUIREMENT + CONFIG_SIZE +
                SDRAM_FOR_MISSING_SDP_SEQ_NUMS +
                SIZE_DATA_IN_CHIP_TO_KEY_SPACE),
=======
            sdram=ConstantSDRAM(
                SYSTEM_BYTES_REQUIREMENT +
                DataSpeedUpPacketGatherMachineVertex.CONFIG_SIZE),
>>>>>>> 50786c2d
            iptags=[IPtagResource(
                port=None, strip_sdp=True,
                ip_address="localhost", traffic_identifier="DATA_SPEED_UP")])

    @overrides(AbstractHasAssociatedBinary.get_binary_start_type)
    def get_binary_start_type(self):
        return ExecutableType.SYSTEM

    @inject_items({
        "machine_graph": "MemoryMachineGraph",
        "routing_info": "MemoryRoutingInfos",
        "tags": "MemoryTags",
        "machine_time_step": "MachineTimeStep",
        "time_scale_factor": "TimeScaleFactor",
        "mc_data_chips_to_keys": "DataInMulticastKeyToChipMap",
        "machine": "MemoryExtendedMachine",
        "app_id": "APPID"
    })
    @overrides(
        AbstractGeneratesDataSpecification.generate_data_specification,
        additional_arguments={
            "machine_graph", "routing_info", "tags",
            "machine_time_step", "time_scale_factor",
            "mc_data_chips_to_keys", "machine", "app_id"
        })
    def generate_data_specification(
            self, spec, placement, machine_graph, routing_info, tags,
            machine_time_step, time_scale_factor, mc_data_chips_to_keys,
            machine, app_id):
        # pylint: disable=too-many-arguments, arguments-differ

        # update my placement for future knowledge
        self._placement = placement
        self._app_id = app_id

        # Setup words + 1 for flags + 1 for recording size
        setup_size = SYSTEM_BYTES_REQUIREMENT

        # Create the data regions for hello world
        self._reserve_memory_regions(spec, setup_size)

        # write data for the simulation data item
        spec.switch_write_focus(_DATA_REGIONS.SYSTEM.value)
        spec.write_array(simulation_utilities.get_simulation_header_array(
            self.get_binary_file_name(), machine_time_step, time_scale_factor))

        # the keys for the special cases
        if self.TRAFFIC_TYPE == EdgeTrafficType.MULTICAST:
            base_key = routing_info.get_first_key_for_edge(
                list(machine_graph.get_edges_ending_at_vertex(self))[0])
            new_seq_key = base_key + self.NEW_SEQ_KEY_OFFSET
            first_data_key = base_key + self.FIRST_DATA_KEY_OFFSET
            end_flag_key = base_key + self.END_FLAG_KEY_OFFSET
        else:
            new_seq_key = self.NEW_SEQ_KEY
            first_data_key = self.FIRST_DATA_KEY
            end_flag_key = self.END_FLAG_KEY
        spec.switch_write_focus(_DATA_REGIONS.CONFIG.value)
        spec.write_value(new_seq_key)
        spec.write_value(first_data_key)
        spec.write_value(end_flag_key)

        # locate the tag ID for our data and update with a port
        # Note: The port doesn't matter as we are going to override this later
        iptags = tags.get_ip_tags_for_vertex(self)
        iptag = iptags[0]
        iptag.port = 10000
        spec.write_value(iptag.tag)
        self._remote_tag = iptag.tag

        # write mc chip key map
        spec.switch_write_focus(_DATA_REGIONS.CHIP_TO_KEY_SPACE.value)
        chips_on_board = list(machine.get_chips_on_board(
            machine.get_chip_at(placement.x, placement.y)))

        # write how many chips to read
        spec.write_value(len(chips_on_board))

        # write each chip x and y and base key
        for (chip_x, chip_y) in chips_on_board:
            board_chip_x, board_chip_y = self._calculate_fake_chip_id(
                chip_x, chip_y, placement.x, placement.y, machine)
            spec.write_value(board_chip_x)
            spec.write_value(board_chip_y)
            spec.write_value(mc_data_chips_to_keys[chip_x, chip_y])
            # log.info("for chip {}:{} base key is {}".format(
            #    chip_x, chip_y, mc_data_chips_to_keys[chip_x, chip_y]))

        # End-of-Spec:
        spec.end_specification()

    @staticmethod
    def _reserve_memory_regions(spec, system_size):
        """ Writes the DSG regions memory sizes. Static so that it can be used\
            by the application vertex.

        :param spec: spec file
        :param system_size: size of system region
        :rtype: None
        """
        spec.reserve_memory_region(
            region=_DATA_REGIONS.SYSTEM.value,
            size=system_size,
            label='systemInfo')
        spec.reserve_memory_region(
            region=_DATA_REGIONS.CONFIG.value,
            size=CONFIG_SIZE,
            label="config")
        spec.reserve_memory_region(
            region=_DATA_REGIONS.CHIP_TO_KEY_SPACE.value,
            size=SIZE_DATA_IN_CHIP_TO_KEY_SPACE,
            label="mc_key_map")

    @overrides(AbstractHasAssociatedBinary.get_binary_file_name)
    def get_binary_file_name(self):
        return "data_speed_up_packet_gatherer.aplx"

    @overrides(AbstractProvidesLocalProvenanceData.get_local_provenance_data)
    def get_local_provenance_data(self):
        prov_items = list()
        for (placement, memory_address, length_in_bytes) in \
                self._provenance_data_items.keys():

            # handle duplicates of the same calls
            times_extracted_the_same_thing = 0
            top_level_name = "Provenance_for_{}".format(self._label)
            for time_taken, lost_seq_nums in self._provenance_data_items[
                    placement, memory_address, length_in_bytes]:
                # handle time
                chip_name = "chip{}:{}".format(placement.x, placement.y)
                last_name = "Memory_address:{}:Length_in_bytes:{}"\
                    .format(memory_address, length_in_bytes)
                iteration_name = "iteration{}".format(
                    times_extracted_the_same_thing)
                prov_items.append(ProvenanceDataItem(
                    [top_level_name, "extraction_time", chip_name, last_name,
                     iteration_name],
                    time_taken, report=False, message=None))
                times_extracted_the_same_thing += 1

                # handle lost sequence numbers
                for i, n_lost_seq_nums in enumerate(lost_seq_nums):
                    prov_items.append(ProvenanceDataItem(
                        [top_level_name, "lost_seq_nums", chip_name, last_name,
                         iteration_name, "iteration_{}".format(i)],
                        n_lost_seq_nums, report=n_lost_seq_nums > 0,
                        message=(
                            "During the extraction of data of {} bytes from "
                            "memory address {}, attempt {} had {} sequences "
                            "that were lost. These had to be retransmitted and"
                            " will have slowed down the data extraction "
                            "process. Reduce the number of executing "
                            "applications and remove routers between yourself"
                            " and the SpiNNaker machine to reduce the chance "
                            "of this occurring."
                            .format(length_in_bytes, memory_address, i,
                                    n_lost_seq_nums))))
        return prov_items

    @staticmethod
    def locate_correct_write_data_function_for_chip_location(
            uses_advanced_monitors, machine, x, y, transceiver,
            extra_monitor_cores_to_ethernet_connection_map):
        """ supports other components figuring out which gather and function \
        to call for writing data onto spinnaker

        :param uses_advanced_monitors: \
            Whether the system is using advanced monitors
        :type uses_advanced_monitors: bool
        :param machine: the SpiNNMachine instance
        :param x: the chip x coordinate to write data to
        :param y: the chip y coordinate to write data to
        :param extra_monitor_cores_to_ethernet_connection_map: \
            mapping between cores and connections
        :param transceiver: the SpiNNMan instance
        :return: a write function of either a LPG or the spinnMan
        :rtype: func
        """
        if not uses_advanced_monitors:
            return transceiver.write_memory

        chip = machine.get_chip_at(x, y)
        ethernet_connected_chip = machine.get_chip_at(
            chip.nearest_ethernet_x, chip.nearest_ethernet_y)
        gatherer = extra_monitor_cores_to_ethernet_connection_map[
            ethernet_connected_chip.x, ethernet_connected_chip.y]
        return gatherer.send_data_into_spinnaker

    def _generate_data_in_report(
            self, time_diff, data_size, x, y,
            address_written_to, missing_seq_nums):
        """ writes the data in report for this stage

        :param time_took_ms: the time taken to write the memory
        :param data_size: the size of data that was written in bytes
        :param x: the location in machine where the data was written to X axis
        :param y: the location in machine where the data was written to Y axis
        :param address_written_to: where in SDRAM it was written to
        :param missing_seq_nums: \
            the set of missing sequence numbers per data transmission attempt
        :rtype: None
        """
        if not os.path.isfile(self._in_report_path):
            with open(self._in_report_path, "w") as writer:
                writer.write(
                    "x\t\t y\t\t SDRAM address\t\t size in bytes\t\t\t"
                    " time took \t\t\t Mb/s \t\t\t missing sequence numbers\n")
                writer.write(
                    "------------------------------------------------"
                    "------------------------------------------------"
                    "-------------------------------------------------\n")

        time_took_ms = float(time_diff.microseconds +
                             time_diff.total_seconds() * 1000000)
        megabits = (data_size * 8.0) / (1024.0 * 1024.0)
        if time_took_ms == 0:
            mbs = "unknown, below threshold"
        else:
            mbs = megabits / (float(time_took_ms) / 100000.0)

        with open(self._in_report_path, "a") as writer:
            writer.write(
                "{}\t\t {}\t\t {}\t\t {}\t\t\t\t {}\t\t\t {}\t\t {}\n".format(
                    x, y, address_written_to, data_size, time_took_ms,
                    mbs, missing_seq_nums))

    def sent_via_sdp(self, n_bytes, x, y, base_address, data, offset, cpu):
        """ Send by SDP; if better via speed up, it returns false.

        :param n_bytes: data size
        :param x: placement x
        :param y: placement y
        :param base_address: address to write to
        :param data: data to write
        :param offset: offset in data to start from
        :return: \
            Whether used SDP, otherwise didn't send and should use speed up
        :rtype: bool
        """
        if n_bytes is None or n_bytes >= \
                THRESHOLD_WHERE_SDP_BETTER_THAN_DATA_INPUT_IN_BYTES:
            return False

        transceiver = get_simulator().transceiver

        # start time recording
        start = datetime.datetime.now()
        # write the data
        transceiver.write_memory(
            x=x, y=y, base_address=base_address, n_bytes=n_bytes,
            data=data, offset=offset, is_filename=False, cpu=cpu)
        # record when finished
        end = datetime.datetime.now()

        # write report
        if self._write_data_speed_up_reports:
            self._generate_data_in_report(
                x=x, y=y, time_diff=end - start, data_size=n_bytes,
                address_written_to=base_address, missing_seq_nums=[[]])
        return True

    def send_data_into_spinnaker(
            self, x, y, base_address, data, n_bytes=None, offset=0,
            cpu=0, is_filename=False):
        """ sends a block of data into SpiNNaker to a given chip

        :param x: chip x for data
        :param y: chip y for data
        :param base_address: the address in SDRAM to start writing memory
        :param data: the data to write
        :param n_bytes: how many bytes to read, or None if not set
        :param offset: where in the data to start from
        :param is_filename: whether data is actually a file.
        :type is_filename: bool
        :rtype: None
        """
        # if file, read in and then process as normal
        if is_filename:
            if offset != 0:
                raise Exception(
                    "when using a file, you can only have a offset of 0")

            reader = FileDataReader(data)
            if n_bytes is None:
                n_bytes = os.stat(data).st_size
                data = reader.readall()
            else:
                data = reader.read(n_bytes)
        elif n_bytes is None:
            n_bytes = len(data)

        # if not worth using extra monitors, send via sdp
        if not self.sent_via_sdp(
                base_address=base_address, x=x, y=y, offset=offset,
                data=data, n_bytes=n_bytes, cpu=cpu):
            transceiver = get_simulator().transceiver

            # start time recording
            start = datetime.datetime.now()
            # send data
            self._send_data_via_extra_monitors(
                transceiver, x, y, base_address, data[offset:n_bytes + offset])
            # end time recording
            end = datetime.datetime.now()

            # write report
            if self._write_data_speed_up_reports:
                self._generate_data_in_report(
                    x=x, y=y, time_diff=end - start,
                    data_size=n_bytes, address_written_to=base_address,
                    missing_seq_nums=self._missing_seq_nums_data_in)

    @staticmethod
    def _calculate_fake_chip_id(chip_x, chip_y, eth_x, eth_y, machine):
        """ converts between real and board based fake chip IDs

        :param chip_x: the real chip x in the real machine
        :param chip_y: the chip chip y in the real machine
        :param eth_x: the ethernet x to make board based
        :param eth_y: the ethernet y to make board based
        :param machine: the real machine
        :return: chip x and y for the real chip as if it was 1 board machine
        :rtype: tuple(int,int)
        """
        fake_x = chip_x - eth_x
        if fake_x < 0:
            fake_x += machine.max_chip_x + 1
        fake_y = chip_y - eth_y
        if fake_y < 0:
            fake_y += machine.max_chip_y + 1
        return fake_x, fake_y

    def _send_data_via_extra_monitors(
            self, transceiver, destination_chip_x, destination_chip_y,
            start_address, data_to_write):
        """ sends data using the extra monitor cores

        :param transceiver: the SpiNNMan instance
        :param destination_chip_x: chip x
        :param destination_chip_y: chip y
        :param start_address: start address in sdram to write data to
        :param data_to_write: the data to write
        :rtype: None
        """
        # where in data we've sent up to
        position_in_data = 0

        # how many packets after first one we need to send
        number_of_packets = ceildiv(
            len(data_to_write) - (
                DATA_IN_FULL_PACKET_WITH_ADDRESS * WORD_TO_BYTE_CONVERTER),
            DATA_IN_FULL_PACKET_WITHOUT_ADDRESS *
            WORD_TO_BYTE_CONVERTER) + 1

        # determine board chip IDs, as the LPG does not know machine scope IDs
        board_destination_chip_x, board_destination_chip_y = \
            self._calculate_fake_chip_id(
                destination_chip_x, destination_chip_y,
                self._placement.x, self._placement.y,
                transceiver.get_machine_details())

        # compressed destination chip data
        chip_data = (
            (board_destination_chip_x << 16) | board_destination_chip_y)

        # send first packet to lpg, stating where to send it to
        data = bytearray(DATA_PER_FULL_PACKET * WORD_TO_BYTE_CONVERTER)

        _FOUR_WORDS.pack_into(
            data, 0, self.SDP_PACKET_SEND_DATA_TO_LOCATION_COMMAND_ID,
            start_address, chip_data, number_of_packets)
        self._ADDRESS_PACKET_BYTE_FORMAT.pack_into(
            data, OFFSET_AFTER_COMMAND_AND_ADDRESS_IN_BYTES,
            *data_to_write[position_in_data:(
                DATA_IN_FULL_PACKET_WITH_ADDRESS * WORD_TO_BYTE_CONVERTER)])

        # debug
        # self._print_out_packet_data(data)

        # update where in data we've sent up to
        position_in_data = (
            DATA_IN_FULL_PACKET_WITH_ADDRESS * WORD_TO_BYTE_CONVERTER)

        message = SDPMessage(
            sdp_header=SDPHeader(
                destination_chip_x=self._placement.x,
                destination_chip_y=self._placement.y,
                destination_cpu=self._placement.p,
                destination_port=(
                    SDP_PORTS.EXTRA_MONITOR_CORE_DATA_SPEED_UP.value),
                flags=SDPFlag.REPLY_NOT_EXPECTED),
            data=data)

        # send first message
        self._connection = SCAMPConnection(
            chip_x=self._x, chip_y=self._y, remote_host=self._ip_address)
        self.__reprogram_tag(self._connection)
        self._connection.send_sdp_message(message)

        # send initial attempt at sending all the data
        self._send_all_data_based_packets(
            number_of_packets, data_to_write, position_in_data)

        # verify completed
        received_confirmation = False
        time_out_count = 0
        while not received_confirmation:
            try:
                # try to receive a confirmation of some sort from spinnaker
                data = self._connection.receive(
                    timeout=self.TIMEOUT_PER_RECEIVE_IN_SECONDS)
                time_out_count = 0

                # check which message type we have received
                received_confirmation = self._outgoing_process_packet(
                    data, data_to_write)

            except SpinnmanTimeoutException:  # if time out, keep trying
                # if the timeout has not occurred x times, keep trying
                if time_out_count > TIMEOUT_RETRY_LIMIT:
                    emergency_recover_state_from_failure(
                        transceiver, self._app_id, self, self._placement)
                    raise SpinnFrontEndException(
                        TIMEOUT_MESSAGE.format(time_out_count))

                # reopen the connection and try again
                time_out_count += 1
                remote_port = self._connection.remote_port
                local_port = self._connection.local_port
                local_ip = self._connection.local_ip_address
                remote_ip = self._connection.remote_ip_address
                self._connection.close()
                self._connection = SCAMPConnection(
                    local_port=local_port, remote_port=remote_port,
                    local_host=local_ip, remote_host=remote_ip)

                # if we have not received confirmation of finish, try to
                # retransmit missing seq nums
                if not received_confirmation:
                    self._outgoing_retransmit_missing_seq_nums(data_to_write)

    def _read_in_missing_seq_nums(self, data, data_to_write, position):
        """ handles a missing seq num packet from spinnaker

        :param data: the data to translate into missing seq nums
        :param data_to_write: the data to write
        :param position: the position in the data to write.
        :rtype: None
        """
        # find how many elements are in this packet
        n_elements = (len(data) - position) // LENGTH_OF_DATA_SIZE

        # store missing
        self._missing_seq_nums_data_in[-1].extend(struct.unpack_from(
            "<{}I".format(n_elements), data, position))

        # determine if last element is end flag
        if self._missing_seq_nums_data_in[-1][-1] == \
                self.MISSING_SEQ_NUMS_END_FLAG:
            del self._missing_seq_nums_data_in[-1][-1]
            self._outgoing_retransmit_missing_seq_nums(data_to_write)
        if (self._total_expected_missing_seq_packets == 0 and
                self._have_received_missing_seq_count_packet):
            self._outgoing_retransmit_missing_seq_nums(data_to_write)

    def _outgoing_process_packet(self, data, data_to_write):
        """ processes a packet from SpiNNaker

        :param data: the packet data
        :param data_to_write: the data to write to spinnaker
        :return: if the packet contains a confirmation of complete
        :rtype: bool
        """
        position = 0
        command_id = _ONE_WORD.unpack_from(data, 0)[0]
        position += COMMAND_ID_SIZE
        # log.info("received packet with id {}\n".format(command_id))

        # process first missing
        if command_id == \
                self.SDP_PACKET_RECEIVE_FIRST_MISSING_SEQ_DATA_IN_COMMAND_ID:

            # find total missing
            self._total_expected_missing_seq_packets += \
                _ONE_WORD.unpack_from(data, position)[0]
            position += MISSING_SEQ_PACKET_COUNT_SIZE
            self._have_received_missing_seq_count_packet = True

            # write missing seq nums and retransmit if needed
            self._read_in_missing_seq_nums(data, data_to_write, position)

        # process missing seq packets
        if command_id == \
                self.SDP_PACKET_RECEIVE_MISSING_SEQ_DATA_IN_COMMAND_ID:
            # write missing seq nums and retransmit if needed
            self._total_expected_missing_seq_packets -= 1

            self._read_in_missing_seq_nums(data, data_to_write, position)

        # process the confirmation of all data received
        return (command_id ==
                self.SDP_PACKET_RECEIVE_FINISHED_DATA_IN_COMMAND_ID)

    def _outgoing_retransmit_missing_seq_nums(self, data_to_write):
        """ Transmits back into SpiNNaker the missing data based off missing\
            sequence numbers

        :param data_to_write: the data to write.
        :rtype: None
        """
        for missing_seq_num in self._missing_seq_nums_data_in[-1]:
            message, _length = self._calculate_data_in_data_from_seq_number(
                data_to_write, missing_seq_num,
                self.SDP_PACKET_SEND_SEQ_DATA_COMMAND_ID, None)
            self.__throttled_send(message)

        self._missing_seq_nums_data_in.append(list())
        self._total_expected_missing_seq_packets = 0
        self._have_received_missing_seq_count_packet = False
        self._send_end_flag()

    def _calculate_position_from_seq_number(self, seq_num):
        """ Calculates where in the raw data to start reading from, given a\
            sequence number

        :param seq_num: the sequence number to determine position from
        :return: the position in the byte data
        :rtype: int
        """
        if seq_num == 0:
            return 0
        if seq_num == 1:
            return DATA_IN_FULL_PACKET_WITH_ADDRESS * WORD_TO_BYTE_CONVERTER
        return WORD_TO_BYTE_CONVERTER * (
            DATA_IN_FULL_PACKET_WITH_ADDRESS +
            DATA_IN_FULL_PACKET_WITHOUT_ADDRESS * (seq_num - 1))

    def _calculate_data_in_data_from_seq_number(
            self, data_to_write, seq_num, command_id, position):
        """ Determine the data needed to be sent to the SpiNNaker machine\
            given a sequence number

        :param data_to_write: the data to write to the SpiNNaker machine
        :param seq_num: the seq num to ge tthe data for
        :param position: the position in the data to write to spinnaker
        :type position: int or None
        :return: SDP message and how much data has been written
        :rtype: SDP message
        """

        # check for last packet
        packet_data_length = (
            DATA_IN_FULL_PACKET_WITHOUT_ADDRESS * WORD_TO_BYTE_CONVERTER)

        # determine position in data if not given
        if position is None:
            position = self._calculate_position_from_seq_number(seq_num)

        # if less than a full packet worth of data, adjust length
        if position + packet_data_length > len(data_to_write):
            packet_data_length = len(data_to_write) - position

        if packet_data_length < 0:
            raise Exception()

        # determine the true packet length (with header)
        packet_length = (
            packet_data_length + OFFSET_AFTER_COMMAND_AND_SEQUENCE_IN_BYTES)

        # create struct
        packet_data = bytearray(packet_length)
        _TWO_WORDS.pack_into(packet_data, 0, command_id, seq_num)
        struct.pack_into(
            "<{}B".format(packet_data_length), packet_data,
            OFFSET_AFTER_COMMAND_AND_SEQUENCE_IN_BYTES,
            *data_to_write[position:position+packet_data_length])

        # debug
        # self._print_out_packet_data(packet_data)

        # build sdp packet
        message = SDPMessage(
            sdp_header=SDPHeader(
                destination_chip_x=self._placement.x,
                destination_chip_y=self._placement.y,
                destination_cpu=self._placement.p,
                destination_port=SDP_PORTS.
                EXTRA_MONITOR_CORE_DATA_IN_SPEED_UP.value,
                flags=SDPFlag.REPLY_NOT_EXPECTED),
            data=packet_data)

        # return message for sending, and the length in data sent
        return message, packet_data_length

    def _send_end_flag(self):
        # send end flag as separate message
        packet_data = _ONE_WORD.pack(
            self.SDP_PACKET_SEND_LAST_DATA_IN_COMMAND_ID)

        # send sdp packet
        message = SDPMessage(
            sdp_header=SDPHeader(
                destination_chip_x=self._placement.x,
                destination_chip_y=self._placement.y,
                destination_cpu=self._placement.p,
                destination_port=(
                    SDP_PORTS.EXTRA_MONITOR_CORE_DATA_IN_SPEED_UP.value),
                flags=SDPFlag.REPLY_NOT_EXPECTED),
            data=packet_data)
        self._connection.send_sdp_message(message)

    def _send_all_data_based_packets(
            self, number_of_packets, data_to_write, position_in_data):
        """ Send all the data as one block

        :param number_of_packets: the number of packets expected to send
        :param data_to_write: the data to send
        :param position_in_data: where in the data we are currently up to.
        :rtype: None
        """
        #  send rest of data
        total_data_length = len(data_to_write)
        for seq_num in range(1, number_of_packets + 1):

            # put in command flag and seq num
            message, length_to_send = \
                self._calculate_data_in_data_from_seq_number(
                    data_to_write, seq_num,
                    self.SDP_PACKET_SEND_SEQ_DATA_COMMAND_ID,
                    position_in_data)
            position_in_data += length_to_send

            # send the message
            self.__throttled_send(message)

            # check for end flag
            if position_in_data == total_data_length:
                self._send_end_flag()

    def set_cores_for_data_streaming(
            self, transceiver, extra_monitor_cores, placements):
        """ Helper method for setting the router timeouts to a state usable\
            for data streaming

        :param transceiver: the SpiNNMan instance
        :param extra_monitor_cores: the extra monitor cores to set
        :param placements: placements object
        :rtype: None
        """
        # Store the last reinjection status for resetting
        # NOTE: This assumes the status is the same on all cores
        self._last_status = extra_monitor_cores[0].get_reinjection_status(
            placements, transceiver)

        # Set to not inject dropped packets
        extra_monitor_cores[0].set_reinjection_packets(
            placements, extra_monitor_cores, transceiver,
            point_to_point=False, multicast=False, nearest_neighbour=False,
            fixed_route=False)

        # Clear any outstanding packets from reinjection
        extra_monitor_cores[0].clear_reinjection_queue(
            transceiver, placements, extra_monitor_cores)

        # set time outs
        extra_monitor_cores[0].set_router_emergency_timeout(
            1, 1, transceiver, placements, extra_monitor_cores)
        extra_monitor_cores[0].set_router_time_outs(
            15, 15, transceiver, placements, extra_monitor_cores)

    @staticmethod
    def set_application_routing_tables(
            transceiver, extra_monitor_cores, placements):
        """ Set all chips to have application table reloaded

        :param transceiver: the SpiNNMan instance
        :param extra_monitor_cores: the extra monitor cores to set
        :param placements: placements object
        :rtype: None
        """
        extra_monitor_cores[0].set_up_application_mc_routes(
            placements, extra_monitor_cores, transceiver)

    def unset_cores_for_data_streaming(
            self, transceiver, extra_monitor_cores, placements):
        """ Helper method for setting the router timeouts to a state usable\
            for data streaming

        :param transceiver: the SpiNNMan instance
        :param extra_monitor_cores: the extra monitor cores to set
        :param placements: placements object
        :rtype: None
        """
        # Set the routers to temporary values
        extra_monitor_cores[0].set_router_time_outs(
            15, 4, transceiver, placements, extra_monitor_cores)
        extra_monitor_cores[0].set_router_emergency_timeout(
            0, 0, transceiver, placements, extra_monitor_cores)

        if self._last_status is None:
            log.warning(
                "Cores have not been set for data extraction, so can't be"
                " unset")
        try:
            mantissa, exponent = self._last_status.router_timeout_parameters
            extra_monitor_cores[0].set_router_time_outs(
                mantissa, exponent, transceiver, placements,
                extra_monitor_cores)
            mantissa, exponent = \
                self._last_status.router_emergency_timeout_parameters
            extra_monitor_cores[0].set_router_emergency_timeout(
                mantissa, exponent, transceiver, placements,
                extra_monitor_cores)
            extra_monitor_cores[0].set_reinjection_packets(
                placements, extra_monitor_cores, transceiver,
                point_to_point=self._last_status.is_reinjecting_point_to_point,
                multicast=self._last_status.is_reinjecting_multicast,
                nearest_neighbour=(
                    self._last_status.is_reinjecting_nearest_neighbour),
                fixed_route=self._last_status.is_reinjecting_fixed_route)
        except Exception:  # pylint: disable=broad-except
            log.exception("Error resetting timeouts")
            log.error("Checking if the cores are OK...")
            core_subsets = convert_vertices_to_core_subset(
                extra_monitor_cores, placements)
            try:
                error_cores = transceiver.get_cores_not_in_state(
                    core_subsets, {CPUState.RUNNING})
                if error_cores:
                    log.error("Cores in an unexpected state: {}".format(
                        error_cores))
            except Exception:  # pylint: disable=broad-except
                log.exception("Couldn't get core state")

    def __reprogram_tag(self, connection):
        request = IPTagSet(
            self._x, self._y, [0, 0, 0, 0], 0,
            self._remote_tag, strip=True, use_sender=True)
        data = connection.get_scp_data(request)
        einfo = None
        for _ in range(3):
            try:
                connection.send(data)
                _, _, response, offset = \
                    connection.receive_scp_response()
                request.get_scp_response().read_bytestring(response, offset)
                return
            except SpinnmanTimeoutException:
                einfo = sys.exc_info()
        reraise(*einfo)

    def get_data(
            self, placement, memory_address, length_in_bytes, fixed_routes):
        """ Gets data from a given core and memory address.

        :param placement: placement object for where to get data from
        :param memory_address: the address in SDRAM to start reading from
        :param length_in_bytes: the length of data to read in bytes
        :param fixed_routes: the fixed routes, used in the report of which\
            chips were used by the speed up process
        :return: byte array of the data
        """
        start = float(time.time())

        # if asked for no data, just return a empty byte array
        if length_in_bytes == 0:
            data = bytearray(0)
            end = float(time.time())
            self._provenance_data_items[
                placement, memory_address,
                length_in_bytes].append((end - start, [0]))
            return data

        transceiver = get_simulator().transceiver
        if (length_in_bytes <
                THRESHOLD_WHERE_SDP_BETTER_THAN_DATA_EXTRACTOR_IN_BYTES):
            data = transceiver.read_memory(
                placement.x, placement.y, memory_address, length_in_bytes)
            end = float(time.time())
            self._provenance_data_items[
                placement, memory_address,
                length_in_bytes].append((end - start, [0]))
            return data

        # Update the IP Tag to work through a NAT firewall
        connection = SCAMPConnection(
            chip_x=self._x, chip_y=self._y, remote_host=self._ip_address)
        self.__reprogram_tag(connection)

        data = _THREE_WORDS.pack(
            self.SDP_PACKET_START_SENDING_COMMAND_ID,
            memory_address, length_in_bytes)

        # logger.debug("sending to core %d:%d:%d",
        #              placement.x, placement.y, placement.p)

        # send
        connection.send_sdp_message(SDPMessage(
            sdp_header=SDPHeader(
                destination_chip_x=placement.x,
                destination_chip_y=placement.y,
                destination_cpu=placement.p,
                destination_port=self.SDP_PORT,
                flags=SDPFlag.REPLY_NOT_EXPECTED),
            data=data))

        # receive
        self._output = bytearray(length_in_bytes)
        self._view = memoryview(self._output)
        self._max_seq_num = self.calculate_max_seq_num()
        lost_seq_nums = self._receive_data(transceiver, placement, connection)

        # Stop anything else getting through (and reduce traffic)
        data = _ONE_WORD.pack(self.SDP_PACKET_CLEAR)
        connection.send_sdp_message(SDPMessage(
            sdp_header=SDPHeader(
                destination_chip_x=placement.x,
                destination_chip_y=placement.y,
                destination_cpu=placement.p,
                destination_port=self.SDP_PORT,
                flags=SDPFlag.REPLY_NOT_EXPECTED),
            data=data))
        connection.close()

        end = float(time.time())
        self._provenance_data_items[
            placement, memory_address, length_in_bytes].append(
                (end - start, lost_seq_nums))

        # create report elements
        if self._write_data_speed_up_reports:
            routers_been_in_use = self._determine_which_routers_were_used(
                placement, fixed_routes, transceiver.get_machine_details())
            self._write_routers_used_into_report(
                self._out_report_path, routers_been_in_use, placement)

        return self._output

    def _receive_data(self, transceiver, placement, connection):
        seq_nums = set()
        lost_seq_nums = list()
        timeoutcount = 0
        finished = False
        while not finished:
            try:
                data = connection.receive(
                    timeout=self.TIMEOUT_PER_RECEIVE_IN_SECONDS)
                timeoutcount = 0
                seq_nums, finished = self._process_data(
                    data, seq_nums, finished, placement, transceiver,
                    lost_seq_nums)
            except SpinnmanTimeoutException:
                if timeoutcount > TIMEOUT_RETRY_LIMIT:
                    raise SpinnFrontEndException(
                        "Failed to hear from the machine during {} attempts. "
                        "Please try removing firewalls".format(timeoutcount))

                timeoutcount += 1
                # self.__reset_connection()
                if not finished:
                    finished = self._determine_and_retransmit_missing_seq_nums(
                        seq_nums, transceiver, placement, lost_seq_nums)
        return lost_seq_nums

    @staticmethod
    def _determine_which_routers_were_used(placement, fixed_routes, machine):
        """ Traverse the fixed route paths from a given location to its\
            destination. Used for determining which routers were used.

        :param placement: the source to start from
        :param fixed_routes: the fixed routes for each router
        :param machine: the spinnMachine instance
        :return: list of chip IDs
        """
        routers = list()
        routers.append((placement.x, placement.y))
        entry = fixed_routes[(placement.x, placement.y)]
        chip_x = placement.x
        chip_y = placement.y
        while len(entry.processor_ids) == 0:
            # can assume one link, as its a minimum spanning tree going to
            # the root
            machine_link = machine.get_chip_at(
                chip_x, chip_y).router.get_link(next(iter(entry.link_ids)))
            chip_x = machine_link.destination_x
            chip_y = machine_link.destination_y
            routers.append((chip_x, chip_y))
            entry = fixed_routes[(chip_x, chip_y)]
        return routers

    @staticmethod
    def _write_routers_used_into_report(
            report_path, routers_been_in_use, placement):
        """ Write the used routers into a report

        :param report_path: the path to the report file
        :param routers_been_in_use: the routers been in use
        :param placement: the first placement used
        :rtype: None
        """
        writer_behaviour = "w"
        if os.path.isfile(report_path):
            writer_behaviour = "a"

        with open(report_path, writer_behaviour) as writer:
            writer.write("[{}:{}:{}] = {}\n".format(
                placement.x, placement.y, placement.p, routers_been_in_use))

    def _calculate_missing_seq_nums(self, seq_nums):
        """ Determine which sequence numbers we've missed

        :param seq_nums: the set already acquired
        :return: list of missing sequence numbers
        """
        return [sn for sn in xrange(0, self._max_seq_num)
                if sn not in seq_nums]

    def _determine_and_retransmit_missing_seq_nums(
            self, seq_nums, transceiver, placement, lost_seq_nums):
        """ Determine if there are any missing sequence numbers, and if so\
            retransmits the missing sequence numbers back to the core for\
            retransmission.

        :param seq_nums: the sequence numbers already received
        :param transceiver: spinnman instance
        :param placement: placement instance
        :return: whether all packets are transmitted
        :rtype: bool
        """
        # pylint: disable=too-many-locals

        # locate missing sequence numbers from pile
        missing_seq_nums = self._calculate_missing_seq_nums(seq_nums)
        lost_seq_nums.append(len(missing_seq_nums))
        # self._print_missing(missing_seq_nums)
        if not missing_seq_nums:
            return True

        # figure n packets given the 2 formats
        n_packets = 1
        length_via_format2 = \
            len(missing_seq_nums) - (DATA_PER_FULL_PACKET - 2)
        if length_via_format2 > 0:
            n_packets += ceildiv(
                length_via_format2, DATA_PER_FULL_PACKET - 1)

        # transmit missing sequence as a new SDP packet
        first = True
        seq_num_offset = 0
        for _ in xrange(n_packets):
            length_left_in_packet = DATA_PER_FULL_PACKET
            offset = 0

            # if first, add n packets to list
            if first:

                # get left over space / data size
                size_of_data_left_to_transmit = min(
                    length_left_in_packet - 2,
                    len(missing_seq_nums) - seq_num_offset)

                # build data holder accordingly
                data = bytearray(
                    (size_of_data_left_to_transmit + 2) *
                    WORD_TO_BYTE_CONVERTER)

                # pack flag and n packets
                _ONE_WORD.pack_into(
                    data, offset, self.SDP_PACKET_START_MISSING_SEQ_COMMAND_ID)
                _ONE_WORD.pack_into(
                    data, WORD_TO_BYTE_CONVERTER, n_packets)

                # update state
                offset += 2 * WORD_TO_BYTE_CONVERTER
                length_left_in_packet -= 2
                first = False

            else:  # just add data
                # get left over space / data size
                size_of_data_left_to_transmit = min(
                    DATA_PER_FULL_PACKET_WITH_SEQUENCE_NUM,
                    len(missing_seq_nums) - seq_num_offset)

                # build data holder accordingly
                data = bytearray(
                    (size_of_data_left_to_transmit + 1) *
                    WORD_TO_BYTE_CONVERTER)

                # pack flag
                _ONE_WORD.pack_into(
                    data, offset, self.SDP_PACKET_MISSING_SEQ_COMMAND_ID)
                offset += 1 * WORD_TO_BYTE_CONVERTER
                length_left_in_packet -= 1

            # fill data field
            struct.pack_into(
                "<{}I".format(size_of_data_left_to_transmit), data, offset,
                *missing_seq_nums[
                    seq_num_offset:
                    seq_num_offset + size_of_data_left_to_transmit])
            seq_num_offset += length_left_in_packet

            # build SDP message and send it to the core
            transceiver.send_sdp_message(message=SDPMessage(
                sdp_header=SDPHeader(
                    destination_chip_x=placement.x,
                    destination_chip_y=placement.y,
                    destination_cpu=placement.p,
                    destination_port=self.SDP_PORT,
                    flags=SDPFlag.REPLY_NOT_EXPECTED),
                data=data))

            # sleep for ensuring core doesn't lose packets
            time.sleep(self.TIME_OUT_FOR_SENDING_IN_SECONDS)
            # self._print_packet_num_being_sent(packet_count, n_packets)
        return False

    def _process_data(
            self, data, seq_nums, finished, placement, transceiver,
            lost_seq_nums):
        """ Take a packet and processes it see if we're finished yet

        :param data: the packet data
        :param seq_nums: the list of sequence numbers received so far
        :param finished: bool which states if finished or not
        :param placement: placement object for location on machine
        :param transceiver: spinnman instance
        :param lost_seq_nums: the list of n sequence numbers lost per iteration
        :return: set of data items, if its the first packet, the list of\
            sequence numbers, the sequence number received and if its finished
        """
        # pylint: disable=too-many-arguments
        # self._print_out_packet_data(data)
        length_of_data = len(data)
        first_packet_element, = _ONE_WORD.unpack_from(data, 0)

        # get flags
        seq_num = first_packet_element & self.SEQUENCE_NUMBER_MASK
        is_end_of_stream = (
            first_packet_element & self.LAST_MESSAGE_FLAG_BIT_MASK) != 0

        # check seq num not insane
        if seq_num > self._max_seq_num:
            raise Exception(
                "got an insane sequence number. got {} when "
                "the max is {} with a length of {}".format(
                    seq_num, self._max_seq_num, length_of_data))

        # figure offset for where data is to be put
        offset = self._calculate_offset(seq_num)

        # write data
        true_data_length = offset + length_of_data - SEQUENCE_NUMBER_SIZE
        if not is_end_of_stream or length_of_data != END_FLAG_SIZE_IN_BYTES:
            self._write_into_view(
                offset, true_data_length, data, SEQUENCE_NUMBER_SIZE,
                length_of_data, seq_num, length_of_data, False)

        # add seq num to list
        seq_nums.add(seq_num)

        # if received a last flag on its own, its during retransmission.
        #  check and try again if required
        if is_end_of_stream:
            if not self._check(seq_nums):
                finished = self._determine_and_retransmit_missing_seq_nums(
                    placement=placement, transceiver=transceiver,
                    seq_nums=seq_nums, lost_seq_nums=lost_seq_nums)
            else:
                finished = True
        return seq_nums, finished

    def _calculate_offset(self, seq_num):
        return (seq_num * DATA_PER_FULL_PACKET_WITH_SEQUENCE_NUM *
                WORD_TO_BYTE_CONVERTER)

    def _write_into_view(
            self, view_start_position, view_end_position,
            data, data_start_position, data_end_position, seq_num,
            packet_length, is_final):
        """ Puts data into the view

        :param view_start_position: where in view to start
        :param view_end_position: where in view to end
        :param data: the data holder to write from
        :param data_start_position: where in data holder to start from
        :param data_end_position: where in data holder to end
        :param seq_num: the sequence number to figure
        :rtype: None
        """
        # pylint: disable=too-many-arguments
        if view_end_position > len(self._output):
            raise Exception(
                "I'm trying to add to my output data, but am trying to add "
                "outside my acceptable output positions! max is {} and "
                "I received request to fill to {} for sequence num {} from max"
                " sequence num {} length of packet {} and final {}".format(
                    len(self._output), view_end_position, seq_num,
                    self._max_seq_num, packet_length, is_final))
        self._view[view_start_position: view_end_position] = \
            data[data_start_position:data_end_position]

    def _check(self, seq_nums):
        """ Verify if the sequence numbers are correct.

        :param seq_nums: the received sequence numbers
        :return: Whether all the sequence numbers have been received
        :rtype: bool
        """
        # hand back
        seq_nums = sorted(seq_nums)
        max_needed = self.calculate_max_seq_num()
        if len(seq_nums) > max_needed + 1:
            raise Exception("I've received more data than I was expecting!!")
        return len(seq_nums) == max_needed + 1

    def calculate_max_seq_num(self):
        """ Deduce the max sequence number expected to be received

        :return: int of the biggest sequence num expected
        """

        return ceildiv(
            len(self._output),
            DATA_PER_FULL_PACKET_WITH_SEQUENCE_NUM * WORD_TO_BYTE_CONVERTER)

    @staticmethod
    def _print_missing(seq_nums):
        """ Debug printer for the missing sequence numbers from the pile

        :param seq_nums: the sequence numbers received so far
        :rtype: None
        """
        for seq_num in sorted(seq_nums):
            log.info("from list I'm missing sequence num {}", seq_num)

    def _print_out_packet_data(self, data):
        """ Debug prints out the data from the packet

        :param data: the packet data
        :rtype: None
        """
        reread_data = struct.unpack("<{}I".format(
            ceildiv(len(data), WORD_TO_BYTE_CONVERTER)), data)
        log.info("converted data back into readable form is {}", reread_data)

    @staticmethod
    def _print_length_of_received_seq_nums(seq_nums, max_needed):
        """ Debug helper method for figuring out if everything been received

        :param seq_nums: sequence numbers received
        :param max_needed: biggest expected to have
        :rtype: None
        """
        if len(seq_nums) != max_needed:
            log.info("should have received {} sequence numbers, but received "
                     "{} sequence numbers", max_needed, len(seq_nums))

    @staticmethod
    def _print_packet_num_being_sent(packet_count, n_packets):
        """ Debug helper for printing missing sequence number packet\
            transmission

        :param packet_count: which packet is being fired
        :param n_packets: how many packets to fire.
        :rtype: None
        """
        log.info("send SDP packet with missing sequence numbers: {} of {}",
                 packet_count + 1, n_packets)<|MERGE_RESOLUTION|>--- conflicted
+++ resolved
@@ -26,14 +26,9 @@
 from pacman.model.graphs.common import EdgeTrafficType
 from pacman.model.graphs.machine import MachineVertex
 from pacman.model.resources import (
-<<<<<<< HEAD
-    ResourceContainer, SDRAMResource, IPtagResource)
+    ConstantSDRAM, IPtagResource, ResourceContainer)
 from spinn_storage_handlers import FileDataReader
 from spinn_front_end_common.utilities.globals_variables import get_simulator
-=======
-    ConstantSDRAM, IPtagResource, ResourceContainer)
-
->>>>>>> 50786c2d
 from spinn_front_end_common.utilities.helpful_functions import (
     convert_vertices_to_core_subset, emergency_recover_state_from_failure)
 from spinn_front_end_common.abstract_models import (
@@ -285,16 +280,10 @@
     @staticmethod
     def static_resources_required():
         return ResourceContainer(
-<<<<<<< HEAD
-            sdram=SDRAMResource(
+            sdram=ConstantSDRAM(
                 SYSTEM_BYTES_REQUIREMENT + CONFIG_SIZE +
                 SDRAM_FOR_MISSING_SDP_SEQ_NUMS +
                 SIZE_DATA_IN_CHIP_TO_KEY_SPACE),
-=======
-            sdram=ConstantSDRAM(
-                SYSTEM_BYTES_REQUIREMENT +
-                DataSpeedUpPacketGatherMachineVertex.CONFIG_SIZE),
->>>>>>> 50786c2d
             iptags=[IPtagResource(
                 port=None, strip_sdp=True,
                 ip_address="localhost", traffic_identifier="DATA_SPEED_UP")])
