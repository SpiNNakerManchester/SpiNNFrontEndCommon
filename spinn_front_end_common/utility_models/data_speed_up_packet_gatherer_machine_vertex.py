from spinn_utilities.overrides import overrides
from spinn_utilities.log import FormatAdapter

from pacman.model.graphs.common import EdgeTrafficType
from pacman.model.graphs.machine import MachineVertex
from pacman.model.resources import ResourceContainer, SDRAMResource, \
    IPtagResource
from spinn_front_end_common.utilities.helpful_functions \
    import convert_vertices_to_core_subset
from spinn_front_end_common.abstract_models \
    import AbstractHasAssociatedBinary, AbstractGeneratesDataSpecification
from spinn_front_end_common.interface.provenance import \
    AbstractProvidesLocalProvenanceData
from spinn_front_end_common.utilities.utility_objs import ExecutableType, \
    ProvenanceDataItem
from spinn_front_end_common.utilities.constants \
    import SDP_PORTS, SYSTEM_BYTES_REQUIREMENT
from spinn_front_end_common.utilities.exceptions import SpinnFrontEndException
from spinn_front_end_common.interface.simulation import simulation_utilities

from spinnman.exceptions import SpinnmanTimeoutException
from spinnman.messages.sdp import SDPMessage, SDPHeader, SDPFlag
from spinnman.connections.udp_packet_connections import SCAMPConnection
from spinnman.model.enums.cpu_state import CPUState

from collections import defaultdict
import os
import logging
import math
import time
import struct
from enum import Enum
from pacman.executor.injection_decorator import inject_items

log = FormatAdapter(logging.getLogger(__name__))
TIMEOUT_RETRY_LIMIT = 20

# dsg data regions
_DATA_REGIONS = Enum(
    value="DATA_REGIONS",
    names=[('SYSTEM', 0),
           ('CONFIG', 1)])

# precompiled structures
_ONE_WORD = struct.Struct("<I")
_THREE_WORDS = struct.Struct("<III")


class DataSpeedUpPacketGatherMachineVertex(
        MachineVertex, AbstractGeneratesDataSpecification,
        AbstractHasAssociatedBinary, AbstractProvidesLocalProvenanceData):
    __slots__ = [
        "_connection",
        "_last_reinjection_status",
        "_max_seq_num",
        "_output",
        "_provenance_data_items",
        "_report_path",
        "_write_data_speed_up_report",
        "_view"]

    # TRAFFIC_TYPE = EdgeTrafficType.MULTICAST
    TRAFFIC_TYPE = EdgeTrafficType.FIXED_ROUTE

    # report name for tracking used routers
    REPORT_NAME = "routers_used_in_speed_up_process.txt"

    # size of config region in bytes
    CONFIG_SIZE = 16

    # items of data a SDP packet can hold when SCP header removed
    DATA_PER_FULL_PACKET = 68  # 272 bytes as removed SCP header

    # size of items the sequence number uses
    SEQUENCE_NUMBER_SIZE_IN_ITEMS = 1

    # the size of the sequence number in bytes
    SEQUENCE_NUMBER_SIZE = 4
    END_FLAG_SIZE_IN_BYTES = 4

    # items of data from SDP packet with a sequence number
    DATA_PER_FULL_PACKET_WITH_SEQUENCE_NUM = \
        DATA_PER_FULL_PACKET - SEQUENCE_NUMBER_SIZE_IN_ITEMS

    # converter between words and bytes
    WORD_TO_BYTE_CONVERTER = 4

    # time outs used by the protocol for separate bits
    TIMEOUT_PER_RECEIVE_IN_SECONDS = 1
    TIME_OUT_FOR_SENDING_IN_SECONDS = 0.01

    # The SDP port that we use
    SDP_PORT = SDP_PORTS.EXTRA_MONITOR_CORE_DATA_SPEED_UP.value

    # command ids for the SDP packets
    SDP_PACKET_START_SENDING_COMMAND_ID = 100
    SDP_PACKET_START_MISSING_SEQ_COMMAND_ID = 1000
    SDP_PACKET_MISSING_SEQ_COMMAND_ID = 1001

    # number of items used up by the re transmit code for its header
    SDP_RETRANSMISSION_HEADER_SIZE = 2

    # base key (really nasty hack to tie in fixed route keys)
    BASE_KEY = 0xFFFFFFF9
    NEW_SEQ_KEY = 0xFFFFFFF8
    FIRST_DATA_KEY = 0xFFFFFFF7
    END_FLAG_KEY = 0xFFFFFFF6

    # to use with mc stuff
    BASE_MASK = 0xFFFFFFFB
    NEW_SEQ_KEY_OFFSET = 1
    FIRST_DATA_KEY_OFFSET = 2
    END_FLAG_KEY_OFFSET = 3

    # the size in bytes of the end flag
    LAST_MESSAGE_FLAG_BIT_MASK = 0x80000000

    # the amount of bytes the n bytes takes up
    N_PACKETS_SIZE = 4

    # the amount of bytes the data length will take up
    LENGTH_OF_DATA_SIZE = 4

    THRESHOLD_WHERE_SDP_BETTER_THAN_DATA_EXTRACTOR_IN_BYTES = 40000

    def __init__(
            self, x, y, ip_address, report_default_directory,
            write_data_speed_up_report, constraints=None):
        super(DataSpeedUpPacketGatherMachineVertex, self).__init__(
            label="mc_data_speed_up_packet_gatherer_on_{}_{}".format(x, y),
            constraints=constraints)

        # data holders for the output, and sequence numbers
        self._view = None
        self._max_seq_num = None
        self._output = None

        # Create a connection to be used
        self._connection = SCAMPConnection(
            chip_x=x, chip_y=y, remote_host=ip_address)

        # local provenance storage
        self._provenance_data_items = defaultdict(list)

<<<<<<< HEAD
        # Stored reinjection status for resetting timeouts
        self._last_reinjection_status = None
=======
        # create report if it doesn't already exist
        self._report_path = \
            os.path.join(report_default_directory, self.REPORT_NAME)
        self._write_data_speed_up_report = write_data_speed_up_report
>>>>>>> 54e704c7

    @property
    @overrides(MachineVertex.resources_required)
    def resources_required(self):
        return self.static_resources_required()

    def close_connection(self):
        self._connection.close()

    @staticmethod
    def static_resources_required():
        return ResourceContainer(
            sdram=SDRAMResource(
                SYSTEM_BYTES_REQUIREMENT +
                DataSpeedUpPacketGatherMachineVertex.CONFIG_SIZE),
            iptags=[IPtagResource(
                port=None, strip_sdp=True,
                ip_address="localhost", traffic_identifier="DATA_SPEED_UP")])

    @overrides(AbstractHasAssociatedBinary.get_binary_start_type)
    def get_binary_start_type(self):
        return ExecutableType.SYSTEM

    @inject_items({
        "machine_graph": "MemoryMachineGraph",
        "routing_info": "MemoryRoutingInfos",
        "tags": "MemoryTags",
        "machine_time_step": "MachineTimeStep",
        "time_scale_factor": "TimeScaleFactor"
    })
    @overrides(
        AbstractGeneratesDataSpecification.generate_data_specification,
        additional_arguments={
            "machine_graph", "routing_info", "tags",
            "machine_time_step", "time_scale_factor"
        })
    def generate_data_specification(
            self, spec, placement,  # @UnusedVariable
            machine_graph, routing_info, tags,
            machine_time_step, time_scale_factor):
        # pylint: disable=too-many-arguments, arguments-differ

        # Setup words + 1 for flags + 1 for recording size
        setup_size = SYSTEM_BYTES_REQUIREMENT

        # Create the data regions for hello world
        DataSpeedUpPacketGatherMachineVertex._reserve_memory_regions(
            spec, setup_size)

        # write data for the simulation data item
        spec.switch_write_focus(_DATA_REGIONS.SYSTEM.value)
        spec.write_array(simulation_utilities.get_simulation_header_array(
            self.get_binary_file_name(), machine_time_step, time_scale_factor))

        # the keys for the special cases
        if self.TRAFFIC_TYPE == EdgeTrafficType.MULTICAST:
            base_key = routing_info.get_first_key_for_edge(
                list(machine_graph.get_edges_ending_at_vertex(self))[0])
            new_seq_key = base_key + self.NEW_SEQ_KEY_OFFSET
            first_data_key = base_key + self.FIRST_DATA_KEY_OFFSET
            end_flag_key = base_key + self.END_FLAG_KEY_OFFSET
        else:
            new_seq_key = self.NEW_SEQ_KEY
            first_data_key = self.FIRST_DATA_KEY
            end_flag_key = self.END_FLAG_KEY
        spec.switch_write_focus(_DATA_REGIONS.CONFIG.value)
        spec.write_value(new_seq_key)
        spec.write_value(first_data_key)
        spec.write_value(end_flag_key)

        # locate the tag id for our data and update with port
        iptags = tags.get_ip_tags_for_vertex(self)
        iptag = iptags[0]
        iptag.port = self._connection.local_port
        spec.write_value(iptag.tag)

        # End-of-Spec:
        spec.end_specification()

    @staticmethod
    def _reserve_memory_regions(spec, system_size):
        """ Writes the DSG regions memory sizes. Static so that it can be used
            by the application vertex.

        :param spec: spec file
        :param system_size: size of system region
        :rtype: None
        """
        spec.reserve_memory_region(
            region=_DATA_REGIONS.SYSTEM.value,
            size=system_size,
            label='systemInfo')
        spec.reserve_memory_region(
            region=_DATA_REGIONS.CONFIG.value,
            size=DataSpeedUpPacketGatherMachineVertex.CONFIG_SIZE,
            label="config")

    @overrides(AbstractHasAssociatedBinary.get_binary_file_name)
    def get_binary_file_name(self):
        return "data_speed_up_packet_gatherer.aplx"

    @overrides(AbstractProvidesLocalProvenanceData.get_local_provenance_data)
    def get_local_provenance_data(self):
        prov_items = list()
        for (placement, memory_address, length_in_bytes) in \
                self._provenance_data_items.keys():

            # handle duplicates of the same calls
            times_extracted_the_same_thing = 0
            top_level_name = "Provenance_for_{}".format(self._label)
            for time_taken, lost_seq_nums in self._provenance_data_items[
                    placement, memory_address, length_in_bytes]:
                # handle time
                chip_name = "chip{}:{}".format(placement.x, placement.y)
                last_name = "Memory_address:{}:Length_in_bytes:{}"\
                    .format(memory_address, length_in_bytes)
                iteration_name = "iteration{}".format(
                    times_extracted_the_same_thing)
                prov_items.append(ProvenanceDataItem(
                    [top_level_name, "extraction_time", chip_name, last_name,
                     iteration_name],
                    time_taken, report=False, message=None))
                times_extracted_the_same_thing += 1

                # handle lost sequence numbers
                for i, n_lost_seq_nums in enumerate(lost_seq_nums):
                    prov_items.append(ProvenanceDataItem(
                        [top_level_name, "lost_seq_nums", chip_name, last_name,
                         iteration_name, "iteration_{}".format(i)],
                        n_lost_seq_nums, report=n_lost_seq_nums > 0,
                        message=(
                            "During the extraction of data of {} bytes from "
                            "memory address {}, attempt {} had {} sequences "
                            "that were lost. These had to be retransmitted and"
                            " will have slowed down the data extraction "
                            "process. Reduce the number of executing "
                            "applications and remove routers between yourself"
                            " and the SpiNNaker machine to reduce the chance "
                            "of this occurring."
                            .format(length_in_bytes, memory_address, i,
                                    n_lost_seq_nums))))
        return prov_items

    def set_cores_for_data_extraction(
            self, transceiver, extra_monitor_cores_for_router_timeout,
            placements):

        # Store the last reinjection status for resetting
        # NOTE: This assumes the status is the same on all cores
        self._last_reinjection_status = \
            extra_monitor_cores_for_router_timeout[0].get_reinjection_status(
                placements, transceiver)

        # set time out
        extra_monitor_cores_for_router_timeout[0].set_router_time_outs(
            15, 15, transceiver, placements,
            extra_monitor_cores_for_router_timeout)
        extra_monitor_cores_for_router_timeout[0].\
            set_reinjection_router_emergency_timeout(
                1, 1, transceiver, placements,
                extra_monitor_cores_for_router_timeout)

    def unset_cores_for_data_extraction(
            self, transceiver, extra_monitor_cores_for_router_timeout,
            placements):
        if self._last_reinjection_status is None:
            log.warning(
                "Cores have not been set for data extraction, so can't be"
                " unset")
        try:
            mantissa, exponent = \
                self._last_reinjection_status.router_timeout_parameters()
            extra_monitor_cores_for_router_timeout[0].set_router_time_outs(
                mantissa, exponent, transceiver, placements,
                extra_monitor_cores_for_router_timeout)
            mantissa, exponent = self._last_reinjection_status\
                .router_emergency_timeout_parameters()
            extra_monitor_cores_for_router_timeout[0].\
                set_reinjection_router_emergency_timeout(
                    mantissa, exponent, transceiver, placements,
                    extra_monitor_cores_for_router_timeout)
        except Exception:
            log.error("Error resetting timeouts", exc_info=True)
            log.error("Checking if the cores are OK...")
            core_subsets = convert_vertices_to_core_subset(
                extra_monitor_cores_for_router_timeout, placements)
            try:
                error_cores = transceiver.get_cores_not_in_state(
                    core_subsets, {CPUState.RUNNING})
                if error_cores:
                    log.error("Cores in an unexpected state: {}".format(
                        error_cores))
            except Exception:
                log.error("Couldn't get core state", exc_info=True)

    def get_data(
            self, transceiver, placement, memory_address, length_in_bytes,
            fixed_routes):
        """ Gets data from a given core and memory address.

        :param transceiver: spinnman instance
        :param placement: placement object for where to get data from
        :param memory_address: the address in SDRAM to start reading from
        :param length_in_bytes: the length of data to read in bytes
        :param fixed_routes: the fixed routes, used in the report of which\
            chips were used by the speed up process
        :return: byte array of the data
        """
        start = float(time.time())

        # if asked for no data, just return a empty byte array
        if length_in_bytes == 0:
            data = bytearray(0)
            end = float(time.time())
            self._provenance_data_items[
                placement, memory_address,
                length_in_bytes].append((end - start, [0]))
            return data

        if (length_in_bytes <
                self.THRESHOLD_WHERE_SDP_BETTER_THAN_DATA_EXTRACTOR_IN_BYTES):
            data = transceiver.read_memory(
                placement.x, placement.y, memory_address, length_in_bytes)
            end = float(time.time())
            self._provenance_data_items[
                placement, memory_address,
                length_in_bytes].append((end - start, [0]))
            return data

        data = _THREE_WORDS.pack(
            self.SDP_PACKET_START_SENDING_COMMAND_ID,
            memory_address, length_in_bytes)

        # logger.debug("sending to core %d:%d:%d",
        #              placement.x, placement.y, placement.p)

        # send
        self._connection.send_sdp_message(SDPMessage(
            sdp_header=SDPHeader(
                destination_chip_x=placement.x,
                destination_chip_y=placement.y,
                destination_cpu=placement.p,
                destination_port=self.SDP_PORT,
                flags=SDPFlag.REPLY_NOT_EXPECTED),
            data=data))

        # receive
        self._output = bytearray(length_in_bytes)
        self._view = memoryview(self._output)
        self._max_seq_num = self.calculate_max_seq_num()
        lost_seq_nums = self._receive_data(transceiver, placement)

        end = float(time.time())
        self._provenance_data_items[
            placement, memory_address, length_in_bytes].append(
                (end - start, lost_seq_nums))

        # create report elements
        if self._write_data_speed_up_report:
            routers_been_in_use = self._determine_which_routers_were_used(
                placement, fixed_routes, transceiver.get_machine_details())
            self._write_routers_used_into_report(
                self._report_path, routers_been_in_use, placement)

        return self._output

    def _receive_data(self, transceiver, placement):
        seq_nums = set()
        lost_seq_nums = list()
        timeoutcount = 0
        finished = False
        while not finished:
            try:
                data = self._connection.receive(
                    timeout=self.TIMEOUT_PER_RECEIVE_IN_SECONDS)
                timeoutcount = 0
                seq_nums, finished = self._process_data(
                    data, seq_nums, finished, placement, transceiver,
                    lost_seq_nums)
            except SpinnmanTimeoutException:
                if timeoutcount > TIMEOUT_RETRY_LIMIT:
                    raise SpinnFrontEndException(
                        "Failed to hear from the machine during {} attempts. "
                        "Please try removing firewalls".format(timeoutcount))

                timeoutcount += 1
                self.__reset_connection()
                if not finished:
                    finished = self._determine_and_retransmit_missing_seq_nums(
                        seq_nums, transceiver, placement, lost_seq_nums)
        return lost_seq_nums

    def __reset_connection(self):
        remote_port = self._connection.remote_port
        local_port = self._connection.local_port
        local_ip = self._connection.local_ip_address
        remote_ip = self._connection.remote_ip_address
        self._connection.close()
        self._connection = SCAMPConnection(
            local_port=local_port, remote_port=remote_port,
            local_host=local_ip, remote_host=remote_ip)

    @staticmethod
    def _determine_which_routers_were_used(placement, fixed_routes, machine):
        """ traverses the fixed route paths from a given location to its\
         destination. used for determining which routers were used

        :param placement: the source to start from
        :param fixed_routes: the fixed routes for each router
        :param machine: the spinnMachine instance
        :return: list of chip ids
        """
        routers = list()
        routers.append((placement.x, placement.y))
        entry = fixed_routes[(placement.x, placement.y)]
        chip_x = placement.x
        chip_y = placement.y
        while len(entry.processor_ids) == 0:
            # can assume one link, as its a minimum spanning tree going to
            # the root
            machine_link = machine.get_chip_at(
                chip_x, chip_y).router.get_link(next(iter(entry.link_ids)))
            chip_x = machine_link.destination_x
            chip_y = machine_link.destination_y
            routers.append((chip_x, chip_y))
            entry = fixed_routes[(chip_x, chip_y)]
        return routers

    @staticmethod
    def _write_routers_used_into_report(
            report_path, routers_been_in_use, placement):
        """ writes the used routers into a report
        :param report_path: the path to the report file
        :param routers_been_in_use: the routers been in use
        :param placement: the first placement used
        :rtype: None
        """
        writer_behaviour = "w"
        if os.path.isfile(report_path):
            writer_behaviour = "a"

        with open(report_path, writer_behaviour) as writer:
            writer.write("[{}:{}:{}] = {}\n".format(
                placement.x, placement.y, placement.p, routers_been_in_use))

    def _calculate_missing_seq_nums(self, seq_nums):
        """ determines which sequence numbers we've missed

        :param seq_nums: the set already acquired
        :return: list of missing sequence numbers
        """
        return [sn for sn in xrange(0, self._max_seq_num)
                if sn not in seq_nums]

    def _determine_and_retransmit_missing_seq_nums(
            self, seq_nums, transceiver, placement, lost_seq_nums):
        """ Determines if there are any missing sequence numbers, and if so\
            retransmits the missing sequence numbers back to the core for\
            retransmission.

        :param seq_nums: the sequence numbers already received
        :param transceiver: spinnman instance
        :param placement: placement instance
        :return: whether all packets are transmitted
        :rtype: bool
        """
        # pylint: disable=too-many-locals

        # locate missing sequence numbers from pile
        missing_seq_nums = self._calculate_missing_seq_nums(seq_nums)
        lost_seq_nums.append(len(missing_seq_nums))
        # self._print_missing(missing_seq_nums)
        if not missing_seq_nums:
            return True

        # figure n packets given the 2 formats
        n_packets = 1
        length_via_format2 = \
            len(missing_seq_nums) - (self.DATA_PER_FULL_PACKET - 2)
        if length_via_format2 > 0:
            n_packets += int(math.ceil(
                float(length_via_format2) /
                float(self.DATA_PER_FULL_PACKET - 1)))

        # transmit missing sequence as a new SDP packet
        first = True
        seq_num_offset = 0
        for _ in xrange(n_packets):
            length_left_in_packet = self.DATA_PER_FULL_PACKET
            offset = 0

            # if first, add n packets to list
            if first:

                # get left over space / data size
                size_of_data_left_to_transmit = min(
                    length_left_in_packet - 2,
                    len(missing_seq_nums) - seq_num_offset)

                # build data holder accordingly
                data = bytearray(
                    (size_of_data_left_to_transmit + 2) *
                    self.WORD_TO_BYTE_CONVERTER)

                # pack flag and n packets
                _ONE_WORD.pack_into(
                    data, offset, self.SDP_PACKET_START_MISSING_SEQ_COMMAND_ID)
                _ONE_WORD.pack_into(
                    data, self.WORD_TO_BYTE_CONVERTER, n_packets)

                # update state
                offset += 2 * self.WORD_TO_BYTE_CONVERTER
                length_left_in_packet -= 2
                first = False

            else:  # just add data
                # get left over space / data size
                size_of_data_left_to_transmit = min(
                    self.DATA_PER_FULL_PACKET_WITH_SEQUENCE_NUM,
                    len(missing_seq_nums) - seq_num_offset)

                # build data holder accordingly
                data = bytearray(
                    (size_of_data_left_to_transmit + 1) *
                    self.WORD_TO_BYTE_CONVERTER)

                # pack flag
                _ONE_WORD.pack_into(
                    data, offset, self.SDP_PACKET_MISSING_SEQ_COMMAND_ID)
                offset += 1 * self.WORD_TO_BYTE_CONVERTER
                length_left_in_packet -= 1

            # fill data field
            struct.pack_into(
                "<{}I".format(size_of_data_left_to_transmit), data, offset,
                *missing_seq_nums[
                    seq_num_offset:
                    seq_num_offset + size_of_data_left_to_transmit])
            seq_num_offset += length_left_in_packet

            # build SDP message and send it to the core
            transceiver.send_sdp_message(message=SDPMessage(
                sdp_header=SDPHeader(
                    destination_chip_x=placement.x,
                    destination_chip_y=placement.y,
                    destination_cpu=placement.p,
                    destination_port=self.SDP_PORT,
                    flags=SDPFlag.REPLY_NOT_EXPECTED),
                data=str(data)))

            # sleep for ensuring core doesn't lose packets
            time.sleep(self.TIME_OUT_FOR_SENDING_IN_SECONDS)
            # self._print_packet_num_being_sent(packet_count, n_packets)
        return False

    def _process_data(
            self, data, seq_nums, finished, placement, transceiver,
            lost_seq_nums):
        """ Takes a packet and processes it see if we're finished yet

        :param data: the packet data
        :param seq_nums: the list of sequence numbers received so far
        :param finished: bool which states if finished or not
        :param placement: placement object for location on machine
        :param transceiver: spinnman instance
        :param lost_seq_nums: the list of n sequence numbers lost per iteration
        :return: set of data items, if its the first packet, the list of\
            sequence numbers, the sequence number received and if its finished
        """
        # pylint: disable=too-many-arguments
        # self._print_out_packet_data(data)
        length_of_data = len(data)
        first_packet_element = _ONE_WORD.unpack_from(data, 0)[0]

        # get flags
        seq_num = first_packet_element & 0x7FFFFFFF
        is_end_of_stream = (
            first_packet_element & self.LAST_MESSAGE_FLAG_BIT_MASK) != 0

        # check seq num not insane
        if seq_num > self._max_seq_num:
            raise Exception(
                "got an insane sequence number. got {} when "
                "the max is {} with a length of {}".format(
                    seq_num, self._max_seq_num, length_of_data))

        # figure offset for where data is to be put
        offset = self._calculate_offset(seq_num)

        # write data
        true_data_length = offset + length_of_data - self.SEQUENCE_NUMBER_SIZE
        if not is_end_of_stream or \
                length_of_data != self.END_FLAG_SIZE_IN_BYTES:
            self._write_into_view(
                offset, true_data_length, data, self.SEQUENCE_NUMBER_SIZE,
                length_of_data, seq_num, length_of_data, False)

        # add seq num to list
        seq_nums.add(seq_num)

        # if received a last flag on its own, its during retransmission.
        #  check and try again if required
        if is_end_of_stream:
            if not self._check(seq_nums):
                finished = self._determine_and_retransmit_missing_seq_nums(
                    placement=placement, transceiver=transceiver,
                    seq_nums=seq_nums, lost_seq_nums=lost_seq_nums)
            else:
                finished = True
        return seq_nums, finished

    def _calculate_offset(self, seq_num):
        return (seq_num * self.DATA_PER_FULL_PACKET_WITH_SEQUENCE_NUM *
                self.WORD_TO_BYTE_CONVERTER)

    def _write_into_view(
            self, view_start_position, view_end_position,
            data, data_start_position, data_end_position, seq_num,
            packet_length, is_final):
        """ puts data into the view

        :param view_start_position: where in view to start
        :param view_end_position: where in view to end
        :param data: the data holder to write from
        :param data_start_position: where in data holder to start from
        :param data_end_position: where in data holder to end
        :param seq_num: the sequence number to figure
        :rtype: None
        """
        # pylint: disable=too-many-arguments
        if view_end_position > len(self._output):
            raise Exception(
                "I'm trying to add to my output data, but am trying to add "
                "outside my acceptable output positions! max is {} and "
                "I received request to fill to {} for sequence num {} from max"
                " sequence num {} length of packet {} and final {}".format(
                    len(self._output), view_end_position, seq_num,
                    self._max_seq_num, packet_length, is_final))
        self._view[view_start_position: view_end_position] = \
            data[data_start_position:data_end_position]

    def _check(self, seq_nums):
        """ verifying if the sequence numbers are correct.

        :param seq_nums: the received sequence numbers
        :return: bool of true or false given if all the sequence numbers have\
            been received
        """
        # hand back
        seq_nums = sorted(seq_nums)
        max_needed = self.calculate_max_seq_num()
        if len(seq_nums) > max_needed + 1:
            raise Exception("I've received more data than I was expecting!!")
        return len(seq_nums) == max_needed + 1

    def calculate_max_seq_num(self):
        """ deduces the max sequence num expected to be received

        :return: int of the biggest sequence num expected
        """

        n_sequence_nums = float(len(self._output)) / float(
            self.DATA_PER_FULL_PACKET_WITH_SEQUENCE_NUM *
            self.WORD_TO_BYTE_CONVERTER)
        n_sequence_nums = math.ceil(n_sequence_nums)
        return int(n_sequence_nums)

    @staticmethod
    def _print_missing(seq_nums):
        """ debug printer for the missing sequence numbers from the pile

        :param seq_nums: the sequence numbers received so far
        :rtype: None
        """
        for seq_num in sorted(seq_nums):
            log.info("from list I'm missing sequence num {}", seq_num)

    def _print_out_packet_data(self, data):
        """ debug prints out the data from the packet

        :param data: the packet data
        :rtype: None
        """
        reread_data = struct.unpack("<{}I".format(
            int(math.ceil(len(data) / self.WORD_TO_BYTE_CONVERTER))),
            str(data))
        log.info("converted data back into readable form is {}", reread_data)

    @staticmethod
    def _print_length_of_received_seq_nums(seq_nums, max_needed):
        """ debug helper method for figuring out if everything been received

        :param seq_nums: sequence numbers received
        :param max_needed: biggest expected to have
        :rtype: None
        """
        if len(seq_nums) != max_needed:
            log.info("should have received {} sequence numbers, but received "
                     "{} sequence numbers", max_needed, len(seq_nums))

    @staticmethod
    def _print_packet_num_being_sent(packet_count, n_packets):
        """ debug helper for printing missing sequence number packet\
            transmission

        :param packet_count: which packet is being fired
        :param n_packets: how many packets to fire.
        :rtype: None
        """
        log.info("send SDP packet with missing sequence numbers: {} of {}",
                 packet_count + 1, n_packets)<|MERGE_RESOLUTION|>--- conflicted
+++ resolved
@@ -142,15 +142,13 @@
         # local provenance storage
         self._provenance_data_items = defaultdict(list)
 
-<<<<<<< HEAD
-        # Stored reinjection status for resetting timeouts
-        self._last_reinjection_status = None
-=======
         # create report if it doesn't already exist
         self._report_path = \
             os.path.join(report_default_directory, self.REPORT_NAME)
         self._write_data_speed_up_report = write_data_speed_up_report
->>>>>>> 54e704c7
+
+        # Stored reinjection status for resetting timeouts
+        self._last_reinjection_status = None
 
     @property
     @overrides(MachineVertex.resources_required)
