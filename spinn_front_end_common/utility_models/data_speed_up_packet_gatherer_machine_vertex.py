# Copyright (c) 2017-2019 The University of Manchester
#
# This program is free software: you can redistribute it and/or modify
# it under the terms of the GNU General Public License as published by
# the Free Software Foundation, either version 3 of the License, or
# (at your option) any later version.
#
# This program is distributed in the hope that it will be useful,
# but WITHOUT ANY WARRANTY; without even the implied warranty of
# MERCHANTABILITY or FITNESS FOR A PARTICULAR PURPOSE.  See the
# GNU General Public License for more details.
#
# You should have received a copy of the GNU General Public License
# along with this program.  If not, see <http://www.gnu.org/licenses/>.

from collections import defaultdict
import os
import datetime
import logging
import time
import struct
import sys
from enum import Enum
from six.moves import xrange
from six import reraise, PY2

from spinn_utilities.overrides import overrides
from spinn_utilities.log import FormatAdapter
from spinnman.exceptions import SpinnmanTimeoutException
from spinnman.messages.sdp import SDPMessage, SDPHeader, SDPFlag
from spinnman.messages.scp.impl.iptag_set import IPTagSet
from spinnman.connections.udp_packet_connections import SCAMPConnection
from spinnman.model.enums.cpu_state import CPUState
from pacman.executor.injection_decorator import inject_items
from pacman.model.graphs.common import EdgeTrafficType
from pacman.model.graphs.machine import MachineTimestepVertex, MachineVertex
from pacman.model.resources import (
    ConstantSDRAM, IPtagResource, ResourceContainer)
from spinn_storage_handlers import FileDataReader
from spinn_front_end_common.utilities.globals_variables import get_simulator
from spinn_front_end_common.utilities.helpful_functions import (
    convert_vertices_to_core_subset, emergency_recover_state_from_failure)
from spinn_front_end_common.abstract_models import (
    AbstractHasAssociatedBinary, AbstractGeneratesDataSpecification)
from spinn_front_end_common.interface.provenance import (
    AbstractProvidesLocalProvenanceData)
from spinn_front_end_common.utilities.utility_objs import (
    ExecutableType, ProvenanceDataItem)
from spinn_front_end_common.utilities.constants import (
    SDP_PORTS, BYTES_PER_WORD, BYTES_PER_KB)
from spinn_front_end_common.utilities.exceptions import SpinnFrontEndException
from spinn_front_end_common.utilities.utility_objs.\
    extra_monitor_scp_processes import \
    SetRouterTimeoutProcess, SetRouterEmergencyTimeoutProcess, \
    ClearQueueProcess

log = FormatAdapter(logging.getLogger(__name__))

# shift by for the destination x coord in the word.
DEST_X_SHIFT = 16

TIMEOUT_RETRY_LIMIT = 100
TIMEOUT_MESSAGE = "Failed to hear from the machine during {} attempts. "\
    "Please try removing firewalls."
_MINOR_LOSS_MESSAGE = (
    "During the extraction of data of {} bytes from memory address {}, "
    "attempt {} had {} sequences that were lost.")
_MINOR_LOSS_THRESHOLD = 10
_MAJOR_LOSS_MESSAGE = (
    "During the extraction of data from chip {}, there were {} cases of "
    "serious data loss. The system recovered, but the speed of download "
    "was compromised. Reduce the number of executing applications and remove "
    "routers between yourself and the SpiNNaker machine to reduce the chance "
    "of this occurring.")
_MAJOR_LOSS_THRESHOLD = 100

# cap for stopping wrap arounds
TRANSACTION_ID_CAP = 0xFFFFFFFF

#: number of items used up by the retransmit code for its header
SDP_RETRANSMISSION_HEADER_SIZE = 2

#: size of config region in bytes
#: 1.new seq key, 2.first data key, 3. transaction id key 4.end flag key,
# 5.base key, 6.iptag tag
CONFIG_SIZE = 6 * BYTES_PER_WORD

#: items of data a SDP packet can hold when SCP header removed
WORDS_PER_FULL_PACKET = 68  # 272 bytes as removed SCP header

#: size of items the sequence number uses
SEQUENCE_NUMBER_SIZE_IN_ITEMS = 1

#: transaction id size in words
TRANSACTION_ID_SIZE_IN_ITEMS = 1

#: the size in words of the command flag
COMMAND_SIZE_IN_ITEMS = 1

#: offset for missing seq starts in first packet
WORDS_FOR_COMMAND_N_MISSING_TRANSACTION = 3

#: offset for missing seq starts in more packet
WORDS_FOR_COMMAND_TRANSACTION = (
    COMMAND_SIZE_IN_ITEMS + TRANSACTION_ID_SIZE_IN_ITEMS)

BYTES_FOR_SEQ_AND_TRANSACTION_ID = (
    (SEQUENCE_NUMBER_SIZE_IN_ITEMS + TRANSACTION_ID_SIZE_IN_ITEMS) *
    BYTES_PER_WORD)

#: items of data from SDP packet with a sequence number
WORDS_PER_FULL_PACKET_WITH_SEQUENCE_NUM = (
    WORDS_PER_FULL_PACKET - SEQUENCE_NUMBER_SIZE_IN_ITEMS -
    TRANSACTION_ID_SIZE_IN_ITEMS)

#: offset where data in starts on commands
#: (command, transaction_id, seq num)
WORDS_FOR_COMMAND_AND_KEY = 3
BYTES_FOR_COMMAND_AND_ADDRESS_HEADER = (
    WORDS_FOR_COMMAND_AND_KEY * BYTES_PER_WORD)

#: offset where data in starts in reception (command, transaction id)
WORDS_FOR_RECEPTION_COMMAND_AND_ADDRESS_HEADER = 2
BYTES_FOR_RECEPTION_COMMAND_AND_ADDRESS_HEADER = (
    WORDS_FOR_RECEPTION_COMMAND_AND_ADDRESS_HEADER * BYTES_PER_WORD)

#: size for data to store when first packet with command and address
WORDS_IN_FULL_PACKET_WITH_KEY = (
    WORDS_PER_FULL_PACKET - WORDS_FOR_COMMAND_AND_KEY)
BYTES_IN_FULL_PACKET_WITH_KEY = (
    WORDS_IN_FULL_PACKET_WITH_KEY * BYTES_PER_WORD)

#: size of data in key space
#: x, y, key (all ints) for possible 48 chips, plus n chips to read,
# the reinjector base key.
SIZE_DATA_IN_CHIP_TO_KEY_SPACE = ((3 * 48) + 2) * BYTES_PER_WORD


class _DATA_REGIONS(Enum):
    """DSG data regions"""
    CONFIG = 0
    CHIP_TO_KEY_SPACE = 1


class DATA_OUT_COMMANDS(Enum):
    """command IDs for the SDP packets for data out"""
    START_SENDING = 100
    START_MISSING_SEQ = 1000
    MISSING_SEQ = 1001
    CLEAR = 2000


class DATA_IN_COMMANDS(Enum):
    """command IDs for the SDP packets for data in"""
    SEND_DATA_TO_LOCATION = 200
    SEND_SEQ_DATA = 2000
    SEND_TELL = 2001
    RECEIVE_MISSING_SEQ_DATA = 2002
    RECEIVE_FINISHED = 2003


# precompiled structures
_ONE_WORD = struct.Struct("<I")
_TWO_WORDS = struct.Struct("<II")
_THREE_WORDS = struct.Struct("<III")
_FOUR_WORDS = struct.Struct("<IIII")
_FIVE_WORDS = struct.Struct("<IIIII")

# Set to true to check that the data is correct after it has been sent in.
# This is expensive, and only works in Python 3.5 or later.
VERIFY_SENT_DATA = False


def ceildiv(dividend, divisor):
    """ How to divide two possibly-integer numbers and round up.
    """
    assert divisor > 0
    q, r = divmod(dividend, divisor)
    return int(q) + (r != 0)


# SDRAM requirement for storing missing SDP packets seq nums
SDRAM_FOR_MISSING_SDP_SEQ_NUMS = ceildiv(
    120.0 * 1024 * BYTES_PER_KB,
    WORDS_PER_FULL_PACKET_WITH_SEQUENCE_NUM * BYTES_PER_WORD)


class DataSpeedUpPacketGatherMachineVertex(
        MachineTimestepVertex, AbstractGeneratesDataSpecification,
        AbstractHasAssociatedBinary, AbstractProvidesLocalProvenanceData):
    """ Machine vertex for handling fast data transfer between host and \
        SpiNNaker. This machine vertex is only ever placed on chips with a \
        working Ethernet connection; it collaborates with the \
        :py:class:`ExtraMonitorSupportMachineVertex` to write data on other \
        chips..
    """
    __slots__ = [
        # x coordinate
        "_x",
        # y coordinate
        "_y",
        # word with x and y
        "_coord_word",
        # transaction id
        "_transaction_id",
        # app id
        "_app_id",
        # socket
        "_connection",
        # store of the extra monitors to location. helpful in data in
        "_extra_monitors_by_chip",
        # path for the data in report
        "_in_report_path",
        # ipaddress
        "_ip_address",
        # store for the last reinjection status
        "_last_status",
        # the max seq num expected given a data retrieval
        "_max_seq_num",
        # holder for missing seq nums for data in
        "_missing_seq_nums_data_in",
        # holder of data from out
        "_output",
        # my placement for future lookup
        "_placement",
        # provenance holder
        "_provenance_data_items",
        # Count of the runs for provenance data
        "_run",
        "_remote_tag",
        # path to the data out report
        "_out_report_path",
        # bool flag for writing reports
        "_write_data_speed_up_reports",
        # data holder for output
        "_view"]

    #: base key (really nasty hack to tie in fixed route keys)
    BASE_KEY = 0xFFFFFFF9
    NEW_SEQ_KEY = 0xFFFFFFF8
    FIRST_DATA_KEY = 0xFFFFFFF7
    END_FLAG_KEY = 0xFFFFFFF6
    TRANSACTION_ID_KEY = 0xFFFFFFF5

    #: to use with multicast stuff (reinjection acks have to be fixed route)
    BASE_MASK = 0xFFFFFFFB
    NEW_SEQ_KEY_OFFSET = 1
    FIRST_DATA_KEY_OFFSET = 2
    END_FLAG_KEY_OFFSET = 3
    TRANSACTION_ID_KEY_OFFSET = 4

    # throttle on the transmission
    _TRANSMISSION_THROTTLE_TIME = 0.000001

    # TRAFFIC_TYPE = EdgeTrafficType.MULTICAST
    TRAFFIC_TYPE = EdgeTrafficType.FIXED_ROUTE

    #: report name for tracking used routers
    OUT_REPORT_NAME = "routers_used_in_speed_up_process.rpt"
    #: report name for tracking performance gains
    IN_REPORT_NAME = "speeds_gained_in_speed_up_process.rpt"

    # the end flag is set when the high bit of the sequence number word is set
    _LAST_MESSAGE_FLAG_BIT_MASK = 0x80000000
    # corresponding mask for the actual sequence numbers
    _SEQUENCE_NUMBER_MASK = 0x7fffffff

    # time outs used by the protocol for separate bits
    _TIMEOUT_PER_RECEIVE_IN_SECONDS = 2
    _TIMEOUT_FOR_SENDING_IN_SECONDS = 0.01

    # end flag for missing seq nums
    _MISSING_SEQ_NUMS_END_FLAG = 0xFFFFFFFF

    # flag for saying missing all SEQ numbers
    FLAG_FOR_MISSING_ALL_SEQUENCES = 0xFFFFFFFE

    _ADDRESS_PACKET_BYTE_FORMAT = struct.Struct(
        "<{}B".format(BYTES_IN_FULL_PACKET_WITH_KEY))

    # Router timeouts, in mantissa,exponent form. See datasheet for details
    _LONG_TIMEOUT = (14, 14)
    _SHORT_TIMEOUT = (1, 1)
    _TEMP_TIMEOUT = (15, 4)
    _ZERO_TIMEOUT = (0, 0)

    # Initial port for the reverse IP tag (to be replaced later)
    _TAG_INITIAL_PORT = 10000

    def __init__(
            self, x, y, extra_monitors_by_chip, ip_address,
            report_default_directory,
            write_data_speed_up_reports, timestep_in_us, constraints=None):
        """
        :param int x: Where this gatherer is.
        :param int y: Where this gatherer is.
        :param extra_monitors_by_chip: UNUSED
        :type extra_monitors_by_chip:
            dict(tuple(int,int), ExtraMonitorSupportMachineVertex)
        :param str ip_address:
            How to talk directly to the chip where the gatherer is.
        :param str report_default_directory: Where reporting is done.
        :param bool write_data_speed_up_reports:
            Whether to write low-level reports on data transfer speeds.
<<<<<<< HEAD
        :type write_data_speed_up_reports: bool
        :param timestep_in_us: The timestep of this vertex in us
        :type timestep_in_us: int
        :param constraints:
        :type constraints: \
            iterable(~pacman.model.constraints.AbstractConstraint)
=======
        :param iterable(~pacman.model.constraints.AbstractConstraint) \
                constraints:
>>>>>>> b86add09
        """
        super(DataSpeedUpPacketGatherMachineVertex, self).__init__(
            timestep_in_us=timestep_in_us,
            label="SYSTEM:PacketGatherer({},{})".format(x, y),
            constraints=constraints)

        # data holders for the output, and sequence numbers
        self._view = None
        self._max_seq_num = None
        self._output = None
        self._transaction_id = 0

        # store of the extra monitors to location. helpful in data in
        self._extra_monitors_by_chip = extra_monitors_by_chip
        self._missing_seq_nums_data_in = list()

        # Create a connection to be used
        self._x = x
        self._y = y
        self._coord_word = None
        self._ip_address = ip_address
        self._remote_tag = None
        self._connection = None

        # local provenance storage
        self._provenance_data_items = defaultdict(list)
        self._run = 0
        self._placement = None
        self._app_id = None

        # create report if it doesn't already exist
        self._out_report_path = \
            os.path.join(report_default_directory, self.OUT_REPORT_NAME)
        self._in_report_path = \
            os.path.join(report_default_directory, self.IN_REPORT_NAME)
        self._write_data_speed_up_reports = write_data_speed_up_reports

        # Stored reinjection status for resetting timeouts
        self._last_status = None

    def __throttled_send(self, message):
        """ slows down transmissions to allow spinnaker to keep up.

        :param ~.SDPMessage message: message to send
        :rtype: None
        """
        # send first message
        self._connection.send_sdp_message(message)
        time.sleep(self._TRANSMISSION_THROTTLE_TIME)

    @property
    @overrides(MachineVertex.resources_required)
    def resources_required(self):
        return self.static_resources_required()

    def update_transaction_id_from_machine(self, txrx):
        """ Looks up from the machine what the current transaction ID is\
            and updates the data speed up gatherer.

        :param ~spinnman.transceiver.Transceiver txrx: SpiNNMan instance
        """
        self._transaction_id = txrx.read_user_1(
            self._placement.x, self._placement.y, self._placement.p)

    @classmethod
    def static_resources_required(cls):
        """
        :rtype: ~pacman.model.resources.ResourceContainer
        """
        return ResourceContainer(
            sdram=ConstantSDRAM(
                CONFIG_SIZE + SDRAM_FOR_MISSING_SDP_SEQ_NUMS +
                SIZE_DATA_IN_CHIP_TO_KEY_SPACE),
            iptags=[IPtagResource(
                port=cls._TAG_INITIAL_PORT, strip_sdp=True,
                ip_address="localhost", traffic_identifier="DATA_SPEED_UP")])

    @overrides(AbstractHasAssociatedBinary.get_binary_start_type)
    def get_binary_start_type(self):
        return ExecutableType.SYSTEM

    @inject_items({
        "machine_graph": "MemoryMachineGraph",
        "routing_info": "MemoryRoutingInfos",
        "tags": "MemoryTags",
        "mc_data_chips_to_keys": "DataInMulticastKeyToChipMap",
        "router_timeout_key": "SystemMulticastRouterTimeoutKeys",
        "machine": "MemoryExtendedMachine",
        "app_id": "APPID"
    })
    @overrides(
        AbstractGeneratesDataSpecification.generate_data_specification,
        additional_arguments={
            "machine_graph", "routing_info", "tags",
            "mc_data_chips_to_keys", "machine", "app_id", "router_timeout_key"
        })
    def generate_data_specification(
            self, spec, placement, machine_graph, routing_info, tags,
            mc_data_chips_to_keys, machine, app_id, router_timeout_key):
        """
<<<<<<< HEAD
        :param machine_graph: (injected)
        :type machine_graph: ~pacman.model.graphs.machine.MachineGraph
        :param routing_info: (injected)
        :type routing_info: ~pacman.model.routing_info.RoutingInfo
        :param tags: (injected)
        :type tags: ~pacman.model.tags.Tags
        :param mc_data_chips_to_keys: (injected)
        :type mc_data_chips_to_keys: dict(tuple(int,int), int)
        :param machine: (injected)
        :type machine: ~spinn_machine.Machine
        :param app_id: (injected)
        :type app_id: int
        :param router_timeout_key: (injected)
        :type router_timeout_key: dict(int)
=======
        :param ~pacman.model.graphs.machine.MachineGraph machine_graph:
            (injected)
        :param ~pacman.model.routing_info.RoutingInfo routing_info: (injected)
        :param ~pacman.model.tags.Tags tags: (injected)
        :param dict(tuple(int,int),int) mc_data_chips_to_keys: (injected)
        :param ~spinn_machine.Machine machine: (injected)
        :param int app_id: (injected)
        :param dict(tuple(int,int),int) router_timeout_key: (injected)
>>>>>>> b86add09
        """
        # pylint: disable=too-many-arguments, arguments-differ

        # update my placement for future knowledge
        self._placement = placement
        self._app_id = app_id

        # Create the data regions for hello world
        self._reserve_memory_regions(spec)

        # the keys for the special cases
        if self.TRAFFIC_TYPE == EdgeTrafficType.MULTICAST:
            base_key = routing_info.get_first_key_for_edge(
                list(machine_graph.get_edges_ending_at_vertex(self))[0])
            new_seq_key = base_key + self.NEW_SEQ_KEY_OFFSET
            first_data_key = base_key + self.FIRST_DATA_KEY_OFFSET
            end_flag_key = base_key + self.END_FLAG_KEY_OFFSET
            transaction_id_key = base_key + self.TRANSACTION_ID_KEY_OFFSET
        else:
            new_seq_key = self.NEW_SEQ_KEY
            first_data_key = self.FIRST_DATA_KEY
            end_flag_key = self.END_FLAG_KEY
            base_key = self.BASE_KEY
            transaction_id_key = self.TRANSACTION_ID_KEY

        spec.switch_write_focus(_DATA_REGIONS.CONFIG.value)
        spec.write_value(new_seq_key)
        spec.write_value(first_data_key)
        spec.write_value(transaction_id_key)
        spec.write_value(end_flag_key)
        spec.write_value(base_key)

        # locate the tag ID for our data and update with a port
        # Note: The port doesn't matter as we are going to override this later
        iptags = tags.get_ip_tags_for_vertex(self)
        iptag = iptags[0]
        spec.write_value(iptag.tag)
        self._remote_tag = iptag.tag

        # write mc chip key map
        spec.switch_write_focus(_DATA_REGIONS.CHIP_TO_KEY_SPACE.value)
        chips_on_board = list(machine.get_existing_xys_on_board(
            machine.get_chip_at(placement.x, placement.y)))

        # write how many chips to read
        spec.write_value(len(chips_on_board))

        # write the broad cast keys for timeouts
        reinjection_base_key = router_timeout_key[(placement.x, placement.y)]
        spec.write_value(reinjection_base_key)

        # write each chip x and y and base key
        for chip_xy in chips_on_board:
            board_chip_x, board_chip_y = machine.get_local_xy(
                machine.get_chip_at(*chip_xy))
            spec.write_value(board_chip_x)
            spec.write_value(board_chip_y)
            spec.write_value(mc_data_chips_to_keys[chip_xy])
            log.debug("for chip {}:{} base key is {}",
                      chip_xy[0], chip_xy[1], mc_data_chips_to_keys[chip_xy])

        # End-of-Spec:
        spec.end_specification()

    @staticmethod
    def _reserve_memory_regions(spec):
        """ Writes the DSG regions memory sizes. Static so that it can be used\
            by the application vertex.

        :param ~.DataSpecificationGenerator spec: spec file
        """
        spec.reserve_memory_region(
            region=_DATA_REGIONS.CONFIG.value,
            size=CONFIG_SIZE,
            label="config")
        spec.reserve_memory_region(
            region=_DATA_REGIONS.CHIP_TO_KEY_SPACE.value,
            size=SIZE_DATA_IN_CHIP_TO_KEY_SPACE,
            label="mc_key_map")

    @overrides(AbstractHasAssociatedBinary.get_binary_file_name)
    def get_binary_file_name(self):
        return "data_speed_up_packet_gatherer.aplx"

    @overrides(AbstractProvidesLocalProvenanceData.get_local_provenance_data)
    def get_local_provenance_data(self):
        self._run += 1
        prov_items = list()
        significant_losses = defaultdict(list)
        top_level_name = "Provenance_for_{}".format(self._label)
        for (placement, memory_address, length_in_bytes) in \
                self._provenance_data_items.keys():

            # handle duplicates of the same calls
            times_extracted_the_same_thing = 0
            for time_taken, lost_seq_nums in self._provenance_data_items[
                    placement, memory_address, length_in_bytes]:
                # handle time
                chip_name = "chip{}:{}".format(placement.x, placement.y)
                last_name = "Memory_address:{}:Length_in_bytes:{}"\
                    .format(memory_address, length_in_bytes)
                if times_extracted_the_same_thing == 0:
                    iteration_name = "run{}".format(
                        self._run)
                else:
                    iteration_name = "run{}iteration{}".format(
                        self._run, times_extracted_the_same_thing)
                prov_items.append(ProvenanceDataItem(
                    [top_level_name, "extraction_time", chip_name, last_name,
                     iteration_name],
                    time_taken, report=False, message=None))
                times_extracted_the_same_thing += 1

                # handle lost sequence numbers
                for i, n_lost_seq_nums in enumerate(lost_seq_nums):
                    # Zeroes are not reported at all
                    if n_lost_seq_nums:
                        prov_items.append(ProvenanceDataItem(
                            [top_level_name, "lost_seq_nums", chip_name,
                             last_name, iteration_name,
                             "iteration_{}".format(i)],
                            n_lost_seq_nums, report=(
                                n_lost_seq_nums > _MINOR_LOSS_THRESHOLD),
                            message=_MINOR_LOSS_MESSAGE.format(
                                length_in_bytes, memory_address, i,
                                n_lost_seq_nums)))
                    if n_lost_seq_nums > _MAJOR_LOSS_THRESHOLD:
                        significant_losses[placement.x, placement.y] += [i]
        for chip in significant_losses:
            n_times = len(significant_losses[chip])
            chip_name = "chip{}:{}".format(*chip)
            prov_items.append(ProvenanceDataItem(
                [top_level_name, "serious_lost_seq_num_count", chip_name],
                n_times, report=True, message=_MAJOR_LOSS_MESSAGE.format(
                    chip, n_times)))
        self._provenance_data_items = defaultdict(list)
        return prov_items

    @staticmethod
    def locate_correct_write_data_function_for_chip_location(
            uses_advanced_monitors, machine, x, y, transceiver,
            extra_monitor_cores_to_ethernet_connection_map):
        """ Supports other components figuring out which gatherer and function\
            to call for writing data onto SpiNNaker.

        :param bool uses_advanced_monitors:
            Whether the system is using advanced monitors
        :param ~spinn_machine.Machine machine: the SpiNNMachine instance
        :param int x: the chip x coordinate to write data to
        :param int y: the chip y coordinate to write data to
        :param ~spinnman.transceiver.Transceiver transceiver:
            the SpiNNMan instance
        :param extra_monitor_cores_to_ethernet_connection_map:
            mapping between cores and connections
        :type extra_monitor_cores_to_ethernet_connection_map:
            dict(tuple(int,int), DataSpeedUpPacketGatherMachineVertex)
        :return: a write function of either a LPG or the spinnMan
        :rtype: callable
        """
        if not uses_advanced_monitors:
            return transceiver.write_memory

        chip = machine.get_chip_at(x, y)
        ethernet_connected_chip = machine.get_chip_at(
            chip.nearest_ethernet_x, chip.nearest_ethernet_y)
        gatherer = extra_monitor_cores_to_ethernet_connection_map[
            ethernet_connected_chip.x, ethernet_connected_chip.y]
        return gatherer.send_data_into_spinnaker

    def _generate_data_in_report(
            self, time_diff, data_size, x, y,
            address_written_to, missing_seq_nums):
        """ Writes the data in report for this stage.

        :param ~datetime.timedelta time_diff:
            the time taken to write the memory
        :param int data_size: the size of data that was written in bytes
        :param int x:
            the location in machine where the data was written to X axis
        :param int y:
            the location in machine where the data was written to Y axis
        :param int address_written_to: where in SDRAM it was written to
        :param list(set(int)) missing_seq_nums:
            the set of missing sequence numbers per data transmission attempt
        :rtype: None
        """
        if not os.path.isfile(self._in_report_path):
            with open(self._in_report_path, "w") as writer:
                writer.write(
                    "x\t\t y\t\t SDRAM address\t\t size in bytes\t\t\t"
                    " time took \t\t\t Mb/s \t\t\t missing sequence numbers\n")
                writer.write(
                    "------------------------------------------------"
                    "------------------------------------------------"
                    "-------------------------------------------------\n")

        time_took_ms = float(time_diff.microseconds +
                             time_diff.total_seconds() * 1000000)
        megabits = (data_size * 8.0) / (1024 * BYTES_PER_KB)
        if time_took_ms == 0:
            mbs = "unknown, below threshold"
        else:
            mbs = megabits / (float(time_took_ms) / 100000.0)

        with open(self._in_report_path, "a") as writer:
            writer.write(
                "{}\t\t {}\t\t {}\t\t {}\t\t\t\t {}\t\t\t {}\t\t {}\n".format(
                    x, y, address_written_to, data_size, time_took_ms,
                    mbs, missing_seq_nums))

    def send_data_into_spinnaker(
            self, x, y, base_address, data, n_bytes=None, offset=0,
            cpu=0, is_filename=False):  # pylint: disable=unused-argument
        """ Sends a block of data into SpiNNaker to a given chip.

        :param int x: chip x for data
        :param int y: chip y for data
        :param int base_address: the address in SDRAM to start writing memory
        :param data: the data to write (or filename to load data from, \
            if `is_filename` is True; that's the only time this is a str)
        :type data: bytes or bytearray or memoryview or str
        :param int n_bytes: how many bytes to read, or None if not set
        :param int offset: where in the data to start from
        :param int cpu:
        :param bool is_filename: whether data is actually a file.
        """
        # if file, read in and then process as normal
        if is_filename:
            if offset != 0:
                raise Exception(
                    "when using a file, you can only have a offset of 0")

            with FileDataReader(data) as reader:
                # n_bytes=None already means 'read everything'
                data = reader.read(n_bytes)  # pylint: disable=no-member
            # Number of bytes to write is now length of buffer we have
            n_bytes = len(data)
        elif n_bytes is None:
            n_bytes = len(data)
        transceiver = get_simulator().transceiver

        # start time recording
        start = datetime.datetime.now()
        # send data
        self._send_data_via_extra_monitors(
            transceiver, x, y, base_address, data[offset:n_bytes + offset])
        # end time recording
        end = datetime.datetime.now()

        if VERIFY_SENT_DATA:
            original_data = bytes(data[offset:n_bytes + offset])
            verified_data = bytes(transceiver.read_memory(
                x, y, base_address, n_bytes))
            if PY2:
                self.__verify_sent_data_py2(
                    original_data, verified_data, x, y, base_address, n_bytes)
            else:
                self.__verify_sent_data_py3(
                    original_data, verified_data, x, y, base_address, n_bytes)

        # write report
        if self._write_data_speed_up_reports:
            self._generate_data_in_report(
                x=x, y=y, time_diff=end - start,
                data_size=n_bytes, address_written_to=base_address,
                missing_seq_nums=self._missing_seq_nums_data_in)

    @staticmethod
    def __verify_sent_data_py2(
            original_data, verified_data, x, y, base_address, n_bytes):
        if original_data != verified_data:
            log.error("VARIANCE: chip:{},{} address:{} len:{}",
                      x, y, base_address, n_bytes)
            log.error("original:{}", "".join(
                "%02X" % ord(x) for x in original_data))
            log.error("verified:{}", "".join(
                "%02X" % ord(x) for x in verified_data))
            i = 0
            for (a, b) in zip(original_data, verified_data):
                if a != b:
                    raise Exception("damn at " + str(i))
                i += 1
            raise Exception("NO damn found")

    @staticmethod
    def __verify_sent_data_py3(
            original_data, verified_data, x, y, base_address, n_bytes):
        if original_data != verified_data:
            log.error("VARIANCE: chip:{},{} address:{} len:{}",
                      x, y, base_address, n_bytes)
            log.error("original:{}", original_data.hex())
            log.error("verified:{}", verified_data.hex())
            for (index, (a, b)) in enumerate(
                    zip(original_data, verified_data)):
                if a != b:
                    raise Exception("damn at " + str(index))
            raise Exception("NO damn found")

    @staticmethod
    def __make_sdp_message(placement, port, payload):
        """
        :param ~.Placement placement:
        :param SDP_PORTS port:
        :param bytearray payload:
        :rtype: ~.SDPMessage
        """
        return SDPMessage(
            sdp_header=SDPHeader(
                destination_chip_x=placement.x,
                destination_chip_y=placement.y,
                destination_cpu=placement.p,
                destination_port=port.value,
                flags=SDPFlag.REPLY_NOT_EXPECTED),
            data=payload)

    def _send_data_via_extra_monitors(
            self, transceiver, destination_chip_x, destination_chip_y,
            start_address, data_to_write):
        """ sends data using the extra monitor cores

        :param ~.Transceiver transceiver: the SpiNNMan instance
        :param int destination_chip_x: chip x
        :param int destination_chip_y: chip y
        :param int start_address: start address in SDRAM to write data to
        :param bytearray data_to_write: the data to write
        :param int start_address: the base SDRAM address
        """
        # Set up the connection
        self._connection = SCAMPConnection(
            chip_x=self._x, chip_y=self._y, remote_host=self._ip_address)
        self.__reprogram_tag(self._connection)

        # how many packets after first one we need to send
        self._max_seq_num = ceildiv(
            len(data_to_write), BYTES_IN_FULL_PACKET_WITH_KEY)

        # determine board chip IDs, as the LPG does not know machine scope IDs
        machine = transceiver.get_machine_details()
        chip = machine.get_chip_at(destination_chip_x, destination_chip_y)
        dest_x, dest_y = machine.get_local_xy(chip)
        self._coord_word = (dest_x << DEST_X_SHIFT) | dest_y

        # for safety, check the transaction id from the machine before updating
        self.update_transaction_id_from_machine(transceiver)
        self._transaction_id = (self._transaction_id + 1) & TRANSACTION_ID_CAP
        time_out_count = 0

        # verify completed
        received_confirmation = False
        while not received_confirmation:

            # send initial attempt at sending all the data
            self._send_all_data_based_packets(data_to_write, start_address)

            # Don't create a missing buffer until at least one packet has
            # come back.
            missing = None

            while not received_confirmation:
                try:
                    # try to receive a confirmation of some sort from spinnaker
                    data = self._connection.receive(
                        timeout=self._TIMEOUT_PER_RECEIVE_IN_SECONDS)
                    time_out_count = 0

                    # Read command and transaction id
                    (cmd, transaction_id) = _TWO_WORDS.unpack_from(data, 0)

                    # If wrong transaction id, ignore packet
                    if self._transaction_id != transaction_id:
                        continue

                    # Decide what to do with the packet
                    if cmd == DATA_IN_COMMANDS.RECEIVE_FINISHED.value:
                        received_confirmation = True
                        break

                    if cmd != DATA_IN_COMMANDS.RECEIVE_MISSING_SEQ_DATA.value:
                        raise Exception("Unknown command {} received".format(
                            cmd))

                    # The currently received packet has missing sequence
                    # numbers. Accumulate and dispatch transactionId when
                    # we've got them all.
                    if missing is None:
                        missing = set()
                        self._missing_seq_nums_data_in.append(missing)
                    seen_last, seen_all = self._read_in_missing_seq_nums(
                        data, BYTES_FOR_RECEPTION_COMMAND_AND_ADDRESS_HEADER,
                        missing)

                    # Check that you've seen something that implies ready
                    # to retransmit.
                    if seen_all or seen_last:
                        self._outgoing_retransmit_missing_seq_nums(
                            data_to_write, missing)
                        missing.clear()

                except SpinnmanTimeoutException:  # if time out, keep trying
                    # if the timeout has not occurred x times, keep trying
                    time_out_count += 1
                    if time_out_count > TIMEOUT_RETRY_LIMIT:
                        emergency_recover_state_from_failure(
                            transceiver, self._app_id, self, self._placement)
                        raise SpinnFrontEndException(
                            TIMEOUT_MESSAGE.format(time_out_count))

                    # If we never received a packet, we will never have
                    # created the buffer, so send everything again
                    if missing is None:
                        break

                    self._outgoing_retransmit_missing_seq_nums(
                            data_to_write, missing)
                    missing.clear()

        # Close the connection
        self._connection.close()

    def _read_in_missing_seq_nums(self, data, position, seq_nums):
        """ handles a missing seq num packet from spinnaker

        :param bytearray data: the data to translate into missing seq nums
        :param int position: the position in the data to write.
        :param set(int) seq_nums: a set of sequence numbers to add to
        :return: seen_last flag and seen_all flag
        :rtype: tuple(bool, bool)
        """
        # find how many elements are in this packet
        n_elements = (len(data) - position) // BYTES_PER_WORD

        # store missing
        new_seq_nums = struct.unpack_from(
            "<{}I".format(n_elements), data, position)

        # add missing seqs accordingly
        seen_last = False
        seen_all = False
        if new_seq_nums[-1] == self._MISSING_SEQ_NUMS_END_FLAG:
            del new_seq_nums[-1]
            seen_last = True
        if new_seq_nums[-1] == self.FLAG_FOR_MISSING_ALL_SEQUENCES:
            for missing_seq in range(0, self._max_seq_num):
                seq_nums.add(missing_seq)
            seen_all = True
        else:
            seq_nums.update(new_seq_nums)

        return seen_last, seen_all

    def _outgoing_retransmit_missing_seq_nums(
            self, data_to_write, missing):
        """ Transmits back into SpiNNaker the missing data based off missing\
            sequence numbers

        :param bytearray data_to_write: the data to write.
        :param set(int) missing: a set of missing sequence numbers
        """

        missing_seqs_as_list = list(missing)
        missing_seqs_as_list.sort()

        # send seq data
        for missing_seq_num in missing_seqs_as_list:
            message, _length = self._calculate_data_in_data_from_seq_number(
                data_to_write, missing_seq_num,
                DATA_IN_COMMANDS.SEND_SEQ_DATA.value, None)
            self.__throttled_send(message)

        # request an update on what is missing
        self._send_tell_flag()

    @staticmethod
    def _calculate_position_from_seq_number(seq_num):
        """ Calculates where in the raw data to start reading from, given a\
            sequence number

        :param int seq_num: the sequence number to determine position from
        :return: the position in the byte data
        :rtype: int
        """
        return BYTES_IN_FULL_PACKET_WITH_KEY * seq_num

    def _calculate_data_in_data_from_seq_number(
            self, data_to_write, seq_num, command_id, position):
        """ Determine the data needed to be sent to the SpiNNaker machine\
            given a sequence number

        :param bytearray data_to_write:
            the data to write to the SpiNNaker machine
        :param int seq_num: the seq num to get the data for
        :param int command_id:
        :param position: the position in the data to write to spinnaker
        :type position: int or None
        :return: SDP message and how much data has been written
        :rtype: tuple(~.SDPMessage, int)
        """

        # check for last packet
        packet_data_length = BYTES_IN_FULL_PACKET_WITH_KEY

        # determine position in data if not given
        if position is None:
            position = self._calculate_position_from_seq_number(seq_num)

        # if less than a full packet worth of data, adjust length
        if position + packet_data_length > len(data_to_write):
            packet_data_length = len(data_to_write) - position

        if packet_data_length < 0:
            raise Exception("weird packet data length.")

        # determine the true packet length (with header)
        packet_length = (
            packet_data_length + BYTES_FOR_COMMAND_AND_ADDRESS_HEADER)

        # create struct
        packet_data = bytearray(packet_length)
        _THREE_WORDS.pack_into(
            packet_data, 0, command_id, self._transaction_id, seq_num)
        struct.pack_into(
            "<{}B".format(packet_data_length), packet_data,
            BYTES_FOR_COMMAND_AND_ADDRESS_HEADER,
            *data_to_write[position:position+packet_data_length])

        # debug
        # self._print_out_packet_data(packet_data, position)

        # build sdp packet
        message = self.__make_sdp_message(
            self._placement, SDP_PORTS.EXTRA_MONITOR_CORE_DATA_IN_SPEED_UP,
            packet_data)

        # return message for sending, and the length in data sent
        return message, packet_data_length

    def _send_location(self, start_address):
        """ Send location as separate message.

        :param int start_address: SDRAM location
        """
        self._connection.send_sdp_message(self.__make_sdp_message(
            self._placement, SDP_PORTS.EXTRA_MONITOR_CORE_DATA_IN_SPEED_UP,
            _FIVE_WORDS.pack(
                DATA_IN_COMMANDS.SEND_DATA_TO_LOCATION.value,
                self._transaction_id, start_address, self._coord_word,
                self._max_seq_num - 1)))
        log.debug(
            "start address for transaction {} is {}".format(
                self._transaction_id, start_address))

    def _send_tell_flag(self):
        """ Send tell flag as separate message.
        """
        self._connection.send_sdp_message(self.__make_sdp_message(
            self._placement, SDP_PORTS.EXTRA_MONITOR_CORE_DATA_IN_SPEED_UP,
            _TWO_WORDS.pack(
                DATA_IN_COMMANDS.SEND_TELL.value, self._transaction_id)))

    def _send_all_data_based_packets(self, data_to_write, start_address):
        """ Send all the data as one block.

        :param bytearray data_to_write: the data to send
        :param int start_address:
        """
        # Send the location
        self._send_location(start_address)

        # where in the data we are currently up to
        position_in_data = 0

        # send rest of data
        for seq_num in range(0, self._max_seq_num):
            # put in command flag and seq num
            message, length_to_send = \
                self._calculate_data_in_data_from_seq_number(
                    data_to_write, seq_num,
                    DATA_IN_COMMANDS.SEND_SEQ_DATA.value, position_in_data)
            position_in_data += length_to_send

            # send the message
            self.__throttled_send(message)
            log.debug("sent seq {} of {} bytes", seq_num, length_to_send)

        # check for end flag
        self._send_tell_flag()
        log.debug("sent end flag")

    @staticmethod
    def streaming(gatherers, transceiver, extra_monitor_cores, placements):
        """ Helper method for setting the router timeouts to a state usable\
            for data streaming via a Python context manager (i.e., using\
            the `with` statement).

        :param list(DataSpeedUpPacketGatherMachineVertex) gatherers:
            All the gatherers that are to be set
        :param ~spinnman.transceiver.Transceiver transceiver:
            the SpiNNMan instance
        :param list(ExtraMonitorSupportMachineVertex) extra_monitor_cores:
            the extra monitor cores to set
        :param ~pacman.model.placements.Placements placements:
            placements object
        :return: a context manager
        """
        return _StreamingContextManager(
            gatherers, transceiver, extra_monitor_cores, placements)

    def set_cores_for_data_streaming(
            self, transceiver, extra_monitor_cores, placements):
        """ Helper method for setting the router timeouts to a state usable\
            for data streaming.

        :param ~spinnman.transceiver.Transceiver transceiver:
            the SpiNNMan instance
        :param list(ExtraMonitorSupportMachineVertex) extra_monitor_cores:
            the extra monitor cores to set
        :param ~pacman.model.placements.Placements placements:
            placements object
        """
        lead_monitor = extra_monitor_cores[0]
        # Store the last reinjection status for resetting
        # NOTE: This assumes the status is the same on all cores
        self._last_status = lead_monitor.get_reinjection_status(
            placements, transceiver)

        # Set to not inject dropped packets
        lead_monitor.set_reinjection_packets(
            placements, extra_monitor_cores, transceiver,
            point_to_point=False, multicast=False, nearest_neighbour=False,
            fixed_route=False)

        # Clear any outstanding packets from reinjection
        self.clear_reinjection_queue(transceiver, placements)

        # set time outs
        self.set_router_emergency_timeout(
            self._SHORT_TIMEOUT, transceiver, placements)
        self.set_router_time_outs(self._LONG_TIMEOUT, transceiver, placements)

    @staticmethod
    def load_application_routing_tables(
            transceiver, extra_monitor_cores, placements):
        """ Set all chips to have application table loaded in the router.

        :param ~spinnman.transceiver.Transceiver transceiver:
            the SpiNNMan instance
        :param list(ExtraMonitorSupportMachineVertex) extra_monitor_cores:
            the extra monitor cores to set
        :param ~pacman.model.placements.Placements placements:
            placements object
        """
        extra_monitor_cores[0].load_application_mc_routes(
            placements, extra_monitor_cores, transceiver)

    @staticmethod
    def load_system_routing_tables(
            transceiver, extra_monitor_cores, placements):
        """ Set all chips to have the system table loaded in the router

        :param ~spinnman.transceiver.Transceiver transceiver:
            the SpiNNMan instance
        :param list(ExtraMonitorSupportMachineVertex) extra_monitor_cores:
            the extra monitor cores to set
        :param ~pacman.model.placements.Placements placements:
            placements object
        """
        extra_monitor_cores[0].load_system_mc_routes(
            placements, extra_monitor_cores, transceiver)

    def set_router_time_outs(self, timeout, transceiver, placements):
        """ Set the wait1 field for a set of routers.

        :param tuple(int,int) timeout:
        :param ~spinnman.transceiver.Transceiver transceiver:
        :param ~pacman.model.placements.Placements placements:
        """
        mantissa, exponent = timeout
        core_subsets = convert_vertices_to_core_subset([self], placements)
        process = SetRouterTimeoutProcess(
            transceiver.scamp_connection_selector)
        try:
            process.set_timeout(mantissa, exponent, core_subsets)
        except:  # noqa: E722
            emergency_recover_state_from_failure(
                transceiver, self._app_id, self,
                placements.get_placement_of_vertex(self))
            raise

    def set_router_emergency_timeout(self, timeout, transceiver, placements):
        """ Set the wait2 field for a set of routers.

        :param tuple(int,int) timeout:
        :param ~spinnman.transceiver.Transceiver transceiver:
        :param ~pacman.model.placements.Placements placements:
        """
        mantissa, exponent = timeout
        core_subsets = convert_vertices_to_core_subset([self], placements)
        process = SetRouterEmergencyTimeoutProcess(
            transceiver.scamp_connection_selector)
        try:
            process.set_timeout(mantissa, exponent, core_subsets)
        except:  # noqa: E722
            emergency_recover_state_from_failure(
                transceiver, self._app_id, self,
                placements.get_placement_of_vertex(self))
            raise

    def clear_reinjection_queue(self, transceiver, placements):
        """ Clears the queues for reinjection.

        :param ~spinnman.transceiver.Transceiver transceiver:
            the spinnMan interface
        :param ~pacman.model.placements.Placements placements:
            the placements object
        """
        core_subsets = convert_vertices_to_core_subset([self], placements)
        process = ClearQueueProcess(transceiver.scamp_connection_selector)
        try:
            process.reset_counters(core_subsets)
        except:  # noqa: E722
            emergency_recover_state_from_failure(
                transceiver, self._app_id, self,
                placements.get_placement_of_vertex(self))
            raise

    def unset_cores_for_data_streaming(
            self, transceiver, extra_monitor_cores, placements):
        """ Helper method for restoring the router timeouts to normal after\
            being in a state usable for data streaming.

        :param ~spinnman.transceiver.Transceiver transceiver:
            the SpiNNMan instance
        :param list(ExtraMonitorSupportMachineVertex) extra_monitor_cores:
            the extra monitor cores to set
        :param ~pacman.model.placements.Placements placements:
            placements object
        """
        # Set the routers to temporary values
        self.set_router_time_outs(
            self._TEMP_TIMEOUT, transceiver, placements)
        self.set_router_emergency_timeout(
            self._ZERO_TIMEOUT, transceiver, placements)

        if self._last_status is None:
            log.warning(
                "Cores have not been set for data extraction, so can't be"
                " unset")
        try:
            self.set_router_time_outs(
                self._last_status.router_timeout_parameters, transceiver,
                placements)
            self.set_router_emergency_timeout(
                self._last_status.router_emergency_timeout_parameters,
                transceiver, placements)

            lead_monitor = extra_monitor_cores[0]
            lead_monitor.set_reinjection_packets(
                placements, extra_monitor_cores, transceiver,
                point_to_point=self._last_status.is_reinjecting_point_to_point,
                multicast=self._last_status.is_reinjecting_multicast,
                nearest_neighbour=(
                    self._last_status.is_reinjecting_nearest_neighbour),
                fixed_route=self._last_status.is_reinjecting_fixed_route)
        except Exception:  # pylint: disable=broad-except
            log.exception("Error resetting timeouts")
            log.error("Checking if the cores are OK...")
            core_subsets = convert_vertices_to_core_subset(
                extra_monitor_cores, placements)
            try:
                error_cores = transceiver.get_cores_not_in_state(
                    core_subsets, {CPUState.RUNNING})
                if error_cores:
                    log.error("Cores in an unexpected state: {}".format(
                        error_cores))
            except Exception:  # pylint: disable=broad-except
                log.exception("Couldn't get core state")

    def __reprogram_tag(self, connection):
        """ Make our tag deliver to the given connection.

        :param ~.SCAMPConnection connection: The connection to deliver to.
        """
        request = IPTagSet(
            self._x, self._y, [0, 0, 0, 0], 0,
            self._remote_tag, strip=True, use_sender=True)
        data = connection.get_scp_data(request)
        einfo = None
        for _ in range(3):
            try:
                connection.send(data)
                _, _, response, offset = connection.receive_scp_response()
                request.get_scp_response().read_bytestring(response, offset)
                return
            except SpinnmanTimeoutException:
                einfo = sys.exc_info()
        reraise(*einfo)

    def get_data(
            self, extra_monitor, extra_monitor_placement, memory_address,
            length_in_bytes, fixed_routes):
        """ Gets data from a given core and memory address.

        :param ExtraMonitorSupportMachineVertex extra_monitor:
            the extra monitor used for this data
        :param ~pacman.model.placements.Placement extra_monitor_placement:
            placement object for where to get data from
        :param int memory_address: the address in SDRAM to start reading from
        :param int length_in_bytes: the length of data to read in bytes
        :param fixed_routes: the fixed routes, used in the report of which\
            chips were used by the speed up process
        :type fixed_routes: dict(tuple(int,int),~spinn_machine.FixedRouteEntry)
        :return: byte array of the data
        :rtype: bytearray
        """
        start = float(time.time())

        # if asked for no data, just return a empty byte array
        if length_in_bytes == 0:
            data = bytearray(0)
            end = float(time.time())
            self._provenance_data_items[
                extra_monitor_placement, memory_address,
                length_in_bytes].append((end - start, [0]))
            return data

        transceiver = get_simulator().transceiver

        # Update the IP Tag to work through a NAT firewall
        connection = SCAMPConnection(
            chip_x=self._x, chip_y=self._y, remote_host=self._ip_address)
        self.__reprogram_tag(connection)

        # update transaction id for extra monitor
        extra_monitor.update_transaction_id()
        transaction_id = extra_monitor.transaction_id

        # send
        connection.send_sdp_message(self.__make_sdp_message(
            extra_monitor_placement,
            SDP_PORTS.EXTRA_MONITOR_CORE_DATA_SPEED_UP,
            _FOUR_WORDS.pack(
                DATA_OUT_COMMANDS.START_SENDING.value, transaction_id,
                memory_address, length_in_bytes)))

        # receive
        self._output = bytearray(length_in_bytes)
        self._view = memoryview(self._output)
        self._max_seq_num = self.calculate_max_seq_num()
        lost_seq_nums = self._receive_data(
            transceiver, extra_monitor_placement, connection, transaction_id)

        # Stop anything else getting through (and reduce traffic)
        connection.send_sdp_message(self.__make_sdp_message(
            extra_monitor_placement,
            SDP_PORTS.EXTRA_MONITOR_CORE_DATA_SPEED_UP,
            _TWO_WORDS.pack(DATA_OUT_COMMANDS.CLEAR.value, transaction_id)))
        connection.close()

        end = float(time.time())
        self._provenance_data_items[
            extra_monitor_placement, memory_address, length_in_bytes].append(
                (end - start, lost_seq_nums))

        # create report elements
        if self._write_data_speed_up_reports:
            routers_been_in_use = self._determine_which_routers_were_used(
                extra_monitor_placement, fixed_routes,
                transceiver.get_machine_details())
            self._write_routers_used_into_report(
                self._out_report_path, routers_been_in_use,
                extra_monitor_placement)

        return self._output

    def _receive_data(
            self, transceiver, placement, connection, transaction_id):
        """
        :param ~.Transceiver transceiver:
        :param ~.Placement placement:
        :param ~.UDPConnection connection:
        :param int transaction_id:
        :rtype: list(int)
        """
        seq_nums = set()
        lost_seq_nums = list()
        timeoutcount = 0
        finished = False
        while not finished:
            try:
                data = connection.receive(
                    timeout=self._TIMEOUT_PER_RECEIVE_IN_SECONDS)
                response_transaction_id, = _ONE_WORD.unpack_from(data, 4)
                if transaction_id == response_transaction_id:
                    timeoutcount = 0
                    seq_nums, finished = self._process_data(
                        data, seq_nums, finished, placement, transceiver,
                        lost_seq_nums, transaction_id)
                else:
                    log.info(
                        "ignoring packet as transaction id should be {}"
                        " but is {}".format(
                            transaction_id, response_transaction_id))
            except SpinnmanTimeoutException:
                if timeoutcount > TIMEOUT_RETRY_LIMIT:
                    raise SpinnFrontEndException(
                        "Failed to hear from the machine during {} attempts. "
                        "Please try removing firewalls".format(timeoutcount))

                timeoutcount += 1
                # self.__reset_connection()
                if not finished:
                    finished = self._determine_and_retransmit_missing_seq_nums(
                        seq_nums, transceiver, placement, lost_seq_nums,
                        transaction_id)
        return lost_seq_nums

    @staticmethod
    def _determine_which_routers_were_used(placement, fixed_routes, machine):
        """ Traverse the fixed route paths from a given location to its\
            destination. Used for determining which routers were used.

        :param ~.Placement placement: the source to start from
        :param dict(tuple(int,int),?) fixed_routes:
            the fixed routes for each router
        :param ~.Machine machine: the spinnMachine instance
        :return: list of chip locations
        :rtype: list(tuple(int,int))
        """
        routers = list()
        routers.append((placement.x, placement.y))
        entry = fixed_routes[(placement.x, placement.y)]
        chip_x = placement.x
        chip_y = placement.y
        while len(entry.processor_ids) == 0:
            # can assume one link, as its a minimum spanning tree going to
            # the root
            machine_link = machine.get_chip_at(
                chip_x, chip_y).router.get_link(next(iter(entry.link_ids)))
            chip_x = machine_link.destination_x
            chip_y = machine_link.destination_y
            routers.append((chip_x, chip_y))
            entry = fixed_routes[(chip_x, chip_y)]
        return routers

    @staticmethod
    def _write_routers_used_into_report(
            report_path, routers_been_in_use, placement):
        """ Write the used routers into a report

        :param str report_path: the path to the report file
        :param list(tuple(int,int)) routers_been_in_use:
            the routers been in use
        :param ~.Placement placement: the first placement used
        """
        writer_behaviour = "w"
        if os.path.isfile(report_path):
            writer_behaviour = "a"

        with open(report_path, writer_behaviour) as writer:
            writer.write("[{}:{}:{}] = {}\n".format(
                placement.x, placement.y, placement.p, routers_been_in_use))

    def _calculate_missing_seq_nums(self, seq_nums):
        """ Determine which sequence numbers we've missed

        :param set(int) seq_nums: the set already acquired
        :return: list of missing sequence numbers
        :rtype: list(int)
        """
        return [sn for sn in xrange(0, self._max_seq_num)
                if sn not in seq_nums]

    def _determine_and_retransmit_missing_seq_nums(
            self, seq_nums, transceiver, placement, lost_seq_nums,
            transaction_id):
        """ Determine if there are any missing sequence numbers, and if so\
            retransmits the missing sequence numbers back to the core for\
            retransmission.

        :param set(int) seq_nums: the sequence numbers already received
        :param ~.Transceiver transceiver: spinnman instance
        :param ~.Placement placement: placement instance
        :param list(int) lost_seq_nums:
        :param int transaction_id: transaction_id
        :return: whether all packets are transmitted
        :rtype: bool
        """
        # pylint: disable=too-many-locals

        # locate missing sequence numbers from pile
        missing_seq_nums = self._calculate_missing_seq_nums(seq_nums)

        lost_seq_nums.append(len(missing_seq_nums))
        # self._print_missing(missing_seq_nums)
        if not missing_seq_nums:
            return True

        # figure n packets given the 2 formats
        n_packets = 1
        length_via_format2 = \
            len(missing_seq_nums) - (
                WORDS_PER_FULL_PACKET -
                WORDS_FOR_COMMAND_N_MISSING_TRANSACTION)
        if length_via_format2 > 0:
            n_packets += ceildiv(
                length_via_format2,
                WORDS_PER_FULL_PACKET - WORDS_FOR_COMMAND_TRANSACTION)
        # self._print_missing_n_packets(n_packets)

        # transmit missing sequence as a new SDP packet
        first = True
        seq_num_offset = 0
        for _ in xrange(n_packets):
            length_left_in_packet = WORDS_PER_FULL_PACKET
            offset = 0

            # if first, add n packets to list
            if first:

                # get left over space / data size
                size_of_data_left_to_transmit = min(
                    length_left_in_packet -
                    WORDS_FOR_COMMAND_N_MISSING_TRANSACTION,
                    len(missing_seq_nums) - seq_num_offset)

                # build data holder accordingly
                data = bytearray(
                    (size_of_data_left_to_transmit +
                     WORDS_FOR_COMMAND_N_MISSING_TRANSACTION) * BYTES_PER_WORD)

                # pack flag and n packets
                _ONE_WORD.pack_into(
                    data, offset, DATA_OUT_COMMANDS.START_MISSING_SEQ.value)
                _TWO_WORDS.pack_into(
                    data, BYTES_PER_WORD, transaction_id, n_packets)

                # update state
                offset += (
                    WORDS_FOR_COMMAND_N_MISSING_TRANSACTION * BYTES_PER_WORD)
                length_left_in_packet -= (
                    WORDS_FOR_COMMAND_N_MISSING_TRANSACTION)
                first = False

            else:  # just add data
                # get left over space / data size
                size_of_data_left_to_transmit = min(
                    WORDS_PER_FULL_PACKET_WITH_SEQUENCE_NUM,
                    len(missing_seq_nums) - seq_num_offset)

                # build data holder accordingly
                data = bytearray(
                    (size_of_data_left_to_transmit +
                     WORDS_FOR_COMMAND_TRANSACTION) * BYTES_PER_WORD)

                # pack flag
                _TWO_WORDS.pack_into(
                    data, offset,
                    DATA_OUT_COMMANDS.MISSING_SEQ.value, transaction_id)
                offset += BYTES_PER_WORD * WORDS_FOR_COMMAND_TRANSACTION
                length_left_in_packet -= WORDS_FOR_COMMAND_TRANSACTION

            # fill data field
            struct.pack_into(
                "<{}I".format(size_of_data_left_to_transmit), data, offset,
                *missing_seq_nums[
                    seq_num_offset:
                    seq_num_offset + size_of_data_left_to_transmit])
            seq_num_offset += length_left_in_packet

            # build SDP message and send it to the core
            transceiver.send_sdp_message(self.__make_sdp_message(
                placement, SDP_PORTS.EXTRA_MONITOR_CORE_DATA_SPEED_UP, data))

            # sleep for ensuring core doesn't lose packets
            time.sleep(self._TIMEOUT_FOR_SENDING_IN_SECONDS)
            # self._print_packet_num_being_sent(packet_count, n_packets)
        return False

    def _process_data(
            self, data, seq_nums, finished, placement, transceiver,
            lost_seq_nums, transaction_id):
        """ Take a packet and processes it see if we're finished yet.

        :param bytearray data: the packet data
        :param set(int) seq_nums: the list of sequence numbers received so far
        :param bool finished: bool which states if finished or not
        :param ~.Placement placement:
            placement object for location on machine
        :param ~.Transceiver transceiver: spinnman instance
        :param int transaction_id: the transaction id for this stream
        :param list(int) lost_seq_nums:
            the list of n sequence numbers lost per iteration
        :return: set of data items, if its the first packet, the list of
            sequence numbers, the sequence number received and if its finished
        :rtype: tuple(set(int), bool)
        """
        # pylint: disable=too-many-arguments
        # self._print_out_packet_data(data)
        length_of_data = len(data)
        first_packet_element, = _ONE_WORD.unpack_from(data, 0)

        # get flags
        seq_num = first_packet_element & self._SEQUENCE_NUMBER_MASK
        is_end_of_stream = (
            first_packet_element & self._LAST_MESSAGE_FLAG_BIT_MASK) != 0

        # check seq num not insane
        if seq_num > self._max_seq_num:
            raise Exception(
                "got an insane sequence number. got {} when "
                "the max is {} with a length of {}".format(
                    seq_num, self._max_seq_num, length_of_data))

        # figure offset for where data is to be put
        offset = self._calculate_offset(seq_num)

        # write data

        # read offset from data is at byte 8. as first 4 is seq num,
        # second 4 is transaction id
        true_data_length = (
                offset + length_of_data - BYTES_FOR_SEQ_AND_TRANSACTION_ID)
        if (not is_end_of_stream or
                length_of_data != BYTES_FOR_SEQ_AND_TRANSACTION_ID):
            self._write_into_view(
                offset, true_data_length, data,
                BYTES_FOR_SEQ_AND_TRANSACTION_ID, length_of_data, seq_num,
                length_of_data, False)

        # add seq num to list
        seq_nums.add(seq_num)

        # if received a last flag on its own, its during retransmission.
        #  check and try again if required
        if is_end_of_stream:
            if not self._check(seq_nums):
                finished = self._determine_and_retransmit_missing_seq_nums(
                    placement=placement, transceiver=transceiver,
                    seq_nums=seq_nums, lost_seq_nums=lost_seq_nums,
                    transaction_id=transaction_id)
            else:
                finished = True
        return seq_nums, finished

    @staticmethod
    def _calculate_offset(seq_num):
        """
        :param int seq_num:
        :rtype: int
        """
        return (seq_num * WORDS_PER_FULL_PACKET_WITH_SEQUENCE_NUM *
                BYTES_PER_WORD)

    def _write_into_view(
            self, view_start_position, view_end_position,
            data, data_start_position, data_end_position, seq_num,
            packet_length, is_final):
        """ Puts data into the view

        :param int view_start_position: where in view to start
        :param int view_end_position: where in view to end
        :param bytearray data: the data holder to write from
        :param int data_start_position: where in data holder to start from
        :param int data_end_position: where in data holder to end
        :param int seq_num: the sequence number to figure
        :raises Exception: If the position to write to is crazy
        """
        # pylint: disable=too-many-arguments
        if view_end_position > len(self._output):
            raise Exception(
                "I'm trying to add to my output data, but am trying to add "
                "outside my acceptable output positions! max is {} and I "
                "received a request to fill to {} from {} for sequence num "
                "{} from max sequence num {} length of packet {} and "
                "final {}".format(
                    len(self._output), view_end_position, view_start_position,
                    seq_num, self._max_seq_num - 1, packet_length, is_final))
        self._view[view_start_position: view_end_position] = \
            data[data_start_position:data_end_position]

    def _check(self, seq_nums):
        """ Verify if the sequence numbers are correct.

        :param list(int) seq_nums: the received sequence numbers
        :return: Whether all the sequence numbers have been received
        :rtype: bool
        """
        # hand back
        seq_nums = sorted(seq_nums)
        max_needed = self.calculate_max_seq_num()
        if len(seq_nums) > max_needed + 1:
            raise Exception("I've received more data than I was expecting!!")
        return len(seq_nums) == max_needed + 1

    def calculate_max_seq_num(self):
        """ Deduce the max sequence number expected to be received

        :return: the biggest sequence num expected
        :rtype: int
        """
        return ceildiv(
            len(self._output),
            WORDS_PER_FULL_PACKET_WITH_SEQUENCE_NUM * BYTES_PER_WORD)

    @staticmethod
    def _print_missing(seq_nums):
        """ Debug printer for the missing sequence numbers from the pile.

        :param list(int) seq_nums: the sequence numbers received so far
        """
        for seq_num in sorted(seq_nums):
            log.info("from list I'm missing sequence num {}", seq_num)

    @staticmethod
    def _print_missing_n_packets(n_packets):
        """ Debug printer for the number of missing packets from the pile.

        :param n_packets: the number of packets
        """
        log.info("missing packets = {}", n_packets)

    @staticmethod
    def _print_out_packet_data(data, position):
        """ Debug prints out the data from the packet.

        :param bytearray data: the packet data
        """
        reread_data = struct.unpack("<{}B".format(len(data)), data)
        output = ""
        position2 = position
        log.debug("size of data is {}".format((len(data) / 4) - 3))
        for index, reread_data_element in enumerate(reread_data):
            if index >= 12:
                output += "{}:{},".format(position2, reread_data_element)
                position2 += 1
        log.debug("converted data back into readable form is {}", output)

    @staticmethod
    def _print_length_of_received_seq_nums(seq_nums, max_needed):
        """ Debug helper method for figuring out if everything been received.

        :param int seq_nums: sequence numbers received
        :param int max_needed: biggest expected to have
        """
        if len(seq_nums) != max_needed:
            log.info("should have received {} sequence numbers, but received "
                     "{} sequence numbers", max_needed, len(seq_nums))

    @staticmethod
    def _print_packet_num_being_sent(packet_count, n_packets):
        """ Debug helper for printing missing sequence number packet\
            transmission.

        :param int packet_count: which packet is being fired
        :param int n_packets: how many packets to fire.
        """
        log.debug("send SDP packet with missing sequence numbers: {} of {}",
                  packet_count + 1, n_packets)


class _StreamingContextManager(object):
    """ The implementation of the context manager object for streaming \
        configuration control.
    """
    __slots__ = ["_gatherers", "_monitors", "_placements", "_txrx"]

    def __init__(self, gatherers, txrx, monitors, placements):
        self._gatherers = list(gatherers)
        self._txrx = txrx
        self._monitors = monitors
        self._placements = placements

    def __enter__(self):
        for gatherer in self._gatherers:
            gatherer.load_system_routing_tables(
                self._txrx, self._monitors, self._placements)
        for gatherer in self._gatherers:
            gatherer.set_cores_for_data_streaming(
                self._txrx, self._monitors, self._placements)

    def __exit__(self, _type, _value, _tb):
        for gatherer in self._gatherers:
            gatherer.unset_cores_for_data_streaming(
                self._txrx, self._monitors, self._placements)
        for gatherer in self._gatherers:
            gatherer.load_application_routing_tables(
                self._txrx, self._monitors, self._placements)
        return False<|MERGE_RESOLUTION|>--- conflicted
+++ resolved
@@ -302,17 +302,11 @@
         :param str report_default_directory: Where reporting is done.
         :param bool write_data_speed_up_reports:
             Whether to write low-level reports on data transfer speeds.
-<<<<<<< HEAD
-        :type write_data_speed_up_reports: bool
-        :param timestep_in_us: The timestep of this vertex in us
+        :param int timestep_in_us: The timestep of this vertex in us
         :type timestep_in_us: int
         :param constraints:
         :type constraints: \
             iterable(~pacman.model.constraints.AbstractConstraint)
-=======
-        :param iterable(~pacman.model.constraints.AbstractConstraint) \
-                constraints:
->>>>>>> b86add09
         """
         super(DataSpeedUpPacketGatherMachineVertex, self).__init__(
             timestep_in_us=timestep_in_us,
@@ -413,22 +407,6 @@
             self, spec, placement, machine_graph, routing_info, tags,
             mc_data_chips_to_keys, machine, app_id, router_timeout_key):
         """
-<<<<<<< HEAD
-        :param machine_graph: (injected)
-        :type machine_graph: ~pacman.model.graphs.machine.MachineGraph
-        :param routing_info: (injected)
-        :type routing_info: ~pacman.model.routing_info.RoutingInfo
-        :param tags: (injected)
-        :type tags: ~pacman.model.tags.Tags
-        :param mc_data_chips_to_keys: (injected)
-        :type mc_data_chips_to_keys: dict(tuple(int,int), int)
-        :param machine: (injected)
-        :type machine: ~spinn_machine.Machine
-        :param app_id: (injected)
-        :type app_id: int
-        :param router_timeout_key: (injected)
-        :type router_timeout_key: dict(int)
-=======
         :param ~pacman.model.graphs.machine.MachineGraph machine_graph:
             (injected)
         :param ~pacman.model.routing_info.RoutingInfo routing_info: (injected)
@@ -437,7 +415,6 @@
         :param ~spinn_machine.Machine machine: (injected)
         :param int app_id: (injected)
         :param dict(tuple(int,int),int) router_timeout_key: (injected)
->>>>>>> b86add09
         """
         # pylint: disable=too-many-arguments, arguments-differ
 
