# Copyright (c) 2017 The University of Manchester
#
# Licensed under the Apache License, Version 2.0 (the "License");
# you may not use this file except in compliance with the License.
# You may obtain a copy of the License at
#
#     https://www.apache.org/licenses/LICENSE-2.0
#
# Unless required by applicable law or agreed to in writing, software
# distributed under the License is distributed on an "AS IS" BASIS,
# WITHOUT WARRANTIES OR CONDITIONS OF ANY KIND, either express or implied.
# See the License for the specific language governing permissions and
# limitations under the License.
from __future__ import annotations
import os
import datetime
import logging
import time
import struct
from enum import Enum, IntEnum
from typing import (
    Any, BinaryIO, Iterable, List, Optional, Set, Tuple, Union, TYPE_CHECKING)
from spinn_utilities.config_holder import get_config_bool
from spinn_utilities.overrides import overrides
from spinn_utilities.log import FormatAdapter
from spinn_utilities.typing.coords import XY
from spinn_machine import Chip
from spinnman.exceptions import SpinnmanTimeoutException
from spinnman.messages.sdp import SDPMessage, SDPHeader, SDPFlag
from spinnman.model.enums import (
    CPUState, ExecutableType, SDP_PORTS, UserRegister)
from spinnman.connections.udp_packet_connections import SCAMPConnection
from pacman.model.graphs.machine import MachineVertex
from pacman.model.resources import ConstantSDRAM, IPtagResource
from pacman.model.placements import Placement
from spinn_front_end_common.data import FecDataView
from spinn_front_end_common.interface.provenance import ProvenanceWriter
from spinn_front_end_common.utilities.helpful_functions import (
    convert_vertices_to_core_subset, n_word_struct)
from spinn_front_end_common.utilities.emergency_recovery import (
    emergency_recover_state_from_failure)
from spinn_front_end_common.abstract_models import (
    AbstractHasAssociatedBinary, AbstractGeneratesDataSpecification)
from spinn_front_end_common.interface.provenance import (
    AbstractProvidesProvenanceDataFromMachine)
from spinn_front_end_common.utilities.constants import (
    BYTES_PER_WORD, BYTES_PER_KB)
from spinn_front_end_common.utilities.utility_calls import (
    get_region_base_address_offset, open_scp_connection, retarget_tag)
from spinn_front_end_common.utilities.exceptions import SpinnFrontEndException
from spinn_front_end_common.utilities.scp import ReinjectorControlProcess
from spinn_front_end_common.utilities.utility_objs import ReInjectionStatus
from spinn_front_end_common.interface.ds import DataSpecificationGenerator
if TYPE_CHECKING:
    from .extra_monitor_support_machine_vertex import \
        ExtraMonitorSupportMachineVertex

log = FormatAdapter(logging.getLogger(__name__))

# shift by for the destination x coord in the word.
DEST_X_SHIFT = 16

TIMEOUT_RETRY_LIMIT = 100
_MINOR_LOSS_THRESHOLD = 10

# cap for stopping wrap arounds
TRANSACTION_ID_CAP = 0xFFFFFFFF

#: number of items used up by the retransmit code for its header
SDP_RETRANSMISSION_HEADER_SIZE = 2

#: size of config region in bytes
#: 1.new seq key, 2.first data key, 3. transaction id key 4.end flag key,
# 5.base key, 6.iptag tag
CONFIG_SIZE = 6 * BYTES_PER_WORD

#: items of data a SDP packet can hold when SCP header removed
WORDS_PER_FULL_PACKET = 68  # 272 bytes as removed SCP header

#: size of items the sequence number uses
SEQUENCE_NUMBER_SIZE_IN_ITEMS = 1

#: transaction id size in words
TRANSACTION_ID_SIZE_IN_ITEMS = 1

#: the size in words of the command flag
COMMAND_SIZE_IN_ITEMS = 1

#: offset for missing seq starts in first packet
WORDS_FOR_COMMAND_N_MISSING_TRANSACTION = 3

#: offset for missing seq starts in more packet
WORDS_FOR_COMMAND_TRANSACTION = (
    COMMAND_SIZE_IN_ITEMS + TRANSACTION_ID_SIZE_IN_ITEMS)

BYTES_FOR_SEQ_AND_TRANSACTION_ID = (
    (SEQUENCE_NUMBER_SIZE_IN_ITEMS + TRANSACTION_ID_SIZE_IN_ITEMS) *
    BYTES_PER_WORD)

#: items of data from SDP packet with a sequence number
WORDS_PER_FULL_PACKET_WITH_SEQUENCE_NUM = (
    WORDS_PER_FULL_PACKET - SEQUENCE_NUMBER_SIZE_IN_ITEMS -
    TRANSACTION_ID_SIZE_IN_ITEMS)

#: offset where data in starts on commands
#: (command, transaction_id, sequence number)
WORDS_FOR_COMMAND_AND_KEY = 3
BYTES_FOR_COMMAND_AND_ADDRESS_HEADER = (
    WORDS_FOR_COMMAND_AND_KEY * BYTES_PER_WORD)

#: offset where data in starts in reception (command, transaction id)
WORDS_FOR_RECEPTION_COMMAND_AND_ADDRESS_HEADER = 2
BYTES_FOR_RECEPTION_COMMAND_AND_ADDRESS_HEADER = (
    WORDS_FOR_RECEPTION_COMMAND_AND_ADDRESS_HEADER * BYTES_PER_WORD)

#: size for data to store when first packet with command and address
WORDS_IN_FULL_PACKET_WITH_KEY = (
    WORDS_PER_FULL_PACKET - WORDS_FOR_COMMAND_AND_KEY)
BYTES_IN_FULL_PACKET_WITH_KEY = (
    WORDS_IN_FULL_PACKET_WITH_KEY * BYTES_PER_WORD)

#: size of data in key space
#: x, y, key (all ints) for possible 48 chips, plus n chips to read,
# the reinjector base key.
SIZE_DATA_IN_CHIP_TO_KEY_SPACE = ((3 * 48) + 2) * BYTES_PER_WORD


class _DATA_REGIONS(IntEnum):
    """
    DSG data regions.
    """
    CONFIG = 0
    CHIP_TO_KEY_SPACE = 1
    PROVENANCE_REGION = 2


class _PROV_LABELS(str, Enum):
    SENT = "Sent_SDP_Packets"
    RECEIVED = "Received_SDP_Packets"
    IN_STREAMS = "Speed_Up_Input_Streams"
    OUT_STREAMS = "Speed_Up_Output_Streams"


class DATA_OUT_COMMANDS(IntEnum):
    """
    Command IDs for the SDP packets for data out.
    """
    START_SENDING = 100
    START_MISSING_SEQ = 1000
    MISSING_SEQ = 1001
    CLEAR = 2000


class DATA_IN_COMMANDS(IntEnum):
    """
    Command IDs for the SDP packets for data in.
    """
    SEND_DATA_TO_LOCATION = 200
    SEND_SEQ_DATA = 2000
    SEND_TELL = 2001
    RECEIVE_MISSING_SEQ_DATA = 2002
    RECEIVE_FINISHED = 2003


# precompiled structures
_ONE_WORD = struct.Struct("<I")
_TWO_WORDS = struct.Struct("<II")
_THREE_WORDS = struct.Struct("<III")
_FOUR_WORDS = struct.Struct("<IIII")
_FIVE_WORDS = struct.Struct("<IIIII")


# Set to true to check that the data is correct after it has been sent in.
# This is expensive, and only works in Python 3.5 or later.
VERIFY_SENT_DATA = False

# provenance data size
_PROVENANCE_DATA_SIZE = _FOUR_WORDS.size


def ceildiv(dividend, divisor) -> int:
    """
    How to divide two possibly-integer numbers and round up.
    """
    assert divisor > 0
    q, r = divmod(dividend, divisor)
    return int(q) + (r != 0)


# SDRAM requirement for storing missing SDP packets seq nums
SDRAM_FOR_MISSING_SDP_SEQ_NUMS = ceildiv(
    120.0 * 1024 * BYTES_PER_KB,
    WORDS_PER_FULL_PACKET_WITH_SEQUENCE_NUM * BYTES_PER_WORD)


class DataSpeedUpPacketGatherMachineVertex(
        MachineVertex, AbstractGeneratesDataSpecification,
        AbstractHasAssociatedBinary,
        AbstractProvidesProvenanceDataFromMachine):
    """
    Machine vertex for handling fast data transfer between host and  SpiNNaker.
    This machine vertex is only ever placed on chips with a working Ethernet
    connection; it collaborates with the
    :py:class:`ExtraMonitorSupportMachineVertex` to write data on other chips.

    .. note::
        This is an unusual machine vertex, in that it has no associated
        application vertex.
    """
    __slots__ = (
        # x coordinate
        "_x",
        # y coordinate
        "_y",
        # word with x and y
        "_coord_word",
        # transaction id
        "_transaction_id",
<<<<<<< HEAD
        # socket
        "__connection",
=======
>>>>>>> 750488bc
        # path for the data in report
        "_in_report_path",
        # ipaddress
        "_ip_address",
        # store for the last reinjection status
        "_last_status",
        # the max seq num expected given a data retrieval
        "_max_seq_num",
        # holder for missing seq nums for data in
        "_missing_seq_nums_data_in",
        # holder of data from out
        "_output",
        # my placement for future lookup
        "__placement",
        # Count of the runs for provenance data
        "_run",
        "_remote_tag",
        # path to the data out report
        "_out_report_path",
        # data holder for output
        "_view")

    #: base key (really nasty hack to tie in fixed route keys)
    BASE_KEY = 0xFFFFFFF9
    NEW_SEQ_KEY = 0xFFFFFFF8
    FIRST_DATA_KEY = 0xFFFFFFF7
    END_FLAG_KEY = 0xFFFFFFF6
    TRANSACTION_ID_KEY = 0xFFFFFFF5

    #: to use with multicast stuff (reinjection acks have to be fixed route)
    BASE_MASK = 0xFFFFFFFB
    NEW_SEQ_KEY_OFFSET = 1
    FIRST_DATA_KEY_OFFSET = 2
    END_FLAG_KEY_OFFSET = 3
    TRANSACTION_ID_KEY_OFFSET = 4

    # throttle on the transmission
    _TRANSMISSION_THROTTLE_TIME = 0.000001

    #: report name for tracking used routers
    OUT_REPORT_NAME = "routers_used_in_speed_up_process.rpt"
    #: report name for tracking performance gains
    IN_REPORT_NAME = "speeds_gained_in_speed_up_process.rpt"

    # the end flag is set when the high bit of the sequence number word is set
    _LAST_MESSAGE_FLAG_BIT_MASK = 0x80000000
    # corresponding mask for the actual sequence numbers
    _SEQUENCE_NUMBER_MASK = 0x7fffffff

    # time outs used by the protocol for separate bits
    _TIMEOUT_PER_RECEIVE_IN_SECONDS = 2
    _TIMEOUT_FOR_SENDING_IN_SECONDS = 0.01

    # end flag for missing seq nums
    _MISSING_SEQ_NUMS_END_FLAG = 0xFFFFFFFF

    # flag for saying missing all SEQ numbers
    FLAG_FOR_MISSING_ALL_SEQUENCES = 0xFFFFFFFE

    _ADDRESS_PACKET_BYTE_FORMAT = struct.Struct(
        f"<{BYTES_IN_FULL_PACKET_WITH_KEY}B")

    # Router timeouts, in mantissa,exponent form. See datasheet for details
    _LONG_TIMEOUT = (14, 14)
    _SHORT_TIMEOUT = (1, 1)
    _TEMP_TIMEOUT = (15, 4)
    _ZERO_TIMEOUT = (0, 0)

    # Initial port for the reverse IP tag (to be replaced later)
    _TAG_INITIAL_PORT = 10000

    def __init__(self, x: int, y: int, ip_address: str):
        """
        :param int x: Where this gatherer is.
        :param int y: Where this gatherer is.
        :param str ip_address:
            How to talk directly to the chip where the gatherer is.
        """
        super().__init__(
            label=f"SYSTEM:PacketGatherer({x},{y})", app_vertex=None)

        # data holders for the output, and sequence numbers
        self._view: Optional[memoryview] = None
        self._max_seq_num = 0
        self._output: Optional[bytearray] = None

        self._transaction_id = 0

        self._missing_seq_nums_data_in: List[Set[int]] = list()

<<<<<<< HEAD
        # Create a connection to be used
        self._x, self._y = x, y
        self._coord_word: Optional[int] = None
        self._ip_address = ip_address
        self._remote_tag: Optional[int] = None
        self.__connection: Optional[SCAMPConnection] = None
=======
        self._x = x
        self._y = y
        self._coord_word = None
        self._ip_address = ip_address
        self._remote_tag = None
>>>>>>> 750488bc

        # local provenance storage
        self._run = 0
        self.__placement: Optional[Placement] = None

        # create report if it doesn't already exist

        dir_path = FecDataView.get_run_dir_path()
        self._out_report_path = os.path.join(dir_path, self.OUT_REPORT_NAME)
        self._in_report_path = os.path.join(dir_path, self.IN_REPORT_NAME)

        # Stored reinjection status for resetting timeouts
        self._last_status: Optional[ReInjectionStatus] = None

<<<<<<< HEAD
    def __throttled_send(self, message: SDPMessage):
=======
    def __throttled_send(self, message, connection):
>>>>>>> 750488bc
        """
        Slows down transmissions to allow SpiNNaker to keep up.

        :param ~.SDPMessage message: message to send
        :type connection:
            ~spinnman.connections.udp_packet_connections.SCAMPConnection
        """
        # send first message
        connection.send_sdp_message(message)
        time.sleep(self._TRANSMISSION_THROTTLE_TIME)

    @property
    @overrides(MachineVertex.sdram_required)
    def sdram_required(self) -> ConstantSDRAM:
        return ConstantSDRAM(
                CONFIG_SIZE + SDRAM_FOR_MISSING_SDP_SEQ_NUMS +
                SIZE_DATA_IN_CHIP_TO_KEY_SPACE + _PROVENANCE_DATA_SIZE)

    @property
    @overrides(MachineVertex.iptags)
    def iptags(self) -> List[IPtagResource]:
        return [IPtagResource(
            port=self._TAG_INITIAL_PORT, strip_sdp=True,
            ip_address="localhost", traffic_identifier="DATA_SPEED_UP")]

    def _read_transaction_id_from_machine(self) -> None:
        """
        Looks up from the machine what the current transaction ID is
        and updates the data speed up gatherer.
        """
        self._transaction_id = FecDataView.get_transceiver().read_user(
            self._placement.x, self._placement.y, self._placement.p,
            UserRegister.USER_1)

    @overrides(AbstractHasAssociatedBinary.get_binary_start_type)
    def get_binary_start_type(self) -> ExecutableType:
        return ExecutableType.SYSTEM

    @overrides(AbstractGeneratesDataSpecification.generate_data_specification)
    def generate_data_specification(
            self, spec: DataSpecificationGenerator, placement: Placement):
        # pylint: disable=unsubscriptable-object
        # update my placement for future knowledge
        self.__placement = placement

        # Create the data regions for hello world
        self._reserve_memory_regions(spec)

        # the keys for the special cases
        new_seq_key = self.NEW_SEQ_KEY
        first_data_key = self.FIRST_DATA_KEY
        end_flag_key = self.END_FLAG_KEY
        base_key = self.BASE_KEY
        transaction_id_key = self.TRANSACTION_ID_KEY

        spec.switch_write_focus(_DATA_REGIONS.CONFIG)
        spec.write_value(new_seq_key)
        spec.write_value(first_data_key)
        spec.write_value(transaction_id_key)
        spec.write_value(end_flag_key)
        spec.write_value(base_key)

        # locate the tag ID for our data and update with a port
        # Note: The port doesn't matter as we are going to override this later
        iptags = FecDataView.get_tags().get_ip_tags_for_vertex(self)
        if iptags is None:
            raise SpinnFrontEndException("no allocated IPTag")
        iptag = iptags[0]
        spec.write_value(iptag.tag)
        self._remote_tag = iptag.tag

        # write mc chip key map
        machine = FecDataView.get_machine()
        spec.switch_write_focus(_DATA_REGIONS.CHIP_TO_KEY_SPACE)
        chip_xys_on_board = list(machine.get_existing_xys_on_board(
            machine[placement.xy]))

        # write how many chips to read
        spec.write_value(len(chip_xys_on_board))

        # write the broad cast keys for timeouts
        router_timeout_key = (
            FecDataView.get_system_multicast_router_timeout_keys())
        # pylint: disable=unsubscriptable-object
        spec.write_value(router_timeout_key[placement.xy])

        mc_data_chips_to_keys = (
            FecDataView.get_data_in_multicast_key_to_chip_map())
        # write each chip x and y and base key
        for chip_xy in chip_xys_on_board:
            local_x, local_y = machine.get_local_xy(machine[chip_xy])
            spec.write_value(local_x)
            spec.write_value(local_y)
            spec.write_value(mc_data_chips_to_keys[chip_xy])
            log.debug("for chip {}:{} base key is {}",
                      chip_xy[0], chip_xy[1], mc_data_chips_to_keys[chip_xy])

        # End-of-Spec:
        spec.end_specification()

    @property
    def _placement(self) -> Placement:
        if self.__placement is None:
            raise SpinnFrontEndException("placement not known")
        return self.__placement

    def _reserve_memory_regions(self, spec: DataSpecificationGenerator):
        """
        Writes the DSG regions memory sizes. Static so that it can be used
        by the application vertex.

        :param ~.DataSpecificationGenerator spec: spec file
        """
        spec.reserve_memory_region(
            region=_DATA_REGIONS.CONFIG,
            size=CONFIG_SIZE,
            label="config")
        spec.reserve_memory_region(
            region=_DATA_REGIONS.CHIP_TO_KEY_SPACE,
            size=SIZE_DATA_IN_CHIP_TO_KEY_SPACE,
            label="mc_key_map")
        spec.reserve_memory_region(
            region=_DATA_REGIONS.PROVENANCE_REGION,
            size=_PROVENANCE_DATA_SIZE, label="Provenance")

    @overrides(AbstractHasAssociatedBinary.get_binary_file_name)
    def get_binary_file_name(self) -> str:
        return "data_speed_up_packet_gatherer.aplx"

    def _generate_data_in_report(
            self, time_diff, data_size: int, x: int, y: int,
            address_written_to: int, missing_seq_nums):
        """
        Writes the data in report for this stage.

        :param ~datetime.timedelta time_diff:
            the time taken to write the memory
        :param int data_size: the size of data that was written in bytes
        :param int x:
            the location in machine where the data was written to X axis
        :param int y:
            the location in machine where the data was written to Y axis
        :param int address_written_to: where in SDRAM it was written to
        :param list(set(int)) missing_seq_nums:
            the set of missing sequence numbers per data transmission attempt
        """
        if not os.path.isfile(self._in_report_path):
            with open(self._in_report_path, "w", encoding="utf-8") as writer:
                writer.write(
                    "x\t\t y\t\t SDRAM address\t\t size in bytes\t\t\t"
                    " time took \t\t\t Mb/s \t\t\t missing sequence numbers\n")
                writer.write(
                    "------------------------------------------------"
                    "------------------------------------------------"
                    "-------------------------------------------------\n")

        time_took_ms = float(time_diff.microseconds +
                             time_diff.total_seconds() * 1000000)
        megabits = (data_size * 8.0) / (1024 * BYTES_PER_KB)
        if time_took_ms == 0:
            mbs: Any = "unknown, below threshold"
        else:
            mbs = megabits / (float(time_took_ms) / 100000.0)

        with open(self._in_report_path, "a", encoding="utf-8") as writer:
            writer.write(
                f"{x}\t\t {y}\t\t {address_written_to}\t\t {data_size}\t\t"
                f"\t\t {time_took_ms}\t\t\t {mbs}\t\t {missing_seq_nums}\n")

    def send_data_into_spinnaker(
            self, x: int, y: int, base_address: int,
            data: Union[BinaryIO, bytes, str, int], *,
            n_bytes: Optional[int] = None, offset: int = 0,
            cpu: int = 0):  # pylint: disable=unused-argument
        """
        Sends a block of data into SpiNNaker to a given chip.

        :param int x: chip x for data
        :param int y: chip y for data
        :param int base_address: the address in SDRAM to start writing memory
        :param data:
            the data to write or filename to load data from (if a string)
        :type data: bytes or bytearray or memoryview or str
        :param int n_bytes: how many bytes to read, or `None` if not set
        :param int offset: where in the data to start from
        :param int cpu: Ignored; can only target SDRAM so unimportant
        """
        # if file, read in and then process as normal
        if isinstance(data, str):
            if offset != 0:
                raise ValueError(
                    "when using a file, you can only have a offset of 0")

            with open(data, "rb") as reader:
                # n_bytes=None already means 'read everything'
                data = reader.read(n_bytes)
            # Number of bytes to write is now length of buffer we have
            if n_bytes is None:
                n_bytes = len(data)
            else:
                n_bytes = min(n_bytes, len(data))
        elif not isinstance(data, (bytes, bytearray)):
            raise ValueError("that type of data not supported")
        if n_bytes is None:
            n_bytes = len(data)
        if n_bytes < 0:
            raise ValueError("cannot write a negative amount of data")

        destination = FecDataView.get_chip_at(x, y)
        # start time recording
        start = datetime.datetime.now()
        # send data
        self._send_data_via_extra_monitors(
            destination, base_address, data[offset:n_bytes + offset])
        # end time recording
        end = datetime.datetime.now()

        if VERIFY_SENT_DATA:
            original_data = bytes(data[offset:n_bytes + offset])
            transceiver = FecDataView.get_transceiver()
            verified_data = bytes(transceiver.read_memory(
                x, y, base_address, n_bytes))
            self.__verify_sent_data(
                original_data, verified_data, x, y, base_address, n_bytes)

        # write report
        if get_config_bool("Reports", "write_data_speed_up_reports"):
            self._generate_data_in_report(
                x=x, y=y, time_diff=end - start,
                data_size=n_bytes, address_written_to=base_address,
                missing_seq_nums=self._missing_seq_nums_data_in)

    @staticmethod
    def __verify_sent_data(
            original_data: bytes, verified_data: bytes, x: int, y: int,
            base_address: int, n_bytes: int):
        if original_data != verified_data:
            log.error("VARIANCE: chip:{},{} address:{} len:{}",
                      x, y, base_address, n_bytes)
            log.error("original:{}", original_data.hex())
            log.error("verified:{}", verified_data.hex())
            for i, (a, b) in enumerate(zip(original_data, verified_data)):
                if a != b:
                    raise ValueError(f"Mismatch found as position {i}")

    def __make_data_in_message(self, payload: bytes) -> SDPMessage:
        return SDPMessage(
            sdp_header=SDPHeader(
                destination_chip_x=self._placement.x,
                destination_chip_y=self._placement.y,
                destination_cpu=self._placement.p,
                destination_port=(
                    SDP_PORTS.EXTRA_MONITOR_CORE_DATA_IN_SPEED_UP.value),
                flags=SDPFlag.REPLY_NOT_EXPECTED),
            data=payload)

    @staticmethod
    def __make_data_out_message(
            placement: Placement, payload: bytes) -> SDPMessage:
        return SDPMessage(
            sdp_header=SDPHeader(
                destination_chip_x=placement.x,
                destination_chip_y=placement.y,
                destination_cpu=placement.p,
                destination_port=(
                    SDP_PORTS.EXTRA_MONITOR_CORE_DATA_SPEED_UP.value),
                flags=SDPFlag.REPLY_NOT_EXPECTED),
            data=payload)

    def __open_connection(self) -> SCAMPConnection:
        """
        Open an SCP connection and make our tag target it.

        :return: The opened connection, ready for use.
        :rtype: ~.SCAMPConnection
        """
        assert self._remote_tag is not None
        connection = open_scp_connection(self._x, self._y, self._ip_address)
        retarget_tag(connection, self._x, self._y, self._remote_tag)
        return connection

    @property
    def _connection(self) -> SCAMPConnection:
        assert self.__connection is not None
        return self.__connection

    def _send_data_via_extra_monitors(
            self, destination_chip: Chip, start_address: int,
            data_to_write: bytes):
        """
        Sends data using the extra monitor cores.

        :param Chip destination_chip: chip to send to
        :param int start_address: start address in SDRAM to write data to
        :param bytearray data_to_write: the data to write
        """
        # Set up the connection
<<<<<<< HEAD
        with self.__open_connection() as self.__connection:
=======
        with self.__open_connection() as connection:
>>>>>>> 750488bc
            # how many packets after first one we need to send
            self._max_seq_num = ceildiv(
                len(data_to_write), BYTES_IN_FULL_PACKET_WITH_KEY)

            # determine board chip IDs, as the LPG does not know
            # machine scope IDs
            machine = FecDataView.get_machine()
            dest_x, dest_y = machine.get_local_xy(destination_chip)
            self._coord_word = (dest_x << DEST_X_SHIFT) | dest_y

            # for safety, check the transaction id from the machine before
            # updating
            self._read_transaction_id_from_machine()
            self._transaction_id = (
                self._transaction_id + 1) & TRANSACTION_ID_CAP
            time_out_count = 0

            # verify completed
            received_confirmation = False
            while not received_confirmation:
                # send initial attempt at sending all the data
                self._send_all_data_based_packets(
                    data_to_write, start_address, connection)

                # Don't create a missing buffer until at least one packet has
                # come back.
                missing: Optional[Set[int]] = None

                while not received_confirmation:
                    try:
                        # try to receive a confirmation of some sort from
                        # spinnaker
                        data = connection.receive(
                            timeout=self._TIMEOUT_PER_RECEIVE_IN_SECONDS)
                        time_out_count = 0

                        # Read command and transaction id
                        (cmd, transaction_id) = _TWO_WORDS.unpack_from(data, 0)

                        # If wrong transaction id, ignore packet
                        if self._transaction_id != transaction_id:
                            continue

                        # Decide what to do with the packet
                        if cmd == DATA_IN_COMMANDS.RECEIVE_FINISHED:
                            received_confirmation = True
                            break

                        if cmd != DATA_IN_COMMANDS.RECEIVE_MISSING_SEQ_DATA:
                            raise ValueError(f"Unknown command {cmd} received")

                        # The currently received packet has missing sequence
                        # numbers. Accumulate and dispatch transactionId when
                        # we've got them all.
                        if missing is None:
                            missing = set()
                            self._missing_seq_nums_data_in.append(missing)
                        seen_last, seen_all = self._read_in_missing_seq_nums(
                            data,
                            BYTES_FOR_RECEPTION_COMMAND_AND_ADDRESS_HEADER,
                            missing)

                        # Check that you've seen something that implies ready
                        # to retransmit.
                        if seen_all or seen_last:
                            self._outgoing_retransmit_missing_seq_nums(
                                data_to_write, missing, connection)
                            missing.clear()

                    except SpinnmanTimeoutException as e:
                        # if the timeout has not occurred x times, keep trying
                        time_out_count += 1
                        if time_out_count > TIMEOUT_RETRY_LIMIT:
                            emergency_recover_state_from_failure(
                                self, self._placement)
                            raise SpinnFrontEndException(
                                "Failed to hear from the machine during "
                                f"{time_out_count} attempts. "
                                "Please try removing firewalls.") from e

                        # If we never received a packet, we will never have
                        # created the buffer, so send everything again
                        if missing is None:
                            break

                        self._outgoing_retransmit_missing_seq_nums(
                                data_to_write, missing, connection)
                        missing.clear()

    def _read_in_missing_seq_nums(
            self, data: bytes, position: int,
            seq_nums: Set[int]) -> Tuple[bool, bool]:
        """
        Handles a missing sequence number packet from SpiNNaker.

        :param data: the data to translate into missing sequence numbers
        :type data: bytearray or bytes
        :param int position: the position in the data to write.
        :param set(int) seq_nums: a set of sequence numbers to add to
        :return: seen_last flag and seen_all flag
        :rtype: tuple(bool, bool)
        """
        # find how many elements are in this packet
        n_elements = (len(data) - position) // BYTES_PER_WORD

        # store missing
        new_seq_nums = n_word_struct(n_elements).unpack_from(
            data, position)

        # add missing seqs accordingly
        seen_last = False
        seen_all = False
        if new_seq_nums[-1] == self._MISSING_SEQ_NUMS_END_FLAG:
            new_seq_nums = new_seq_nums[:-1]
            seen_last = True
        if new_seq_nums[-1] == self.FLAG_FOR_MISSING_ALL_SEQUENCES:
            for missing_seq in range(self._max_seq_num or 0):
                seq_nums.add(missing_seq)
            seen_all = True
        else:
            seq_nums.update(new_seq_nums)

        return seen_last, seen_all

    def _outgoing_retransmit_missing_seq_nums(
<<<<<<< HEAD
            self, data_to_write: bytes, missing: Set[int]):
=======
            self, data_to_write, missing, connection):
>>>>>>> 750488bc
        """
        Transmits back into SpiNNaker the missing data based off missing
        sequence numbers.

        :param bytearray data_to_write: the data to write.
        :param set(int) missing: a set of missing sequence numbers
        :type connection:
            ~spinnman.connections.udp_packet_connections.SCAMPConnection

        """
        missing_seqs_as_list = list(missing)
        missing_seqs_as_list.sort()

        # send seq data
        for missing_seq_num in missing_seqs_as_list:
<<<<<<< HEAD
            message, _length = self.__make_data_in_stream_message(
                data_to_write, missing_seq_num, None)
            self.__throttled_send(message)

        # request an update on what is missing
        self.__send_tell_flag()
=======
            message, _length = self._calculate_data_in_data_from_seq_number(
                data_to_write, missing_seq_num,
                DATA_IN_COMMANDS.SEND_SEQ_DATA.value, None)
            self.__throttled_send(message, connection)

        # request an update on what is missing
        self._send_tell_flag(connection)
>>>>>>> 750488bc

    @staticmethod
    def __position_from_seq_number(seq_num: int) -> int:
        """
        Calculates where in the raw data to start reading from, given a
        sequence number.

        :param int seq_num: the sequence number to determine position from
        :return: the position in the byte data
        :rtype: int
        """
        return BYTES_IN_FULL_PACKET_WITH_KEY * seq_num

    def __make_data_in_stream_message(
            self, data_to_write: bytes, seq_num: int,
            position: Optional[int]) -> Tuple[SDPMessage, int]:
        """
        Determine the data needed to be sent to the SpiNNaker machine
        given a sequence number.

        :param bytearray data_to_write:
            the data to write to the SpiNNaker machine
        :param int seq_num: the sequence number to get the data for
        :param position:
            the position in the data to write to SpiNNaker,
            or None to infer from the sequence number
        :type position: int or None
        :return: SDP message and how much data has been written
        :rtype: tuple(~.SDPMessage, int)
        """
        # check for last packet
        packet_data_length = BYTES_IN_FULL_PACKET_WITH_KEY

        # determine position in data if not given
        if position is None:
            position = self.__position_from_seq_number(seq_num)

        # if less than a full packet worth of data, adjust length
        if position + packet_data_length > len(data_to_write):
            packet_data_length = len(data_to_write) - position

        if packet_data_length < 0:
            raise ValueError("weird packet data length")

        # create message body
        packet_data = _THREE_WORDS.pack(
            DATA_IN_COMMANDS.SEND_SEQ_DATA, self._transaction_id,
            seq_num) + data_to_write[position:position+packet_data_length]

        # return message for sending, and the length in data sent
        return self.__make_data_in_message(packet_data), packet_data_length

<<<<<<< HEAD
    def __send_location(self, start_address: int):
=======
    def _send_location(self, start_address, connection):
>>>>>>> 750488bc
        """
        Send location as separate message.

        :param int start_address: SDRAM location
        :type connection:
            ~spinnman.connections.udp_packet_connections.SCAMPConnection

        """
<<<<<<< HEAD
        self._connection.send_sdp_message(self.__make_data_in_message(
=======
        connection.send_sdp_message(self.__make_sdp_message(
            self._placement, SDP_PORTS.EXTRA_MONITOR_CORE_DATA_IN_SPEED_UP,
>>>>>>> 750488bc
            _FIVE_WORDS.pack(
                DATA_IN_COMMANDS.SEND_DATA_TO_LOCATION,
                self._transaction_id, start_address, self._coord_word,
                self._max_seq_num - 1)))
        log.debug(
            "start address for transaction {} is {}",
            self._transaction_id, start_address)

<<<<<<< HEAD
    def __send_tell_flag(self) -> None:
=======
    def _send_tell_flag(self, connection):
>>>>>>> 750488bc
        """
        Send tell flag as separate message.

        :type connection:
            ~spinnman.connections.udp_packet_connections.SCAMPConnection

        """
<<<<<<< HEAD
        self._connection.send_sdp_message(self.__make_data_in_message(
=======
        connection.send_sdp_message(self.__make_sdp_message(
            self._placement, SDP_PORTS.EXTRA_MONITOR_CORE_DATA_IN_SPEED_UP,
>>>>>>> 750488bc
            _TWO_WORDS.pack(
                DATA_IN_COMMANDS.SEND_TELL, self._transaction_id)))

    def _send_all_data_based_packets(
<<<<<<< HEAD
            self, data_to_write: bytes, start_address: int):
=======
            self, data_to_write, start_address, connection):
>>>>>>> 750488bc
        """
        Send all the data as one block.

        :param bytearray data_to_write: the data to send
        :param int start_address:
        :type connection:
            ~spinnman.connections.udp_packet_connections.SCAMPConnection
        """
        # Send the location
<<<<<<< HEAD
        self.__send_location(start_address)
=======
        self._send_location(start_address, connection)
>>>>>>> 750488bc

        # where in the data we are currently up to
        position_in_data = 0

        # send rest of data
        for seq_num in range(self._max_seq_num or 0):
            # put in command flag and seq num
            message, length_to_send = self.__make_data_in_stream_message(
                data_to_write, seq_num, position_in_data)
            position_in_data += length_to_send

            # send the message
            self.__throttled_send(message, connection)
            log.debug("sent seq {} of {} bytes", seq_num, length_to_send)

        # check for end flag
<<<<<<< HEAD
        self.__send_tell_flag()
=======
        self._send_tell_flag(connection)
>>>>>>> 750488bc
        log.debug("sent end flag")

    def set_cores_for_data_streaming(self) -> None:
        """
        Helper method for setting the router timeouts to a state usable
        for data streaming.
        """
        lead_monitor = FecDataView.get_monitor_by_xy(0, 0)
        # Store the last reinjection status for resetting
        # NOTE: This assumes the status is the same on all cores
        self._last_status = lead_monitor.get_reinjection_status()

        # Set to not inject dropped packets
        lead_monitor.set_reinjection_packets(
            point_to_point=False, multicast=False, nearest_neighbour=False,
            fixed_route=False)

        # Clear any outstanding packets from reinjection
        self.clear_reinjection_queue()

        # set time outs
        self.set_router_wait2_timeout(self._SHORT_TIMEOUT)
        self.set_router_wait1_timeout(self._LONG_TIMEOUT)

    @staticmethod
    def load_application_routing_tables() -> None:
        """
        Set all chips to have application table loaded in the router.
        """
        FecDataView.get_monitor_by_xy(0, 0).load_application_mc_routes()

    @staticmethod
    def load_system_routing_tables() -> None:
        """
        Set all chips to have the system table loaded in the router.
        """
        FecDataView.get_monitor_by_xy(0, 0).load_system_mc_routes()

    def set_router_wait1_timeout(self, timeout: Tuple[int, int]):
        """
        Set the wait1 field for a set of routers.

        :param tuple(int,int) timeout:
            The mantissa and exponent of the timeout value, each between
            0 and 15
        """
        mantissa, exponent = timeout
        core_subsets = convert_vertices_to_core_subset([self])
        process = ReinjectorControlProcess(
            FecDataView.get_scamp_connection_selector())
        try:
            process.set_wait1_timeout(mantissa, exponent, core_subsets)
        except:  # noqa: E722
            emergency_recover_state_from_failure(
                self, FecDataView.get_placement_of_vertex(self))
            raise

    def set_router_wait2_timeout(self, timeout: Tuple[int, int]):
        """
        Set the wait2 field for a set of routers.

        :param tuple(int,int) timeout:
            The mantissa and exponent of the timeout value, each between
            0 and 15
        """
        mantissa, exponent = timeout
        core_subsets = convert_vertices_to_core_subset([self])
        process = ReinjectorControlProcess(
            FecDataView.get_scamp_connection_selector())
        try:
            process.set_wait2_timeout(mantissa, exponent, core_subsets)
        except:  # noqa: E722
            emergency_recover_state_from_failure(
                self, FecDataView.get_placement_of_vertex(self))
            raise

    def clear_reinjection_queue(self) -> None:
        """
        Clears the queues for reinjection.
        """
        core_subsets = convert_vertices_to_core_subset([self])
        process = ReinjectorControlProcess(
            FecDataView.get_scamp_connection_selector())
        try:
            process.clear_queue(core_subsets)
        except:  # noqa: E722
            emergency_recover_state_from_failure(
                self, FecDataView.get_placement_of_vertex(self))
            raise

    def unset_cores_for_data_streaming(self) -> None:
        """
        Helper method for restoring the router timeouts to normal after
        being in a state usable for data streaming.
        """
        # Set the routers to temporary values
        self.set_router_wait1_timeout(self._TEMP_TIMEOUT)
        self.set_router_wait2_timeout(self._ZERO_TIMEOUT)

        if self._last_status is None:
            log.warning(
                "Cores have not been set for data extraction, so can't be"
                " unset")
            return
        try:
            self.set_router_wait1_timeout(
                self._last_status.router_wait1_timeout_parameters)
            self.set_router_wait2_timeout(
                self._last_status.router_wait2_timeout_parameters)

            lead_monitor = FecDataView.get_monitor_by_xy(0, 0)
            lead_monitor.set_reinjection_packets(
                point_to_point=self._last_status.is_reinjecting_point_to_point,
                multicast=self._last_status.is_reinjecting_multicast,
                nearest_neighbour=(
                    self._last_status.is_reinjecting_nearest_neighbour),
                fixed_route=self._last_status.is_reinjecting_fixed_route)
        except Exception:  # pylint: disable=broad-except
            log.exception("Error resetting timeouts")
            log.error("Checking if the cores are OK...")
            core_subsets = convert_vertices_to_core_subset(
                FecDataView.iterate_monitors())
            try:
                transceiver = FecDataView.get_transceiver()
                error_cores = transceiver.get_cpu_infos(
                    core_subsets, CPUState.RUNNING, include=False)
                if error_cores:
                    log.error("Cores in an unexpected state: {}", error_cores)
            except Exception:  # pylint: disable=broad-except
                log.exception("Couldn't get core state")

    def get_data(
            self, extra_monitor: ExtraMonitorSupportMachineVertex,
            placement: Placement, memory_address: int,
            length_in_bytes: int) -> bytes:
        """
        Gets data from a given core and memory address.

        :param ExtraMonitorSupportMachineVertex extra_monitor:
            the extra monitor used for this data
        :param ~pacman.model.placements.Placement placement:
            placement object for where to get data from
        :param int memory_address: the address in SDRAM to start reading from
        :param int length_in_bytes: the length of data to read in bytes
        :return: byte array of the data
        :rtype: bytearray
        """
        # create report elements
        if get_config_bool("Reports", "write_data_speed_up_reports"):
            self._report_routers_used_for_out(placement)

        start = float(time.time())
        # if asked for no data, just return a empty byte array
        if length_in_bytes == 0:
            data = bytearray(0)
            end = float(time.time())
            with ProvenanceWriter() as db:
                # TODO Why log the time to not read???
                db.insert_gatherer(
                    placement.x, placement.y, memory_address, length_in_bytes,
                    self._run, "No Extraction time", end - start)
            return data

        # Update the IP Tag to work through a NAT firewall
        with self.__open_connection() as connection:
            # update transaction id for extra monitor
            extra_monitor.update_transaction_id()
            transaction_id = extra_monitor.transaction_id

            # send
            connection.send_sdp_message(self.__make_data_out_message(
                placement, _FOUR_WORDS.pack(
                    DATA_OUT_COMMANDS.START_SENDING, transaction_id,
                    memory_address, length_in_bytes)))

            # receive
            self._output = bytearray(length_in_bytes)
            self._view = memoryview(self._output)
            self._max_seq_num = self.__calculate_max_seq_num()
            lost_seq_nums = self._receive_data(
                placement, connection, transaction_id)

            # Stop anything else getting through (and reduce traffic)
            connection.send_sdp_message(self.__make_data_out_message(
                placement, _TWO_WORDS.pack(
                    DATA_OUT_COMMANDS.CLEAR, transaction_id)))

        end = float(time.time())
        with ProvenanceWriter() as db:
            db.insert_gatherer(
                placement.x, placement.y, memory_address, length_in_bytes,
                self._run, "Extraction time", end - start)
            for lost_seq_num in lost_seq_nums:
                if lost_seq_num > _MINOR_LOSS_THRESHOLD:
                    db.insert_report(
                        f"During the extraction of data of {length_in_bytes} "
                        f"bytes from memory address {memory_address} on "
                        f"chip ({placement.x}, {placement.y}), "
                        f"{lost_seq_num} sequences were lost.")
                if lost_seq_num > 0:
                    db.insert_gatherer(
                        placement.x, placement.y, memory_address,
                        length_in_bytes, self._run, "Lost_seq_nums",
                        lost_seq_num)

        return self._output

<<<<<<< HEAD
    def _receive_data(
            self, placement: Placement, connection: SCAMPConnection,
            transaction_id: int) -> List[int]:
=======
    def _receive_data(self, placement, connection, transaction_id):
>>>>>>> 750488bc
        """
        :param ~.Placement placement:
        :type connection:
            ~spinnman.connections.udp_packet_connections.SCAMPConnection
        :param int transaction_id:
        :rtype: list(int)
        """
        seq_nums: Set[int] = set()
        lost_seq_nums: List[int] = list()
        timeoutcount = 0
        finished = False
        while not finished:
            try:
                data = connection.receive(self._TIMEOUT_PER_RECEIVE_IN_SECONDS)
                response_transaction_id, = _ONE_WORD.unpack_from(data, 4)
                if transaction_id == response_transaction_id:
                    timeoutcount = 0
                    seq_nums, finished = self._process_data(
<<<<<<< HEAD
                        connection, data, seq_nums, finished, placement,
                        lost_seq_nums, transaction_id)
=======
                        data, seq_nums, finished, placement, lost_seq_nums,
                        transaction_id, connection)
>>>>>>> 750488bc
                else:
                    log.info(
                        "ignoring packet as transaction id should be {}"
                        " but is {}", transaction_id, response_transaction_id)
            except SpinnmanTimeoutException as e:
                if timeoutcount > TIMEOUT_RETRY_LIMIT:
                    raise SpinnFrontEndException(
                        "Failed to hear from the machine during "
                        f"{timeoutcount} attempts. "
                        "Please try removing firewalls") from e

                timeoutcount += 1
                # self.__reset_connection()
                if not finished:
                    finished = self._determine_and_retransmit_missing_seq_nums(
<<<<<<< HEAD
                        connection, seq_nums, placement, lost_seq_nums,
                        transaction_id)
=======
                        seq_nums, placement, lost_seq_nums, transaction_id,
                        connection)
>>>>>>> 750488bc
        return lost_seq_nums

    @staticmethod
    def __describe_fixed_route_from(placement: Placement) -> List[XY]:
        """
        Traverse the fixed route paths from a given location to its
        destination. Used for determining which routers were used.

        :param ~.Placement placement: the source to start from
        :return: list of chip locations
        :rtype: list(tuple(int,int))
        """
        routers = [placement.xy]
        fixed_routes = FecDataView.get_fixed_routes()
        # pylint: disable=unsubscriptable-object
        chip = placement.chip
        entry = fixed_routes[chip]
        while not entry.processor_ids:
            # can assume one link, as its a minimum spanning tree going to
            # the root
            link = chip.router.get_link(next(iter(entry.link_ids)))
            assert link is not None
            chip = FecDataView.get_chip_at(
                link.destination_x, link.destination_y)
            routers.append((link.destination_x, link.destination_y))
            entry = fixed_routes[chip]
        return routers

    def _report_routers_used_for_out(self, placement: Placement):
        """
        Write the used routers into a report.

        :param ~.Placement placement:
            The placement that we have been routing data out from
        """
        routers_used = self.__describe_fixed_route_from(placement)
        with open(self._out_report_path, "a", encoding="utf-8") as writer:
            writer.write(
                f"[{placement.x}:{placement.y}:{placement.p}] "
                f"= {routers_used}\n")

    def __missing_seq_nums(self, seq_nums: Set[int]) -> List[int]:
        """
        Determine which sequence numbers we've missed.

        :param set(int) seq_nums: the set already acquired
        :return: list of missing sequence numbers
        :rtype: list(int)
        """
        return [sn for sn in range(self._max_seq_num) if sn not in seq_nums]

    def _determine_and_retransmit_missing_seq_nums(
<<<<<<< HEAD
            self, connection: SCAMPConnection, seq_nums: Set[int],
            placement: Placement,
            lost_seq_nums: List[int], transaction_id: int) -> bool:
=======
            self, seq_nums, placement, lost_seq_nums, transaction_id,
            connection):
>>>>>>> 750488bc
        """
        Determine if there are any missing sequence numbers, and if so
        retransmits the missing sequence numbers back to the core for
        retransmission.

        :param SCAMPConnection connection: how to talk to the board
        :param set(int) seq_nums: the sequence numbers already received
        :param ~.Placement placement: placement instance
        :param list(int) lost_seq_nums:
        :param int transaction_id: transaction_id
        :type connection:
            ~spinnman.connections.udp_packet_connections.SCAMPConnection

        :return: whether all packets are transmitted
        :rtype: bool
        """
        # locate missing sequence numbers from pile
        missing_seq_nums = self.__missing_seq_nums(seq_nums)

        lost_seq_nums.append(len(missing_seq_nums))
        # for seq_num in sorted(seq_nums):
        #     log.debug("from list I'm missing sequence num {}", seq_num)
        if not missing_seq_nums:
            return True

        # figure n packets given the 2 formats
        n_packets = 1
        length_via_format2 = len(missing_seq_nums) - (
            WORDS_PER_FULL_PACKET - WORDS_FOR_COMMAND_N_MISSING_TRANSACTION)
        if length_via_format2 > 0:
            n_packets += ceildiv(
                length_via_format2,
                WORDS_PER_FULL_PACKET - WORDS_FOR_COMMAND_TRANSACTION)
        # log.debug("missing packets = {}", n_packets)

        # transmit missing sequence as a new SDP packet
        first = True
        seq_num_offset = 0
        for _packet_count in range(n_packets):
            length_left_in_packet = WORDS_PER_FULL_PACKET
            offset = 0

            # if first, add n packets to list
            if first:
                # get left over space / data size
                size_of_data_left_to_transmit = min(
                    length_left_in_packet -
                    WORDS_FOR_COMMAND_N_MISSING_TRANSACTION,
                    len(missing_seq_nums) - seq_num_offset)

                # build data holder accordingly
                data = bytearray(
                    (size_of_data_left_to_transmit +
                     WORDS_FOR_COMMAND_N_MISSING_TRANSACTION) * BYTES_PER_WORD)

                # pack flag and n packets
                _THREE_WORDS.pack_into(
                    data, 0, DATA_OUT_COMMANDS.START_MISSING_SEQ,
                    transaction_id, n_packets)

                # update state
                offset += (
                    WORDS_FOR_COMMAND_N_MISSING_TRANSACTION * BYTES_PER_WORD)
                length_left_in_packet -= (
                    WORDS_FOR_COMMAND_N_MISSING_TRANSACTION)
                first = False

            else:  # just add data
                # get left over space / data size
                size_of_data_left_to_transmit = min(
                    WORDS_PER_FULL_PACKET_WITH_SEQUENCE_NUM,
                    len(missing_seq_nums) - seq_num_offset)

                # build data holder accordingly
                data = bytearray(
                    (size_of_data_left_to_transmit +
                     WORDS_FOR_COMMAND_TRANSACTION) * BYTES_PER_WORD)

                # pack flag
                _TWO_WORDS.pack_into(
                    data, offset, DATA_OUT_COMMANDS.MISSING_SEQ,
                    transaction_id)
                offset += BYTES_PER_WORD * WORDS_FOR_COMMAND_TRANSACTION
                length_left_in_packet -= WORDS_FOR_COMMAND_TRANSACTION

            # fill data field
            n_word_struct(size_of_data_left_to_transmit).pack_into(
                data, offset, *missing_seq_nums[
                    seq_num_offset:
                    seq_num_offset + size_of_data_left_to_transmit])
            seq_num_offset += length_left_in_packet

            # build SDP message and send it to the core
<<<<<<< HEAD
            connection.send_sdp_message(self.__make_data_out_message(
                placement, data))
=======
            connection.send_sdp_message(self.__make_sdp_message(
                placement, SDP_PORTS.EXTRA_MONITOR_CORE_DATA_SPEED_UP, data))
>>>>>>> 750488bc

            # sleep for ensuring core doesn't lose packets
            time.sleep(self._TIMEOUT_FOR_SENDING_IN_SECONDS)
            # log.debug(
            #     "send SDP packet with missing sequence numbers: {} of {}",
            #     _packet_count + 1, n_packets)
        return False

    def _process_data(
<<<<<<< HEAD
            self, connection: SCAMPConnection, data: bytes, seq_nums: Set[int],
            finished: bool, placement: Placement, lost_seq_nums: List[int],
            transaction_id: int) -> Tuple[Set[int], bool]:
=======
            self, data, seq_nums, finished, placement, lost_seq_nums,
            transaction_id, connection):
>>>>>>> 750488bc
        """
        Take a packet and process it see if we're finished yet.

        :param bytearray data: the packet data
        :param set(int) seq_nums: the list of sequence numbers received so far
        :param bool finished: bool which states if finished or not
        :param ~.Placement placement:
            placement object for location on machine
<<<<<<< HEAD
        :param int transaction_id: the transaction ID for this stream
=======
>>>>>>> 750488bc
        :param list(int) lost_seq_nums:
            the list of n sequence numbers lost per iteration
        :param int transaction_id: the transaction ID for this stream
        :type connection:
            ~spinnman.connections.udp_packet_connections.SCAMPConnection

        :return: set of data items, if its the first packet, the list of
            sequence numbers, the sequence number received and if its finished
        :rtype: tuple(set(int), bool)
        """
        # pylint: disable=too-many-arguments
        length_of_data = len(data)
        first_packet_element, = _ONE_WORD.unpack_from(data, 0)

        # get flags
        seq_num = first_packet_element & self._SEQUENCE_NUMBER_MASK
        is_end_of_stream = (
            first_packet_element & self._LAST_MESSAGE_FLAG_BIT_MASK) != 0

        # check seq num not insane
        if seq_num > self._max_seq_num:
            raise ValueError(
                f"got an insane sequence number. got {seq_num} when "
                f"the max is {self._max_seq_num} "
                f"with a length of {length_of_data}")

        # figure offset for where data is to be put
        offset = self.__offset(seq_num)

        # write data

        # read offset from data is at byte 8. as first 4 is seq num,
        # second 4 is transaction id
        true_data_length = (
                offset + length_of_data - BYTES_FOR_SEQ_AND_TRANSACTION_ID)
        if (not is_end_of_stream or
                length_of_data != BYTES_FOR_SEQ_AND_TRANSACTION_ID):
            self.__write_into_view(
                offset, true_data_length, data,
                BYTES_FOR_SEQ_AND_TRANSACTION_ID, length_of_data)

        # add seq num to list
        seq_nums.add(seq_num)

        # if received a last flag on its own, its during retransmission.
        #  check and try again if required
        if is_end_of_stream:
            if not self.__check(seq_nums):
                finished = self._determine_and_retransmit_missing_seq_nums(
<<<<<<< HEAD
                    connection, seq_nums, placement, lost_seq_nums,
                    transaction_id)
=======
                    placement=placement, seq_nums=seq_nums,
                    lost_seq_nums=lost_seq_nums, transaction_id=transaction_id,
                    connection=connection)
>>>>>>> 750488bc
            else:
                finished = True
        return seq_nums, finished

    @staticmethod
    def __offset(seq_num: int) -> int:
        """
        :param int seq_num:
        :rtype: int
        """
        return (seq_num * WORDS_PER_FULL_PACKET_WITH_SEQUENCE_NUM *
                BYTES_PER_WORD)

    def __write_into_view(
            self, view_start_position: int, view_end_position: int,
            data: bytes, data_start_position: int, data_end_position: int):
        """
        Puts data into the view.

        :param int view_start_position: where in view to start
        :param int view_end_position: where in view to end
        :param bytearray data: the data holder to write from
        :param int data_start_position: where in data holder to start from
        :param int data_end_position: where in data holder to end
        :param int seq_num: the sequence number to figure
        :raises Exception: If the position to write to is crazy
        """
        # pylint: disable=too-many-arguments
        if self._view is None or self._output is None:
            raise SpinnFrontEndException("no current target buffer")
        if view_end_position > len(self._output):
            raise ValueError(
                f"End position {view_end_position} > "
                f"output length {len(self._output)}")
        self._view[view_start_position: view_end_position] = \
            data[data_start_position:data_end_position]

    def __check(self, seq_nums: Iterable[int]) -> bool:
        """
        Verify if the sequence numbers are correct.

        :param list(int) seq_nums: the received sequence numbers
        :return: Whether all the sequence numbers have been received
        :rtype: bool
        """
        # hand back
        seq_nums = sorted(seq_nums)
        max_needed = self.__calculate_max_seq_num()
        if len(seq_nums) > max_needed + 1:
            raise ValueError(f"too many seq_nums: {len(seq_nums)}")
        return len(seq_nums) == max_needed + 1

    def __calculate_max_seq_num(self) -> int:
        """
        Deduce the max sequence number expected to be received.

        :return: the biggest sequence number expected
        :rtype: int
        """
        if self._output is None:
            raise SpinnFrontEndException("no receiving buffer")
        return ceildiv(
            len(self._output),
            WORDS_PER_FULL_PACKET_WITH_SEQUENCE_NUM * BYTES_PER_WORD)

    @staticmethod
    def __provenance_address(x: int, y: int, p: int) -> int:
        txrx = FecDataView.get_transceiver()
        region_table = txrx.get_region_base_address(x, y, p)

        # Get the provenance region base address
        prov_region_entry_address = get_region_base_address_offset(
            region_table, _DATA_REGIONS.PROVENANCE_REGION)
        return txrx.read_word(x, y, prov_region_entry_address)

    @overrides(AbstractProvidesProvenanceDataFromMachine
               .get_provenance_data_from_machine)
    def get_provenance_data_from_machine(self, placement: Placement):
        x, y, p = placement.x, placement.y, placement.p
        # Get the App Data for the core
        data = FecDataView.read_memory(
            x, y, self.__provenance_address(x, y, p), _PROVENANCE_DATA_SIZE)
        n_sdp_sent, n_sdp_recvd, n_in_streams, n_out_streams = (
            _FOUR_WORDS.unpack_from(data))
        with ProvenanceWriter() as db:
            db.insert_core(x, y, p, _PROV_LABELS.SENT, n_sdp_sent)
            db.insert_core(x, y, p, _PROV_LABELS.RECEIVED, n_sdp_recvd)
            db.insert_core(x, y, p, _PROV_LABELS.IN_STREAMS, n_in_streams)
            db.insert_core(x, y, p, _PROV_LABELS.OUT_STREAMS, n_out_streams)<|MERGE_RESOLUTION|>--- conflicted
+++ resolved
@@ -216,11 +216,6 @@
         "_coord_word",
         # transaction id
         "_transaction_id",
-<<<<<<< HEAD
-        # socket
-        "__connection",
-=======
->>>>>>> 750488bc
         # path for the data in report
         "_in_report_path",
         # ipaddress
@@ -311,20 +306,11 @@
 
         self._missing_seq_nums_data_in: List[Set[int]] = list()
 
-<<<<<<< HEAD
         # Create a connection to be used
         self._x, self._y = x, y
         self._coord_word: Optional[int] = None
         self._ip_address = ip_address
         self._remote_tag: Optional[int] = None
-        self.__connection: Optional[SCAMPConnection] = None
-=======
-        self._x = x
-        self._y = y
-        self._coord_word = None
-        self._ip_address = ip_address
-        self._remote_tag = None
->>>>>>> 750488bc
 
         # local provenance storage
         self._run = 0
@@ -339,11 +325,8 @@
         # Stored reinjection status for resetting timeouts
         self._last_status: Optional[ReInjectionStatus] = None
 
-<<<<<<< HEAD
-    def __throttled_send(self, message: SDPMessage):
-=======
-    def __throttled_send(self, message, connection):
->>>>>>> 750488bc
+    def __throttled_send(
+            self, message: SDPMessage, connection: SCAMPConnection):
         """
         Slows down transmissions to allow SpiNNaker to keep up.
 
@@ -625,11 +608,6 @@
         retarget_tag(connection, self._x, self._y, self._remote_tag)
         return connection
 
-    @property
-    def _connection(self) -> SCAMPConnection:
-        assert self.__connection is not None
-        return self.__connection
-
     def _send_data_via_extra_monitors(
             self, destination_chip: Chip, start_address: int,
             data_to_write: bytes):
@@ -641,11 +619,7 @@
         :param bytearray data_to_write: the data to write
         """
         # Set up the connection
-<<<<<<< HEAD
-        with self.__open_connection() as self.__connection:
-=======
         with self.__open_connection() as connection:
->>>>>>> 750488bc
             # how many packets after first one we need to send
             self._max_seq_num = ceildiv(
                 len(data_to_write), BYTES_IN_FULL_PACKET_WITH_KEY)
@@ -771,11 +745,8 @@
         return seen_last, seen_all
 
     def _outgoing_retransmit_missing_seq_nums(
-<<<<<<< HEAD
-            self, data_to_write: bytes, missing: Set[int]):
-=======
-            self, data_to_write, missing, connection):
->>>>>>> 750488bc
+            self, data_to_write: bytes, missing: Set[int],
+            connection: SCAMPConnection):
         """
         Transmits back into SpiNNaker the missing data based off missing
         sequence numbers.
@@ -784,29 +755,18 @@
         :param set(int) missing: a set of missing sequence numbers
         :type connection:
             ~spinnman.connections.udp_packet_connections.SCAMPConnection
-
         """
         missing_seqs_as_list = list(missing)
         missing_seqs_as_list.sort()
 
         # send seq data
         for missing_seq_num in missing_seqs_as_list:
-<<<<<<< HEAD
             message, _length = self.__make_data_in_stream_message(
                 data_to_write, missing_seq_num, None)
-            self.__throttled_send(message)
+            self.__throttled_send(message, connection)
 
         # request an update on what is missing
-        self.__send_tell_flag()
-=======
-            message, _length = self._calculate_data_in_data_from_seq_number(
-                data_to_write, missing_seq_num,
-                DATA_IN_COMMANDS.SEND_SEQ_DATA.value, None)
-            self.__throttled_send(message, connection)
-
-        # request an update on what is missing
-        self._send_tell_flag(connection)
->>>>>>> 750488bc
+        self.__send_tell_flag(connection)
 
     @staticmethod
     def __position_from_seq_number(seq_num: int) -> int:
@@ -859,25 +819,13 @@
         # return message for sending, and the length in data sent
         return self.__make_data_in_message(packet_data), packet_data_length
 
-<<<<<<< HEAD
-    def __send_location(self, start_address: int):
-=======
-    def _send_location(self, start_address, connection):
->>>>>>> 750488bc
+    def __send_location(self, start_address: int, connection: SCAMPConnection):
         """
         Send location as separate message.
 
         :param int start_address: SDRAM location
-        :type connection:
-            ~spinnman.connections.udp_packet_connections.SCAMPConnection
-
-        """
-<<<<<<< HEAD
-        self._connection.send_sdp_message(self.__make_data_in_message(
-=======
-        connection.send_sdp_message(self.__make_sdp_message(
-            self._placement, SDP_PORTS.EXTRA_MONITOR_CORE_DATA_IN_SPEED_UP,
->>>>>>> 750488bc
+        """
+        connection.send_sdp_message(self.__make_data_in_message(
             _FIVE_WORDS.pack(
                 DATA_IN_COMMANDS.SEND_DATA_TO_LOCATION,
                 self._transaction_id, start_address, self._coord_word,
@@ -886,47 +834,25 @@
             "start address for transaction {} is {}",
             self._transaction_id, start_address)
 
-<<<<<<< HEAD
-    def __send_tell_flag(self) -> None:
-=======
-    def _send_tell_flag(self, connection):
->>>>>>> 750488bc
+    def __send_tell_flag(self, connection: SCAMPConnection) -> None:
         """
         Send tell flag as separate message.
-
-        :type connection:
-            ~spinnman.connections.udp_packet_connections.SCAMPConnection
-
-        """
-<<<<<<< HEAD
-        self._connection.send_sdp_message(self.__make_data_in_message(
-=======
-        connection.send_sdp_message(self.__make_sdp_message(
-            self._placement, SDP_PORTS.EXTRA_MONITOR_CORE_DATA_IN_SPEED_UP,
->>>>>>> 750488bc
+        """
+        connection.send_sdp_message(self.__make_data_in_message(
             _TWO_WORDS.pack(
                 DATA_IN_COMMANDS.SEND_TELL, self._transaction_id)))
 
     def _send_all_data_based_packets(
-<<<<<<< HEAD
-            self, data_to_write: bytes, start_address: int):
-=======
-            self, data_to_write, start_address, connection):
->>>>>>> 750488bc
+            self, data_to_write: bytes, start_address: int,
+            connection: SCAMPConnection):
         """
         Send all the data as one block.
 
         :param bytearray data_to_write: the data to send
         :param int start_address:
-        :type connection:
-            ~spinnman.connections.udp_packet_connections.SCAMPConnection
         """
         # Send the location
-<<<<<<< HEAD
-        self.__send_location(start_address)
-=======
-        self._send_location(start_address, connection)
->>>>>>> 750488bc
+        self.__send_location(start_address, connection)
 
         # where in the data we are currently up to
         position_in_data = 0
@@ -943,11 +869,7 @@
             log.debug("sent seq {} of {} bytes", seq_num, length_to_send)
 
         # check for end flag
-<<<<<<< HEAD
-        self.__send_tell_flag()
-=======
-        self._send_tell_flag(connection)
->>>>>>> 750488bc
+        self.__send_tell_flag(connection)
         log.debug("sent end flag")
 
     def set_cores_for_data_streaming(self) -> None:
@@ -1155,17 +1077,12 @@
 
         return self._output
 
-<<<<<<< HEAD
     def _receive_data(
             self, placement: Placement, connection: SCAMPConnection,
             transaction_id: int) -> List[int]:
-=======
-    def _receive_data(self, placement, connection, transaction_id):
->>>>>>> 750488bc
         """
         :param ~.Placement placement:
-        :type connection:
-            ~spinnman.connections.udp_packet_connections.SCAMPConnection
+        :param ~.UDPConnection connection:
         :param int transaction_id:
         :rtype: list(int)
         """
@@ -1180,13 +1097,8 @@
                 if transaction_id == response_transaction_id:
                     timeoutcount = 0
                     seq_nums, finished = self._process_data(
-<<<<<<< HEAD
-                        connection, data, seq_nums, finished, placement,
-                        lost_seq_nums, transaction_id)
-=======
-                        data, seq_nums, finished, placement, lost_seq_nums,
-                        transaction_id, connection)
->>>>>>> 750488bc
+                        data, seq_nums, finished, placement,
+                        lost_seq_nums, transaction_id, connection)
                 else:
                     log.info(
                         "ignoring packet as transaction id should be {}"
@@ -1202,13 +1114,8 @@
                 # self.__reset_connection()
                 if not finished:
                     finished = self._determine_and_retransmit_missing_seq_nums(
-<<<<<<< HEAD
-                        connection, seq_nums, placement, lost_seq_nums,
-                        transaction_id)
-=======
                         seq_nums, placement, lost_seq_nums, transaction_id,
                         connection)
->>>>>>> 750488bc
         return lost_seq_nums
 
     @staticmethod
@@ -1261,27 +1168,19 @@
         return [sn for sn in range(self._max_seq_num) if sn not in seq_nums]
 
     def _determine_and_retransmit_missing_seq_nums(
-<<<<<<< HEAD
-            self, connection: SCAMPConnection, seq_nums: Set[int],
-            placement: Placement,
-            lost_seq_nums: List[int], transaction_id: int) -> bool:
-=======
-            self, seq_nums, placement, lost_seq_nums, transaction_id,
-            connection):
->>>>>>> 750488bc
+            self, seq_nums: Set[int], placement: Placement,
+            lost_seq_nums: List[int], transaction_id: int,
+            connection: SCAMPConnection) -> bool:
         """
         Determine if there are any missing sequence numbers, and if so
         retransmits the missing sequence numbers back to the core for
         retransmission.
 
-        :param SCAMPConnection connection: how to talk to the board
         :param set(int) seq_nums: the sequence numbers already received
         :param ~.Placement placement: placement instance
         :param list(int) lost_seq_nums:
         :param int transaction_id: transaction_id
-        :type connection:
-            ~spinnman.connections.udp_packet_connections.SCAMPConnection
-
+        :param SCAMPConnection connection: how to talk to the board
         :return: whether all packets are transmitted
         :rtype: bool
         """
@@ -1362,13 +1261,8 @@
             seq_num_offset += length_left_in_packet
 
             # build SDP message and send it to the core
-<<<<<<< HEAD
             connection.send_sdp_message(self.__make_data_out_message(
                 placement, data))
-=======
-            connection.send_sdp_message(self.__make_sdp_message(
-                placement, SDP_PORTS.EXTRA_MONITOR_CORE_DATA_SPEED_UP, data))
->>>>>>> 750488bc
 
             # sleep for ensuring core doesn't lose packets
             time.sleep(self._TIMEOUT_FOR_SENDING_IN_SECONDS)
@@ -1378,14 +1272,10 @@
         return False
 
     def _process_data(
-<<<<<<< HEAD
-            self, connection: SCAMPConnection, data: bytes, seq_nums: Set[int],
-            finished: bool, placement: Placement, lost_seq_nums: List[int],
-            transaction_id: int) -> Tuple[Set[int], bool]:
-=======
-            self, data, seq_nums, finished, placement, lost_seq_nums,
-            transaction_id, connection):
->>>>>>> 750488bc
+            self, data: bytes, seq_nums: Set[int], finished: bool,
+            placement: Placement, lost_seq_nums: List[int],
+            transaction_id: int,
+            connection: SCAMPConnection) -> Tuple[Set[int], bool]:
         """
         Take a packet and process it see if we're finished yet.
 
@@ -1394,16 +1284,9 @@
         :param bool finished: bool which states if finished or not
         :param ~.Placement placement:
             placement object for location on machine
-<<<<<<< HEAD
         :param int transaction_id: the transaction ID for this stream
-=======
->>>>>>> 750488bc
         :param list(int) lost_seq_nums:
             the list of n sequence numbers lost per iteration
-        :param int transaction_id: the transaction ID for this stream
-        :type connection:
-            ~spinnman.connections.udp_packet_connections.SCAMPConnection
-
         :return: set of data items, if its the first packet, the list of
             sequence numbers, the sequence number received and if its finished
         :rtype: tuple(set(int), bool)
@@ -1447,14 +1330,8 @@
         if is_end_of_stream:
             if not self.__check(seq_nums):
                 finished = self._determine_and_retransmit_missing_seq_nums(
-<<<<<<< HEAD
-                    connection, seq_nums, placement, lost_seq_nums,
-                    transaction_id)
-=======
-                    placement=placement, seq_nums=seq_nums,
-                    lost_seq_nums=lost_seq_nums, transaction_id=transaction_id,
-                    connection=connection)
->>>>>>> 750488bc
+                    seq_nums, placement, lost_seq_nums,
+                    transaction_id, connection)
             else:
                 finished = True
         return seq_nums, finished
