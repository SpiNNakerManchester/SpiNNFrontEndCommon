--- conflicted
+++ resolved
@@ -18,23 +18,13 @@
 import struct
 from enum import Enum, IntEnum
 from typing import (
-<<<<<<< HEAD
-    Iterable, List, Optional, Set, Tuple, TYPE_CHECKING)
-=======
-    Any, BinaryIO, Final, Iterable, List, Optional, Set, Tuple, Union,
-    TYPE_CHECKING)
-
->>>>>>> c3f8c980
+    Final, Iterable, List, Optional, Set, Tuple, TYPE_CHECKING)
 from spinn_utilities.config_holder import get_config_bool
 from spinn_utilities.overrides import overrides
 from spinn_utilities.log import FormatAdapter
 from spinn_utilities.typing.coords import XY
-<<<<<<< HEAD
-=======
-
-from spinn_machine import Chip
-
->>>>>>> c3f8c980
+
+
 from spinnman.exceptions import SpinnmanTimeoutException
 from spinnman.messages.sdp import SDPMessage, SDPHeader, SDPFlag
 from spinnman.model.enums import (
@@ -163,20 +153,6 @@
     CLEAR = 2000
 
 
-<<<<<<< HEAD
-=======
-class _DataInCommands(IntEnum):
-    """
-    Command IDs for the SDP packets for data in.
-    """
-    SEND_DATA_TO_LOCATION = 200
-    SEND_SEQ_DATA = 2000
-    SEND_TELL = 2001
-    RECEIVE_MISSING_SEQ_DATA = 2002
-    RECEIVE_FINISHED = 2003
-
-
->>>>>>> c3f8c980
 # precompiled structures
 _ONE_WORD = struct.Struct("<I")
 _TWO_WORDS = struct.Struct("<II")
@@ -429,138 +405,6 @@
     def get_binary_file_name(self) -> str:
         return "data_speed_up_packet_gatherer.aplx"
 
-<<<<<<< HEAD
-=======
-    def _generate_data_in_report(
-            self, time_diff, data_size: int, x: int, y: int,
-            address_written_to: int, missing_seq_nums):
-        """
-        Writes the data in report for this stage.
-
-        :param ~datetime.timedelta time_diff:
-            the time taken to write the memory
-        :param int data_size: the size of data that was written in bytes
-        :param int x:
-            the location in machine where the data was written to X axis
-        :param int y:
-            the location in machine where the data was written to Y axis
-        :param int address_written_to: where in SDRAM it was written to
-        :param list(set(int)) missing_seq_nums:
-            the set of missing sequence numbers per data transmission attempt
-        """
-        dir_path = FecDataView.get_run_dir_path()
-        in_report_path = os.path.join(dir_path, self.IN_REPORT_NAME)
-        if not os.path.isfile(in_report_path):
-            with open(in_report_path, "w", encoding="utf-8") as writer:
-                writer.write(
-                    "x\t\t y\t\t SDRAM address\t\t size in bytes\t\t\t"
-                    " time took \t\t\t Mb/s \t\t\t missing sequence numbers\n")
-                writer.write(
-                    "------------------------------------------------"
-                    "------------------------------------------------"
-                    "-------------------------------------------------\n")
-
-        time_took_ms = float(time_diff.microseconds +
-                             time_diff.total_seconds() * 1000000)
-        megabits = (data_size * 8.0) / (1024 * BYTES_PER_KB)
-        if time_took_ms == 0:
-            mbs: Any = "unknown, below threshold"
-        else:
-            mbs = megabits / (float(time_took_ms) / 100000.0)
-
-        with open(in_report_path, "a", encoding="utf-8") as writer:
-            writer.write(
-                f"{x}\t\t {y}\t\t {address_written_to}\t\t {data_size}\t\t"
-                f"\t\t {time_took_ms}\t\t\t {mbs}\t\t {missing_seq_nums}\n")
-
-    def send_data_into_spinnaker(
-            self, x: int, y: int, base_address: int,
-            data: Union[BinaryIO, bytes, str, int], *,
-            n_bytes: Optional[int] = None, offset: int = 0,
-            cpu: int = 0):  # pylint: disable=unused-argument
-        """
-        Sends a block of data into SpiNNaker to a given chip.
-
-        :param int x: chip x for data
-        :param int y: chip y for data
-        :param int base_address: the address in SDRAM to start writing memory
-        :param data:
-            the data to write or filename to load data from (if a string)
-        :type data: bytes or bytearray or memoryview or str
-        :param int n_bytes: how many bytes to read, or `None` if not set
-        :param int offset: where in the data to start from
-        :param int cpu: Ignored; can only target SDRAM so unimportant
-        """
-        # if file, read in and then process as normal
-        if isinstance(data, str):
-            if offset != 0:
-                raise ValueError(
-                    "when using a file, you can only have a offset of 0")
-
-            with open(data, "rb") as reader:
-                # n_bytes=None already means 'read everything'
-                data = reader.read(n_bytes)
-            # Number of bytes to write is now length of buffer we have
-            if n_bytes is None:
-                n_bytes = len(data)
-            else:
-                n_bytes = min(n_bytes, len(data))
-        elif not isinstance(data, (bytes, bytearray)):
-            raise ValueError("that type of data not supported")
-        if n_bytes is None:
-            n_bytes = len(data)
-        if n_bytes < 0:
-            raise ValueError("cannot write a negative amount of data")
-
-        destination = FecDataView.get_chip_at(x, y)
-        # start time recording
-        start = datetime.datetime.now()
-        # send data
-        self._send_data_via_extra_monitors(
-            destination, base_address, data[offset:n_bytes + offset])
-        # end time recording
-        end = datetime.datetime.now()
-
-        if VERIFY_SENT_DATA:
-            original_data = bytes(data[offset:n_bytes + offset])
-            transceiver = FecDataView.get_transceiver()
-            verified_data = bytes(transceiver.read_memory(
-                x, y, base_address, n_bytes))
-            self.__verify_sent_data(
-                original_data, verified_data, x, y, base_address, n_bytes)
-
-        # write report
-        if get_config_bool("Reports", "write_data_speed_up_reports"):
-            self._generate_data_in_report(
-                x=x, y=y, time_diff=end - start,
-                data_size=n_bytes, address_written_to=base_address,
-                missing_seq_nums=self._missing_seq_nums_data_in)
-
-    @staticmethod
-    def __verify_sent_data(
-            original_data: bytes, verified_data: bytes, x: int, y: int,
-            base_address: int, n_bytes: int):
-        if original_data != verified_data:
-            log.error("VARIANCE: chip:{},{} address:{} len:{}",
-                      x, y, base_address, n_bytes)
-            log.error("original:{}", original_data.hex())
-            log.error("verified:{}", verified_data.hex())
-            for i, (a, b) in enumerate(zip(original_data, verified_data)):
-                if a != b:
-                    raise ValueError(f"Mismatch found as position {i}")
-
-    def __make_data_in_message(self, payload: bytes) -> SDPMessage:
-        return SDPMessage(
-            sdp_header=SDPHeader(
-                destination_chip_x=self._placement.x,
-                destination_chip_y=self._placement.y,
-                destination_cpu=self._placement.p,
-                destination_port=(
-                    SDP_PORTS.EXTRA_MONITOR_CORE_DATA_IN_SPEED_UP.value),
-                flags=SDPFlag.REPLY_NOT_EXPECTED),
-            data=payload)
-
->>>>>>> c3f8c980
     @staticmethod
     def __make_data_out_message(
             placement: Placement, payload: bytes) -> SDPMessage:
@@ -586,273 +430,6 @@
         retarget_tag(connection, self._x, self._y, self._remote_tag)
         return connection
 
-<<<<<<< HEAD
-=======
-    def _send_data_via_extra_monitors(
-            self, destination_chip: Chip, start_address: int,
-            data_to_write: bytes):
-        """
-        Sends data using the extra monitor cores.
-
-        :param Chip destination_chip: chip to send to
-        :param int start_address: start address in SDRAM to write data to
-        :param bytearray data_to_write: the data to write
-        """
-        # Set up the connection
-        with self.__open_connection() as connection:
-            # how many packets after first one we need to send
-            self._max_seq_num = ceildiv(
-                len(data_to_write), BYTES_IN_FULL_PACKET_WITH_KEY)
-
-            # determine board chip IDs, as the LPG does not know
-            # machine scope IDs
-            machine = FecDataView.get_machine()
-            dest_x, dest_y = machine.get_local_xy(destination_chip)
-            self._coord_word = (dest_x << DEST_X_SHIFT) | dest_y
-
-            # for safety, check the transaction id from the machine before
-            # updating
-            self._read_transaction_id_from_machine()
-            self._transaction_id = (
-                self._transaction_id + 1) & TRANSACTION_ID_CAP
-            time_out_count = 0
-
-            # verify completed
-            received_confirmation = False
-            while not received_confirmation:
-                # send initial attempt at sending all the data
-                self._send_all_data_based_packets(
-                    data_to_write, start_address, connection)
-
-                # Don't create a missing buffer until at least one packet has
-                # come back.
-                missing: Optional[Set[int]] = None
-
-                while not received_confirmation:
-                    try:
-                        # try to receive a confirmation of some sort from
-                        # spinnaker
-                        data = connection.receive(
-                            timeout=self._TIMEOUT_PER_RECEIVE_IN_SECONDS)
-                        time_out_count = 0
-
-                        # Read command and transaction id
-                        (cmd, transaction_id) = _TWO_WORDS.unpack_from(data, 0)
-
-                        # If wrong transaction id, ignore packet
-                        if self._transaction_id != transaction_id:
-                            continue
-
-                        # Decide what to do with the packet
-                        if cmd == _DataInCommands.RECEIVE_FINISHED:
-                            received_confirmation = True
-                            break
-
-                        if cmd != _DataInCommands.RECEIVE_MISSING_SEQ_DATA:
-                            raise ValueError(f"Unknown command {cmd} received")
-
-                        # The currently received packet has missing sequence
-                        # numbers. Accumulate and dispatch transactionId when
-                        # we've got them all.
-                        if missing is None:
-                            missing = set()
-                            self._missing_seq_nums_data_in.append(missing)
-                        seen_last, seen_all = self._read_in_missing_seq_nums(
-                            data,
-                            BYTES_FOR_RECEPTION_COMMAND_AND_ADDRESS_HEADER,
-                            missing)
-
-                        # Check that you've seen something that implies ready
-                        # to retransmit.
-                        if seen_all or seen_last:
-                            self._outgoing_retransmit_missing_seq_nums(
-                                data_to_write, missing, connection)
-                            missing.clear()
-
-                    except SpinnmanTimeoutException as e:
-                        # if the timeout has not occurred x times, keep trying
-                        time_out_count += 1
-                        if time_out_count > TIMEOUT_RETRY_LIMIT:
-                            emergency_recover_state_from_failure(
-                                self, self._placement)
-                            raise SpinnFrontEndException(
-                                "Failed to hear from the machine during "
-                                f"{time_out_count} attempts. "
-                                "Please try removing firewalls.") from e
-
-                        # If we never received a packet, we will never have
-                        # created the buffer, so send everything again
-                        if missing is None:
-                            break
-
-                        self._outgoing_retransmit_missing_seq_nums(
-                                data_to_write, missing, connection)
-                        missing.clear()
-
-    def _read_in_missing_seq_nums(
-            self, data: bytes, position: int,
-            seq_nums: Set[int]) -> Tuple[bool, bool]:
-        """
-        Handles a missing sequence number packet from SpiNNaker.
-
-        :param data: the data to translate into missing sequence numbers
-        :type data: bytearray or bytes
-        :param int position: the position in the data to write.
-        :param set(int) seq_nums: a set of sequence numbers to add to
-        :return: seen_last flag and seen_all flag
-        :rtype: tuple(bool, bool)
-        """
-        # find how many elements are in this packet
-        n_elements = (len(data) - position) // BYTES_PER_WORD
-
-        # store missing
-        new_seq_nums = n_word_struct(n_elements).unpack_from(
-            data, position)
-
-        # add missing sequence numbers accordingly
-        seen_last = False
-        seen_all = False
-        if new_seq_nums[-1] == self._MISSING_SEQ_NUMS_END_FLAG:
-            new_seq_nums = new_seq_nums[:-1]
-            seen_last = True
-        if new_seq_nums[-1] == self.FLAG_FOR_MISSING_ALL_SEQUENCES:
-            for missing_seq in range(self._max_seq_num or 0):
-                seq_nums.add(missing_seq)
-            seen_all = True
-        else:
-            seq_nums.update(new_seq_nums)
-
-        return seen_last, seen_all
-
-    def _outgoing_retransmit_missing_seq_nums(
-            self, data_to_write: bytes, missing: Set[int],
-            connection: SCAMPConnection):
-        """
-        Transmits back into SpiNNaker the missing data based off missing
-        sequence numbers.
-
-        :param bytearray data_to_write: the data to write.
-        :param set(int) missing: a set of missing sequence numbers
-        :type connection:
-            ~spinnman.connections.udp_packet_connections.SCAMPConnection
-        """
-        missing_seqs_as_list = list(missing)
-        missing_seqs_as_list.sort()
-
-        # send sequence data
-        for missing_seq_num in missing_seqs_as_list:
-            message, _length = self.__make_data_in_stream_message(
-                data_to_write, missing_seq_num, None)
-            self.__throttled_send(message, connection)
-
-        # request an update on what is missing
-        self.__send_tell_flag(connection)
-
-    @staticmethod
-    def __position_from_seq_number(seq_num: int) -> int:
-        """
-        Calculates where in the raw data to start reading from, given a
-        sequence number.
-
-        :param int seq_num: the sequence number to determine position from
-        :return: the position in the byte data
-        :rtype: int
-        """
-        return BYTES_IN_FULL_PACKET_WITH_KEY * seq_num
-
-    def __make_data_in_stream_message(
-            self, data_to_write: bytes, seq_num: int,
-            position: Optional[int]) -> Tuple[SDPMessage, int]:
-        """
-        Determine the data needed to be sent to the SpiNNaker machine
-        given a sequence number.
-
-        :param bytearray data_to_write:
-            the data to write to the SpiNNaker machine
-        :param int seq_num: the sequence number to get the data for
-        :param position:
-            the position in the data to write to SpiNNaker,
-            or None to infer from the sequence number
-        :type position: int or None
-        :return: SDP message and how much data has been written
-        :rtype: tuple(~.SDPMessage, int)
-        """
-        # check for last packet
-        packet_data_length = BYTES_IN_FULL_PACKET_WITH_KEY
-
-        # determine position in data if not given
-        if position is None:
-            position = self.__position_from_seq_number(seq_num)
-
-        # if less than a full packet worth of data, adjust length
-        if position + packet_data_length > len(data_to_write):
-            packet_data_length = len(data_to_write) - position
-
-        if packet_data_length < 0:
-            raise ValueError("weird packet data length")
-
-        # create message body
-        packet_data = _THREE_WORDS.pack(
-            _DataInCommands.SEND_SEQ_DATA, self._transaction_id,
-            seq_num) + data_to_write[position:position+packet_data_length]
-
-        # return message for sending, and the length in data sent
-        return self.__make_data_in_message(packet_data), packet_data_length
-
-    def __send_location(self, start_address: int, connection: SCAMPConnection):
-        """
-        Send location as separate message.
-
-        :param int start_address: SDRAM location
-        """
-        connection.send_sdp_message(self.__make_data_in_message(
-            _FIVE_WORDS.pack(
-                _DataInCommands.SEND_DATA_TO_LOCATION,
-                self._transaction_id, start_address, self._coord_word,
-                self._max_seq_num - 1)))
-        log.debug(
-            "start address for transaction {} is {}",
-            self._transaction_id, start_address)
-
-    def __send_tell_flag(self, connection: SCAMPConnection) -> None:
-        """
-        Send tell flag as separate message.
-        """
-        connection.send_sdp_message(self.__make_data_in_message(
-            _TWO_WORDS.pack(
-                _DataInCommands.SEND_TELL, self._transaction_id)))
-
-    def _send_all_data_based_packets(
-            self, data_to_write: bytes, start_address: int,
-            connection: SCAMPConnection):
-        """
-        Send all the data as one block.
-
-        :param bytearray data_to_write: the data to send
-        :param int start_address:
-        """
-        # Send the location
-        self.__send_location(start_address, connection)
-
-        # where in the data we are currently up to
-        position_in_data = 0
-
-        # send rest of data
-        for seq_num in range(self._max_seq_num or 0):
-            # put in command flag and sequence number
-            message, length_to_send = self.__make_data_in_stream_message(
-                data_to_write, seq_num, position_in_data)
-            position_in_data += length_to_send
-
-            # send the message
-            self.__throttled_send(message, connection)
-            log.debug("sent sequence {} of {} bytes", seq_num, length_to_send)
-
-        # check for end flag
-        self.__send_tell_flag(connection)
-        log.debug("sent end flag")
-
->>>>>>> c3f8c980
     def set_cores_for_data_streaming(self) -> None:
         """
         Helper method for setting the router timeouts to a state usable
