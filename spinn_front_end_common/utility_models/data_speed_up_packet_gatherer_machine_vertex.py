# Copyright (c) 2017-2019 The University of Manchester
#
# This program is free software: you can redistribute it and/or modify
# it under the terms of the GNU General Public License as published by
# the Free Software Foundation, either version 3 of the License, or
# (at your option) any later version.
#
# This program is distributed in the hope that it will be useful,
# but WITHOUT ANY WARRANTY; without even the implied warranty of
# MERCHANTABILITY or FITNESS FOR A PARTICULAR PURPOSE.  See the
# GNU General Public License for more details.
#
# You should have received a copy of the GNU General Public License
# along with this program.  If not, see <http://www.gnu.org/licenses/>.

from collections import defaultdict
import os
import datetime
import logging
import time
import struct
import sys
from enum import Enum
from six.moves import xrange
from six import reraise, PY2

from spinn_utilities.overrides import overrides
from spinn_utilities.log import FormatAdapter
from spinnman.exceptions import SpinnmanTimeoutException
from spinnman.messages.sdp import SDPMessage, SDPHeader, SDPFlag
from spinnman.messages.scp.impl.iptag_set import IPTagSet
from spinnman.connections.udp_packet_connections import SCAMPConnection
from spinnman.model.enums.cpu_state import CPUState
from pacman.executor.injection_decorator import inject_items
from pacman.model.graphs.common import EdgeTrafficType
from pacman.model.graphs.machine import MachineTimestepVertex, MachineVertex
from pacman.model.resources import (
    ConstantSDRAM, IPtagResource, ResourceContainer)
from spinn_storage_handlers import FileDataReader
from spinn_front_end_common.utilities.globals_variables import get_simulator
from spinn_front_end_common.utilities.helpful_functions import (
    convert_vertices_to_core_subset, emergency_recover_state_from_failure)
from spinn_front_end_common.abstract_models import (
    AbstractHasAssociatedBinary, AbstractGeneratesDataSpecification)
from spinn_front_end_common.interface.provenance import (
    AbstractProvidesLocalProvenanceData)
from spinn_front_end_common.utilities.utility_objs import (
    ExecutableType, ProvenanceDataItem)
from spinn_front_end_common.utilities.constants import (
    SDP_PORTS, BYTES_PER_WORD, BYTES_PER_KB)
from spinn_front_end_common.utilities.exceptions import SpinnFrontEndException
from spinn_front_end_common.utilities.utility_objs.\
    extra_monitor_scp_processes import \
    SetRouterTimeoutProcess, SetRouterEmergencyTimeoutProcess, \
    ClearQueueProcess

log = FormatAdapter(logging.getLogger(__name__))

# shift by for the destination x coord in the word.
DEST_X_SHIFT = 16

TIMEOUT_RETRY_LIMIT = 100
TIMEOUT_MESSAGE = "Failed to hear from the machine during {} attempts. "\
    "Please try removing firewalls."
_MINOR_LOSS_MESSAGE = (
    "During the extraction of data of {} bytes from memory address {}, "
    "attempt {} had {} sequences that were lost.")
_MINOR_LOSS_THRESHOLD = 10
_MAJOR_LOSS_MESSAGE = (
    "During the extraction of data from chip {}, there were {} cases of "
    "serious data loss. The system recovered, but the speed of download "
    "was compromised. Reduce the number of executing applications and remove "
    "routers between yourself and the SpiNNaker machine to reduce the chance "
    "of this occurring.")
_MAJOR_LOSS_THRESHOLD = 100

# cap for stopping wrap arounds
TRANSACTION_ID_CAP = 0xFFFFFFFF

#: number of items used up by the retransmit code for its header
SDP_RETRANSMISSION_HEADER_SIZE = 2

#: size of config region in bytes
#: 1.new seq key, 2.first data key, 3. transaction id key 4.end flag key,
# 5.base key, 6.iptag tag
CONFIG_SIZE = 6 * BYTES_PER_WORD

#: items of data a SDP packet can hold when SCP header removed
WORDS_PER_FULL_PACKET = 68  # 272 bytes as removed SCP header

#: size of items the sequence number uses
SEQUENCE_NUMBER_SIZE_IN_ITEMS = 1

#: transaction id size in words
TRANSACTION_ID_SIZE_IN_ITEMS = 1

#: the size in words of the command flag
COMMAND_SIZE_IN_ITEMS = 1

#: offset for missing seq starts in first packet
WORDS_FOR_COMMAND_N_MISSING_TRANSACTION = 3

#: offset for missing seq starts in more packet
WORDS_FOR_COMMAND_TRANSACTION = (
    COMMAND_SIZE_IN_ITEMS + TRANSACTION_ID_SIZE_IN_ITEMS)

BYTES_FOR_SEQ_AND_TRANSACTION_ID = (
    (SEQUENCE_NUMBER_SIZE_IN_ITEMS + TRANSACTION_ID_SIZE_IN_ITEMS) *
    BYTES_PER_WORD)

#: items of data from SDP packet with a sequence number
WORDS_PER_FULL_PACKET_WITH_SEQUENCE_NUM = (
    WORDS_PER_FULL_PACKET - SEQUENCE_NUMBER_SIZE_IN_ITEMS -
    TRANSACTION_ID_SIZE_IN_ITEMS)

#: offset where data in starts on commands
#: (command, transaction_id, seq num)
WORDS_FOR_COMMAND_AND_KEY = 3
BYTES_FOR_COMMAND_AND_ADDRESS_HEADER = (
    WORDS_FOR_COMMAND_AND_KEY * BYTES_PER_WORD)

#: offset where data in starts in reception (command, transaction id)
WORDS_FOR_RECEPTION_COMMAND_AND_ADDRESS_HEADER = 2
BYTES_FOR_RECEPTION_COMMAND_AND_ADDRESS_HEADER = (
    WORDS_FOR_RECEPTION_COMMAND_AND_ADDRESS_HEADER * BYTES_PER_WORD)

#: size for data to store when first packet with command and address
WORDS_IN_FULL_PACKET_WITH_KEY = (
    WORDS_PER_FULL_PACKET - WORDS_FOR_COMMAND_AND_KEY)
BYTES_IN_FULL_PACKET_WITH_KEY = (
    WORDS_IN_FULL_PACKET_WITH_KEY * BYTES_PER_WORD)

#: size of data in key space
#: x, y, key (all ints) for possible 48 chips, plus n chips to read,
# the reinjector base key.
SIZE_DATA_IN_CHIP_TO_KEY_SPACE = ((3 * 48) + 2) * BYTES_PER_WORD


class _DATA_REGIONS(Enum):
    """DSG data regions"""
    CONFIG = 0
    CHIP_TO_KEY_SPACE = 1


class DATA_OUT_COMMANDS(Enum):
    """command IDs for the SDP packets for data out"""
    START_SENDING = 100
    START_MISSING_SEQ = 1000
    MISSING_SEQ = 1001
    CLEAR = 2000


class DATA_IN_COMMANDS(Enum):
    """command IDs for the SDP packets for data in"""
    SEND_DATA_TO_LOCATION = 200
    SEND_SEQ_DATA = 2000
    SEND_TELL = 2001
    RECEIVE_MISSING_SEQ_DATA = 2002
    RECEIVE_FINISHED = 2003


# precompiled structures
_ONE_WORD = struct.Struct("<I")
_TWO_WORDS = struct.Struct("<II")
_THREE_WORDS = struct.Struct("<III")
_FOUR_WORDS = struct.Struct("<IIII")
_FIVE_WORDS = struct.Struct("<IIIII")

# Set to true to check that the data is correct after it has been sent in.
# This is expensive, and only works in Python 3.5 or later.
VERIFY_SENT_DATA = False


def ceildiv(dividend, divisor):
    """ How to divide two possibly-integer numbers and round up.
    """
    assert divisor > 0
    q, r = divmod(dividend, divisor)
    return int(q) + (r != 0)


# SDRAM requirement for storing missing SDP packets seq nums
SDRAM_FOR_MISSING_SDP_SEQ_NUMS = ceildiv(
    120.0 * 1024 * BYTES_PER_KB,
    WORDS_PER_FULL_PACKET_WITH_SEQUENCE_NUM * BYTES_PER_WORD)


class DataSpeedUpPacketGatherMachineVertex(
        MachineTimestepVertex, AbstractGeneratesDataSpecification,
        AbstractHasAssociatedBinary, AbstractProvidesLocalProvenanceData):
    """ Machine vertex for handling fast data transfer between host and \
        SpiNNaker. This machine vertex is only ever placed on chips with a \
        working Ethernet connection; it collaborates with the \
        :py:class:`ExtraMonitorSupportMachineVertex` to write data on other \
        chips..
    """
    __slots__ = [
        # x coordinate
        "_x",
        # y coordinate
        "_y",
        # word with x and y
        "_coord_word",
        # transaction id
        "_transaction_id",
        # app id
        "_app_id",
        # socket
        "_connection",
        # store of the extra monitors to location. helpful in data in
        "_extra_monitors_by_chip",
        # path for the data in report
        "_in_report_path",
        # ipaddress
        "_ip_address",
        # store for the last reinjection status
        "_last_status",
        # the max seq num expected given a data retrieval
        "_max_seq_num",
        # holder for missing seq nums for data in
        "_missing_seq_nums_data_in",
        # holder of data from out
        "_output",
        # my placement for future lookup
        "_placement",
        # provenance holder
        "_provenance_data_items",
        # Count of the runs for provenance data
        "_run",
        "_remote_tag",
        # path to the data out report
        "_out_report_path",
        # bool flag for writing reports
        "_write_data_speed_up_reports",
        # data holder for output
        "_view"]

    #: base key (really nasty hack to tie in fixed route keys)
    BASE_KEY = 0xFFFFFFF9
    NEW_SEQ_KEY = 0xFFFFFFF8
    FIRST_DATA_KEY = 0xFFFFFFF7
    END_FLAG_KEY = 0xFFFFFFF6
    TRANSACTION_ID_KEY = 0xFFFFFFF5

    #: to use with multicast stuff (reinjection acks have to be fixed route)
    BASE_MASK = 0xFFFFFFFB
    NEW_SEQ_KEY_OFFSET = 1
    FIRST_DATA_KEY_OFFSET = 2
    END_FLAG_KEY_OFFSET = 3
    TRANSACTION_ID_KEY_OFFSET = 4

    # throttle on the transmission
    _TRANSMISSION_THROTTLE_TIME = 0.000001

    # TRAFFIC_TYPE = EdgeTrafficType.MULTICAST
    TRAFFIC_TYPE = EdgeTrafficType.FIXED_ROUTE

    #: report name for tracking used routers
    OUT_REPORT_NAME = "routers_used_in_speed_up_process.rpt"
    #: report name for tracking performance gains
    IN_REPORT_NAME = "speeds_gained_in_speed_up_process.rpt"

    # the end flag is set when the high bit of the sequence number word is set
    _LAST_MESSAGE_FLAG_BIT_MASK = 0x80000000
    # corresponding mask for the actual sequence numbers
    _SEQUENCE_NUMBER_MASK = 0x7fffffff

    # time outs used by the protocol for separate bits
    _TIMEOUT_PER_RECEIVE_IN_SECONDS = 2
    _TIMEOUT_FOR_SENDING_IN_SECONDS = 0.01

    # end flag for missing seq nums
    _MISSING_SEQ_NUMS_END_FLAG = 0xFFFFFFFF

    # flag for saying missing all SEQ numbers
    FLAG_FOR_MISSING_ALL_SEQUENCES = 0xFFFFFFFE

    _ADDRESS_PACKET_BYTE_FORMAT = struct.Struct(
        "<{}B".format(BYTES_IN_FULL_PACKET_WITH_KEY))

    # Router timeouts, in mantissa,exponent form. See datasheet for details
    _LONG_TIMEOUT = (14, 14)
    _SHORT_TIMEOUT = (1, 1)
    _TEMP_TIMEOUT = (15, 4)
    _ZERO_TIMEOUT = (0, 0)

    # Initial port for the reverse IP tag (to be replaced later)
    _TAG_INITIAL_PORT = 10000

    def __init__(
            self, x, y, extra_monitors_by_chip, ip_address,
            report_default_directory,
<<<<<<< HEAD
            write_data_speed_up_reports, timestep_in_us, constraints=None):
=======
            write_data_speed_up_reports, app_vertex=None, constraints=None):
>>>>>>> 3679d681
        """
        :param int x: Where this gatherer is.
        :param int y: Where this gatherer is.
        :param extra_monitors_by_chip: UNUSED
        :type extra_monitors_by_chip:
            dict(tuple(int,int), ExtraMonitorSupportMachineVertex)
        :param str ip_address:
            How to talk directly to the chip where the gatherer is.
        :param str report_default_directory: Where reporting is done.
        :param bool write_data_speed_up_reports:
            Whether to write low-level reports on data transfer speeds.
<<<<<<< HEAD
        :param int timestep_in_us: The timestep of this vertex in us
        :type timestep_in_us: int
        :param constraints:
        :type constraints: \
            iterable(~pacman.model.constraints.AbstractConstraint)
=======
        :param iterable(~pacman.model.constraints.AbstractConstraint) \
                constraints:
        :param app_vertex:
            The application vertex that caused this machine vertex to be
            created. If None, there is no such application vertex.
        :type app_vertex: ApplicationVertex or None
>>>>>>> 3679d681
        """
        super(DataSpeedUpPacketGatherMachineVertex, self).__init__(
            timestep_in_us=timestep_in_us,
            label="SYSTEM:PacketGatherer({},{})".format(x, y),
            constraints=constraints, app_vertex=app_vertex)

        # data holders for the output, and sequence numbers
        self._view = None
        self._max_seq_num = None
        self._output = None
        self._transaction_id = 0

        # store of the extra monitors to location. helpful in data in
        self._extra_monitors_by_chip = extra_monitors_by_chip
        self._missing_seq_nums_data_in = list()

        # Create a connection to be used
        self._x = x
        self._y = y
        self._coord_word = None
        self._ip_address = ip_address
        self._remote_tag = None
        self._connection = None

        # local provenance storage
        self._provenance_data_items = defaultdict(list)
        self._run = 0
        self._placement = None
        self._app_id = None

        # create report if it doesn't already exist
        self._out_report_path = \
            os.path.join(report_default_directory, self.OUT_REPORT_NAME)
        self._in_report_path = \
            os.path.join(report_default_directory, self.IN_REPORT_NAME)
        self._write_data_speed_up_reports = write_data_speed_up_reports

        # Stored reinjection status for resetting timeouts
        self._last_status = None

    def __throttled_send(self, message):
        """ slows down transmissions to allow spinnaker to keep up.

        :param ~.SDPMessage message: message to send
        :rtype: None
        """
        # send first message
        self._connection.send_sdp_message(message)
        time.sleep(self._TRANSMISSION_THROTTLE_TIME)

    @property
    @overrides(MachineVertex.resources_required)
    def resources_required(self):
        return self.static_resources_required()

    def update_transaction_id_from_machine(self, txrx):
        """ Looks up from the machine what the current transaction ID is\
            and updates the data speed up gatherer.

        :param ~spinnman.transceiver.Transceiver txrx: SpiNNMan instance
        """
        self._transaction_id = txrx.read_user_1(
            self._placement.x, self._placement.y, self._placement.p)

    @classmethod
    def static_resources_required(cls):
        """
        :rtype: ~pacman.model.resources.ResourceContainer
        """
        return ResourceContainer(
            sdram=ConstantSDRAM(
                CONFIG_SIZE + SDRAM_FOR_MISSING_SDP_SEQ_NUMS +
                SIZE_DATA_IN_CHIP_TO_KEY_SPACE),
            iptags=[IPtagResource(
                port=cls._TAG_INITIAL_PORT, strip_sdp=True,
                ip_address="localhost", traffic_identifier="DATA_SPEED_UP")])

    @overrides(AbstractHasAssociatedBinary.get_binary_start_type)
    def get_binary_start_type(self):
        return ExecutableType.SYSTEM

    @inject_items({
        "machine_graph": "MemoryMachineGraph",
        "routing_info": "MemoryRoutingInfos",
        "tags": "MemoryTags",
        "mc_data_chips_to_keys": "DataInMulticastKeyToChipMap",
        "machine": "MemoryExtendedMachine",
        "app_id": "APPID",
        "router_timeout_key": "SystemMulticastRouterTimeoutKeys"
    })
    @overrides(
        AbstractGeneratesDataSpecification.generate_data_specification,
        additional_arguments={
            "machine_graph", "routing_info", "tags",
            "mc_data_chips_to_keys", "machine", "app_id", "router_timeout_key"
        })
    def generate_data_specification(
            self, spec, placement, machine_graph, routing_info, tags,
            mc_data_chips_to_keys, machine, app_id, router_timeout_key):
        """
        :param ~pacman.model.graphs.machine.MachineGraph machine_graph:
            (injected)
        :param ~pacman.model.routing_info.RoutingInfo routing_info: (injected)
        :param ~pacman.model.tags.Tags tags: (injected)
        :param dict(tuple(int,int),int) mc_data_chips_to_keys: (injected)
        :param ~spinn_machine.Machine machine: (injected)
        :param int app_id: (injected)
        :param dict(tuple(int,int),int) router_timeout_key: (injected)
        """
        # pylint: disable=too-many-arguments, arguments-differ

        # update my placement for future knowledge
        self._placement = placement
        self._app_id = app_id

        # Create the data regions for hello world
        self._reserve_memory_regions(spec)

        # the keys for the special cases
        if self.TRAFFIC_TYPE == EdgeTrafficType.MULTICAST:
            base_key = routing_info.get_first_key_for_edge(
                list(machine_graph.get_edges_ending_at_vertex(self))[0])
            new_seq_key = base_key + self.NEW_SEQ_KEY_OFFSET
            first_data_key = base_key + self.FIRST_DATA_KEY_OFFSET
            end_flag_key = base_key + self.END_FLAG_KEY_OFFSET
            transaction_id_key = base_key + self.TRANSACTION_ID_KEY_OFFSET
        else:
            new_seq_key = self.NEW_SEQ_KEY
            first_data_key = self.FIRST_DATA_KEY
            end_flag_key = self.END_FLAG_KEY
            base_key = self.BASE_KEY
            transaction_id_key = self.TRANSACTION_ID_KEY

        spec.switch_write_focus(_DATA_REGIONS.CONFIG.value)
        spec.write_value(new_seq_key)
        spec.write_value(first_data_key)
        spec.write_value(transaction_id_key)
        spec.write_value(end_flag_key)
        spec.write_value(base_key)

        # locate the tag ID for our data and update with a port
        # Note: The port doesn't matter as we are going to override this later
        iptags = tags.get_ip_tags_for_vertex(self)
        iptag = iptags[0]
        spec.write_value(iptag.tag)
        self._remote_tag = iptag.tag

        # write mc chip key map
        spec.switch_write_focus(_DATA_REGIONS.CHIP_TO_KEY_SPACE.value)
        chips_on_board = list(machine.get_existing_xys_on_board(
            machine.get_chip_at(placement.x, placement.y)))

        # write how many chips to read
        spec.write_value(len(chips_on_board))

        # write the broad cast keys for timeouts
        reinjection_base_key = router_timeout_key[(placement.x, placement.y)]
        spec.write_value(reinjection_base_key)

        # write each chip x and y and base key
        for chip_xy in chips_on_board:
            board_chip_x, board_chip_y = machine.get_local_xy(
                machine.get_chip_at(*chip_xy))
            spec.write_value(board_chip_x)
            spec.write_value(board_chip_y)
            spec.write_value(mc_data_chips_to_keys[chip_xy])
            log.debug("for chip {}:{} base key is {}",
                      chip_xy[0], chip_xy[1], mc_data_chips_to_keys[chip_xy])

        # End-of-Spec:
        spec.end_specification()

    @staticmethod
    def _reserve_memory_regions(spec):
        """ Writes the DSG regions memory sizes. Static so that it can be used\
            by the application vertex.

        :param ~.DataSpecificationGenerator spec: spec file
        """
        spec.reserve_memory_region(
            region=_DATA_REGIONS.CONFIG.value,
            size=CONFIG_SIZE,
            label="config")
        spec.reserve_memory_region(
            region=_DATA_REGIONS.CHIP_TO_KEY_SPACE.value,
            size=SIZE_DATA_IN_CHIP_TO_KEY_SPACE,
            label="mc_key_map")

    @overrides(AbstractHasAssociatedBinary.get_binary_file_name)
    def get_binary_file_name(self):
        return "data_speed_up_packet_gatherer.aplx"

    @overrides(AbstractProvidesLocalProvenanceData.get_local_provenance_data)
    def get_local_provenance_data(self):
        self._run += 1
        prov_items = list()
        significant_losses = defaultdict(list)
        top_level_name = "Provenance_for_{}".format(self._label)
        for (placement, memory_address, length_in_bytes) in \
                self._provenance_data_items.keys():

            # handle duplicates of the same calls
            times_extracted_the_same_thing = 0
            for time_taken, lost_seq_nums in self._provenance_data_items[
                    placement, memory_address, length_in_bytes]:
                # handle time
                chip_name = "chip{}:{}".format(placement.x, placement.y)
                last_name = "Memory_address:{}:Length_in_bytes:{}"\
                    .format(memory_address, length_in_bytes)
                if times_extracted_the_same_thing == 0:
                    iteration_name = "run{}".format(
                        self._run)
                else:
                    iteration_name = "run{}iteration{}".format(
                        self._run, times_extracted_the_same_thing)
                prov_items.append(ProvenanceDataItem(
                    [top_level_name, "extraction_time", chip_name, last_name,
                     iteration_name],
                    time_taken, report=False))
                times_extracted_the_same_thing += 1

                # handle lost sequence numbers
                for i, n_lost_seq_nums in enumerate(lost_seq_nums):
                    # Zeroes are not reported at all
                    if n_lost_seq_nums:
                        prov_items.append(ProvenanceDataItem(
                            [top_level_name, "lost_seq_nums", chip_name,
                             last_name, iteration_name,
                             "iteration_{}".format(i)],
                            n_lost_seq_nums, report=(
                                n_lost_seq_nums > _MINOR_LOSS_THRESHOLD),
                            message=_MINOR_LOSS_MESSAGE.format(
                                length_in_bytes, memory_address, i,
                                n_lost_seq_nums)))
                    if n_lost_seq_nums > _MAJOR_LOSS_THRESHOLD:
                        significant_losses[placement.x, placement.y] += [i]
        for chip in significant_losses:
            n_times = len(significant_losses[chip])
            chip_name = "chip{}:{}".format(*chip)
            prov_items.append(ProvenanceDataItem(
                [top_level_name, "serious_lost_seq_num_count", chip_name],
                n_times, report=True, message=_MAJOR_LOSS_MESSAGE.format(
                    chip, n_times)))
        self._provenance_data_items = defaultdict(list)
        return prov_items

    @staticmethod
    def locate_correct_write_data_function_for_chip_location(
            uses_advanced_monitors, machine, x, y, transceiver,
            extra_monitor_cores_to_ethernet_connection_map):
        """ Supports other components figuring out which gatherer and function\
            to call for writing data onto SpiNNaker.

        :param bool uses_advanced_monitors:
            Whether the system is using advanced monitors
        :param ~spinn_machine.Machine machine: the SpiNNMachine instance
        :param int x: the chip x coordinate to write data to
        :param int y: the chip y coordinate to write data to
        :param ~spinnman.transceiver.Transceiver transceiver:
            the SpiNNMan instance
        :param extra_monitor_cores_to_ethernet_connection_map:
            mapping between cores and connections
        :type extra_monitor_cores_to_ethernet_connection_map:
            dict(tuple(int,int), DataSpeedUpPacketGatherMachineVertex)
        :return: a write function of either a LPG or the spinnMan
        :rtype: callable
        """
        if not uses_advanced_monitors:
            return transceiver.write_memory

        chip = machine.get_chip_at(x, y)
        ethernet_connected_chip = machine.get_chip_at(
            chip.nearest_ethernet_x, chip.nearest_ethernet_y)
        gatherer = extra_monitor_cores_to_ethernet_connection_map[
            ethernet_connected_chip.x, ethernet_connected_chip.y]
        return gatherer.send_data_into_spinnaker

    def _generate_data_in_report(
            self, time_diff, data_size, x, y,
            address_written_to, missing_seq_nums):
        """ Writes the data in report for this stage.

        :param ~datetime.timedelta time_diff:
            the time taken to write the memory
        :param int data_size: the size of data that was written in bytes
        :param int x:
            the location in machine where the data was written to X axis
        :param int y:
            the location in machine where the data was written to Y axis
        :param int address_written_to: where in SDRAM it was written to
        :param list(set(int)) missing_seq_nums:
            the set of missing sequence numbers per data transmission attempt
        :rtype: None
        """
        if not os.path.isfile(self._in_report_path):
            with open(self._in_report_path, "w") as writer:
                writer.write(
                    "x\t\t y\t\t SDRAM address\t\t size in bytes\t\t\t"
                    " time took \t\t\t Mb/s \t\t\t missing sequence numbers\n")
                writer.write(
                    "------------------------------------------------"
                    "------------------------------------------------"
                    "-------------------------------------------------\n")

        time_took_ms = float(time_diff.microseconds +
                             time_diff.total_seconds() * 1000000)
        megabits = (data_size * 8.0) / (1024 * BYTES_PER_KB)
        if time_took_ms == 0:
            mbs = "unknown, below threshold"
        else:
            mbs = megabits / (float(time_took_ms) / 100000.0)

        with open(self._in_report_path, "a") as writer:
            writer.write(
                "{}\t\t {}\t\t {}\t\t {}\t\t\t\t {}\t\t\t {}\t\t {}\n".format(
                    x, y, address_written_to, data_size, time_took_ms,
                    mbs, missing_seq_nums))

    def send_data_into_spinnaker(
            self, x, y, base_address, data, n_bytes=None, offset=0,
            cpu=0, is_filename=False):  # pylint: disable=unused-argument
        """ Sends a block of data into SpiNNaker to a given chip.

        :param int x: chip x for data
        :param int y: chip y for data
        :param int base_address: the address in SDRAM to start writing memory
        :param data: the data to write (or filename to load data from, \
            if `is_filename` is True; that's the only time this is a str)
        :type data: bytes or bytearray or memoryview or str
        :param int n_bytes: how many bytes to read, or None if not set
        :param int offset: where in the data to start from
        :param int cpu:
        :param bool is_filename: whether data is actually a file.
        """
        # if file, read in and then process as normal
        if is_filename:
            if offset != 0:
                raise Exception(
                    "when using a file, you can only have a offset of 0")

            with FileDataReader(data) as reader:
                # n_bytes=None already means 'read everything'
                data = reader.read(n_bytes)  # pylint: disable=no-member
            # Number of bytes to write is now length of buffer we have
            n_bytes = len(data)
        elif n_bytes is None:
            n_bytes = len(data)
        transceiver = get_simulator().transceiver

        # start time recording
        start = datetime.datetime.now()
        # send data
        self._send_data_via_extra_monitors(
            transceiver, x, y, base_address, data[offset:n_bytes + offset])
        # end time recording
        end = datetime.datetime.now()

        if VERIFY_SENT_DATA:
            original_data = bytes(data[offset:n_bytes + offset])
            verified_data = bytes(transceiver.read_memory(
                x, y, base_address, n_bytes))
            if PY2:
                self.__verify_sent_data_py2(
                    original_data, verified_data, x, y, base_address, n_bytes)
            else:
                self.__verify_sent_data_py3(
                    original_data, verified_data, x, y, base_address, n_bytes)

        # write report
        if self._write_data_speed_up_reports:
            self._generate_data_in_report(
                x=x, y=y, time_diff=end - start,
                data_size=n_bytes, address_written_to=base_address,
                missing_seq_nums=self._missing_seq_nums_data_in)

    @staticmethod
    def __verify_sent_data_py2(
            original_data, verified_data, x, y, base_address, n_bytes):
        if original_data != verified_data:
            log.error("VARIANCE: chip:{},{} address:{} len:{}",
                      x, y, base_address, n_bytes)
            log.error("original:{}", "".join(
                "%02X" % ord(x) for x in original_data))
            log.error("verified:{}", "".join(
                "%02X" % ord(x) for x in verified_data))
            i = 0
            for (a, b) in zip(original_data, verified_data):
                if a != b:
                    raise Exception("damn at " + str(i))
                i += 1
            raise Exception("NO damn found")

    @staticmethod
    def __verify_sent_data_py3(
            original_data, verified_data, x, y, base_address, n_bytes):
        if original_data != verified_data:
            log.error("VARIANCE: chip:{},{} address:{} len:{}",
                      x, y, base_address, n_bytes)
            log.error("original:{}", original_data.hex())
            log.error("verified:{}", verified_data.hex())
            for (index, (a, b)) in enumerate(
                    zip(original_data, verified_data)):
                if a != b:
                    raise Exception("damn at " + str(index))
            raise Exception("NO damn found")

    @staticmethod
    def __make_sdp_message(placement, port, payload):
        """
        :param ~.Placement placement:
        :param SDP_PORTS port:
        :param bytearray payload:
        :rtype: ~.SDPMessage
        """
        return SDPMessage(
            sdp_header=SDPHeader(
                destination_chip_x=placement.x,
                destination_chip_y=placement.y,
                destination_cpu=placement.p,
                destination_port=port.value,
                flags=SDPFlag.REPLY_NOT_EXPECTED),
            data=payload)

    def _send_data_via_extra_monitors(
            self, transceiver, destination_chip_x, destination_chip_y,
            start_address, data_to_write):
        """ sends data using the extra monitor cores

        :param ~.Transceiver transceiver: the SpiNNMan instance
        :param int destination_chip_x: chip x
        :param int destination_chip_y: chip y
        :param int start_address: start address in SDRAM to write data to
        :param bytearray data_to_write: the data to write
        :param int start_address: the base SDRAM address
        """
        # Set up the connection
        self._connection = SCAMPConnection(
            chip_x=self._x, chip_y=self._y, remote_host=self._ip_address)
        self.__reprogram_tag(self._connection)

        # how many packets after first one we need to send
        self._max_seq_num = ceildiv(
            len(data_to_write), BYTES_IN_FULL_PACKET_WITH_KEY)

        # determine board chip IDs, as the LPG does not know machine scope IDs
        machine = transceiver.get_machine_details()
        chip = machine.get_chip_at(destination_chip_x, destination_chip_y)
        dest_x, dest_y = machine.get_local_xy(chip)
        self._coord_word = (dest_x << DEST_X_SHIFT) | dest_y

        # for safety, check the transaction id from the machine before updating
        self.update_transaction_id_from_machine(transceiver)
        self._transaction_id = (self._transaction_id + 1) & TRANSACTION_ID_CAP
        time_out_count = 0

        # verify completed
        received_confirmation = False
        while not received_confirmation:

            # send initial attempt at sending all the data
            self._send_all_data_based_packets(data_to_write, start_address)

            # Don't create a missing buffer until at least one packet has
            # come back.
            missing = None

            while not received_confirmation:
                try:
                    # try to receive a confirmation of some sort from spinnaker
                    data = self._connection.receive(
                        timeout=self._TIMEOUT_PER_RECEIVE_IN_SECONDS)
                    time_out_count = 0

                    # Read command and transaction id
                    (cmd, transaction_id) = _TWO_WORDS.unpack_from(data, 0)

                    # If wrong transaction id, ignore packet
                    if self._transaction_id != transaction_id:
                        continue

                    # Decide what to do with the packet
                    if cmd == DATA_IN_COMMANDS.RECEIVE_FINISHED.value:
                        received_confirmation = True
                        break

                    if cmd != DATA_IN_COMMANDS.RECEIVE_MISSING_SEQ_DATA.value:
                        raise Exception("Unknown command {} received".format(
                            cmd))

                    # The currently received packet has missing sequence
                    # numbers. Accumulate and dispatch transactionId when
                    # we've got them all.
                    if missing is None:
                        missing = set()
                        self._missing_seq_nums_data_in.append(missing)
                    seen_last, seen_all = self._read_in_missing_seq_nums(
                        data, BYTES_FOR_RECEPTION_COMMAND_AND_ADDRESS_HEADER,
                        missing)

                    # Check that you've seen something that implies ready
                    # to retransmit.
                    if seen_all or seen_last:
                        self._outgoing_retransmit_missing_seq_nums(
                            data_to_write, missing)
                        missing.clear()

                except SpinnmanTimeoutException:  # if time out, keep trying
                    # if the timeout has not occurred x times, keep trying
                    time_out_count += 1
                    if time_out_count > TIMEOUT_RETRY_LIMIT:
                        emergency_recover_state_from_failure(
                            transceiver, self._app_id, self, self._placement)
                        raise SpinnFrontEndException(
                            TIMEOUT_MESSAGE.format(time_out_count))

                    # If we never received a packet, we will never have
                    # created the buffer, so send everything again
                    if missing is None:
                        break

                    self._outgoing_retransmit_missing_seq_nums(
                            data_to_write, missing)
                    missing.clear()

        # Close the connection
        self._connection.close()

    def _read_in_missing_seq_nums(self, data, position, seq_nums):
        """ handles a missing seq num packet from spinnaker

        :param data: the data to translate into missing seq nums
        :type data: bytearray or bytes
        :param int position: the position in the data to write.
        :param set(int) seq_nums: a set of sequence numbers to add to
        :return: seen_last flag and seen_all flag
        :rtype: tuple(bool, bool)
        """
        # find how many elements are in this packet
        n_elements = (len(data) - position) // BYTES_PER_WORD

        # store missing
        new_seq_nums = struct.unpack_from(
            "<{}I".format(n_elements), data, position)

        # add missing seqs accordingly
        seen_last = False
        seen_all = False
        if new_seq_nums[-1] == self._MISSING_SEQ_NUMS_END_FLAG:
            new_seq_nums = new_seq_nums[:-1]
            seen_last = True
        if new_seq_nums[-1] == self.FLAG_FOR_MISSING_ALL_SEQUENCES:
            for missing_seq in range(0, self._max_seq_num):
                seq_nums.add(missing_seq)
            seen_all = True
        else:
            seq_nums.update(new_seq_nums)

        return seen_last, seen_all

    def _outgoing_retransmit_missing_seq_nums(
            self, data_to_write, missing):
        """ Transmits back into SpiNNaker the missing data based off missing\
            sequence numbers

        :param bytearray data_to_write: the data to write.
        :param set(int) missing: a set of missing sequence numbers
        """

        missing_seqs_as_list = list(missing)
        missing_seqs_as_list.sort()

        # send seq data
        for missing_seq_num in missing_seqs_as_list:
            message, _length = self._calculate_data_in_data_from_seq_number(
                data_to_write, missing_seq_num,
                DATA_IN_COMMANDS.SEND_SEQ_DATA.value, None)
            self.__throttled_send(message)

        # request an update on what is missing
        self._send_tell_flag()

    @staticmethod
    def _calculate_position_from_seq_number(seq_num):
        """ Calculates where in the raw data to start reading from, given a\
            sequence number

        :param int seq_num: the sequence number to determine position from
        :return: the position in the byte data
        :rtype: int
        """
        return BYTES_IN_FULL_PACKET_WITH_KEY * seq_num

    def _calculate_data_in_data_from_seq_number(
            self, data_to_write, seq_num, command_id, position):
        """ Determine the data needed to be sent to the SpiNNaker machine\
            given a sequence number

        :param bytearray data_to_write:
            the data to write to the SpiNNaker machine
        :param int seq_num: the seq num to get the data for
        :param int command_id:
        :param position: the position in the data to write to spinnaker
        :type position: int or None
        :return: SDP message and how much data has been written
        :rtype: tuple(~.SDPMessage, int)
        """

        # check for last packet
        packet_data_length = BYTES_IN_FULL_PACKET_WITH_KEY

        # determine position in data if not given
        if position is None:
            position = self._calculate_position_from_seq_number(seq_num)

        # if less than a full packet worth of data, adjust length
        if position + packet_data_length > len(data_to_write):
            packet_data_length = len(data_to_write) - position

        if packet_data_length < 0:
            raise Exception("weird packet data length.")

        # determine the true packet length (with header)
        packet_length = (
            packet_data_length + BYTES_FOR_COMMAND_AND_ADDRESS_HEADER)

        # create struct
        packet_data = bytearray(packet_length)
        _THREE_WORDS.pack_into(
            packet_data, 0, command_id, self._transaction_id, seq_num)
        struct.pack_into(
            "<{}B".format(packet_data_length), packet_data,
            BYTES_FOR_COMMAND_AND_ADDRESS_HEADER,
            *data_to_write[position:position+packet_data_length])

        # debug
        # self._print_out_packet_data(packet_data, position)

        # build sdp packet
        message = self.__make_sdp_message(
            self._placement, SDP_PORTS.EXTRA_MONITOR_CORE_DATA_IN_SPEED_UP,
            packet_data)

        # return message for sending, and the length in data sent
        return message, packet_data_length

    def _send_location(self, start_address):
        """ Send location as separate message.

        :param int start_address: SDRAM location
        """
        self._connection.send_sdp_message(self.__make_sdp_message(
            self._placement, SDP_PORTS.EXTRA_MONITOR_CORE_DATA_IN_SPEED_UP,
            _FIVE_WORDS.pack(
                DATA_IN_COMMANDS.SEND_DATA_TO_LOCATION.value,
                self._transaction_id, start_address, self._coord_word,
                self._max_seq_num - 1)))
        log.debug(
            "start address for transaction {} is {}".format(
                self._transaction_id, start_address))

    def _send_tell_flag(self):
        """ Send tell flag as separate message.
        """
        self._connection.send_sdp_message(self.__make_sdp_message(
            self._placement, SDP_PORTS.EXTRA_MONITOR_CORE_DATA_IN_SPEED_UP,
            _TWO_WORDS.pack(
                DATA_IN_COMMANDS.SEND_TELL.value, self._transaction_id)))

    def _send_all_data_based_packets(self, data_to_write, start_address):
        """ Send all the data as one block.

        :param bytearray data_to_write: the data to send
        :param int start_address:
        """
        # Send the location
        self._send_location(start_address)

        # where in the data we are currently up to
        position_in_data = 0

        # send rest of data
        for seq_num in range(0, self._max_seq_num):
            # put in command flag and seq num
            message, length_to_send = \
                self._calculate_data_in_data_from_seq_number(
                    data_to_write, seq_num,
                    DATA_IN_COMMANDS.SEND_SEQ_DATA.value, position_in_data)
            position_in_data += length_to_send

            # send the message
            self.__throttled_send(message)
            log.debug("sent seq {} of {} bytes", seq_num, length_to_send)

        # check for end flag
        self._send_tell_flag()
        log.debug("sent end flag")

    @staticmethod
    def streaming(gatherers, transceiver, extra_monitor_cores, placements):
        """ Helper method for setting the router timeouts to a state usable\
            for data streaming via a Python context manager (i.e., using\
            the `with` statement).

        :param list(DataSpeedUpPacketGatherMachineVertex) gatherers:
            All the gatherers that are to be set
        :param ~spinnman.transceiver.Transceiver transceiver:
            the SpiNNMan instance
        :param list(ExtraMonitorSupportMachineVertex) extra_monitor_cores:
            the extra monitor cores to set
        :param ~pacman.model.placements.Placements placements:
            placements object
        :return: a context manager
        """
        return _StreamingContextManager(
            gatherers, transceiver, extra_monitor_cores, placements)

    def set_cores_for_data_streaming(
            self, transceiver, extra_monitor_cores, placements):
        """ Helper method for setting the router timeouts to a state usable\
            for data streaming.

        :param ~spinnman.transceiver.Transceiver transceiver:
            the SpiNNMan instance
        :param list(ExtraMonitorSupportMachineVertex) extra_monitor_cores:
            the extra monitor cores to set
        :param ~pacman.model.placements.Placements placements:
            placements object
        """
        lead_monitor = extra_monitor_cores[0]
        # Store the last reinjection status for resetting
        # NOTE: This assumes the status is the same on all cores
        self._last_status = lead_monitor.get_reinjection_status(
            placements, transceiver)

        # Set to not inject dropped packets
        lead_monitor.set_reinjection_packets(
            placements, extra_monitor_cores, transceiver,
            point_to_point=False, multicast=False, nearest_neighbour=False,
            fixed_route=False)

        # Clear any outstanding packets from reinjection
        self.clear_reinjection_queue(transceiver, placements)

        # set time outs
        self.set_router_emergency_timeout(
            self._SHORT_TIMEOUT, transceiver, placements)
        self.set_router_time_outs(self._LONG_TIMEOUT, transceiver, placements)

    @staticmethod
    def load_application_routing_tables(
            transceiver, extra_monitor_cores, placements):
        """ Set all chips to have application table loaded in the router.

        :param ~spinnman.transceiver.Transceiver transceiver:
            the SpiNNMan instance
        :param list(ExtraMonitorSupportMachineVertex) extra_monitor_cores:
            the extra monitor cores to set
        :param ~pacman.model.placements.Placements placements:
            placements object
        """
        extra_monitor_cores[0].load_application_mc_routes(
            placements, extra_monitor_cores, transceiver)

    @staticmethod
    def load_system_routing_tables(
            transceiver, extra_monitor_cores, placements):
        """ Set all chips to have the system table loaded in the router

        :param ~spinnman.transceiver.Transceiver transceiver:
            the SpiNNMan instance
        :param list(ExtraMonitorSupportMachineVertex) extra_monitor_cores:
            the extra monitor cores to set
        :param ~pacman.model.placements.Placements placements:
            placements object
        """
        extra_monitor_cores[0].load_system_mc_routes(
            placements, extra_monitor_cores, transceiver)

    def set_router_time_outs(self, timeout, transceiver, placements):
        """ Set the wait1 field for a set of routers.

        :param tuple(int,int) timeout:
        :param ~spinnman.transceiver.Transceiver transceiver:
        :param ~pacman.model.placements.Placements placements:
        """
        mantissa, exponent = timeout
        core_subsets = convert_vertices_to_core_subset([self], placements)
        process = SetRouterTimeoutProcess(
            transceiver.scamp_connection_selector)
        try:
            process.set_timeout(mantissa, exponent, core_subsets)
        except:  # noqa: E722
            emergency_recover_state_from_failure(
                transceiver, self._app_id, self,
                placements.get_placement_of_vertex(self))
            raise

    def set_router_emergency_timeout(self, timeout, transceiver, placements):
        """ Set the wait2 field for a set of routers.

        :param tuple(int,int) timeout:
        :param ~spinnman.transceiver.Transceiver transceiver:
        :param ~pacman.model.placements.Placements placements:
        """
        mantissa, exponent = timeout
        core_subsets = convert_vertices_to_core_subset([self], placements)
        process = SetRouterEmergencyTimeoutProcess(
            transceiver.scamp_connection_selector)
        try:
            process.set_timeout(mantissa, exponent, core_subsets)
        except:  # noqa: E722
            emergency_recover_state_from_failure(
                transceiver, self._app_id, self,
                placements.get_placement_of_vertex(self))
            raise

    def clear_reinjection_queue(self, transceiver, placements):
        """ Clears the queues for reinjection.

        :param ~spinnman.transceiver.Transceiver transceiver:
            the spinnMan interface
        :param ~pacman.model.placements.Placements placements:
            the placements object
        """
        core_subsets = convert_vertices_to_core_subset([self], placements)
        process = ClearQueueProcess(transceiver.scamp_connection_selector)
        try:
            process.reset_counters(core_subsets)
        except:  # noqa: E722
            emergency_recover_state_from_failure(
                transceiver, self._app_id, self,
                placements.get_placement_of_vertex(self))
            raise

    def unset_cores_for_data_streaming(
            self, transceiver, extra_monitor_cores, placements):
        """ Helper method for restoring the router timeouts to normal after\
            being in a state usable for data streaming.

        :param ~spinnman.transceiver.Transceiver transceiver:
            the SpiNNMan instance
        :param list(ExtraMonitorSupportMachineVertex) extra_monitor_cores:
            the extra monitor cores to set
        :param ~pacman.model.placements.Placements placements:
            placements object
        """
        # Set the routers to temporary values
        self.set_router_time_outs(
            self._TEMP_TIMEOUT, transceiver, placements)
        self.set_router_emergency_timeout(
            self._ZERO_TIMEOUT, transceiver, placements)

        if self._last_status is None:
            log.warning(
                "Cores have not been set for data extraction, so can't be"
                " unset")
        try:
            self.set_router_time_outs(
                self._last_status.router_timeout_parameters, transceiver,
                placements)
            self.set_router_emergency_timeout(
                self._last_status.router_emergency_timeout_parameters,
                transceiver, placements)

            lead_monitor = extra_monitor_cores[0]
            lead_monitor.set_reinjection_packets(
                placements, extra_monitor_cores, transceiver,
                point_to_point=self._last_status.is_reinjecting_point_to_point,
                multicast=self._last_status.is_reinjecting_multicast,
                nearest_neighbour=(
                    self._last_status.is_reinjecting_nearest_neighbour),
                fixed_route=self._last_status.is_reinjecting_fixed_route)
        except Exception:  # pylint: disable=broad-except
            log.exception("Error resetting timeouts")
            log.error("Checking if the cores are OK...")
            core_subsets = convert_vertices_to_core_subset(
                extra_monitor_cores, placements)
            try:
                error_cores = transceiver.get_cores_not_in_state(
                    core_subsets, {CPUState.RUNNING})
                if error_cores:
                    log.error("Cores in an unexpected state: {}".format(
                        error_cores))
            except Exception:  # pylint: disable=broad-except
                log.exception("Couldn't get core state")

    def __reprogram_tag(self, connection):
        """ Make our tag deliver to the given connection.

        :param ~.SCAMPConnection connection: The connection to deliver to.
        """
        request = IPTagSet(
            self._x, self._y, [0, 0, 0, 0], 0,
            self._remote_tag, strip=True, use_sender=True)
        data = connection.get_scp_data(request)
        einfo = None
        for _ in range(3):
            try:
                connection.send(data)
                _, _, response, offset = connection.receive_scp_response()
                request.get_scp_response().read_bytestring(response, offset)
                return
            except SpinnmanTimeoutException:
                einfo = sys.exc_info()
        reraise(*einfo)

    def get_data(
            self, extra_monitor, extra_monitor_placement, memory_address,
            length_in_bytes, fixed_routes):
        """ Gets data from a given core and memory address.

        :param ExtraMonitorSupportMachineVertex extra_monitor:
            the extra monitor used for this data
        :param ~pacman.model.placements.Placement extra_monitor_placement:
            placement object for where to get data from
        :param int memory_address: the address in SDRAM to start reading from
        :param int length_in_bytes: the length of data to read in bytes
        :param fixed_routes: the fixed routes, used in the report of which\
            chips were used by the speed up process
        :type fixed_routes: dict(tuple(int,int),~spinn_machine.FixedRouteEntry)
        :return: byte array of the data
        :rtype: bytearray
        """
        start = float(time.time())

        # if asked for no data, just return a empty byte array
        if length_in_bytes == 0:
            data = bytearray(0)
            end = float(time.time())
            self._provenance_data_items[
                extra_monitor_placement, memory_address,
                length_in_bytes].append((end - start, [0]))
            return data

        transceiver = get_simulator().transceiver

        # Update the IP Tag to work through a NAT firewall
        connection = SCAMPConnection(
            chip_x=self._x, chip_y=self._y, remote_host=self._ip_address)
        self.__reprogram_tag(connection)

        # update transaction id for extra monitor
        extra_monitor.update_transaction_id()
        transaction_id = extra_monitor.transaction_id

        # send
        connection.send_sdp_message(self.__make_sdp_message(
            extra_monitor_placement,
            SDP_PORTS.EXTRA_MONITOR_CORE_DATA_SPEED_UP,
            _FOUR_WORDS.pack(
                DATA_OUT_COMMANDS.START_SENDING.value, transaction_id,
                memory_address, length_in_bytes)))

        # receive
        self._output = bytearray(length_in_bytes)
        self._view = memoryview(self._output)
        self._max_seq_num = self.calculate_max_seq_num()
        lost_seq_nums = self._receive_data(
            transceiver, extra_monitor_placement, connection, transaction_id)

        # Stop anything else getting through (and reduce traffic)
        connection.send_sdp_message(self.__make_sdp_message(
            extra_monitor_placement,
            SDP_PORTS.EXTRA_MONITOR_CORE_DATA_SPEED_UP,
            _TWO_WORDS.pack(DATA_OUT_COMMANDS.CLEAR.value, transaction_id)))
        connection.close()

        end = float(time.time())
        self._provenance_data_items[
            extra_monitor_placement, memory_address, length_in_bytes].append(
                (end - start, lost_seq_nums))

        # create report elements
        if self._write_data_speed_up_reports:
            routers_been_in_use = self._determine_which_routers_were_used(
                extra_monitor_placement, fixed_routes,
                transceiver.get_machine_details())
            self._write_routers_used_into_report(
                self._out_report_path, routers_been_in_use,
                extra_monitor_placement)

        return self._output

    def _receive_data(
            self, transceiver, placement, connection, transaction_id):
        """
        :param ~.Transceiver transceiver:
        :param ~.Placement placement:
        :param ~.UDPConnection connection:
        :param int transaction_id:
        :rtype: list(int)
        """
        seq_nums = set()
        lost_seq_nums = list()
        timeoutcount = 0
        finished = False
        while not finished:
            try:
                data = connection.receive(
                    timeout=self._TIMEOUT_PER_RECEIVE_IN_SECONDS)
                response_transaction_id, = _ONE_WORD.unpack_from(data, 4)
                if transaction_id == response_transaction_id:
                    timeoutcount = 0
                    seq_nums, finished = self._process_data(
                        data, seq_nums, finished, placement, transceiver,
                        lost_seq_nums, transaction_id)
                else:
                    log.info(
                        "ignoring packet as transaction id should be {}"
                        " but is {}".format(
                            transaction_id, response_transaction_id))
            except SpinnmanTimeoutException:
                if timeoutcount > TIMEOUT_RETRY_LIMIT:
                    raise SpinnFrontEndException(
                        "Failed to hear from the machine during {} attempts. "
                        "Please try removing firewalls".format(timeoutcount))

                timeoutcount += 1
                # self.__reset_connection()
                if not finished:
                    finished = self._determine_and_retransmit_missing_seq_nums(
                        seq_nums, transceiver, placement, lost_seq_nums,
                        transaction_id)
        return lost_seq_nums

    @staticmethod
    def _determine_which_routers_were_used(placement, fixed_routes, machine):
        """ Traverse the fixed route paths from a given location to its\
            destination. Used for determining which routers were used.

        :param ~.Placement placement: the source to start from
        :param dict(tuple(int,int),~.MulticastRoutingEntry) fixed_routes:
            the fixed routes for each router
        :param ~.Machine machine: the spinnMachine instance
        :return: list of chip locations
        :rtype: list(tuple(int,int))
        """
        routers = [(placement.x, placement.y)]
        entry = fixed_routes[placement.x, placement.y]
        chip_x = placement.x
        chip_y = placement.y
        while len(entry.processor_ids) == 0:
            # can assume one link, as its a minimum spanning tree going to
            # the root
            machine_link = machine.get_chip_at(
                chip_x, chip_y).router.get_link(next(iter(entry.link_ids)))
            chip_x = machine_link.destination_x
            chip_y = machine_link.destination_y
            routers.append((chip_x, chip_y))
            entry = fixed_routes[chip_x, chip_y]
        return routers

    @staticmethod
    def _write_routers_used_into_report(
            report_path, routers_been_in_use, placement):
        """ Write the used routers into a report

        :param str report_path: the path to the report file
        :param list(tuple(int,int)) routers_been_in_use:
            the routers been in use
        :param ~.Placement placement: the first placement used
        """
        writer_behaviour = "w"
        if os.path.isfile(report_path):
            writer_behaviour = "a"

        with open(report_path, writer_behaviour) as writer:
            writer.write("[{}:{}:{}] = {}\n".format(
                placement.x, placement.y, placement.p, routers_been_in_use))

    def _calculate_missing_seq_nums(self, seq_nums):
        """ Determine which sequence numbers we've missed

        :param set(int) seq_nums: the set already acquired
        :return: list of missing sequence numbers
        :rtype: list(int)
        """
        return [sn for sn in xrange(0, self._max_seq_num)
                if sn not in seq_nums]

    def _determine_and_retransmit_missing_seq_nums(
            self, seq_nums, transceiver, placement, lost_seq_nums,
            transaction_id):
        """ Determine if there are any missing sequence numbers, and if so\
            retransmits the missing sequence numbers back to the core for\
            retransmission.

        :param set(int) seq_nums: the sequence numbers already received
        :param ~.Transceiver transceiver: spinnman instance
        :param ~.Placement placement: placement instance
        :param list(int) lost_seq_nums:
        :param int transaction_id: transaction_id
        :return: whether all packets are transmitted
        :rtype: bool
        """
        # pylint: disable=too-many-locals

        # locate missing sequence numbers from pile
        missing_seq_nums = self._calculate_missing_seq_nums(seq_nums)

        lost_seq_nums.append(len(missing_seq_nums))
        # self._print_missing(missing_seq_nums)
        if not missing_seq_nums:
            return True

        # figure n packets given the 2 formats
        n_packets = 1
        length_via_format2 = len(missing_seq_nums) - (
            WORDS_PER_FULL_PACKET - WORDS_FOR_COMMAND_N_MISSING_TRANSACTION)
        if length_via_format2 > 0:
            n_packets += ceildiv(
                length_via_format2,
                WORDS_PER_FULL_PACKET - WORDS_FOR_COMMAND_TRANSACTION)
        # self._print_missing_n_packets(n_packets)

        # transmit missing sequence as a new SDP packet
        first = True
        seq_num_offset = 0
        for _ in xrange(n_packets):
            length_left_in_packet = WORDS_PER_FULL_PACKET
            offset = 0

            # if first, add n packets to list
            if first:

                # get left over space / data size
                size_of_data_left_to_transmit = min(
                    length_left_in_packet -
                    WORDS_FOR_COMMAND_N_MISSING_TRANSACTION,
                    len(missing_seq_nums) - seq_num_offset)

                # build data holder accordingly
                data = bytearray(
                    (size_of_data_left_to_transmit +
                     WORDS_FOR_COMMAND_N_MISSING_TRANSACTION) * BYTES_PER_WORD)

                # pack flag and n packets
                _ONE_WORD.pack_into(
                    data, offset, DATA_OUT_COMMANDS.START_MISSING_SEQ.value)
                _TWO_WORDS.pack_into(
                    data, BYTES_PER_WORD, transaction_id, n_packets)

                # update state
                offset += (
                    WORDS_FOR_COMMAND_N_MISSING_TRANSACTION * BYTES_PER_WORD)
                length_left_in_packet -= (
                    WORDS_FOR_COMMAND_N_MISSING_TRANSACTION)
                first = False

            else:  # just add data
                # get left over space / data size
                size_of_data_left_to_transmit = min(
                    WORDS_PER_FULL_PACKET_WITH_SEQUENCE_NUM,
                    len(missing_seq_nums) - seq_num_offset)

                # build data holder accordingly
                data = bytearray(
                    (size_of_data_left_to_transmit +
                     WORDS_FOR_COMMAND_TRANSACTION) * BYTES_PER_WORD)

                # pack flag
                _TWO_WORDS.pack_into(
                    data, offset,
                    DATA_OUT_COMMANDS.MISSING_SEQ.value, transaction_id)
                offset += BYTES_PER_WORD * WORDS_FOR_COMMAND_TRANSACTION
                length_left_in_packet -= WORDS_FOR_COMMAND_TRANSACTION

            # fill data field
            struct.pack_into(
                "<{}I".format(size_of_data_left_to_transmit), data, offset,
                *missing_seq_nums[
                    seq_num_offset:
                    seq_num_offset + size_of_data_left_to_transmit])
            seq_num_offset += length_left_in_packet

            # build SDP message and send it to the core
            transceiver.send_sdp_message(self.__make_sdp_message(
                placement, SDP_PORTS.EXTRA_MONITOR_CORE_DATA_SPEED_UP, data))

            # sleep for ensuring core doesn't lose packets
            time.sleep(self._TIMEOUT_FOR_SENDING_IN_SECONDS)
            # self._print_packet_num_being_sent(packet_count, n_packets)
        return False

    def _process_data(
            self, data, seq_nums, finished, placement, transceiver,
            lost_seq_nums, transaction_id):
        """ Take a packet and processes it see if we're finished yet.

        :param bytearray data: the packet data
        :param set(int) seq_nums: the list of sequence numbers received so far
        :param bool finished: bool which states if finished or not
        :param ~.Placement placement:
            placement object for location on machine
        :param ~.Transceiver transceiver: spinnman instance
        :param int transaction_id: the transaction ID for this stream
        :param list(int) lost_seq_nums:
            the list of n sequence numbers lost per iteration
        :return: set of data items, if its the first packet, the list of
            sequence numbers, the sequence number received and if its finished
        :rtype: tuple(set(int), bool)
        """
        # pylint: disable=too-many-arguments
        # self._print_out_packet_data(data)
        length_of_data = len(data)
        first_packet_element, = _ONE_WORD.unpack_from(data, 0)

        # get flags
        seq_num = first_packet_element & self._SEQUENCE_NUMBER_MASK
        is_end_of_stream = (
            first_packet_element & self._LAST_MESSAGE_FLAG_BIT_MASK) != 0

        # check seq num not insane
        if seq_num > self._max_seq_num:
            raise Exception(
                "got an insane sequence number. got {} when "
                "the max is {} with a length of {}".format(
                    seq_num, self._max_seq_num, length_of_data))

        # figure offset for where data is to be put
        offset = self._calculate_offset(seq_num)

        # write data

        # read offset from data is at byte 8. as first 4 is seq num,
        # second 4 is transaction id
        true_data_length = (
                offset + length_of_data - BYTES_FOR_SEQ_AND_TRANSACTION_ID)
        if (not is_end_of_stream or
                length_of_data != BYTES_FOR_SEQ_AND_TRANSACTION_ID):
            self._write_into_view(
                offset, true_data_length, data,
                BYTES_FOR_SEQ_AND_TRANSACTION_ID, length_of_data, seq_num,
                length_of_data, False)

        # add seq num to list
        seq_nums.add(seq_num)

        # if received a last flag on its own, its during retransmission.
        #  check and try again if required
        if is_end_of_stream:
            if not self._check(seq_nums):
                finished = self._determine_and_retransmit_missing_seq_nums(
                    placement=placement, transceiver=transceiver,
                    seq_nums=seq_nums, lost_seq_nums=lost_seq_nums,
                    transaction_id=transaction_id)
            else:
                finished = True
        return seq_nums, finished

    @staticmethod
    def _calculate_offset(seq_num):
        """
        :param int seq_num:
        :rtype: int
        """
        return (seq_num * WORDS_PER_FULL_PACKET_WITH_SEQUENCE_NUM *
                BYTES_PER_WORD)

    def _write_into_view(
            self, view_start_position, view_end_position,
            data, data_start_position, data_end_position, seq_num,
            packet_length, is_final):
        """ Puts data into the view

        :param int view_start_position: where in view to start
        :param int view_end_position: where in view to end
        :param bytearray data: the data holder to write from
        :param int data_start_position: where in data holder to start from
        :param int data_end_position: where in data holder to end
        :param int seq_num: the sequence number to figure
        :raises Exception: If the position to write to is crazy
        """
        # pylint: disable=too-many-arguments
        if view_end_position > len(self._output):
            raise Exception(
                "I'm trying to add to my output data, but am trying to add "
                "outside my acceptable output positions! max is {} and I "
                "received a request to fill to {} from {} for sequence num "
                "{} from max sequence num {} length of packet {} and "
                "final {}".format(
                    len(self._output), view_end_position, view_start_position,
                    seq_num, self._max_seq_num - 1, packet_length, is_final))
        self._view[view_start_position: view_end_position] = \
            data[data_start_position:data_end_position]

    def _check(self, seq_nums):
        """ Verify if the sequence numbers are correct.

        :param list(int) seq_nums: the received sequence numbers
        :return: Whether all the sequence numbers have been received
        :rtype: bool
        """
        # hand back
        seq_nums = sorted(seq_nums)
        max_needed = self.calculate_max_seq_num()
        if len(seq_nums) > max_needed + 1:
            raise Exception("I've received more data than I was expecting!!")
        return len(seq_nums) == max_needed + 1

    def calculate_max_seq_num(self):
        """ Deduce the max sequence number expected to be received

        :return: the biggest sequence num expected
        :rtype: int
        """
        return ceildiv(
            len(self._output),
            WORDS_PER_FULL_PACKET_WITH_SEQUENCE_NUM * BYTES_PER_WORD)

    @staticmethod
    def _print_missing(seq_nums):
        """ Debug printer for the missing sequence numbers from the pile.

        :param list(int) seq_nums: the sequence numbers received so far
        """
        for seq_num in sorted(seq_nums):
            log.info("from list I'm missing sequence num {}", seq_num)

    @staticmethod
    def _print_missing_n_packets(n_packets):
        """ Debug printer for the number of missing packets from the pile.

        :param n_packets: the number of packets
        """
        log.info("missing packets = {}", n_packets)

    @staticmethod
    def _print_out_packet_data(data, position):
        """ Debug prints out the data from the packet.

        :param bytearray data: the packet data
        """
        reread_data = struct.unpack("<{}B".format(len(data)), data)
        output = ""
        position2 = position
        log.debug("size of data is {}".format((len(data) / 4) - 3))
        for index, reread_data_element in enumerate(reread_data):
            if index >= 12:
                output += "{}:{},".format(position2, reread_data_element)
                position2 += 1
        log.debug("converted data back into readable form is {}", output)

    @staticmethod
    def _print_length_of_received_seq_nums(seq_nums, max_needed):
        """ Debug helper method for figuring out if everything been received.

        :param list(int) seq_nums: sequence numbers received
        :param int max_needed: biggest expected to have
        """
        if len(seq_nums) != max_needed:
            log.info("should have received {} sequence numbers, but received "
                     "{} sequence numbers", max_needed, len(seq_nums))

    @staticmethod
    def _print_packet_num_being_sent(packet_count, n_packets):
        """ Debug helper for printing missing sequence number packet\
            transmission.

        :param int packet_count: which packet is being fired
        :param int n_packets: how many packets to fire.
        """
        log.debug("send SDP packet with missing sequence numbers: {} of {}",
                  packet_count + 1, n_packets)


class _StreamingContextManager(object):
    """ The implementation of the context manager object for streaming \
        configuration control.
    """
    __slots__ = ["_gatherers", "_monitors", "_placements", "_txrx"]

    def __init__(self, gatherers, txrx, monitors, placements):
        """
        :param iterable(DataSpeedUpPacketGatherMachineVertex) gatherers:
        :param ~spinnman.transceiver.Transceiver txrx:
        :param list(ExtraMonitorSupportMachineVertex) monitors:
        :param ~pacman.model.placements.Placements placements:
        """
        self._gatherers = list(gatherers)
        self._txrx = txrx
        self._monitors = monitors
        self._placements = placements

    def __enter__(self):
        for gatherer in self._gatherers:
            gatherer.load_system_routing_tables(
                self._txrx, self._monitors, self._placements)
        for gatherer in self._gatherers:
            gatherer.set_cores_for_data_streaming(
                self._txrx, self._monitors, self._placements)

    def __exit__(self, _type, _value, _tb):
        for gatherer in self._gatherers:
            gatherer.unset_cores_for_data_streaming(
                self._txrx, self._monitors, self._placements)
        for gatherer in self._gatherers:
            gatherer.load_application_routing_tables(
                self._txrx, self._monitors, self._placements)
        return False<|MERGE_RESOLUTION|>--- conflicted
+++ resolved
@@ -289,12 +289,8 @@
 
     def __init__(
             self, x, y, extra_monitors_by_chip, ip_address,
-            report_default_directory,
-<<<<<<< HEAD
-            write_data_speed_up_reports, timestep_in_us, constraints=None):
-=======
-            write_data_speed_up_reports, app_vertex=None, constraints=None):
->>>>>>> 3679d681
+            report_default_directory, write_data_speed_up_reports,
+            timestep_in_us, constraints=None, app_vertex=None):
         """
         :param int x: Where this gatherer is.
         :param int y: Where this gatherer is.
@@ -306,20 +302,15 @@
         :param str report_default_directory: Where reporting is done.
         :param bool write_data_speed_up_reports:
             Whether to write low-level reports on data transfer speeds.
-<<<<<<< HEAD
         :param int timestep_in_us: The timestep of this vertex in us
         :type timestep_in_us: int
         :param constraints:
         :type constraints: \
             iterable(~pacman.model.constraints.AbstractConstraint)
-=======
-        :param iterable(~pacman.model.constraints.AbstractConstraint) \
-                constraints:
         :param app_vertex:
             The application vertex that caused this machine vertex to be
             created. If None, there is no such application vertex.
         :type app_vertex: ApplicationVertex or None
->>>>>>> 3679d681
         """
         super(DataSpeedUpPacketGatherMachineVertex, self).__init__(
             timestep_in_us=timestep_in_us,
