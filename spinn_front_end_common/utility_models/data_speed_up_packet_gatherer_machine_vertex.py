--- conflicted
+++ resolved
@@ -347,14 +347,9 @@
             machine, app_id):
         # pylint: disable=too-many-arguments, arguments-differ
 
-<<<<<<< HEAD
-        # Setup words + 1 for flags + 1 for recording size
-        setup_size = SIMULATION_N_BYTES
-=======
         # update my placement for future knowledge
         self._placement = placement
         self._app_id = app_id
->>>>>>> 9ab5b4b5
 
         # Create the data regions for hello world
         self._reserve_memory_regions(spec)
