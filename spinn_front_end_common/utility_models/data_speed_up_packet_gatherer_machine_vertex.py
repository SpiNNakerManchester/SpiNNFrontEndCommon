--- conflicted
+++ resolved
@@ -315,20 +315,12 @@
             machine, app_id):
         # pylint: disable=too-many-arguments, arguments-differ
 
-<<<<<<< HEAD
         # update my placement for future knowledge
         self._placement = placement
         self._app_id = app_id
 
-        # Setup words + 1 for flags + 1 for recording size
-        setup_size = SYSTEM_BYTES_REQUIREMENT
-
         # Create the data regions for hello world
-        self._reserve_memory_regions(spec, setup_size)
-=======
-        # Create the data regions for hello world
-        DataSpeedUpPacketGatherMachineVertex._reserve_memory_regions(spec)
->>>>>>> 646f7b43
+        self._reserve_memory_regions(spec)
 
         # write data for the simulation data item
         spec.switch_write_focus(_DATA_REGIONS.SYSTEM.value)
