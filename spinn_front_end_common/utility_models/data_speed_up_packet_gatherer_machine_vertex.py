# Copyright (c) 2017-2019 The University of Manchester
#
# This program is free software: you can redistribute it and/or modify
# it under the terms of the GNU General Public License as published by
# the Free Software Foundation, either version 3 of the License, or
# (at your option) any later version.
#
# This program is distributed in the hope that it will be useful,
# but WITHOUT ANY WARRANTY; without even the implied warranty of
# MERCHANTABILITY or FITNESS FOR A PARTICULAR PURPOSE.  See the
# GNU General Public License for more details.
#
# You should have received a copy of the GNU General Public License
# along with this program.  If not, see <http://www.gnu.org/licenses/>.

from collections import defaultdict
import os
import datetime
import logging
import time
import struct
import sys
from enum import Enum
from six.moves import xrange
from six import reraise, PY2
<<<<<<< HEAD

from spinn_front_end_common.utilities import globals_variables, \
    helpful_functions
from spinn_front_end_common.utilities.utility_objs.\
    extra_monitor_scp_processes import \
    SetRouterTimeoutProcess, SetRouterEmergencyTimeoutProcess, \
    ClearQueueProcess
=======
>>>>>>> 91492423
from spinn_utilities.overrides import overrides
from spinn_utilities.log import FormatAdapter
from spinnman.exceptions import SpinnmanTimeoutException
from spinnman.messages.sdp import SDPMessage, SDPHeader, SDPFlag
from spinnman.messages.scp.impl.iptag_set import IPTagSet
from spinnman.connections.udp_packet_connections import SCAMPConnection
from spinnman.model.enums.cpu_state import CPUState
from pacman.executor.injection_decorator import inject_items
from pacman.model.graphs.common import EdgeTrafficType
from pacman.model.graphs.machine import MachineVertex
from pacman.model.resources import (
    ConstantSDRAM, IPtagResource, ResourceContainer)
from spinn_storage_handlers import FileDataReader
from spinn_front_end_common.utilities.globals_variables import get_simulator
from spinn_front_end_common.utilities.helpful_functions import (
    convert_vertices_to_core_subset, emergency_recover_state_from_failure)
from spinn_front_end_common.abstract_models import (
    AbstractHasAssociatedBinary, AbstractGeneratesDataSpecification)
from spinn_front_end_common.interface.provenance import (
    AbstractProvidesLocalProvenanceData)
from spinn_front_end_common.utilities.utility_objs import (
    ExecutableType, ProvenanceDataItem)
from spinn_front_end_common.utilities.constants import (
    SDP_PORTS, BYTES_PER_WORD, BYTES_PER_KB)
from spinn_front_end_common.utilities.exceptions import SpinnFrontEndException
from spinn_front_end_common.utilities.utility_objs.\
    extra_monitor_scp_processes import (
        SetRouterTimeoutProcess, SetRouterEmergencyTimeoutProcess,
        ClearQueueProcess)

log = FormatAdapter(logging.getLogger(__name__))

# shift by for the destination x coord in the word.
DEST_X_SHIFT = 16

TIMEOUT_RETRY_LIMIT = 100
TIMEOUT_MESSAGE = "Failed to hear from the machine during {} attempts. "\
    "Please try removing firewalls."
_MINOR_LOSS_MESSAGE = (
    "During the extraction of data of {} bytes from memory address {}, "
    "attempt {} had {} sequences that were lost.")
_MINOR_LOSS_THRESHOLD = 10
_MAJOR_LOSS_MESSAGE = (
    "During the extraction of data from chip {}, there were {} cases of "
    "serious data loss. The system recovered, but the speed of download "
    "was compromised. Reduce the number of executing applications and remove "
    "routers between yourself and the SpiNNaker machine to reduce the chance "
    "of this occurring.")
_MAJOR_LOSS_THRESHOLD = 100

# cap for stopping wrap arounds
TRANSACTION_ID_CAP = 0xFFFFFFFF

#: number of items used up by the retransmit code for its header
SDP_RETRANSMISSION_HEADER_SIZE = 2

#: size of config region in bytes
#: 1.new seq key, 2.first data key, 3. transaction id key 4.end flag key,
# 5.base key, 6.iptag tag
CONFIG_SIZE = 6 * BYTES_PER_WORD

#: items of data a SDP packet can hold when SCP header removed
WORDS_PER_FULL_PACKET = 68  # 272 bytes as removed SCP header

#: size of items the sequence number uses
SEQUENCE_NUMBER_SIZE_IN_ITEMS = 1

#: transaction id size in words
TRANSACTION_ID_SIZE_IN_ITEMS = 1

#: the size in words of the command flag
COMMAND_SIZE_IN_ITEMS = 1

#: offset for missing seq starts in first packet
WORDS_FOR_COMMAND_N_MISSING_TRANSACTION = 3

#: offset for missing seq starts in more packet
WORDS_FOR_COMMAND_TRANSACTION = (
    COMMAND_SIZE_IN_ITEMS + TRANSACTION_ID_SIZE_IN_ITEMS)

BYTES_FOR_SEQ_AND_TRANSACTION_ID = (
    (SEQUENCE_NUMBER_SIZE_IN_ITEMS + TRANSACTION_ID_SIZE_IN_ITEMS) *
    BYTES_PER_WORD)

#: items of data from SDP packet with a sequence number
WORDS_PER_FULL_PACKET_WITH_SEQUENCE_NUM = (
    WORDS_PER_FULL_PACKET - SEQUENCE_NUMBER_SIZE_IN_ITEMS -
    TRANSACTION_ID_SIZE_IN_ITEMS)

#: offset where data in starts on commands
#: (command, transaction_id, seq num)
WORDS_FOR_COMMAND_AND_KEY = 3
BYTES_FOR_COMMAND_AND_ADDRESS_HEADER = (
    WORDS_FOR_COMMAND_AND_KEY * BYTES_PER_WORD)

#: offset where data in starts in reception (command, transaction id)
WORDS_FOR_RECEPTION_COMMAND_AND_ADDRESS_HEADER = 2
BYTES_FOR_RECEPTION_COMMAND_AND_ADDRESS_HEADER = (
    WORDS_FOR_RECEPTION_COMMAND_AND_ADDRESS_HEADER * BYTES_PER_WORD)

#: size for data to store when first packet with command and address
WORDS_IN_FULL_PACKET_WITH_KEY = (
    WORDS_PER_FULL_PACKET - WORDS_FOR_COMMAND_AND_KEY)
BYTES_IN_FULL_PACKET_WITH_KEY = (
    WORDS_IN_FULL_PACKET_WITH_KEY * BYTES_PER_WORD)

#: size of data in key space
#: x, y, key (all ints) for possible 48 chips, plus n chips to read,
# the reinjector base key.
SIZE_DATA_IN_CHIP_TO_KEY_SPACE = ((3 * 48) + 2) * BYTES_PER_WORD


class _DATA_REGIONS(Enum):
    """DSG data regions"""
    CONFIG = 0
    CHIP_TO_KEY_SPACE = 1


class DATA_OUT_COMMANDS(Enum):
    """command IDs for the SDP packets for data out"""
    START_SENDING = 100
    START_MISSING_SEQ = 1000
    MISSING_SEQ = 1001
    CLEAR = 2000


class DATA_IN_COMMANDS(Enum):
    """command IDs for the SDP packets for data in"""
    SEND_DATA_TO_LOCATION = 200
    SEND_SEQ_DATA = 2000
    SEND_TELL = 2001
    RECEIVE_MISSING_SEQ_DATA = 2002
    RECEIVE_FINISHED = 2003


# precompiled structures
_ONE_WORD = struct.Struct("<I")
_TWO_WORDS = struct.Struct("<II")
_THREE_WORDS = struct.Struct("<III")
_FOUR_WORDS = struct.Struct("<IIII")
_FIVE_WORDS = struct.Struct("<IIIII")

# Set to true to check that the data is correct after it has been sent in.
# This is expensive, and only works in Python 3.5 or later.
VERIFY_SENT_DATA = False


def ceildiv(dividend, divisor):
    """ How to divide two possibly-integer numbers and round up.
    """
    assert divisor > 0
    q, r = divmod(dividend, divisor)
    return int(q) + (r != 0)


# SDRAM requirement for storing missing SDP packets seq nums
SDRAM_FOR_MISSING_SDP_SEQ_NUMS = ceildiv(
    120.0 * 1024 * BYTES_PER_KB,
    WORDS_PER_FULL_PACKET_WITH_SEQUENCE_NUM * BYTES_PER_WORD)


class DataSpeedUpPacketGatherMachineVertex(
        MachineVertex, AbstractGeneratesDataSpecification,
        AbstractHasAssociatedBinary, AbstractProvidesLocalProvenanceData):
    __slots__ = [
        # x coordinate
        "_x",
        # y coordinate
        "_y",
        # word with x and y
        "_coord_word",
        # transaction id
        "_transaction_id",
        # app id
        "_app_id",
        # socket
        "_connection",
        # store of the extra monitors to location. helpful in data in
        "_extra_monitors_by_chip",
        # path for the data in report
        "_in_report_path",
        # ipaddress
        "_ip_address",
        # store for the last reinjection status
        "_last_status",
        # the max seq num expected given a data retrieval
        "_max_seq_num",
        # holder for missing seq nums for data in
        "_missing_seq_nums_data_in",
        # holder of data from out
        "_output",
        # my placement for future lookup
        "_placement",
        # provenance holder
        "_provenance_data_items",
        # Count of the runs for provenance data
        "_run",
        "_remote_tag",
        # path to the data out report
        "_out_report_path",
        # bool flag for writing reports
        "_write_data_speed_up_reports",
        # data holder for output
        "_view",
        # n channels
        "_n_channels",
        # _intermediate_channel_waits
        "_intermediate_channel_waits"]

    #: base key (really nasty hack to tie in fixed route keys)
    BASE_KEY = 0xFFFFFFF9
    NEW_SEQ_KEY = 0xFFFFFFF8
    FIRST_DATA_KEY = 0xFFFFFFF7
    END_FLAG_KEY = 0xFFFFFFF6
    TRANSACTION_ID_KEY = 0xFFFFFFF5

    #: to use with multicast stuff (reinjection acks have to be fixed route)
    BASE_MASK = 0xFFFFFFFB
    NEW_SEQ_KEY_OFFSET = 1
    FIRST_DATA_KEY_OFFSET = 2
    END_FLAG_KEY_OFFSET = 3
    TRANSACTION_ID_KEY_OFFSET = 4

    # throttle on the transmission
    _TRANSMISSION_THROTTLE_TIME = 0.000001

    # TRAFFIC_TYPE = EdgeTrafficType.MULTICAST
    TRAFFIC_TYPE = EdgeTrafficType.FIXED_ROUTE

    #: report name for tracking used routers
    OUT_REPORT_NAME = "routers_used_in_speed_up_process.rpt"
    #: report name for tracking performance gains
    IN_REPORT_NAME = "speeds_gained_in_speed_up_process.rpt"

    # the end flag is set when the high bit of the sequence number word is set
    _LAST_MESSAGE_FLAG_BIT_MASK = 0x80000000
    # corresponding mask for the actual sequence numbers
    _SEQUENCE_NUMBER_MASK = 0x7fffffff

    # time outs used by the protocol for separate bits
    _TIMEOUT_PER_RECEIVE_IN_SECONDS = 2
    _TIMEOUT_FOR_SENDING_IN_SECONDS = 0.01

    # end flag for missing seq nums
    _MISSING_SEQ_NUMS_END_FLAG = 0xFFFFFFFF

    # flag for saying missing all SEQ numbers
    FLAG_FOR_MISSING_ALL_SEQUENCES = 0xFFFFFFFE

    _ADDRESS_PACKET_BYTE_FORMAT = struct.Struct(
        "<{}B".format(BYTES_IN_FULL_PACKET_WITH_KEY))

    # Router timeouts, in mantissa,exponent form. See datasheet for details
    _LONG_TIMEOUT = (14, 14)
    _SHORT_TIMEOUT = (1, 1)
    _TEMP_TIMEOUT = (15, 4)
    _ZERO_TIMEOUT = (0, 0)

    # Initial port for the reverse IP tag (to be replaced later)
    _TAG_INITIAL_PORT = 10000

    def __init__(
            self, x, y, extra_monitors_by_chip, ip_address,
            report_default_directory,
            write_data_speed_up_reports, constraints=None):
        """
        :param x: Where this gatherer is.
        :type x: int
        :param y: Where this gatherer is.
        :type y: int
        :param extra_monitors_by_chip: UNUSED
        :type extra_monitors_by_chip: \
            dict(tuple(int,int), ExtraMonitorSupportMachineVertex)
        :param ip_address: \
            How to talk directly to the chip where the gatherer is.
        :type ip_address: str
        :param report_default_directory: Where reporting is done.
        :type report_default_directory: str
        :param write_data_speed_up_reports: \
            Whether to write low-level reports on data transfer speeds.
        :type write_data_speed_up_reports: bool
        :param constraints:
        :type constraints: \
            iterable(~pacman.model.constraints.AbstractConstraint)
        """
        super(DataSpeedUpPacketGatherMachineVertex, self).__init__(
            label="SYSTEM:PacketGatherer({},{})".format(x, y),
            constraints=constraints)

        # data holders for the output, and sequence numbers
        self._view = None
        self._max_seq_num = None
        self._output = None
        self._transaction_id = 0

        # store of the extra monitors to location. helpful in data in
        self._extra_monitors_by_chip = extra_monitors_by_chip
        self._missing_seq_nums_data_in = list()
        self._missing_seq_nums_data_in.append(set())

        self._n_channels = helpful_functions.read_config_int(
            globals_variables.get_simulator().config, "SpinnMan",
            "multi_packets_in_flight_n_channels")
        self._intermediate_channel_waits = helpful_functions.read_config_int(
            globals_variables.get_simulator().config, "SpinnMan",
            "multi_packets_in_flight_channel_waits")

        # Create a connection to be used
        self._x = x
        self._y = y
        self._coord_word = None
        self._ip_address = ip_address
        self._remote_tag = None
        self._connection = None

        # local provenance storage
        self._provenance_data_items = defaultdict(list)
        self._run = 0
        self._placement = None
        self._app_id = None

        # create report if it doesn't already exist
        self._out_report_path = \
            os.path.join(report_default_directory, self.OUT_REPORT_NAME)
        self._in_report_path = \
            os.path.join(report_default_directory, self.IN_REPORT_NAME)
        self._write_data_speed_up_reports = write_data_speed_up_reports

        # Stored reinjection status for resetting timeouts
        self._last_status = None

    def __throttled_send(self, message):
        """ slows down transmissions to allow spinnaker to keep up.

        :param message: message to send
        :param connection: the connection to send down
        :rtype: None
        """
        # send first message
        self._connection.send_sdp_message(message)
        time.sleep(self._TRANSMISSION_THROTTLE_TIME)

    @property
    @overrides(MachineVertex.resources_required)
    def resources_required(self):
        return self.static_resources_required()

    def update_transaction_id_from_machine(self, txrx):
        """ looks up from the machine what the current transaction id is
        and updates the data speed up lpg.

        :param txrx: SpiNNMan instance
        :rtype: None
        """
        self._transaction_id = txrx.read_user_1(
            self._placement.x, self._placement.y, self._placement.p)

    @staticmethod
    def static_resources_required():
        return ResourceContainer(
            sdram=ConstantSDRAM(
                CONFIG_SIZE + SDRAM_FOR_MISSING_SDP_SEQ_NUMS +
                SIZE_DATA_IN_CHIP_TO_KEY_SPACE),
            iptags=[IPtagResource(
                port=DataSpeedUpPacketGatherMachineVertex._TAG_INITIAL_PORT,
                strip_sdp=True, ip_address="localhost",
                traffic_identifier="DATA_SPEED_UP")])

    @overrides(AbstractHasAssociatedBinary.get_binary_start_type)
    def get_binary_start_type(self):
        return ExecutableType.SYSTEM

    @inject_items({
        "machine_graph": "MemoryMachineGraph",
        "routing_info": "MemoryRoutingInfos",
        "tags": "MemoryTags",
        "mc_data_chips_to_keys": "DataInMulticastKeyToChipMap",
        "router_timeout_key": "SystemMulticastRouterTimeoutKeys",
        "machine": "MemoryExtendedMachine",
        "app_id": "APPID"
    })
    @overrides(
        AbstractGeneratesDataSpecification.generate_data_specification,
        additional_arguments={
            "machine_graph", "routing_info", "tags",
            "mc_data_chips_to_keys", "machine", "app_id",
            "router_timeout_key"
        })
    def generate_data_specification(
            self, spec, placement, machine_graph, routing_info, tags,
            mc_data_chips_to_keys, machine, app_id, router_timeout_key):
        """
        :param machine_graph: (injected)
        :type machine_graph: ~pacman.model.graphs.machine.MachineGraph
        :param routing_info: (injected)
        :type routing_info: ~pacman.model.routing_info.RoutingInfo
        :param tags: (injected)
        :type tags: ~pacman.model.tags.Tags
        :param machine_time_step: (injected)
        :type machine_time_step: int
        :param time_scale_factor: (injected)
        :type time_scale_factor: int
        :param mc_data_chips_to_keys: (injected)
        :type mc_data_chips_to_keys: dict(tuple(int,int), int)
        :param machine: (injected)
        :type machine: ~spinn_machine.Machine
        :param app_id: (injected)
        :type app_id: int
        :param router_timeout_key: (injected)
        :type router_timeout_key: dict(int)
        """
        # pylint: disable=too-many-arguments, arguments-differ

        # update my placement for future knowledge
        self._placement = placement
        self._app_id = app_id

        # Create the data regions for hello world
        self._reserve_memory_regions(spec)

        # the keys for the special cases
        if self.TRAFFIC_TYPE == EdgeTrafficType.MULTICAST:
            base_key = routing_info.get_first_key_for_edge(
                list(machine_graph.get_edges_ending_at_vertex(self))[0])
            new_seq_key = base_key + self.NEW_SEQ_KEY_OFFSET
            first_data_key = base_key + self.FIRST_DATA_KEY_OFFSET
            end_flag_key = base_key + self.END_FLAG_KEY_OFFSET
            transaction_id_key = base_key + self.TRANSACTION_ID_KEY_OFFSET
        else:
            new_seq_key = self.NEW_SEQ_KEY
            first_data_key = self.FIRST_DATA_KEY
            end_flag_key = self.END_FLAG_KEY
            base_key = self.BASE_KEY
            transaction_id_key = self.TRANSACTION_ID_KEY

        spec.switch_write_focus(_DATA_REGIONS.CONFIG.value)
        spec.write_value(new_seq_key)
        spec.write_value(first_data_key)
        spec.write_value(transaction_id_key)
        spec.write_value(end_flag_key)
        spec.write_value(base_key)

        # locate the tag ID for our data and update with a port
        # Note: The port doesn't matter as we are going to override this later
        iptags = tags.get_ip_tags_for_vertex(self)
        iptag = iptags[0]
        spec.write_value(iptag.tag)
        self._remote_tag = iptag.tag

        # write mc chip key map
        spec.switch_write_focus(_DATA_REGIONS.CHIP_TO_KEY_SPACE.value)
        chips_on_board = list(machine.get_existing_xys_on_board(
            machine.get_chip_at(placement.x, placement.y)))

        # write how many chips to read
        spec.write_value(len(chips_on_board))

        # write the broad cast keys for timeouts
        reinjection_base_key = router_timeout_key[(placement.x, placement.y)]
        spec.write_value(reinjection_base_key)

        # write each chip x and y and base key
        for chip_xy in chips_on_board:
            board_chip_x, board_chip_y = machine.get_local_xy(
                machine.get_chip_at(*chip_xy))
            spec.write_value(board_chip_x)
            spec.write_value(board_chip_y)
            spec.write_value(mc_data_chips_to_keys[chip_xy])
            log.debug("for chip {}:{} base key is {}",
                      chip_xy[0], chip_xy[1], mc_data_chips_to_keys[chip_xy])

        # End-of-Spec:
        spec.end_specification()

    @staticmethod
    def _reserve_memory_regions(spec):
        """ Writes the DSG regions memory sizes. Static so that it can be used\
            by the application vertex.

        :param spec: spec file
        :param system_size: size of system region
        :rtype: None
        """
        spec.reserve_memory_region(
            region=_DATA_REGIONS.CONFIG.value,
            size=CONFIG_SIZE,
            label="config")
        spec.reserve_memory_region(
            region=_DATA_REGIONS.CHIP_TO_KEY_SPACE.value,
            size=SIZE_DATA_IN_CHIP_TO_KEY_SPACE,
            label="mc_key_map")

    @overrides(AbstractHasAssociatedBinary.get_binary_file_name)
    def get_binary_file_name(self):
        return "data_speed_up_packet_gatherer.aplx"

    @overrides(AbstractProvidesLocalProvenanceData.get_local_provenance_data)
    def get_local_provenance_data(self):
        self._run += 1
        prov_items = list()
        significant_losses = defaultdict(list)
        top_level_name = "Provenance_for_{}".format(self._label)
        for (placement, memory_address, length_in_bytes) in \
                self._provenance_data_items.keys():

            # handle duplicates of the same calls
            times_extracted_the_same_thing = 0
            for time_taken, lost_seq_nums in self._provenance_data_items[
                    placement, memory_address, length_in_bytes]:
                # handle time
                chip_name = "chip{}:{}".format(placement.x, placement.y)
                last_name = "Memory_address:{}:Length_in_bytes:{}"\
                    .format(memory_address, length_in_bytes)
                if times_extracted_the_same_thing == 0:
                    iteration_name = "run{}".format(
                        self._run)
                else:
                    iteration_name = "run{}iteration{}".format(
                        self._run, times_extracted_the_same_thing)
                prov_items.append(ProvenanceDataItem(
                    [top_level_name, "extraction_time", chip_name, last_name,
                     iteration_name],
                    time_taken, report=False, message=None))
                times_extracted_the_same_thing += 1

                # handle lost sequence numbers
                for i, n_lost_seq_nums in enumerate(lost_seq_nums):
                    # Zeroes are not reported at all
                    if n_lost_seq_nums:
                        prov_items.append(ProvenanceDataItem(
                            [top_level_name, "lost_seq_nums", chip_name,
                             last_name, iteration_name,
                             "iteration_{}".format(i)],
                            n_lost_seq_nums, report=(
                                n_lost_seq_nums > _MINOR_LOSS_THRESHOLD),
                            message=_MINOR_LOSS_MESSAGE.format(
                                length_in_bytes, memory_address, i,
                                n_lost_seq_nums)))
                    if n_lost_seq_nums > _MAJOR_LOSS_THRESHOLD:
                        significant_losses[placement.x, placement.y] += [i]
        for chip in significant_losses:
            n_times = len(significant_losses[chip])
            chip_name = "chip{}:{}".format(*chip)
            prov_items.append(ProvenanceDataItem(
                [top_level_name, "serious_lost_seq_num_count", chip_name],
                n_times, report=True, message=_MAJOR_LOSS_MESSAGE.format(
                    chip, n_times)))
        self._provenance_data_items = defaultdict(list)
        return prov_items

    @staticmethod
    def locate_correct_write_data_function_for_chip_location(
            uses_advanced_monitors, machine, x, y, transceiver,
            extra_monitor_cores_to_ethernet_connection_map):
        """ supports other components figuring out which gather and function \
            to call for writing data onto spinnaker

        :param uses_advanced_monitors: \
            Whether the system is using advanced monitors
        :type uses_advanced_monitors: bool
        :param machine: the SpiNNMachine instance
        :type machine: ~spinn_machine.Machine
        :param x: the chip x coordinate to write data to
        :type x: int
        :param y: the chip y coordinate to write data to
        :type y: int
        :param transceiver: the SpiNNMan instance
        :type transceiver: ~spinnman.transceiver.Transceiver
        :param extra_monitor_cores_to_ethernet_connection_map: \
            mapping between cores and connections
        :type extra_monitor_cores_to_ethernet_connection_map: \
            dict(tuple(int,int), DataSpeedUpPacketGatherMachineVertex)
        :return: a write function of either a LPG or the spinnMan
        :rtype: callable
        """
        if not uses_advanced_monitors:
            return transceiver.write_memory

        chip = machine.get_chip_at(x, y)
        ethernet_connected_chip = machine.get_chip_at(
            chip.nearest_ethernet_x, chip.nearest_ethernet_y)
        gatherer = extra_monitor_cores_to_ethernet_connection_map[
            ethernet_connected_chip.x, ethernet_connected_chip.y]
        return gatherer.send_data_into_spinnaker

    def _generate_data_in_report(
            self, time_diff, data_size, x, y,
            address_written_to, missing_seq_nums):
        """ writes the data in report for this stage

        :param time_diff: the time taken to write the memory
        :param data_size: the size of data that was written in bytes
        :param x: the location in machine where the data was written to X axis
        :param y: the location in machine where the data was written to Y axis
        :param address_written_to: where in SDRAM it was written to
        :param missing_seq_nums: \
            the set of missing sequence numbers per data transmission attempt
        :rtype: None
        """
        if not os.path.isfile(self._in_report_path):
            with open(self._in_report_path, "w") as writer:
                writer.write(
                    "x\t\t y\t\t SDRAM address\t\t size in bytes\t\t\t"
                    " time took \t\t\t Mb/s \t\t\t missing sequence numbers\n")
                writer.write(
                    "------------------------------------------------"
                    "------------------------------------------------"
                    "-------------------------------------------------\n")

        time_took_ms = float(time_diff.microseconds +
                             time_diff.total_seconds() * 1000000)
        megabits = (data_size * 8.0) / (1024 * BYTES_PER_KB)
        if time_took_ms == 0:
            mbs = "unknown, below threshold"
        else:
            mbs = megabits / (float(time_took_ms) / 100000.0)

        with open(self._in_report_path, "a") as writer:
            writer.write(
                "{}\t\t {}\t\t {}\t\t {}\t\t\t\t {}\t\t\t {}\t\t {}\n".format(
                    x, y, address_written_to, data_size, time_took_ms,
                    mbs, missing_seq_nums))

    def send_data_into_spinnaker(
            self, x, y, base_address, data, n_bytes=None, offset=0,
            cpu=0, is_filename=False):  # pylint: disable=unused-argument
        """ sends a block of data into SpiNNaker to a given chip

        :param x: chip x for data
        :type x: int
        :param y: chip y for data
        :type y: int
        :param base_address: the address in SDRAM to start writing memory
        :type base_address: int
        :param data: the data to write (or filename to load data from, \
            if `is_filename` is True; that's the only time this is a str)
        :type data: bytes or bytearray or memoryview or str
        :param n_bytes: how many bytes to read, or None if not set
        :type n_bytes: int
        :param offset: where in the data to start from
        :type offset: int
        :param is_filename: whether data is actually a file.
        :type is_filename: bool
        :rtype: None
        """
        # if file, read in and then process as normal
        if is_filename:
            if offset != 0:
                raise Exception(
                    "when using a file, you can only have a offset of 0")

            with FileDataReader(data) as reader:
                # n_bytes=None already means 'read everything'
                data = reader.read(n_bytes)  # pylint: disable=no-member
            # Number of bytes to write is now length of buffer we have
            n_bytes = len(data)
        elif n_bytes is None:
            n_bytes = len(data)
        transceiver = get_simulator().transceiver

        # start time recording
        start = datetime.datetime.now()
        # send data
        self._send_data_via_extra_monitors(
            transceiver, x, y, base_address, data[offset:n_bytes + offset])
        # end time recording
        end = datetime.datetime.now()

        if VERIFY_SENT_DATA:
            original_data = bytes(data[offset:n_bytes + offset])
            verified_data = bytes(transceiver.read_memory(
                x, y, base_address, n_bytes))
            if PY2:
                self.__verify_sent_data_py2(
                    original_data, verified_data, x, y, base_address, n_bytes)
            else:
                self.__verify_sent_data_py3(
                    original_data, verified_data, x, y, base_address, n_bytes)

        # write report
        if self._write_data_speed_up_reports:
            self._generate_data_in_report(
                x=x, y=y, time_diff=end - start,
                data_size=n_bytes, address_written_to=base_address,
                missing_seq_nums=self._missing_seq_nums_data_in)

    @staticmethod
    def __verify_sent_data_py2(
            original_data, verified_data, x, y, base_address, n_bytes):
        if original_data != verified_data:
            log.error("VARIANCE: chip:{},{} address:{} len:{}",
                      x, y, base_address, n_bytes)
            log.error("original:{}", "".join(
                "%02X" % ord(x) for x in original_data))
            log.error("verified:{}", "".join(
                "%02X" % ord(x) for x in verified_data))
            i = 0
            for (a, b) in zip(original_data, verified_data):
                if a != b:
                    raise Exception("damn at " + str(i))
                i += 1

    @staticmethod
    def __verify_sent_data_py3(
            original_data, verified_data, x, y, base_address, n_bytes):
        if original_data != verified_data:
            log.error("VARIANCE: chip:{},{} address:{} len:{}",
                      x, y, base_address, n_bytes)
            log.error("original:{}", original_data.hex())
            log.error("verified:{}", verified_data.hex())
            for i, (a, b) in enumerate(zip(original_data, verified_data)):
                if a != b:
                    raise Exception("damn at " + str(i))

    @staticmethod
    def __make_sdp_message(placement, port, payload):
        return SDPMessage(
            sdp_header=SDPHeader(
                destination_chip_x=placement.x,
                destination_chip_y=placement.y,
                destination_cpu=placement.p,
                destination_port=port.value,
                flags=SDPFlag.REPLY_NOT_EXPECTED),
            data=payload)

    def _send_data_via_extra_monitors(
            self, transceiver, destination_chip_x, destination_chip_y,
            start_address, data_to_write):
        """ sends data using the extra monitor cores

        :param transceiver: the SpiNNMan instance
        :param destination_chip_x: chip x
        :param destination_chip_y: chip y
        :param start_address: start address in sdram to write data to
        :param data_to_write: the data to write
        :param start_address: the base sdram address
        :rtype: None
        """

        # how many packets after first one we need to send
        self._max_seq_num = ceildiv(
            len(data_to_write), BYTES_IN_FULL_PACKET_WITH_KEY)

        # determine board chip IDs, as the LPG does not know machine scope IDs
        machine = transceiver.get_machine_details()
        chip = machine.get_chip_at(destination_chip_x, destination_chip_y)
        dest_x, dest_y = machine.get_local_xy(chip)
        self._coord_word = (dest_x << DEST_X_SHIFT) | dest_y

        # for safety, check the transaction id from the machine before updating
        self.update_transaction_id_from_machine(transceiver)
        self._transaction_id = (self._transaction_id + 1) & TRANSACTION_ID_CAP

        # send first message
        self._connection = SCAMPConnection(
            chip_x=self._x, chip_y=self._y, remote_host=self._ip_address)
        self.__reprogram_tag(self._connection)
        self._send_location(start_address)

        # send initial attempt at sending all the data
        self._send_all_data_based_packets(data_to_write)

        # verify completed
        received_confirmation = False
        time_out_count = 0
        while not received_confirmation:
            try:
                # try to receive a confirmation of some sort from spinnaker
                data = self._connection.receive(
                    timeout=self._TIMEOUT_PER_RECEIVE_IN_SECONDS)
                time_out_count = 0

                # check which message type we have received
                received_confirmation = self._outgoing_process_packet(
                    data, data_to_write, start_address)

            except SpinnmanTimeoutException:  # if time out, keep trying
                # if the timeout has not occurred x times, keep trying
                if time_out_count > TIMEOUT_RETRY_LIMIT:
                    emergency_recover_state_from_failure(
                        transceiver, self._app_id, self, self._placement)
                    raise SpinnFrontEndException(
                        TIMEOUT_MESSAGE.format(time_out_count))

                # reopen the connection and try again
                time_out_count += 1
                remote_port = self._connection.remote_port
                local_port = self._connection.local_port
                local_ip = self._connection.local_ip_address
                remote_ip = self._connection.remote_ip_address
                self._connection.close()
                self._connection = SCAMPConnection(
                    local_port=local_port, remote_port=remote_port,
                    local_host=local_ip, remote_host=remote_ip)

                # if we have not received confirmation of finish, try to
                # retransmit missing seq nums
                if not received_confirmation:
                    self._outgoing_retransmit_missing_seq_nums(
                        data_to_write, start_address)
        self._connection.close()

    def _read_in_missing_seq_nums(
            self, data, data_to_write, position, start_address):
        """ handles a missing seq num packet from spinnaker

        :param data: the data to translate into missing seq nums
        :param data_to_write: the data to write
        :param position: the position in the data to write.
        :param start_address: the base sdram address
        :rtype: None
        """
        # find how many elements are in this packet
        n_elements = (len(data) - position) // BYTES_PER_WORD

        # store missing
        missing_seqs = list()
        missing_seqs.extend(struct.unpack_from(
            "<{}I".format(n_elements), data, position))

        # add missing seqs accordingly
        seen_last = False
        seen_all = False
        if missing_seqs[-1] == self._MISSING_SEQ_NUMS_END_FLAG:
            del missing_seqs[-1]
            seen_last = True
        if missing_seqs[-1] == self.FLAG_FOR_MISSING_ALL_SEQUENCES:
            for missing_seq in range(0, self._max_seq_num):
                self._missing_seq_nums_data_in[-1].add(missing_seq)
            seen_all = True
        else:
            self._missing_seq_nums_data_in[-1].update(missing_seqs)

        # determine if ready to send missing seq nums
        if seen_last or seen_all:
            self._outgoing_retransmit_missing_seq_nums(
                data_to_write, start_address)

    def _outgoing_process_packet(self, data, data_to_write, start_address):
        """ processes a packet from SpiNNaker

        :param data: the packet data
        :param data_to_write: the data to write to spinnaker
        :return: if the packet contains a confirmation of complete
        :rtype: bool
        """
        position = 0
        (command_id, transaction_id) = (_TWO_WORDS.unpack_from(data, 0))
        position += BYTES_FOR_RECEPTION_COMMAND_AND_ADDRESS_HEADER
        log.debug("received packet with id {}", command_id)

        # ignore any packet with wrong identifier
        if transaction_id != self._transaction_id:
            return False

        # process missing seq packets
        if command_id == DATA_IN_COMMANDS.RECEIVE_MISSING_SEQ_DATA.value:
            self._read_in_missing_seq_nums(
                data, data_to_write, position, start_address)

        # process the confirmation of all data received
        return command_id == DATA_IN_COMMANDS.RECEIVE_FINISHED.value

    def _outgoing_retransmit_missing_seq_nums(
            self, data_to_write, start_address):
        """ Transmits back into SpiNNaker the missing data based off missing\
            sequence numbers

        :param data_to_write: the data to write.
        :param start_address: the base sdram address
        :rtype: None
        """

        missing_seqs_as_list = list(self._missing_seq_nums_data_in[-1])
        missing_seqs_as_list.sort()

        # send location message
        self._send_location(start_address)

        # send seq data
        for missing_seq_num in missing_seqs_as_list:
            message, _length = self._calculate_data_in_data_from_seq_number(
                data_to_write, missing_seq_num,
                DATA_IN_COMMANDS.SEND_SEQ_DATA.value, None)
            self.__throttled_send(message)

        # update states
        self._missing_seq_nums_data_in.append(set())
        self._send_tell_flag()

    @staticmethod
    def _calculate_position_from_seq_number(seq_num):
        """ Calculates where in the raw data to start reading from, given a\
            sequence number

        :param seq_num: the sequence number to determine position from
        :return: the position in the byte data
        :rtype: int
        """
        return BYTES_IN_FULL_PACKET_WITH_KEY * seq_num

    def _calculate_data_in_data_from_seq_number(
            self, data_to_write, seq_num, command_id, position):
        """ Determine the data needed to be sent to the SpiNNaker machine\
            given a sequence number

        :param data_to_write: the data to write to the SpiNNaker machine
        :param seq_num: the seq num to get the data for
        :param position: the position in the data to write to spinnaker
        :type position: int or None
        :return: SDP message and how much data has been written
        :rtype: SDP message
        """

        # check for last packet
        packet_data_length = BYTES_IN_FULL_PACKET_WITH_KEY

        # determine position in data if not given
        if position is None:
            position = self._calculate_position_from_seq_number(seq_num)

        # if less than a full packet worth of data, adjust length
        if position + packet_data_length > len(data_to_write):
            packet_data_length = len(data_to_write) - position

        if packet_data_length < 0:
            raise Exception("weird packet data length.")

        # determine the true packet length (with header)
        packet_length = (
            packet_data_length + BYTES_FOR_COMMAND_AND_ADDRESS_HEADER)

        # create struct
        packet_data = bytearray(packet_length)
        _THREE_WORDS.pack_into(
            packet_data, 0, command_id, self._transaction_id, seq_num)
        struct.pack_into(
            "<{}B".format(packet_data_length), packet_data,
            BYTES_FOR_COMMAND_AND_ADDRESS_HEADER,
            *data_to_write[position:position+packet_data_length])

        # debug
        # self._print_out_packet_data(packet_data, position)

        # build sdp packet
        message = self.__make_sdp_message(
            self._placement, SDP_PORTS.EXTRA_MONITOR_CORE_DATA_IN_SPEED_UP,
            packet_data)

        # return message for sending, and the length in data sent
        return message, packet_data_length

    def _send_location(self, start_address):
        """ send location as separate message

        :param start_address: sdram location
        :rtype: None
        """
        self._connection.send_sdp_message(self.__make_sdp_message(
            self._placement, SDP_PORTS.EXTRA_MONITOR_CORE_DATA_IN_SPEED_UP,
            _FIVE_WORDS.pack(
                DATA_IN_COMMANDS.SEND_DATA_TO_LOCATION.value,
                self._transaction_id, start_address, self._coord_word,
                self._max_seq_num - 1)))
        log.debug(
            "start address for transaction {} is {}".format(
                self._transaction_id, start_address))

    def _send_tell_flag(self):
        """  send end flag as separate message
        :rtype: None
        """

        self._connection.send_sdp_message(self.__make_sdp_message(
            self._placement, SDP_PORTS.EXTRA_MONITOR_CORE_DATA_IN_SPEED_UP,
            _TWO_WORDS.pack(
                DATA_IN_COMMANDS.SEND_TELL.value, self._transaction_id)))

    def _send_all_data_based_packets(self, data_to_write):
        """ Send all the data as one block

        :param data_to_write: the data to send
        :rtype: None
        """
        # where in the data we are currently up to
        position_in_data = 0
        # send rest of data
        total_data_length = len(data_to_write)
        for seq_num in range(0, self._max_seq_num):
            # put in command flag and seq num
            message, length_to_send = \
                self._calculate_data_in_data_from_seq_number(
                    data_to_write, seq_num,
                    DATA_IN_COMMANDS.SEND_SEQ_DATA.value, position_in_data)
            position_in_data += length_to_send

            # send the message
            self.__throttled_send(message)
            log.debug("sent seq {} of {} bytes", seq_num, length_to_send)

            # check for end flag
            if position_in_data == total_data_length:
                self._send_tell_flag()
                log.debug("sent end flag")

    @staticmethod
    def streaming(gatherers, transceiver, extra_monitor_cores, placements):
        """ Helper method for setting the router timeouts to a state usable\
            for data streaming via a Python context manager (i.e., using\
            the 'with' statement).

        :param gatherers: All the gatherers that are to be set
        :type gatherers: list(DataSpeedUpPacketGatherMachineVertex)
        :param transceiver: the SpiNNMan instance
        :type transceiver: ~spinnman.transceiver.Transceiver
        :param extra_monitor_cores: the extra monitor cores to set
        :type extra_monitor_cores: \
            list(~spinn_front_end_common.utility_models.ExtraMonitorSupportMachineVertex)
        :param placements: placements object
        :type placements: ~pacman.model.placements.Placements
        :rtype: a context manager
        """
        return _StreamingContextManager(
            gatherers, transceiver, extra_monitor_cores, placements)

    def set_cores_for_data_streaming(
            self, transceiver, extra_monitor_cores, placements,
            n_channels, intermediate_channel_waits):
        """ Helper method for setting the router timeouts to a state usable\
            for data streaming
        :param n_channels: mpif n packets in parallel
        :param intermediate_channel_waits: how many to be in flight before \
            more transmission
        :param transceiver: the SpiNNMan instance
        :type transceiver: ~spinnman.transceiver.Transceiver
        :param extra_monitor_cores: the extra monitor cores to set
        :type extra_monitor_cores: \
            list(~spinn_front_end_common.utility_models.ExtraMonitorSupportMachineVertex)
        :param placements: placements object
        :type placements: ~pacman.model.placements.Placements
        :rtype: None
        """
        lead_monitor = extra_monitor_cores[0]
        # Store the last reinjection status for resetting
        # NOTE: This assumes the status is the same on all cores
        self._last_status = lead_monitor.get_reinjection_status(
            placements, transceiver)

        # Set to not inject dropped packets
        lead_monitor.set_reinjection_packets(
            placements, extra_monitor_cores, transceiver,
            point_to_point=False, multicast=False, nearest_neighbour=False,
            fixed_route=False)

        # Clear any outstanding packets from reinjection
        self.clear_reinjection_queue(
            transceiver, placements, n_channels, intermediate_channel_waits)

        # set time outs
        self.set_router_emergency_timeout(
            self._SHORT_TIMEOUT, transceiver, placements)
        self.set_router_time_outs(self._LONG_TIMEOUT, transceiver, placements)

    @staticmethod
    def load_application_routing_tables(
            transceiver, extra_monitor_cores, placements):
        """ Set all chips to have application table loaded in the router

        :param transceiver: the SpiNNMan instance
        :type transceiver: ~spinnman.transceiver.Transceiver
        :param extra_monitor_cores: the extra monitor cores to set
        :type extra_monitor_cores: \
            list(~spinn_front_end_common.utility_models.ExtraMonitorSupportMachineVertex)
        :param placements: placements object
        :type placements: ~pacman.model.placements.Placements
        :rtype: None
        """
        extra_monitor_cores[0].load_application_mc_routes(
            placements, extra_monitor_cores, transceiver)

    @staticmethod
    def load_system_routing_tables(
            transceiver, extra_monitor_cores, placements):
        """ Set all chips to have the system table loaded in the router

        :param transceiver: the SpiNNMan instance
        :type transceiver: ~spinnman.transceiver.Transceiver
        :param extra_monitor_cores: the extra monitor cores to set
        :type extra_monitor_cores: \
            list(~spinn_front_end_common.utility_models.ExtraMonitorSupportMachineVertex)
        :param placements: placements object
        :type placements: ~pacman.model.placements.Placements
        :rtype: None
        """
        extra_monitor_cores[0].load_system_mc_routes(
            placements, extra_monitor_cores, transceiver)

    def set_router_time_outs(self, timeout, transceiver, placements):
        mantissa, exponent = timeout
        core_subsets = convert_vertices_to_core_subset([self], placements)
        process = SetRouterTimeoutProcess(
            transceiver.scamp_connection_selector, n_channels=self._n_channels,
            intermediate_channel_waits=self._intermediate_channel_waits)
        try:
            process.set_timeout(mantissa, exponent, core_subsets)
        except:  # noqa: E722
            emergency_recover_state_from_failure(
                transceiver, self._app_id, self,
                placements.get_placement_of_vertex(self))
            raise

    def set_router_emergency_timeout(self, timeout, transceiver, placements):
        mantissa, exponent = timeout
        core_subsets = convert_vertices_to_core_subset([self], placements)

        process = SetRouterEmergencyTimeoutProcess(
            transceiver.scamp_connection_selector, n_channels=self._n_channels,
            intermediate_channel_waits=self._intermediate_channel_waits)
        try:
            process.set_timeout(mantissa, exponent, core_subsets)
        except:  # noqa: E722
            emergency_recover_state_from_failure(
                transceiver, self._app_id, self,
                placements.get_placement_of_vertex(self))
            raise

    def clear_reinjection_queue(
            self, transceiver, placements, n_channels,
            intermediate_channel_waits):
        """ Clears the queues for reinjection
        :param n_channels: mpif n packets in parallel
        :param intermediate_channel_waits: how many to be in flight before \
            more transmission
        :param transceiver: the spinnMan interface
        :type transceiver: ~spinnman.transceiver.Transceiver
        :param placements: the placements object
        :type placements: ~pacman.model.placements.Placements
        """
        core_subsets = convert_vertices_to_core_subset([self], placements)
        process = ClearQueueProcess(
            transceiver.scamp_connection_selector, n_channels,
            intermediate_channel_waits)
        try:
            process.reset_counters(core_subsets)
        except:  # noqa: E722
            emergency_recover_state_from_failure(
                transceiver, self._app_id, self,
                placements.get_placement_of_vertex(self))
            raise

    def unset_cores_for_data_streaming(
            self, transceiver, extra_monitor_cores, placements):
        """ Helper method for setting the router timeouts to a state usable\
            for data streaming

        :param transceiver: the SpiNNMan instance
        :type transceiver: ~spinnman.transceiver.Transceiver
        :param extra_monitor_cores: the extra monitor cores to set
        :type extra_monitor_cores: \
            list(~spinn_front_end_common.utility_models.ExtraMonitorSupportMachineVertex)
        :param placements: placements object
        :type placements: ~pacman.model.placements.Placements
        :rtype: None
        """

        # Set the routers to temporary values
        self.set_router_time_outs(
            self._TEMP_TIMEOUT, transceiver, placements)
        self.set_router_emergency_timeout(
            self._ZERO_TIMEOUT, transceiver, placements)

        if self._last_status is None:
            log.warning(
                "Cores have not been set for data extraction, so can't be"
                " unset")
        try:
            self.set_router_time_outs(
                self._last_status.router_timeout_parameters, transceiver,
                placements)
            self.set_router_emergency_timeout(
                self._last_status.router_emergency_timeout_parameters,
                transceiver, placements)

            lead_monitor = extra_monitor_cores[0]
            lead_monitor.set_reinjection_packets(
                placements, extra_monitor_cores, transceiver,
                point_to_point=self._last_status.is_reinjecting_point_to_point,
                multicast=self._last_status.is_reinjecting_multicast,
                nearest_neighbour=(
                    self._last_status.is_reinjecting_nearest_neighbour),
                fixed_route=self._last_status.is_reinjecting_fixed_route)
        except Exception:  # pylint: disable=broad-except
            log.exception("Error resetting timeouts")
            log.error("Checking if the cores are OK...")
            core_subsets = convert_vertices_to_core_subset(
                extra_monitor_cores, placements)
            try:
                error_cores = transceiver.get_cores_not_in_state(
                    core_subsets, {CPUState.RUNNING})
                if error_cores:
                    log.error("Cores in an unexpected state: {}".format(
                        error_cores))
            except Exception:  # pylint: disable=broad-except
                log.exception("Couldn't get core state")

    def __reprogram_tag(self, connection):
        request = IPTagSet(
            self._x, self._y, [0, 0, 0, 0], 0,
            self._remote_tag, strip=True, use_sender=True)
        data = connection.get_scp_data(request)
        einfo = None
        for _ in range(3):
            try:
                connection.send(data)
                _, _, response, offset = \
                    connection.receive_scp_response()
                request.get_scp_response().read_bytestring(response, offset)
                return
            except SpinnmanTimeoutException:
                einfo = sys.exc_info()
        reraise(*einfo)

    def get_data(
            self, extra_monitor, extra_monitor_placement, memory_address,
            length_in_bytes, fixed_routes):
        """ Gets data from a given core and memory address.

        :param extra_monitor_placement: \
            placement object for where to get data from
        :type extra_monitor_placement: ~pacman.model.placements.Placement
        :param extra_monitor: the extra monitor used for this data
        :type extra_monitor: ExtraMonitor
        :param memory_address: the address in SDRAM to start reading from
        :type memory_address: int
        :param length_in_bytes: the length of data to read in bytes
        :type length_in_bytes: int
        :param fixed_routes: the fixed routes, used in the report of which\
            chips were used by the speed up process
        :type fixed_routes: dict(tuple(int,int),~spinn_machine.FixedRouteEntry)
        :return: byte array of the data
        :rtype: bytearray
        """
        start = float(time.time())

        # if asked for no data, just return a empty byte array
        if length_in_bytes == 0:
            data = bytearray(0)
            end = float(time.time())
            self._provenance_data_items[
                extra_monitor_placement, memory_address,
                length_in_bytes].append((end - start, [0]))
            return data

        transceiver = get_simulator().transceiver

        # Update the IP Tag to work through a NAT firewall
        connection = SCAMPConnection(
            chip_x=self._x, chip_y=self._y, remote_host=self._ip_address)
        self.__reprogram_tag(connection)

        # update transaction id for extra monitor
        extra_monitor.update_transaction_id()
        transaction_id = extra_monitor.transaction_id

        # send
        connection.send_sdp_message(self.__make_sdp_message(
            extra_monitor_placement,
            SDP_PORTS.EXTRA_MONITOR_CORE_DATA_SPEED_UP,
            _FOUR_WORDS.pack(
                DATA_OUT_COMMANDS.START_SENDING.value, transaction_id,
                memory_address, length_in_bytes)))

        # receive
        self._output = bytearray(length_in_bytes)
        self._view = memoryview(self._output)
        self._max_seq_num = self.calculate_max_seq_num()
        lost_seq_nums = self._receive_data(
            transceiver, extra_monitor_placement, connection, transaction_id)

        # Stop anything else getting through (and reduce traffic)
        connection.send_sdp_message(self.__make_sdp_message(
            extra_monitor_placement,
            SDP_PORTS.EXTRA_MONITOR_CORE_DATA_SPEED_UP,
            _TWO_WORDS.pack(DATA_OUT_COMMANDS.CLEAR.value, transaction_id)))
        connection.close()

        end = float(time.time())
        self._provenance_data_items[
            extra_monitor_placement, memory_address, length_in_bytes].append(
                (end - start, lost_seq_nums))

        # create report elements
        if self._write_data_speed_up_reports:
            routers_been_in_use = self._determine_which_routers_were_used(
                extra_monitor_placement, fixed_routes,
                transceiver.get_machine_details())
            self._write_routers_used_into_report(
                self._out_report_path, routers_been_in_use,
                extra_monitor_placement)

        return self._output

    def _receive_data(
            self, transceiver, placement, connection, transaction_id):
        seq_nums = set()
        lost_seq_nums = list()
        timeoutcount = 0
        finished = False
        while not finished:
            try:
                data = connection.receive(
                    timeout=self._TIMEOUT_PER_RECEIVE_IN_SECONDS)
                response_transaction_id, = _ONE_WORD.unpack_from(data, 4)
                if transaction_id == response_transaction_id:
                    timeoutcount = 0
                    seq_nums, finished = self._process_data(
                        data, seq_nums, finished, placement, transceiver,
                        lost_seq_nums, transaction_id)
                else:
                    log.info(
                        "ignoring packet as transaction id should be {}"
                        " but is {}".format(
                            transaction_id, response_transaction_id))
            except SpinnmanTimeoutException:
                if timeoutcount > TIMEOUT_RETRY_LIMIT:
                    raise SpinnFrontEndException(
                        "Failed to hear from the machine during {} attempts. "
                        "Please try removing firewalls".format(timeoutcount))

                timeoutcount += 1
                # self.__reset_connection()
                if not finished:
                    finished = self._determine_and_retransmit_missing_seq_nums(
                        seq_nums, transceiver, placement, lost_seq_nums,
                        transaction_id)
        return lost_seq_nums

    @staticmethod
    def _determine_which_routers_were_used(placement, fixed_routes, machine):
        """ Traverse the fixed route paths from a given location to its\
            destination. Used for determining which routers were used.

        :param placement: the source to start from
        :param fixed_routes: the fixed routes for each router
        :param machine: the spinnMachine instance
        :return: list of chip IDs
        """
        routers = list()
        routers.append((placement.x, placement.y))
        entry = fixed_routes[(placement.x, placement.y)]
        chip_x = placement.x
        chip_y = placement.y
        while len(entry.processor_ids) == 0:
            # can assume one link, as its a minimum spanning tree going to
            # the root
            machine_link = machine.get_chip_at(
                chip_x, chip_y).router.get_link(next(iter(entry.link_ids)))
            chip_x = machine_link.destination_x
            chip_y = machine_link.destination_y
            routers.append((chip_x, chip_y))
            entry = fixed_routes[(chip_x, chip_y)]
        return routers

    @staticmethod
    def _write_routers_used_into_report(
            report_path, routers_been_in_use, placement):
        """ Write the used routers into a report

        :param report_path: the path to the report file
        :param routers_been_in_use: the routers been in use
        :param placement: the first placement used
        :rtype: None
        """
        writer_behaviour = "w"
        if os.path.isfile(report_path):
            writer_behaviour = "a"

        with open(report_path, writer_behaviour) as writer:
            writer.write("[{}:{}:{}] = {}\n".format(
                placement.x, placement.y, placement.p, routers_been_in_use))

    def _calculate_missing_seq_nums(self, seq_nums):
        """ Determine which sequence numbers we've missed

        :param seq_nums: the set already acquired
        :return: list of missing sequence numbers
        """
        return [sn for sn in xrange(0, self._max_seq_num)
                if sn not in seq_nums]

    def _determine_and_retransmit_missing_seq_nums(
            self, seq_nums, transceiver, placement, lost_seq_nums,
            transaction_id):
        """ Determine if there are any missing sequence numbers, and if so\
            retransmits the missing sequence numbers back to the core for\
            retransmission.

        :param seq_nums: the sequence numbers already received
        :param transceiver: spinnman instance
        :param transaction_id: transaction_id
        :param placement: placement instance
        :return: whether all packets are transmitted
        :rtype: bool
        """
        # pylint: disable=too-many-locals

        # locate missing sequence numbers from pile
        missing_seq_nums = self._calculate_missing_seq_nums(seq_nums)

        lost_seq_nums.append(len(missing_seq_nums))
        # self._print_missing(missing_seq_nums)
        if not missing_seq_nums:
            return True

        # figure n packets given the 2 formats
        n_packets = 1
        length_via_format2 = \
            len(missing_seq_nums) - (
                WORDS_PER_FULL_PACKET -
                WORDS_FOR_COMMAND_N_MISSING_TRANSACTION)
        if length_via_format2 > 0:
            n_packets += ceildiv(
                length_via_format2,
                WORDS_PER_FULL_PACKET - WORDS_FOR_COMMAND_TRANSACTION)
        log.info("missing packets = {}", n_packets)

        # transmit missing sequence as a new SDP packet
        first = True
        seq_num_offset = 0
        for _ in xrange(n_packets):
            length_left_in_packet = WORDS_PER_FULL_PACKET
            offset = 0

            # if first, add n packets to list
            if first:

                # get left over space / data size
                size_of_data_left_to_transmit = min(
                    length_left_in_packet -
                    WORDS_FOR_COMMAND_N_MISSING_TRANSACTION,
                    len(missing_seq_nums) - seq_num_offset)

                # build data holder accordingly
                data = bytearray(
                    (size_of_data_left_to_transmit +
                     WORDS_FOR_COMMAND_N_MISSING_TRANSACTION) * BYTES_PER_WORD)

                # pack flag and n packets
                _ONE_WORD.pack_into(
                    data, offset, DATA_OUT_COMMANDS.START_MISSING_SEQ.value)
                _TWO_WORDS.pack_into(
                    data, BYTES_PER_WORD, transaction_id, n_packets)

                # update state
                offset += (
                    WORDS_FOR_COMMAND_N_MISSING_TRANSACTION * BYTES_PER_WORD)
                length_left_in_packet -= (
                    WORDS_FOR_COMMAND_N_MISSING_TRANSACTION)
                first = False

            else:  # just add data
                # get left over space / data size
                size_of_data_left_to_transmit = min(
                    WORDS_PER_FULL_PACKET_WITH_SEQUENCE_NUM,
                    len(missing_seq_nums) - seq_num_offset)

                # build data holder accordingly
                data = bytearray(
                    (size_of_data_left_to_transmit +
                     WORDS_FOR_COMMAND_TRANSACTION) * BYTES_PER_WORD)

                # pack flag
                _TWO_WORDS.pack_into(
                    data, offset,
                    DATA_OUT_COMMANDS.MISSING_SEQ.value, transaction_id)
                offset += BYTES_PER_WORD * WORDS_FOR_COMMAND_TRANSACTION
                length_left_in_packet -= WORDS_FOR_COMMAND_TRANSACTION

            # fill data field
            struct.pack_into(
                "<{}I".format(size_of_data_left_to_transmit), data, offset,
                *missing_seq_nums[
                    seq_num_offset:
                    seq_num_offset + size_of_data_left_to_transmit])
            seq_num_offset += length_left_in_packet

            # build SDP message and send it to the core
            transceiver.send_sdp_message(self.__make_sdp_message(
                placement, SDP_PORTS.EXTRA_MONITOR_CORE_DATA_SPEED_UP, data))

            # sleep for ensuring core doesn't lose packets
            time.sleep(self._TIMEOUT_FOR_SENDING_IN_SECONDS)
            # self._print_packet_num_being_sent(packet_count, n_packets)
        return False

    def _process_data(
            self, data, seq_nums, finished, placement, transceiver,
            lost_seq_nums, transaction_id):
        """ Take a packet and processes it see if we're finished yet

        :param data: the packet data
        :param seq_nums: the list of sequence numbers received so far
        :param finished: bool which states if finished or not
        :param placement: placement object for location on machine
        :param transceiver: spinnman instance
        :param transaction_id: the transaction id for this stream
        :param lost_seq_nums: the list of n sequence numbers lost per iteration
        :return: set of data items, if its the first packet, the list of\
            sequence numbers, the sequence number received and if its finished
        """
        # pylint: disable=too-many-arguments
        # self._print_out_packet_data(data)
        length_of_data = len(data)
        first_packet_element, = _ONE_WORD.unpack_from(data, 0)

        # get flags
        seq_num = first_packet_element & self._SEQUENCE_NUMBER_MASK
        is_end_of_stream = (
            first_packet_element & self._LAST_MESSAGE_FLAG_BIT_MASK) != 0

        # check seq num not insane
        if seq_num > self._max_seq_num:
            raise Exception(
                "got an insane sequence number. got {} when "
                "the max is {} with a length of {}".format(
                    seq_num, self._max_seq_num, length_of_data))

        # figure offset for where data is to be put
        offset = self._calculate_offset(seq_num)

        # write data

        # read offset from data is at byte 8. as first 4 is seq num,
        # second 4 is transaction id
        true_data_length = (
                offset + length_of_data - BYTES_FOR_SEQ_AND_TRANSACTION_ID)
        if (not is_end_of_stream or
                length_of_data != BYTES_FOR_SEQ_AND_TRANSACTION_ID):
            self._write_into_view(
                offset, true_data_length, data,
                BYTES_FOR_SEQ_AND_TRANSACTION_ID, length_of_data, seq_num,
                length_of_data, False)

        # add seq num to list
        seq_nums.add(seq_num)

        # if received a last flag on its own, its during retransmission.
        #  check and try again if required
        if is_end_of_stream:
            if not self._check(seq_nums):
                finished = self._determine_and_retransmit_missing_seq_nums(
                    placement=placement, transceiver=transceiver,
                    seq_nums=seq_nums, lost_seq_nums=lost_seq_nums,
                    transaction_id=transaction_id)
            else:
                finished = True
        return seq_nums, finished

    @staticmethod
    def _calculate_offset(seq_num):
        return (seq_num * WORDS_PER_FULL_PACKET_WITH_SEQUENCE_NUM *
                BYTES_PER_WORD)

    def _write_into_view(
            self, view_start_position, view_end_position,
            data, data_start_position, data_end_position, seq_num,
            packet_length, is_final):
        """ Puts data into the view

        :param view_start_position: where in view to start
        :param view_end_position: where in view to end
        :param data: the data holder to write from
        :param data_start_position: where in data holder to start from
        :param data_end_position: where in data holder to end
        :param seq_num: the sequence number to figure
        :rtype: None
        """
        # pylint: disable=too-many-arguments
        if view_end_position > len(self._output):
            raise Exception(
                "I'm trying to add to my output data, but am trying to add "
                "outside my acceptable output positions! max is {} and I "
                "received a request to fill to {} from {} for sequence num "
                "{} from max sequence num {} length of packet {} and "
                "final {}".format(
                    len(self._output), view_end_position, view_start_position,
                    seq_num, self._max_seq_num - 1, packet_length, is_final))
        self._view[view_start_position: view_end_position] = \
            data[data_start_position:data_end_position]

    def _check(self, seq_nums):
        """ Verify if the sequence numbers are correct.

        :param seq_nums: the received sequence numbers
        :return: Whether all the sequence numbers have been received
        :rtype: bool
        """
        # hand back
        seq_nums = sorted(seq_nums)
        max_needed = self.calculate_max_seq_num()
        if len(seq_nums) > max_needed + 1:
            raise Exception("I've received more data than I was expecting!!")
        return len(seq_nums) == max_needed + 1

    def calculate_max_seq_num(self):
        """ Deduce the max sequence number expected to be received

        :return: the biggest sequence num expected
        :rtype: int
        """

        return ceildiv(
            len(self._output),
            WORDS_PER_FULL_PACKET_WITH_SEQUENCE_NUM * BYTES_PER_WORD)

    @staticmethod
    def _print_missing(seq_nums):
        """ Debug printer for the missing sequence numbers from the pile

        :param seq_nums: the sequence numbers received so far
        :rtype: None
        """
        for seq_num in sorted(seq_nums):
            log.info("from list I'm missing sequence num {}", seq_num)

    @staticmethod
    def _print_out_packet_data(data, position):
        """ Debug prints out the data from the packet

        :param data: the packet data
        :rtype: None
        """
        reread_data = struct.unpack("<{}B".format(len(data)), data)
        output = ""
        position2 = position
        log.debug("size of data is {}".format((len(data) / 4) - 3))
        for index, reread_data_element in enumerate(reread_data):
            if index >= 12:
                output += "{}:{},".format(position2, reread_data_element)
                position2 += 1
        log.debug("converted data back into readable form is {}", output)

    @staticmethod
    def _print_length_of_received_seq_nums(seq_nums, max_needed):
        """ Debug helper method for figuring out if everything been received

        :param seq_nums: sequence numbers received
        :param max_needed: biggest expected to have
        :rtype: None
        """
        if len(seq_nums) != max_needed:
            log.info("should have received {} sequence numbers, but received "
                     "{} sequence numbers", max_needed, len(seq_nums))

    @staticmethod
    def _print_packet_num_being_sent(packet_count, n_packets):
        """ Debug helper for printing missing sequence number packet\
            transmission

        :param packet_count: which packet is being fired
        :param n_packets: how many packets to fire.
        :rtype: None
        """
        log.debug("send SDP packet with missing sequence numbers: {} of {}",
                  packet_count + 1, n_packets)


class _StreamingContextManager(object):
    """ The implementation of the context manager object for streaming \
    configuration control.
    """
    __slots__ = ["_gatherers", "_monitors", "_placements", "_txrx"]

    def __init__(self, gatherers, txrx, monitors, placements):
        self._gatherers = list(gatherers)
        self._txrx = txrx
        self._monitors = monitors
        self._placements = placements

    def __enter__(self):
        config = globals_variables.get_simulator().config
        n_channels = helpful_functions.read_config_int(
            config, "SpinnMan", "multi_packets_in_flight_n_channels")
        intermediate_channel_waits = helpful_functions.read_config_int(
            config, "SpinnMan", "multi_packets_in_flight_channel_waits")
        for gatherer in self._gatherers:
            gatherer.load_system_routing_tables(
                self._txrx, self._monitors, self._placements)
        for gatherer in self._gatherers:
            gatherer.set_cores_for_data_streaming(
                self._txrx, self._monitors, self._placements,
                n_channels, intermediate_channel_waits)

    def __exit__(self, _type, _value, _tb):
        for gatherer in self._gatherers:
            gatherer.unset_cores_for_data_streaming(
                self._txrx, self._monitors, self._placements)
        for gatherer in self._gatherers:
            gatherer.load_application_routing_tables(
                self._txrx, self._monitors, self._placements)
        return False<|MERGE_RESOLUTION|>--- conflicted
+++ resolved
@@ -23,16 +23,6 @@
 from enum import Enum
 from six.moves import xrange
 from six import reraise, PY2
-<<<<<<< HEAD
-
-from spinn_front_end_common.utilities import globals_variables, \
-    helpful_functions
-from spinn_front_end_common.utilities.utility_objs.\
-    extra_monitor_scp_processes import \
-    SetRouterTimeoutProcess, SetRouterEmergencyTimeoutProcess, \
-    ClearQueueProcess
-=======
->>>>>>> 91492423
 from spinn_utilities.overrides import overrides
 from spinn_utilities.log import FormatAdapter
 from spinnman.exceptions import SpinnmanTimeoutException
@@ -48,7 +38,8 @@
 from spinn_storage_handlers import FileDataReader
 from spinn_front_end_common.utilities.globals_variables import get_simulator
 from spinn_front_end_common.utilities.helpful_functions import (
-    convert_vertices_to_core_subset, emergency_recover_state_from_failure)
+    convert_vertices_to_core_subset, emergency_recover_state_from_failure,
+    read_config_int)
 from spinn_front_end_common.abstract_models import (
     AbstractHasAssociatedBinary, AbstractGeneratesDataSpecification)
 from spinn_front_end_common.interface.provenance import (
@@ -333,12 +324,11 @@
         self._missing_seq_nums_data_in = list()
         self._missing_seq_nums_data_in.append(set())
 
-        self._n_channels = helpful_functions.read_config_int(
-            globals_variables.get_simulator().config, "SpinnMan",
-            "multi_packets_in_flight_n_channels")
-        self._intermediate_channel_waits = helpful_functions.read_config_int(
-            globals_variables.get_simulator().config, "SpinnMan",
-            "multi_packets_in_flight_channel_waits")
+        config = get_simulator().config
+        self._n_channels = read_config_int(
+            config, "SpinnMan", "multi_packets_in_flight_n_channels")
+        self._intermediate_channel_waits = read_config_int(
+            config, "SpinnMan", "multi_packets_in_flight_channel_waits")
 
         # Create a connection to be used
         self._x = x
@@ -1713,10 +1703,10 @@
         self._placements = placements
 
     def __enter__(self):
-        config = globals_variables.get_simulator().config
-        n_channels = helpful_functions.read_config_int(
+        config = get_simulator().config
+        n_channels = read_config_int(
             config, "SpinnMan", "multi_packets_in_flight_n_channels")
-        intermediate_channel_waits = helpful_functions.read_config_int(
+        intermediate_channel_waits = read_config_int(
             config, "SpinnMan", "multi_packets_in_flight_channel_waits")
         for gatherer in self._gatherers:
             gatherer.load_system_routing_tables(
