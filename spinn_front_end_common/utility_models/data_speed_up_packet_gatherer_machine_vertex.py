--- conflicted
+++ resolved
@@ -1034,29 +1034,17 @@
             self, transceiver, extra_monitor_cores, placements,
             n_channels, intermediate_channel_waits):
         """ Helper method for setting the router timeouts to a state usable\
-<<<<<<< HEAD
-            for data streaming
+            for data streaming.
+
         :param n_channels: mpif n packets in parallel
         :param intermediate_channel_waits: how many to be in flight before \
             more transmission
-        :param transceiver: the SpiNNMan instance
-        :type transceiver: ~spinnman.transceiver.Transceiver
-        :param extra_monitor_cores: the extra monitor cores to set
-        :type extra_monitor_cores: \
-            list(~spinn_front_end_common.utility_models.ExtraMonitorSupportMachineVertex)
-        :param placements: placements object
-        :type placements: ~pacman.model.placements.Placements
-        :rtype: None
-=======
-            for data streaming.
-
         :param ~spinnman.transceiver.Transceiver transceiver:
             the SpiNNMan instance
         :param list(ExtraMonitorSupportMachineVertex) extra_monitor_cores:
             the extra monitor cores to set
         :param ~pacman.model.placements.Placements placements:
             placements object
->>>>>>> 19a342ef
         """
         lead_monitor = extra_monitor_cores[0]
         # Store the last reinjection status for resetting
@@ -1139,15 +1127,9 @@
         """
         mantissa, exponent = timeout
         core_subsets = convert_vertices_to_core_subset([self], placements)
-<<<<<<< HEAD
-
-        process = SetRouterEmergencyTimeoutProcess(
+        process = SetRouterTimeoutProcess(
             transceiver.scamp_connection_selector, n_channels=self._n_channels,
             intermediate_channel_waits=self._intermediate_channel_waits)
-=======
-        process = SetRouterTimeoutProcess(
-            transceiver.scamp_connection_selector)
->>>>>>> 19a342ef
         try:
             process.set_wait2_timeout(mantissa, exponent, core_subsets)
         except:  # noqa: E722
@@ -1156,27 +1138,17 @@
                 placements.get_placement_of_vertex(self))
             raise
 
-<<<<<<< HEAD
     def clear_reinjection_queue(
             self, transceiver, placements, n_channels,
             intermediate_channel_waits):
-        """ Clears the queues for reinjection
+        """ Clears the queues for reinjection.
         :param n_channels: mpif n packets in parallel
         :param intermediate_channel_waits: how many to be in flight before \
             more transmission
-        :param transceiver: the spinnMan interface
-        :type transceiver: ~spinnman.transceiver.Transceiver
-        :param placements: the placements object
-        :type placements: ~pacman.model.placements.Placements
-=======
-    def clear_reinjection_queue(self, transceiver, placements):
-        """ Clears the queues for reinjection.
-
         :param ~spinnman.transceiver.Transceiver transceiver:
             the spinnMan interface
         :param ~pacman.model.placements.Placements placements:
             the placements object
->>>>>>> 19a342ef
         """
         core_subsets = convert_vertices_to_core_subset([self], placements)
         process = ClearQueueProcess(
