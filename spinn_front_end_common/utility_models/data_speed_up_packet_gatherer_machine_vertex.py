# Copyright (c) 2017-2022 The University of Manchester
#
# This program is free software: you can redistribute it and/or modify
# it under the terms of the GNU General Public License as published by
# the Free Software Foundation, either version 3 of the License, or
# (at your option) any later version.
#
# This program is distributed in the hope that it will be useful,
# but WITHOUT ANY WARRANTY; without even the implied warranty of
# MERCHANTABILITY or FITNESS FOR A PARTICULAR PURPOSE.  See the
# GNU General Public License for more details.
#
# You should have received a copy of the GNU General Public License
# along with this program.  If not, see <http://www.gnu.org/licenses/>.

import os
import datetime
import logging
import time
import struct
from enum import Enum, IntEnum
from spinn_utilities.config_holder import get_config_bool
from spinn_utilities.overrides import overrides
from spinn_utilities.log import FormatAdapter
from spinnman.exceptions import SpinnmanTimeoutException
from spinnman.messages.sdp import SDPMessage, SDPHeader, SDPFlag
from spinnman.messages.scp.impl.iptag_set import IPTagSet
from spinnman.connections.udp_packet_connections import SCAMPConnection
from spinnman.model.enums.cpu_state import CPUState
from pacman.model.graphs.common import EdgeTrafficType
from pacman.model.graphs.machine import MachineVertex
from pacman.model.resources import (
    ConstantSDRAM, IPtagResource, ResourceContainer)
from spinn_front_end_common.data import FecDataView
from spinn_front_end_common.interface.provenance import ProvenanceWriter
from spinn_front_end_common.utilities.helpful_functions import (
    convert_vertices_to_core_subset, get_region_base_address_offset,
    n_word_struct)
from spinn_front_end_common.utilities.emergency_recovery import (
    emergency_recover_state_from_failure)
from spinn_front_end_common.abstract_models import (
    AbstractHasAssociatedBinary, AbstractGeneratesDataSpecification)
from spinn_front_end_common.interface.provenance import (
    AbstractProvidesProvenanceDataFromMachine)
from spinn_front_end_common.utilities.utility_objs import (
    ExecutableType)
from spinn_front_end_common.utilities.constants import (
    SDP_PORTS, BYTES_PER_WORD, BYTES_PER_KB)
from spinn_front_end_common.utilities.exceptions import SpinnFrontEndException
from spinn_front_end_common.utilities.utility_objs.\
    extra_monitor_scp_processes import (
        SetRouterTimeoutProcess, ClearQueueProcess)

log = FormatAdapter(logging.getLogger(__name__))

# shift by for the destination x coord in the word.
DEST_X_SHIFT = 16

TIMEOUT_RETRY_LIMIT = 100
TIMEOUT_MESSAGE = "Failed to hear from the machine during {} attempts. "\
    "Please try removing firewalls."
_MINOR_LOSS_THRESHOLD = 10

# cap for stopping wrap arounds
TRANSACTION_ID_CAP = 0xFFFFFFFF

#: number of items used up by the retransmit code for its header
SDP_RETRANSMISSION_HEADER_SIZE = 2

#: size of config region in bytes
#: 1.new seq key, 2.first data key, 3. transaction id key 4.end flag key,
# 5.base key, 6.iptag tag
CONFIG_SIZE = 6 * BYTES_PER_WORD

#: items of data a SDP packet can hold when SCP header removed
WORDS_PER_FULL_PACKET = 68  # 272 bytes as removed SCP header

#: size of items the sequence number uses
SEQUENCE_NUMBER_SIZE_IN_ITEMS = 1

#: transaction id size in words
TRANSACTION_ID_SIZE_IN_ITEMS = 1

#: the size in words of the command flag
COMMAND_SIZE_IN_ITEMS = 1

#: offset for missing seq starts in first packet
WORDS_FOR_COMMAND_N_MISSING_TRANSACTION = 3

#: offset for missing seq starts in more packet
WORDS_FOR_COMMAND_TRANSACTION = (
    COMMAND_SIZE_IN_ITEMS + TRANSACTION_ID_SIZE_IN_ITEMS)

BYTES_FOR_SEQ_AND_TRANSACTION_ID = (
    (SEQUENCE_NUMBER_SIZE_IN_ITEMS + TRANSACTION_ID_SIZE_IN_ITEMS) *
    BYTES_PER_WORD)

#: items of data from SDP packet with a sequence number
WORDS_PER_FULL_PACKET_WITH_SEQUENCE_NUM = (
    WORDS_PER_FULL_PACKET - SEQUENCE_NUMBER_SIZE_IN_ITEMS -
    TRANSACTION_ID_SIZE_IN_ITEMS)

#: offset where data in starts on commands
#: (command, transaction_id, seq num)
WORDS_FOR_COMMAND_AND_KEY = 3
BYTES_FOR_COMMAND_AND_ADDRESS_HEADER = (
    WORDS_FOR_COMMAND_AND_KEY * BYTES_PER_WORD)

#: offset where data in starts in reception (command, transaction id)
WORDS_FOR_RECEPTION_COMMAND_AND_ADDRESS_HEADER = 2
BYTES_FOR_RECEPTION_COMMAND_AND_ADDRESS_HEADER = (
    WORDS_FOR_RECEPTION_COMMAND_AND_ADDRESS_HEADER * BYTES_PER_WORD)

#: size for data to store when first packet with command and address
WORDS_IN_FULL_PACKET_WITH_KEY = (
    WORDS_PER_FULL_PACKET - WORDS_FOR_COMMAND_AND_KEY)
BYTES_IN_FULL_PACKET_WITH_KEY = (
    WORDS_IN_FULL_PACKET_WITH_KEY * BYTES_PER_WORD)

#: size of data in key space
#: x, y, key (all ints) for possible 48 chips, plus n chips to read,
# the reinjector base key.
SIZE_DATA_IN_CHIP_TO_KEY_SPACE = ((3 * 48) + 2) * BYTES_PER_WORD


class _DATA_REGIONS(IntEnum):
    """DSG data regions"""
    CONFIG = 0
    CHIP_TO_KEY_SPACE = 1
    PROVENANCE_REGION = 2


class DATA_OUT_COMMANDS(Enum):
    """command IDs for the SDP packets for data out"""
    START_SENDING = 100
    START_MISSING_SEQ = 1000
    MISSING_SEQ = 1001
    CLEAR = 2000


class DATA_IN_COMMANDS(Enum):
    """command IDs for the SDP packets for data in"""
    SEND_DATA_TO_LOCATION = 200
    SEND_SEQ_DATA = 2000
    SEND_TELL = 2001
    RECEIVE_MISSING_SEQ_DATA = 2002
    RECEIVE_FINISHED = 2003


# precompiled structures
_ONE_WORD = struct.Struct("<I")
_TWO_WORDS = struct.Struct("<II")
_THREE_WORDS = struct.Struct("<III")
_FOUR_WORDS = struct.Struct("<IIII")
_FIVE_WORDS = struct.Struct("<IIIII")


# Set to true to check that the data is correct after it has been sent in.
# This is expensive, and only works in Python 3.5 or later.
VERIFY_SENT_DATA = False

# provenance data size
_PROVENANCE_DATA_SIZE = 4 * BYTES_PER_WORD


def ceildiv(dividend, divisor):
    """ How to divide two possibly-integer numbers and round up.
    """
    assert divisor > 0
    q, r = divmod(dividend, divisor)
    return int(q) + (r != 0)


# SDRAM requirement for storing missing SDP packets seq nums
SDRAM_FOR_MISSING_SDP_SEQ_NUMS = ceildiv(
    120.0 * 1024 * BYTES_PER_KB,
    WORDS_PER_FULL_PACKET_WITH_SEQUENCE_NUM * BYTES_PER_WORD)


class DataSpeedUpPacketGatherMachineVertex(
        MachineVertex, AbstractGeneratesDataSpecification,
        AbstractHasAssociatedBinary,
        AbstractProvidesProvenanceDataFromMachine):
    """ Machine vertex for handling fast data transfer between host and \
        SpiNNaker. This machine vertex is only ever placed on chips with a \
        working Ethernet connection; it collaborates with the \
        :py:class:`ExtraMonitorSupportMachineVertex` to write data on other \
        chips..
    """
    __slots__ = [
        # x coordinate
        "_x",
        # y coordinate
        "_y",
        # word with x and y
        "_coord_word",
        # transaction id
        "_transaction_id",
        # socket
        "_connection",
        # store of the extra monitors to location. helpful in data in
        "_extra_monitors_by_chip",
        # path for the data in report
        "_in_report_path",
        # ipaddress
        "_ip_address",
        # store for the last reinjection status
        "_last_status",
        # the max seq num expected given a data retrieval
        "_max_seq_num",
        # holder for missing seq nums for data in
        "_missing_seq_nums_data_in",
        # holder of data from out
        "_output",
        # my placement for future lookup
        "_placement",
        # Count of the runs for provenance data
        "_run",
        "_remote_tag",
        # path to the data out report
        "_out_report_path",
        # data holder for output
        "_view"]

    #: base key (really nasty hack to tie in fixed route keys)
    BASE_KEY = 0xFFFFFFF9
    NEW_SEQ_KEY = 0xFFFFFFF8
    FIRST_DATA_KEY = 0xFFFFFFF7
    END_FLAG_KEY = 0xFFFFFFF6
    TRANSACTION_ID_KEY = 0xFFFFFFF5

    #: to use with multicast stuff (reinjection acks have to be fixed route)
    BASE_MASK = 0xFFFFFFFB
    NEW_SEQ_KEY_OFFSET = 1
    FIRST_DATA_KEY_OFFSET = 2
    END_FLAG_KEY_OFFSET = 3
    TRANSACTION_ID_KEY_OFFSET = 4

    # throttle on the transmission
    _TRANSMISSION_THROTTLE_TIME = 0.000001

    # TRAFFIC_TYPE = EdgeTrafficType.MULTICAST
    TRAFFIC_TYPE = EdgeTrafficType.FIXED_ROUTE

    #: report name for tracking used routers
    OUT_REPORT_NAME = "routers_used_in_speed_up_process.rpt"
    #: report name for tracking performance gains
    IN_REPORT_NAME = "speeds_gained_in_speed_up_process.rpt"

    # the end flag is set when the high bit of the sequence number word is set
    _LAST_MESSAGE_FLAG_BIT_MASK = 0x80000000
    # corresponding mask for the actual sequence numbers
    _SEQUENCE_NUMBER_MASK = 0x7fffffff

    # time outs used by the protocol for separate bits
    _TIMEOUT_PER_RECEIVE_IN_SECONDS = 2
    _TIMEOUT_FOR_SENDING_IN_SECONDS = 0.01

    # end flag for missing seq nums
    _MISSING_SEQ_NUMS_END_FLAG = 0xFFFFFFFF

    # flag for saying missing all SEQ numbers
    FLAG_FOR_MISSING_ALL_SEQUENCES = 0xFFFFFFFE

    _ADDRESS_PACKET_BYTE_FORMAT = struct.Struct(
        "<{}B".format(BYTES_IN_FULL_PACKET_WITH_KEY))

    # Router timeouts, in mantissa,exponent form. See datasheet for details
    _LONG_TIMEOUT = (14, 14)
    _SHORT_TIMEOUT = (1, 1)
    _TEMP_TIMEOUT = (15, 4)
    _ZERO_TIMEOUT = (0, 0)

    # Initial port for the reverse IP tag (to be replaced later)
    _TAG_INITIAL_PORT = 10000

    def __init__(
            self, x, y, extra_monitors_by_chip, ip_address,
            app_vertex=None, constraints=None):
        """
        :param int x: Where this gatherer is.
        :param int y: Where this gatherer is.
        :param extra_monitors_by_chip: UNUSED
        :type extra_monitors_by_chip:
            dict(tuple(int,int), ExtraMonitorSupportMachineVertex)
        :param str ip_address:
            How to talk directly to the chip where the gatherer is.
        :param constraints:
        :type constraints:
            iterable(~pacman.model.constraints.AbstractConstraint) or None
        :param app_vertex:
            The application vertex that caused this machine vertex to be
            created. If None, there is no such application vertex.
        :type app_vertex:
            ~pacman.model.graphs.application.ApplicationVertex or None
        """
        super().__init__(
            label=f"SYSTEM:PacketGatherer({x},{y})",
            constraints=constraints, app_vertex=app_vertex)

        # data holders for the output, and sequence numbers
        self._view = None
        self._max_seq_num = None
        self._output = None
        self._transaction_id = 0

        # store of the extra monitors to location. helpful in data in
        self._extra_monitors_by_chip = extra_monitors_by_chip
        self._missing_seq_nums_data_in = list()

        # Create a connection to be used
        self._x = x
        self._y = y
        self._coord_word = None
        self._ip_address = ip_address
        self._remote_tag = None
        self._connection = None

        # local provenance storage
        self._run = 0
        self._placement = None

        # create report if it doesn't already exist

        dir_path = FecDataView.get_run_dir_path()
        self._out_report_path = os.path.join(dir_path, self.OUT_REPORT_NAME)
        self._in_report_path = os.path.join(dir_path, self.IN_REPORT_NAME)

        # Stored reinjection status for resetting timeouts
        self._last_status = None

    def __throttled_send(self, message):
        """ slows down transmissions to allow spinnaker to keep up.

        :param ~.SDPMessage message: message to send
        :rtype: None
        """
        # send first message
        self._connection.send_sdp_message(message)
        time.sleep(self._TRANSMISSION_THROTTLE_TIME)

    @property
    @overrides(MachineVertex.resources_required)
    def resources_required(self):
        return self.static_resources_required()

    def update_transaction_id_from_machine(self):
        """ Looks up from the machine what the current transaction ID is\
            and updates the data speed up gatherer.

        """
        self._transaction_id = FecDataView.get_transceiver().read_user_1(
            self._placement.x, self._placement.y, self._placement.p)

    @classmethod
    def static_resources_required(cls):
        """
        :rtype: ~pacman.model.resources.ResourceContainer
        """
        return ResourceContainer(
            sdram=ConstantSDRAM(
                CONFIG_SIZE + SDRAM_FOR_MISSING_SDP_SEQ_NUMS +
                SIZE_DATA_IN_CHIP_TO_KEY_SPACE + _PROVENANCE_DATA_SIZE),
            iptags=[IPtagResource(
                port=cls._TAG_INITIAL_PORT, strip_sdp=True,
                ip_address="localhost", traffic_identifier="DATA_SPEED_UP")])

    @overrides(AbstractHasAssociatedBinary.get_binary_start_type)
    def get_binary_start_type(self):
        return ExecutableType.SYSTEM

    @overrides(AbstractGeneratesDataSpecification.generate_data_specification)
    def generate_data_specification(self, spec, placement):
        # pylint: disable=unsubscriptable-object
        machine = FecDataView.get_machine()
        machine_graph = FecDataView.get_runtime_machine_graph()
        mc_data_chips_to_keys = \
            FecDataView.get_data_in_multicast_key_to_chip_map()
        router_timeout_key = \
            FecDataView.get_system_multicast_router_timeout_keys()

        # update my placement for future knowledge
        self._placement = placement

        # Create the data regions for hello world
        self._reserve_memory_regions(spec)

        # the keys for the special cases
        routing_info = FecDataView.get_routing_infos()
        if self.TRAFFIC_TYPE == EdgeTrafficType.MULTICAST:
            base_key = routing_info.get_first_key_for_edge(
                list(machine_graph.get_edges_ending_at_vertex(self))[0])
            new_seq_key = base_key + self.NEW_SEQ_KEY_OFFSET
            first_data_key = base_key + self.FIRST_DATA_KEY_OFFSET
            end_flag_key = base_key + self.END_FLAG_KEY_OFFSET
            transaction_id_key = base_key + self.TRANSACTION_ID_KEY_OFFSET
        else:
            new_seq_key = self.NEW_SEQ_KEY
            first_data_key = self.FIRST_DATA_KEY
            end_flag_key = self.END_FLAG_KEY
            base_key = self.BASE_KEY
            transaction_id_key = self.TRANSACTION_ID_KEY

        spec.switch_write_focus(_DATA_REGIONS.CONFIG)
        spec.write_value(new_seq_key)
        spec.write_value(first_data_key)
        spec.write_value(transaction_id_key)
        spec.write_value(end_flag_key)
        spec.write_value(base_key)

        # locate the tag ID for our data and update with a port
        # Note: The port doesn't matter as we are going to override this later
        iptags = FecDataView.get_tags().get_ip_tags_for_vertex(self)
        iptag = iptags[0]
        spec.write_value(iptag.tag)
        self._remote_tag = iptag.tag

        # write mc chip key map
        spec.switch_write_focus(_DATA_REGIONS.CHIP_TO_KEY_SPACE)
        chips_on_board = list(machine.get_existing_xys_on_board(
            machine.get_chip_at(placement.x, placement.y)))

        # write how many chips to read
        spec.write_value(len(chips_on_board))

        # write the broad cast keys for timeouts
        reinjection_base_key = router_timeout_key[(placement.x, placement.y)]
        spec.write_value(reinjection_base_key)

        # write each chip x and y and base key
        for chip_xy in chips_on_board:
            board_chip_x, board_chip_y = machine.get_local_xy(
                machine.get_chip_at(*chip_xy))
            spec.write_value(board_chip_x)
            spec.write_value(board_chip_y)
            spec.write_value(mc_data_chips_to_keys[chip_xy])
            log.debug("for chip {}:{} base key is {}",
                      chip_xy[0], chip_xy[1], mc_data_chips_to_keys[chip_xy])

        # End-of-Spec:
        spec.end_specification()

    def _reserve_memory_regions(self, spec):
        """ Writes the DSG regions memory sizes. Static so that it can be used\
            by the application vertex.

        :param ~.DataSpecificationGenerator spec: spec file
        """
        spec.reserve_memory_region(
            region=_DATA_REGIONS.CONFIG,
            size=CONFIG_SIZE,
            label="config")
        spec.reserve_memory_region(
            region=_DATA_REGIONS.CHIP_TO_KEY_SPACE,
            size=SIZE_DATA_IN_CHIP_TO_KEY_SPACE,
            label="mc_key_map")
        spec.reserve_memory_region(
            region=_DATA_REGIONS.PROVENANCE_REGION,
            size=_PROVENANCE_DATA_SIZE, label="Provenance", empty=True)

    @overrides(AbstractHasAssociatedBinary.get_binary_file_name)
    def get_binary_file_name(self):
        return "data_speed_up_packet_gatherer.aplx"

    @staticmethod
    def locate_correct_write_data_function_for_chip_location(
            uses_advanced_monitors, x, y, transceiver,
            extra_monitor_cores_to_ethernet_connection_map):
        """ Supports other components figuring out which gatherer and function\
            to call for writing data onto SpiNNaker.

        :param bool uses_advanced_monitors:
            Whether the system is using advanced monitors
        :param int x: the chip x coordinate to write data to
        :param int y: the chip y coordinate to write data to
        :param ~spinnman.transceiver.Transceiver transceiver:
            the SpiNNMan instance
        :param extra_monitor_cores_to_ethernet_connection_map:
            mapping between cores and connections
        :type extra_monitor_cores_to_ethernet_connection_map:
            dict(tuple(int,int), DataSpeedUpPacketGatherMachineVertex)
        :return: a write function of either a LPG or the spinnMan
        :rtype: callable
        """
        if not uses_advanced_monitors:
            return transceiver.write_memory

        chip = FecDataView.get_chip_at(x, y)
        ethernet_connected_chip = FecDataView.get_chip_at(
            chip.nearest_ethernet_x, chip.nearest_ethernet_y)
        gatherer = extra_monitor_cores_to_ethernet_connection_map[
            ethernet_connected_chip.x, ethernet_connected_chip.y]
        return gatherer.send_data_into_spinnaker

    def _generate_data_in_report(
            self, time_diff, data_size, x, y,
            address_written_to, missing_seq_nums):
        """ Writes the data in report for this stage.

        :param ~datetime.timedelta time_diff:
            the time taken to write the memory
        :param int data_size: the size of data that was written in bytes
        :param int x:
            the location in machine where the data was written to X axis
        :param int y:
            the location in machine where the data was written to Y axis
        :param int address_written_to: where in SDRAM it was written to
        :param list(set(int)) missing_seq_nums:
            the set of missing sequence numbers per data transmission attempt
        :rtype: None
        """
        if not os.path.isfile(self._in_report_path):
            with open(self._in_report_path, "w") as writer:
                writer.write(
                    "x\t\t y\t\t SDRAM address\t\t size in bytes\t\t\t"
                    " time took \t\t\t Mb/s \t\t\t missing sequence numbers\n")
                writer.write(
                    "------------------------------------------------"
                    "------------------------------------------------"
                    "-------------------------------------------------\n")

        time_took_ms = float(time_diff.microseconds +
                             time_diff.total_seconds() * 1000000)
        megabits = (data_size * 8.0) / (1024 * BYTES_PER_KB)
        if time_took_ms == 0:
            mbs = "unknown, below threshold"
        else:
            mbs = megabits / (float(time_took_ms) / 100000.0)

        with open(self._in_report_path, "a") as writer:
            writer.write(
                "{}\t\t {}\t\t {}\t\t {}\t\t\t\t {}\t\t\t {}\t\t {}\n".format(
                    x, y, address_written_to, data_size, time_took_ms,
                    mbs, missing_seq_nums))

    def send_data_into_spinnaker(
            self, x, y, base_address, data, n_bytes=None, offset=0,
            cpu=0, is_filename=False):  # pylint: disable=unused-argument
        """ Sends a block of data into SpiNNaker to a given chip.

        :param int x: chip x for data
        :param int y: chip y for data
        :param int base_address: the address in SDRAM to start writing memory
        :param data: the data to write (or filename to load data from,
            if ``is_filename`` is True; that's the only time this is a str)
        :type data: bytes or bytearray or memoryview or str
        :param int n_bytes: how many bytes to read, or None if not set
        :param int offset: where in the data to start from
        :param int cpu:
        :param bool is_filename: whether data is actually a file.
        """
        # if file, read in and then process as normal
        if is_filename:
            if offset != 0:
                raise Exception(
                    "when using a file, you can only have a offset of 0")

            with open(data, "rb") as reader:
                # n_bytes=None already means 'read everything'
                data = reader.read(n_bytes)  # pylint: disable=no-member
            # Number of bytes to write is now length of buffer we have
            n_bytes = len(data)
        elif n_bytes is None:
            n_bytes = len(data)
        transceiver = FecDataView.get_transceiver()

        # start time recording
        start = datetime.datetime.now()
        # send data
        self._send_data_via_extra_monitors(
            x, y, base_address, data[offset:n_bytes + offset])
        # end time recording
        end = datetime.datetime.now()

        if VERIFY_SENT_DATA:
            original_data = bytes(data[offset:n_bytes + offset])
            verified_data = bytes(transceiver.read_memory(
                x, y, base_address, n_bytes))
            self.__verify_sent_data(
                original_data, verified_data, x, y, base_address, n_bytes)

        # write report
        if get_config_bool("Reports", "write_data_speed_up_reports"):
            self._generate_data_in_report(
                x=x, y=y, time_diff=end - start,
                data_size=n_bytes, address_written_to=base_address,
                missing_seq_nums=self._missing_seq_nums_data_in)

    @staticmethod
    def __verify_sent_data(
            original_data, verified_data, x, y, base_address, n_bytes):
        if original_data != verified_data:
            log.error("VARIANCE: chip:{},{} address:{} len:{}",
                      x, y, base_address, n_bytes)
            log.error("original:{}", original_data.hex())
            log.error("verified:{}", verified_data.hex())
            for i, (a, b) in enumerate(zip(original_data, verified_data)):
                if a != b:
                    raise Exception("damn at " + str(i))

    @staticmethod
    def __make_sdp_message(placement, port, payload):
        """
        :param ~.Placement placement:
        :param SDP_PORTS port:
        :param bytearray payload:
        :rtype: ~.SDPMessage
        """
        return SDPMessage(
            sdp_header=SDPHeader(
                destination_chip_x=placement.x,
                destination_chip_y=placement.y,
                destination_cpu=placement.p,
                destination_port=port.value,
                flags=SDPFlag.REPLY_NOT_EXPECTED),
            data=payload)

    def _send_data_via_extra_monitors(
            self, destination_chip_x, destination_chip_y, start_address,
            data_to_write):
        """ sends data using the extra monitor cores

        :param int destination_chip_x: chip x
        :param int destination_chip_y: chip y
        :param int start_address: start address in SDRAM to write data to
        :param bytearray data_to_write: the data to write
        :param int start_address: the base SDRAM address
        """
        # Set up the connection
        self._connection = SCAMPConnection(
            chip_x=self._x, chip_y=self._y, remote_host=self._ip_address)
        self.__reprogram_tag(self._connection)

        # how many packets after first one we need to send
        self._max_seq_num = ceildiv(
            len(data_to_write), BYTES_IN_FULL_PACKET_WITH_KEY)

        # determine board chip IDs, as the LPG does not know machine scope IDs
        machine = FecDataView.get_machine()
        chip = FecDataView.get_chip_at(destination_chip_x, destination_chip_y)
        dest_x, dest_y = machine.get_local_xy(chip)
        self._coord_word = (dest_x << DEST_X_SHIFT) | dest_y

        # for safety, check the transaction id from the machine before updating
        self.update_transaction_id_from_machine()
        self._transaction_id = (self._transaction_id + 1) & TRANSACTION_ID_CAP
        time_out_count = 0

        # verify completed
        received_confirmation = False
        while not received_confirmation:

            # send initial attempt at sending all the data
            self._send_all_data_based_packets(data_to_write, start_address)

            # Don't create a missing buffer until at least one packet has
            # come back.
            missing = None

            while not received_confirmation:
                try:
                    # try to receive a confirmation of some sort from spinnaker
                    data = self._connection.receive(
                        timeout=self._TIMEOUT_PER_RECEIVE_IN_SECONDS)
                    time_out_count = 0

                    # Read command and transaction id
                    (cmd, transaction_id) = _TWO_WORDS.unpack_from(data, 0)

                    # If wrong transaction id, ignore packet
                    if self._transaction_id != transaction_id:
                        continue

                    # Decide what to do with the packet
                    if cmd == DATA_IN_COMMANDS.RECEIVE_FINISHED.value:
                        received_confirmation = True
                        break

                    if cmd != DATA_IN_COMMANDS.RECEIVE_MISSING_SEQ_DATA.value:
                        raise Exception("Unknown command {} received".format(
                            cmd))

                    # The currently received packet has missing sequence
                    # numbers. Accumulate and dispatch transactionId when
                    # we've got them all.
                    if missing is None:
                        missing = set()
                        self._missing_seq_nums_data_in.append(missing)
                    seen_last, seen_all = self._read_in_missing_seq_nums(
                        data, BYTES_FOR_RECEPTION_COMMAND_AND_ADDRESS_HEADER,
                        missing)

                    # Check that you've seen something that implies ready
                    # to retransmit.
                    if seen_all or seen_last:
                        self._outgoing_retransmit_missing_seq_nums(
                            data_to_write, missing)
                        missing.clear()

                except SpinnmanTimeoutException as e:
                    # if the timeout has not occurred x times, keep trying
                    time_out_count += 1
                    if time_out_count > TIMEOUT_RETRY_LIMIT:
                        emergency_recover_state_from_failure(
                            self, self._placement)
                        raise SpinnFrontEndException(
                            TIMEOUT_MESSAGE.format(
                                time_out_count)) from e

                    # If we never received a packet, we will never have
                    # created the buffer, so send everything again
                    if missing is None:
                        break

                    self._outgoing_retransmit_missing_seq_nums(
                            data_to_write, missing)
                    missing.clear()

        # Close the connection
        self._connection.close()

    def _read_in_missing_seq_nums(self, data, position, seq_nums):
        """ handles a missing seq num packet from spinnaker

        :param data: the data to translate into missing seq nums
        :type data: bytearray or bytes
        :param int position: the position in the data to write.
        :param set(int) seq_nums: a set of sequence numbers to add to
        :return: seen_last flag and seen_all flag
        :rtype: tuple(bool, bool)
        """
        # find how many elements are in this packet
        n_elements = (len(data) - position) // BYTES_PER_WORD

        # store missing
        new_seq_nums = n_word_struct(n_elements).unpack_from(
            data, position)

        # add missing seqs accordingly
        seen_last = False
        seen_all = False
        if new_seq_nums[-1] == self._MISSING_SEQ_NUMS_END_FLAG:
            new_seq_nums = new_seq_nums[:-1]
            seen_last = True
        if new_seq_nums[-1] == self.FLAG_FOR_MISSING_ALL_SEQUENCES:
            for missing_seq in range(0, self._max_seq_num):
                seq_nums.add(missing_seq)
            seen_all = True
        else:
            seq_nums.update(new_seq_nums)

        return seen_last, seen_all

    def _outgoing_retransmit_missing_seq_nums(
            self, data_to_write, missing):
        """ Transmits back into SpiNNaker the missing data based off missing\
            sequence numbers

        :param bytearray data_to_write: the data to write.
        :param set(int) missing: a set of missing sequence numbers
        """

        missing_seqs_as_list = list(missing)
        missing_seqs_as_list.sort()

        # send seq data
        for missing_seq_num in missing_seqs_as_list:
            message, _length = self._calculate_data_in_data_from_seq_number(
                data_to_write, missing_seq_num,
                DATA_IN_COMMANDS.SEND_SEQ_DATA.value, None)
            self.__throttled_send(message)

        # request an update on what is missing
        self._send_tell_flag()

    @staticmethod
    def _calculate_position_from_seq_number(seq_num):
        """ Calculates where in the raw data to start reading from, given a\
            sequence number

        :param int seq_num: the sequence number to determine position from
        :return: the position in the byte data
        :rtype: int
        """
        return BYTES_IN_FULL_PACKET_WITH_KEY * seq_num

    def _calculate_data_in_data_from_seq_number(
            self, data_to_write, seq_num, command_id, position):
        """ Determine the data needed to be sent to the SpiNNaker machine\
            given a sequence number

        :param bytearray data_to_write:
            the data to write to the SpiNNaker machine
        :param int seq_num: the seq num to get the data for
        :param int command_id:
        :param position: the position in the data to write to spinnaker
        :type position: int or None
        :return: SDP message and how much data has been written
        :rtype: tuple(~.SDPMessage, int)
        """

        # check for last packet
        packet_data_length = BYTES_IN_FULL_PACKET_WITH_KEY

        # determine position in data if not given
        if position is None:
            position = self._calculate_position_from_seq_number(seq_num)

        # if less than a full packet worth of data, adjust length
        if position + packet_data_length > len(data_to_write):
            packet_data_length = len(data_to_write) - position

        if packet_data_length < 0:
            raise Exception("weird packet data length.")

        # determine the true packet length (with header)
        packet_length = (
            packet_data_length + BYTES_FOR_COMMAND_AND_ADDRESS_HEADER)

        # create struct
        packet_data = bytearray(packet_length)
        _THREE_WORDS.pack_into(
            packet_data, 0, command_id, self._transaction_id, seq_num)
        struct.pack_into(
            "<{}B".format(packet_data_length), packet_data,
            BYTES_FOR_COMMAND_AND_ADDRESS_HEADER,
            *data_to_write[position:position+packet_data_length])

        # debug
        # self._print_out_packet_data(packet_data, position)

        # build sdp packet
        message = self.__make_sdp_message(
            self._placement, SDP_PORTS.EXTRA_MONITOR_CORE_DATA_IN_SPEED_UP,
            packet_data)

        # return message for sending, and the length in data sent
        return message, packet_data_length

    def _send_location(self, start_address):
        """ Send location as separate message.

        :param int start_address: SDRAM location
        """
        self._connection.send_sdp_message(self.__make_sdp_message(
            self._placement, SDP_PORTS.EXTRA_MONITOR_CORE_DATA_IN_SPEED_UP,
            _FIVE_WORDS.pack(
                DATA_IN_COMMANDS.SEND_DATA_TO_LOCATION.value,
                self._transaction_id, start_address, self._coord_word,
                self._max_seq_num - 1)))
        log.debug(
            "start address for transaction {} is {}".format(
                self._transaction_id, start_address))

    def _send_tell_flag(self):
        """ Send tell flag as separate message.
        """
        self._connection.send_sdp_message(self.__make_sdp_message(
            self._placement, SDP_PORTS.EXTRA_MONITOR_CORE_DATA_IN_SPEED_UP,
            _TWO_WORDS.pack(
                DATA_IN_COMMANDS.SEND_TELL.value, self._transaction_id)))

    def _send_all_data_based_packets(self, data_to_write, start_address):
        """ Send all the data as one block.

        :param bytearray data_to_write: the data to send
        :param int start_address:
        """
        # Send the location
        self._send_location(start_address)

        # where in the data we are currently up to
        position_in_data = 0

        # send rest of data
        for seq_num in range(0, self._max_seq_num):
            # put in command flag and seq num
            message, length_to_send = \
                self._calculate_data_in_data_from_seq_number(
                    data_to_write, seq_num,
                    DATA_IN_COMMANDS.SEND_SEQ_DATA.value, position_in_data)
            position_in_data += length_to_send

            # send the message
            self.__throttled_send(message)
            log.debug("sent seq {} of {} bytes", seq_num, length_to_send)

        # check for end flag
        self._send_tell_flag()
        log.debug("sent end flag")

    def set_cores_for_data_streaming(self):
        """ Helper method for setting the router timeouts to a state usable\
            for data streaming.

        """
        lead_monitor = FecDataView.get_monitor_by_xy(0, 0)
        # Store the last reinjection status for resetting
        # NOTE: This assumes the status is the same on all cores
        self._last_status = lead_monitor.get_reinjection_status()

        # Set to not inject dropped packets
        lead_monitor.set_reinjection_packets(
            point_to_point=False, multicast=False, nearest_neighbour=False,
            fixed_route=False)

        # Clear any outstanding packets from reinjection
        self.clear_reinjection_queue()

        # set time outs
        self.set_router_wait2_timeout(self._SHORT_TIMEOUT)
        self.set_router_wait1_timeout(self._LONG_TIMEOUT)

    @staticmethod
    def load_application_routing_tables():
        """ Set all chips to have application table loaded in the router

        """
        FecDataView.get_monitor_by_xy(0, 0).load_application_mc_routes()

    @staticmethod
    def load_system_routing_tables():
        """ Set all chips to have the system table loaded in the router

        """
        FecDataView.get_monitor_by_xy(0, 0).load_system_mc_routes()

    def set_router_wait1_timeout(self, timeout):
        """ Set the wait1 field for a set of routers.

        :param tuple(int,int) timeout:
        :param ~pacman.model.placements.Placements placements:
        """
        mantissa, exponent = timeout
        core_subsets = convert_vertices_to_core_subset([self])
        process = SetRouterTimeoutProcess(
            FecDataView.get_scamp_connection_selector())
        try:
            process.set_wait1_timeout(mantissa, exponent, core_subsets)
        except:  # noqa: E722
            emergency_recover_state_from_failure(
                self, FecDataView.get_placement_of_vertex(self))
            raise

    def set_router_wait2_timeout(self, timeout):
        """ Set the wait2 field for a set of routers.

        :param tuple(int,int) timeout:
        """
        mantissa, exponent = timeout
        core_subsets = convert_vertices_to_core_subset([self])
        process = SetRouterTimeoutProcess(
            FecDataView.get_scamp_connection_selector())
        try:
            process.set_wait2_timeout(mantissa, exponent, core_subsets)
        except:  # noqa: E722
            emergency_recover_state_from_failure(
                self, FecDataView.get_placement_of_vertex(self))
            raise

    def clear_reinjection_queue(self):
        """ Clears the queues for reinjection.

        :param ~pacman.model.placements.Placements placements:
            the placements object
        """
        core_subsets = convert_vertices_to_core_subset([self])
        process = ClearQueueProcess(
            FecDataView.get_scamp_connection_selector())
        try:
            process.reset_counters(core_subsets)
        except:  # noqa: E722
            emergency_recover_state_from_failure(
                self, FecDataView.get_placement_of_vertex(self))
            raise

    def unset_cores_for_data_streaming(self):
        """ Helper method for restoring the router timeouts to normal after\
            being in a state usable for data streaming.

        """
        # Set the routers to temporary values
        self.set_router_wait1_timeout(self._TEMP_TIMEOUT)
        self.set_router_wait2_timeout(self._ZERO_TIMEOUT)

        if self._last_status is None:
            log.warning(
                "Cores have not been set for data extraction, so can't be"
                " unset")
        try:
            self.set_router_wait1_timeout(
                self._last_status.router_wait1_timeout_parameters)
            self.set_router_wait2_timeout(
                self._last_status.router_wait2_timeout_parameters)

            lead_monitor = FecDataView.get_monitor_by_xy(0, 0)
            lead_monitor.set_reinjection_packets(
                point_to_point=self._last_status.is_reinjecting_point_to_point,
                multicast=self._last_status.is_reinjecting_multicast,
                nearest_neighbour=(
                    self._last_status.is_reinjecting_nearest_neighbour),
                fixed_route=self._last_status.is_reinjecting_fixed_route)
        except Exception:  # pylint: disable=broad-except
            log.exception("Error resetting timeouts")
            log.error("Checking if the cores are OK...")
            core_subsets = convert_vertices_to_core_subset(
<<<<<<< HEAD
                FecDataView.iterate_monitors())
=======
                extra_monitor_cores.values(), placements)
>>>>>>> a574db17
            try:
                transceiver = FecDataView.get_transceiver()
                error_cores = transceiver.get_cores_not_in_state(
                    core_subsets, {CPUState.RUNNING})
                if error_cores:
                    log.error("Cores in an unexpected state: {}".format(
                        error_cores))
            except Exception:  # pylint: disable=broad-except
                log.exception("Couldn't get core state")

    def __reprogram_tag(self, connection):
        """ Make our tag deliver to the given connection.

        :param ~.SCAMPConnection connection: The connection to deliver to.
        """
        request = IPTagSet(
            self._x, self._y, [0, 0, 0, 0], 0,
            self._remote_tag, strip=True, use_sender=True)
        data = connection.get_scp_data(request)
        exn = None
        for _ in range(3):
            try:
                connection.send(data)
                _, _, response, offset = connection.receive_scp_response()
                request.get_scp_response().read_bytestring(response, offset)
                return
            except SpinnmanTimeoutException as e:
                exn = e
        raise exn or SpinnmanTimeoutException

    def get_data(
            self, extra_monitor, placement, memory_address,
            length_in_bytes):
        """ Gets data from a given core and memory address.

        :param ExtraMonitorSupportMachineVertex extra_monitor:
            the extra monitor used for this data
        :param ~pacman.model.placements.Placement placement:
            placement object for where to get data from
        :param int memory_address: the address in SDRAM to start reading from
        :param int length_in_bytes: the length of data to read in bytes
        :return: byte array of the data
        :rtype: bytearray
        """
        start = float(time.time())

        # if asked for no data, just return a empty byte array
        if length_in_bytes == 0:
            data = bytearray(0)
            end = float(time.time())
            with ProvenanceWriter() as db:
                # TODO Why log the time to not read???
                db.insert_gatherer(
                    placement.x, placement.y, memory_address, length_in_bytes,
                    self._run, "No Extraction time", end - start)
            return data

        transceiver = FecDataView.get_transceiver()

        # Update the IP Tag to work through a NAT firewall
        connection = SCAMPConnection(
            chip_x=self._x, chip_y=self._y, remote_host=self._ip_address)
        self.__reprogram_tag(connection)

        # update transaction id for extra monitor
        extra_monitor.update_transaction_id()
        transaction_id = extra_monitor.transaction_id

        # send
        connection.send_sdp_message(self.__make_sdp_message(
            placement, SDP_PORTS.EXTRA_MONITOR_CORE_DATA_SPEED_UP,
            _FOUR_WORDS.pack(
                DATA_OUT_COMMANDS.START_SENDING.value, transaction_id,
                memory_address, length_in_bytes)))

        # receive
        self._output = bytearray(length_in_bytes)
        self._view = memoryview(self._output)
        self._max_seq_num = self.calculate_max_seq_num()
        lost_seq_nums = self._receive_data(
            transceiver, placement, connection, transaction_id)

        # Stop anything else getting through (and reduce traffic)
        connection.send_sdp_message(self.__make_sdp_message(
            placement, SDP_PORTS.EXTRA_MONITOR_CORE_DATA_SPEED_UP,
            _TWO_WORDS.pack(DATA_OUT_COMMANDS.CLEAR.value, transaction_id)))
        connection.close()

        end = float(time.time())
        with ProvenanceWriter() as db:
            db.insert_gatherer(
                placement.x, placement.y, memory_address, length_in_bytes,
                self._run, "Extraction time", end - start)
            for lost_seq_num in lost_seq_nums:
                if lost_seq_num > _MINOR_LOSS_THRESHOLD:
                    db.insert_report(
                        f"During the extraction of data of {length_in_bytes} "
                        f"bytes from memory address {memory_address} on "
                        f"chip ({placement.x}, {placement.y}), "
                        f"{lost_seq_num} sequences were lost.")
                if lost_seq_num > 0:
                    db.insert_gatherer(
                        placement.x, placement.y, memory_address,
                        length_in_bytes, self._run, "Lost_seq_nums",
                        lost_seq_num)

        # create report elements
        if get_config_bool("Reports", "write_data_speed_up_reports"):
            routers_been_in_use = self._determine_which_routers_were_used(
                placement)
            self._write_routers_used_into_report(
                self._out_report_path, routers_been_in_use,
                placement)

        return self._output

    def _receive_data(
            self, transceiver, placement, connection, transaction_id):
        """
        :param ~.Transceiver transceiver:
        :param ~.Placement placement:
        :param ~.UDPConnection connection:
        :param int transaction_id:
        :rtype: list(int)
        """
        seq_nums = set()
        lost_seq_nums = list()
        timeoutcount = 0
        finished = False
        while not finished:
            try:
                data = connection.receive(
                    timeout=self._TIMEOUT_PER_RECEIVE_IN_SECONDS)
                response_transaction_id, = _ONE_WORD.unpack_from(data, 4)
                if transaction_id == response_transaction_id:
                    timeoutcount = 0
                    seq_nums, finished = self._process_data(
                        data, seq_nums, finished, placement, transceiver,
                        lost_seq_nums, transaction_id)
                else:
                    log.info(
                        "ignoring packet as transaction id should be {}"
                        " but is {}".format(
                            transaction_id, response_transaction_id))
            except SpinnmanTimeoutException as e:
                if timeoutcount > TIMEOUT_RETRY_LIMIT:
                    raise SpinnFrontEndException(
                        "Failed to hear from the machine during {} attempts. "
                        "Please try removing firewalls".format(
                            timeoutcount)) from e

                timeoutcount += 1
                # self.__reset_connection()
                if not finished:
                    finished = self._determine_and_retransmit_missing_seq_nums(
                        seq_nums, transceiver, placement, lost_seq_nums,
                        transaction_id)
        return lost_seq_nums

    @staticmethod
    def _determine_which_routers_were_used(placement):
        """ Traverse the fixed route paths from a given location to its\
            destination. Used for determining which routers were used.

        :param ~.Placement placement: the source to start from
        :return: list of chip locations
        :rtype: list(tuple(int,int))
        """
        # pylint: disable=unsubscriptable-object
        routers = [(placement.x, placement.y)]
        fixed_routes = FecDataView.get_fixed_routes()
        entry = fixed_routes[placement.x, placement.y]
        chip_x = placement.x
        chip_y = placement.y
        while len(entry.processor_ids) == 0:
            # can assume one link, as its a minimum spanning tree going to
            # the root
            machine_link = FecDataView.get_chip_at(
                chip_x, chip_y).router.get_link(next(iter(entry.link_ids)))
            chip_x = machine_link.destination_x
            chip_y = machine_link.destination_y
            routers.append((chip_x, chip_y))
            entry = fixed_routes[chip_x, chip_y]
        return routers

    @staticmethod
    def _write_routers_used_into_report(
            report_path, routers_been_in_use, placement):
        """ Write the used routers into a report

        :param str report_path: the path to the report file
        :param list(tuple(int,int)) routers_been_in_use:
            the routers been in use
        :param ~.Placement placement: the first placement used
        """
        writer_behaviour = "w"
        if os.path.isfile(report_path):
            writer_behaviour = "a"

        with open(report_path, writer_behaviour) as writer:
            writer.write("[{}:{}:{}] = {}\n".format(
                placement.x, placement.y, placement.p, routers_been_in_use))

    def _calculate_missing_seq_nums(self, seq_nums):
        """ Determine which sequence numbers we've missed

        :param set(int) seq_nums: the set already acquired
        :return: list of missing sequence numbers
        :rtype: list(int)
        """
        return [sn for sn in range(self._max_seq_num) if sn not in seq_nums]

    def _determine_and_retransmit_missing_seq_nums(
            self, seq_nums, transceiver, placement, lost_seq_nums,
            transaction_id):
        """ Determine if there are any missing sequence numbers, and if so\
            retransmits the missing sequence numbers back to the core for\
            retransmission.

        :param set(int) seq_nums: the sequence numbers already received
        :param ~.Transceiver transceiver: spinnman instance
        :param ~.Placement placement: placement instance
        :param list(int) lost_seq_nums:
        :param int transaction_id: transaction_id
        :return: whether all packets are transmitted
        :rtype: bool
        """
        # pylint: disable=too-many-locals

        # locate missing sequence numbers from pile
        missing_seq_nums = self._calculate_missing_seq_nums(seq_nums)

        lost_seq_nums.append(len(missing_seq_nums))
        # self._print_missing(missing_seq_nums)
        if not missing_seq_nums:
            return True

        # figure n packets given the 2 formats
        n_packets = 1
        length_via_format2 = len(missing_seq_nums) - (
            WORDS_PER_FULL_PACKET - WORDS_FOR_COMMAND_N_MISSING_TRANSACTION)
        if length_via_format2 > 0:
            n_packets += ceildiv(
                length_via_format2,
                WORDS_PER_FULL_PACKET - WORDS_FOR_COMMAND_TRANSACTION)
        # self._print_missing_n_packets(n_packets)

        # transmit missing sequence as a new SDP packet
        first = True
        seq_num_offset = 0
        for _ in range(n_packets):
            length_left_in_packet = WORDS_PER_FULL_PACKET
            offset = 0

            # if first, add n packets to list
            if first:

                # get left over space / data size
                size_of_data_left_to_transmit = min(
                    length_left_in_packet -
                    WORDS_FOR_COMMAND_N_MISSING_TRANSACTION,
                    len(missing_seq_nums) - seq_num_offset)

                # build data holder accordingly
                data = bytearray(
                    (size_of_data_left_to_transmit +
                     WORDS_FOR_COMMAND_N_MISSING_TRANSACTION) * BYTES_PER_WORD)

                # pack flag and n packets
                _ONE_WORD.pack_into(
                    data, offset, DATA_OUT_COMMANDS.START_MISSING_SEQ.value)
                _TWO_WORDS.pack_into(
                    data, BYTES_PER_WORD, transaction_id, n_packets)

                # update state
                offset += (
                    WORDS_FOR_COMMAND_N_MISSING_TRANSACTION * BYTES_PER_WORD)
                length_left_in_packet -= (
                    WORDS_FOR_COMMAND_N_MISSING_TRANSACTION)
                first = False

            else:  # just add data
                # get left over space / data size
                size_of_data_left_to_transmit = min(
                    WORDS_PER_FULL_PACKET_WITH_SEQUENCE_NUM,
                    len(missing_seq_nums) - seq_num_offset)

                # build data holder accordingly
                data = bytearray(
                    (size_of_data_left_to_transmit +
                     WORDS_FOR_COMMAND_TRANSACTION) * BYTES_PER_WORD)

                # pack flag
                _TWO_WORDS.pack_into(
                    data, offset,
                    DATA_OUT_COMMANDS.MISSING_SEQ.value, transaction_id)
                offset += BYTES_PER_WORD * WORDS_FOR_COMMAND_TRANSACTION
                length_left_in_packet -= WORDS_FOR_COMMAND_TRANSACTION

            # fill data field
            n_word_struct(size_of_data_left_to_transmit).pack_into(
                data, offset, *missing_seq_nums[
                    seq_num_offset:
                    seq_num_offset + size_of_data_left_to_transmit])
            seq_num_offset += length_left_in_packet

            # build SDP message and send it to the core
            transceiver.send_sdp_message(self.__make_sdp_message(
                placement, SDP_PORTS.EXTRA_MONITOR_CORE_DATA_SPEED_UP, data))

            # sleep for ensuring core doesn't lose packets
            time.sleep(self._TIMEOUT_FOR_SENDING_IN_SECONDS)
            # self._print_packet_num_being_sent(packet_count, n_packets)
        return False

    def _process_data(
            self, data, seq_nums, finished, placement, transceiver,
            lost_seq_nums, transaction_id):
        """ Take a packet and processes it see if we're finished yet.

        :param bytearray data: the packet data
        :param set(int) seq_nums: the list of sequence numbers received so far
        :param bool finished: bool which states if finished or not
        :param ~.Placement placement:
            placement object for location on machine
        :param ~.Transceiver transceiver: spinnman instance
        :param int transaction_id: the transaction ID for this stream
        :param list(int) lost_seq_nums:
            the list of n sequence numbers lost per iteration
        :return: set of data items, if its the first packet, the list of
            sequence numbers, the sequence number received and if its finished
        :rtype: tuple(set(int), bool)
        """
        # pylint: disable=too-many-arguments
        # self._print_out_packet_data(data)
        length_of_data = len(data)
        first_packet_element, = _ONE_WORD.unpack_from(data, 0)

        # get flags
        seq_num = first_packet_element & self._SEQUENCE_NUMBER_MASK
        is_end_of_stream = (
            first_packet_element & self._LAST_MESSAGE_FLAG_BIT_MASK) != 0

        # check seq num not insane
        if seq_num > self._max_seq_num:
            raise Exception(
                "got an insane sequence number. got {} when "
                "the max is {} with a length of {}".format(
                    seq_num, self._max_seq_num, length_of_data))

        # figure offset for where data is to be put
        offset = self._calculate_offset(seq_num)

        # write data

        # read offset from data is at byte 8. as first 4 is seq num,
        # second 4 is transaction id
        true_data_length = (
                offset + length_of_data - BYTES_FOR_SEQ_AND_TRANSACTION_ID)
        if (not is_end_of_stream or
                length_of_data != BYTES_FOR_SEQ_AND_TRANSACTION_ID):
            self._write_into_view(
                offset, true_data_length, data,
                BYTES_FOR_SEQ_AND_TRANSACTION_ID, length_of_data, seq_num,
                length_of_data, False)

        # add seq num to list
        seq_nums.add(seq_num)

        # if received a last flag on its own, its during retransmission.
        #  check and try again if required
        if is_end_of_stream:
            if not self._check(seq_nums):
                finished = self._determine_and_retransmit_missing_seq_nums(
                    placement=placement, transceiver=transceiver,
                    seq_nums=seq_nums, lost_seq_nums=lost_seq_nums,
                    transaction_id=transaction_id)
            else:
                finished = True
        return seq_nums, finished

    @staticmethod
    def _calculate_offset(seq_num):
        """
        :param int seq_num:
        :rtype: int
        """
        return (seq_num * WORDS_PER_FULL_PACKET_WITH_SEQUENCE_NUM *
                BYTES_PER_WORD)

    def _write_into_view(
            self, view_start_position, view_end_position,
            data, data_start_position, data_end_position, seq_num,
            packet_length, is_final):
        """ Puts data into the view

        :param int view_start_position: where in view to start
        :param int view_end_position: where in view to end
        :param bytearray data: the data holder to write from
        :param int data_start_position: where in data holder to start from
        :param int data_end_position: where in data holder to end
        :param int seq_num: the sequence number to figure
        :raises Exception: If the position to write to is crazy
        """
        # pylint: disable=too-many-arguments
        if view_end_position > len(self._output):
            raise Exception(
                "I'm trying to add to my output data, but am trying to add "
                "outside my acceptable output positions! max is {} and I "
                "received a request to fill to {} from {} for sequence num "
                "{} from max sequence num {} length of packet {} and "
                "final {}".format(
                    len(self._output), view_end_position, view_start_position,
                    seq_num, self._max_seq_num - 1, packet_length, is_final))
        self._view[view_start_position: view_end_position] = \
            data[data_start_position:data_end_position]

    def _check(self, seq_nums):
        """ Verify if the sequence numbers are correct.

        :param list(int) seq_nums: the received sequence numbers
        :return: Whether all the sequence numbers have been received
        :rtype: bool
        """
        # hand back
        seq_nums = sorted(seq_nums)
        max_needed = self.calculate_max_seq_num()
        if len(seq_nums) > max_needed + 1:
            raise Exception("I've received more data than I was expecting!!")
        return len(seq_nums) == max_needed + 1

    def calculate_max_seq_num(self):
        """ Deduce the max sequence number expected to be received

        :return: the biggest sequence num expected
        :rtype: int
        """
        return ceildiv(
            len(self._output),
            WORDS_PER_FULL_PACKET_WITH_SEQUENCE_NUM * BYTES_PER_WORD)

    @staticmethod
    def _print_missing(seq_nums):
        """ Debug printer for the missing sequence numbers from the pile.

        :param list(int) seq_nums: the sequence numbers received so far
        """
        for seq_num in sorted(seq_nums):
            log.info("from list I'm missing sequence num {}", seq_num)

    @staticmethod
    def _print_missing_n_packets(n_packets):
        """ Debug printer for the number of missing packets from the pile.

        :param n_packets: the number of packets
        """
        log.info("missing packets = {}", n_packets)

    @staticmethod
    def _print_out_packet_data(data, position):
        """ Debug prints out the data from the packet.

        :param bytearray data: the packet data
        """
        reread_data = struct.unpack("<{}B".format(len(data)), data)
        output = ""
        position2 = position
        log.debug("size of data is {}".format((len(data) / 4) - 3))
        for index, reread_data_element in enumerate(reread_data):
            if index >= 12:
                output += "{}:{},".format(position2, reread_data_element)
                position2 += 1
        log.debug("converted data back into readable form is {}", output)

    @staticmethod
    def _print_length_of_received_seq_nums(seq_nums, max_needed):
        """ Debug helper method for figuring out if everything been received.

        :param list(int) seq_nums: sequence numbers received
        :param int max_needed: biggest expected to have
        """
        if len(seq_nums) != max_needed:
            log.info("should have received {} sequence numbers, but received "
                     "{} sequence numbers", max_needed, len(seq_nums))

    @staticmethod
    def _print_packet_num_being_sent(packet_count, n_packets):
        """ Debug helper for printing missing sequence number packet\
            transmission.

        :param int packet_count: which packet is being fired
        :param int n_packets: how many packets to fire.
        """
        log.debug("send SDP packet with missing sequence numbers: {} of {}",
                  packet_count + 1, n_packets)

    @overrides(AbstractProvidesProvenanceDataFromMachine
               .get_provenance_data_from_machine)
    def get_provenance_data_from_machine(self, placement):
        # Get the App Data for the core
        transceiver = FecDataView.get_transceiver()
        region_table_address = transceiver.get_cpu_information_from_core(
            placement.x, placement.y, placement.p).user[0]

        # Get the provenance region base address
        prov_region_entry_address = get_region_base_address_offset(
            region_table_address, _DATA_REGIONS.PROVENANCE_REGION)
        provenance_address = transceiver.read_word(
            placement.x, placement.y, prov_region_entry_address)
        data = transceiver.read_memory(
            placement.x, placement.y, provenance_address,
            _PROVENANCE_DATA_SIZE)
        n_sdp_sent, n_sdp_recvd, n_in_streams, n_out_streams = (
            _FOUR_WORDS.unpack_from(data))
        with ProvenanceWriter() as db:
            db.add_core_name(
                placement.x, placement.y, placement.p, placement.vertex.label)
            db.insert_core(
                placement.x, placement.y, placement.p,
                "Sent_SDP_Packets", n_sdp_sent)
            db.insert_core(
                placement.x, placement.y, placement.p,
                "Received_SDP_Packets", n_sdp_recvd)
            db.insert_core(
                placement.x, placement.y, placement.p,
                "Speed_Up_Input_Streams", n_in_streams)
            db.insert_core(
                placement.x, placement.y, placement.p,
                "Speed_Up_Output_Streams", n_out_streams)<|MERGE_RESOLUTION|>--- conflicted
+++ resolved
@@ -1002,13 +1002,9 @@
                 fixed_route=self._last_status.is_reinjecting_fixed_route)
         except Exception:  # pylint: disable=broad-except
             log.exception("Error resetting timeouts")
-            log.error("Checking if the cores are OK...")
+            log.error("Checking if the cores are OK ...")
             core_subsets = convert_vertices_to_core_subset(
-<<<<<<< HEAD
                 FecDataView.iterate_monitors())
-=======
-                extra_monitor_cores.values(), placements)
->>>>>>> a574db17
             try:
                 transceiver = FecDataView.get_transceiver()
                 error_cores = transceiver.get_cores_not_in_state(
