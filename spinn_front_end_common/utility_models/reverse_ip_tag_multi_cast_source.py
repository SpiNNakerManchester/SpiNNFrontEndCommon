# pacman imports
from pacman.model.decorators import overrides
from pacman.model.graphs.application import ApplicationVertex
from pacman.model.resources import CPUCyclesPerTickResource, DTCMResource
from pacman.model.resources import ResourceContainer, SDRAMResource
from pacman.model.resources import ReverseIPtagResource, IPtagResource
from pacman.model.constraints.placer_constraints import BoardConstraint


# front end common imports
from spinn_front_end_common.abstract_models \
    import AbstractProvidesOutgoingPartitionConstraints
from spinn_front_end_common.abstract_models.impl\
    import ProvidesKeyToAtomMappingImpl
from spinn_front_end_common.utilities import constants
<<<<<<< HEAD
from spinn_front_end_common.abstract_models.\
    abstract_provides_socket_addresses import \
    AbstractProvidesSocketAddresses
from spinn_front_end_common.utilities.notification_protocol.\
    socket_address import SocketAddress
from spinn_front_end_common.utility_models\
    .reverse_ip_tag_multicast_source_machine_vertex \
=======
from .reverse_ip_tag_multicast_source_machine_vertex \
>>>>>>> 277306db
    import ReverseIPTagMulticastSourceMachineVertex
from spinn_front_end_common.abstract_models \
    import AbstractGeneratesDataSpecification, AbstractHasAssociatedBinary
from spinn_front_end_common.interface.buffer_management \
    import recording_utilities
from spinn_front_end_common.utilities.utility_objs import ExecutableStartType

# general imports
import sys


class ReverseIpTagMultiCastSource(
        ApplicationVertex, AbstractGeneratesDataSpecification,
        AbstractHasAssociatedBinary,
        AbstractProvidesOutgoingPartitionConstraints,
<<<<<<< HEAD
        AbstractProvidesSocketAddresses):
=======
        ProvidesKeyToAtomMappingImpl):
>>>>>>> 277306db
    """ A model which will allow events to be injected into a spinnaker\
        machine and converted into multicast packets.
    """

    def __init__(
            self, n_keys, label=None, constraints=None,
            max_atoms_per_core=sys.maxint,

            # General parameters
            board_address=None,

            # Live input parameters
            receive_port=None,
            receive_sdp_port=(
                constants.SDP_PORTS.INPUT_BUFFERING_SDP_PORT.value),
            receive_tag=None,
            receive_rate=10,

            # Key parameters
            virtual_key=None, prefix=None,
            prefix_type=None, check_keys=False,

            # Send buffer parameters
            send_buffer_times=None,
            send_buffer_partition_id=None,
            send_buffer_max_space=(
                constants.MAX_SIZE_OF_BUFFERED_REGION_ON_CHIP),
            send_buffer_space_before_notify=640,

            # Buffer parameters
            buffer_notification_ip_address=None,
            buffer_notification_port=None,
            buffer_notification_ack_port=None,
            buffer_notification_tag=None,

            # Extra flag for input without a reserved port
            reserve_reverse_ip_tag=False):
        """

        :param n_keys: The number of keys to be sent via this multicast source
        :param label: The label of this vertex
        :param constraints: Any initial constraints to this vertex
        :param board_address: The IP address of the board on which to place\
                this vertex if receiving data, either buffered or live (by\
                default, any board is chosen)
        :param receive_port: The port on the board that will listen for\
                incoming event packets (default is to disable this feature;\
                set a value to enable it)
        :param receive_sdp_port: The SDP port to listen on for incoming event\
                packets (defaults to 1)
        :param receive_tag: The IP tag to use for receiving live events\
                (uses any by default)
        :param receive_rate: The estimated rate of packets that will be sent\
                by this source
        :param virtual_key: The base multicast key to send received events\
                with (assigned automatically by default)
        :param prefix: The prefix to "or" with generated multicast keys\
                (default is no prefix)
        :param prefix_type: Whether the prefix should apply to the upper or\
                lower half of the multicast keys (default is upper half)
        :param check_keys: True if the keys of received events should be\
                verified before sending (default False)
        :param send_buffer_times: An array of arrays of times at which keys\
                should be sent (one array for each key, default disabled)
        :param send_buffer_partition_id: The id of the partition containing\
                the edges down which the events are to be sent
        :param send_buffer_max_space: The maximum amount of space to use of\
                the SDRAM on the machine (default is 1MB)
        :param send_buffer_space_before_notify: The amount of space free in\
                the sending buffer before the machine will ask the host for\
                more data (default setting is optimised for most cases)
        :param buffer_notification_ip_address: The IP address of the host\
                that will send new buffers (must be specified if a send buffer\
                is specified or if recording will be used)
        :param buffer_notification_port: The port that the host that will\
                send new buffers is listening on (must be specified if a\
                send buffer is specified, or if recording will be used)
        :param buffer_notification_tag: The IP tag to use to notify the\
                host about space in the buffer (default is to use any tag)
        """
        ApplicationVertex.__init__(
            self, label, constraints, max_atoms_per_core)
        ProvidesKeyToAtomMappingImpl.__init__(self)

        # basic items
        self._n_atoms = n_keys

        # Store the parameters for EIEIO
        self._board_address = board_address
        self._receive_port = receive_port
        self._receive_sdp_port = receive_sdp_port
        self._receive_tag = receive_tag
        self._receive_rate = receive_rate
        self._virtual_key = virtual_key
        self._prefix = prefix
        self._prefix_type = prefix_type
        self._check_keys = check_keys

        self._reverse_iptags = None
        if receive_port is not None or reserve_reverse_ip_tag:
            self._reverse_iptags = [ReverseIPtagResource(
                port=receive_port, sdp_port=receive_sdp_port,
                tag=receive_tag)]
            if board_address is not None:
                self.add_constraint(BoardConstraint(board_address))

        # Store the send buffering details
        self._send_buffer_times = send_buffer_times
        self._partition_id = send_buffer_partition_id
        self._buffer_max_space = send_buffer_max_space
        self._send_buffer_space_before_notify = send_buffer_space_before_notify

        # Store the buffering details
        self._buffer_notification_ip_address = buffer_notification_ip_address
        self._buffer_notification_port = buffer_notification_port
        self._buffer_notification_tag = buffer_notification_tag
        self._reserve_reverse_ip_tag = reserve_reverse_ip_tag
        self._buffer_notification_ack_port = \
            buffer_notification_ack_port

        self._iptags = None
        if send_buffer_times is not None:
            self._iptags = [IPtagResource(
                buffer_notification_ip_address, buffer_notification_port, True,
                buffer_notification_tag)]
            if board_address is not None:
                self.add_constraint(BoardConstraint(board_address))

        # Store recording parameters
        self._record_buffer_size = 0
        self._record_buffer_size_before_receive = 0
        self._record_time_between_requests = 0

        # Keep the vertices for resuming runs
        self._machine_vertices = list()

    @property
    @overrides(ApplicationVertex.n_atoms)
    def n_atoms(self):
        return self._n_atoms

    @overrides(ApplicationVertex.get_resources_used_by_atoms)
    def get_resources_used_by_atoms(self, vertex_slice):
        container = ResourceContainer(
            sdram=SDRAMResource(
                ReverseIPTagMulticastSourceMachineVertex.get_sdram_usage(
                    self._send_buffer_times, self._buffer_max_space,
                    self._record_buffer_size > 0)),
            dtcm=DTCMResource(
                ReverseIPTagMulticastSourceMachineVertex.get_dtcm_usage()),
            cpu_cycles=CPUCyclesPerTickResource(
                ReverseIPTagMulticastSourceMachineVertex.get_cpu_usage()),
            iptags=self._iptags,
            reverse_iptags=self._reverse_iptags)
        if self._iptags is None:
            container.extend(recording_utilities.get_recording_resources(
                [self._record_buffer_size],
                self._buffer_notification_ip_address,
                self._buffer_notification_port, self._buffer_notification_tag))
        else:
            container.extend(recording_utilities.get_recording_resources(
                [self._record_buffer_size]))
        return container

    @property
    def get_socket_addresses(self):
        return SocketAddress(
            listen_port=self._buffer_notification_ack_port,
            notify_host_name=self._buffer_notification_ip_address,
            notify_port_no=self._buffer_notification_port)

    @property
    def send_buffer_times(self):
        return self._send_buffer_times

    @send_buffer_times.setter
    def send_buffer_times(self, send_buffer_times):
        self._send_buffer_times = send_buffer_times
        for (vertex_slice, vertex) in self._machine_vertices:
            send_buffer_times_to_set = self._send_buffer_times
            if (self._send_buffer_times is not None and
                    len(self._send_buffer_times) > 0):
                if hasattr(self._send_buffer_times[0], "__len__"):
                    send_buffer_times_to_set = self._send_buffer_times[
                        vertex_slice.lo_atom:vertex_slice.hi_atom + 1]
            vertex.send_buffer_times = send_buffer_times_to_set

    def enable_recording(
            self,
            record_buffer_size=constants.MAX_SIZE_OF_BUFFERED_REGION_ON_CHIP,
            buffer_size_before_receive=(
                constants.DEFAULT_BUFFER_SIZE_BEFORE_RECEIVE),
            time_between_requests=0):
        self._record_buffer_size = record_buffer_size
        self._record_buffer_size_before_receive = buffer_size_before_receive
        self._record_time_between_requests = time_between_requests

    @overrides(AbstractProvidesOutgoingPartitionConstraints.
               get_outgoing_partition_constraints)
    def get_outgoing_partition_constraints(self, partition):
        return partition.pre_vertex.get_outgoing_partition_constraints(
            partition)

    @overrides(AbstractHasAssociatedBinary.get_binary_file_name)
    def get_binary_file_name(self):
        return 'reverse_iptag_multicast_source.aplx'

    @overrides(AbstractHasAssociatedBinary.get_binary_start_type)
    def get_binary_start_type(self):
        return ExecutableStartType.USES_SIMULATION_INTERFACE

    def generate_data_specification(self, spec, placement):
        placement.vertex.generate_data_specification(spec, placement)

    @overrides(ApplicationVertex.create_machine_vertex)
    def create_machine_vertex(
            self, vertex_slice, resources_required, label=None,
            constraints=None):
        send_buffer_times = self._send_buffer_times
        if (self._send_buffer_times is not None and
                len(self._send_buffer_times) > 0):
            if hasattr(self._send_buffer_times[0], "__len__"):
                send_buffer_times = self._send_buffer_times[
                    vertex_slice.lo_atom:vertex_slice.hi_atom + 1]
        vertex = ReverseIPTagMulticastSourceMachineVertex(
            n_keys=vertex_slice.n_atoms,
            label=label, constraints=constraints,
            board_address=self._board_address,
            receive_port=self._receive_port,
            receive_sdp_port=self._receive_sdp_port,
            receive_tag=self._receive_tag,
            receive_rate=self._receive_rate,
            virtual_key=self._virtual_key, prefix=self._prefix,
            prefix_type=self._prefix_type, check_keys=self._check_keys,
            send_buffer_times=send_buffer_times,
            send_buffer_partition_id=self._partition_id,
            send_buffer_max_space=self._buffer_max_space,
            send_buffer_space_before_notify=(
                self._send_buffer_space_before_notify),
            buffer_notification_ip_address=(
                self._buffer_notification_ip_address),
            buffer_notification_port=self._buffer_notification_port,
            buffer_notification_tag=self._buffer_notification_tag,
            reserve_reverse_ip_tag=self._reserve_reverse_ip_tag)
        if self._record_buffer_size > 0:
            vertex.enable_recording(
                self._record_buffer_size,
                self._record_buffer_size_before_receive,
                self._record_time_between_requests)
        self._machine_vertices.append((vertex_slice, vertex))
        return vertex

    def __repr__(self):
        return self._label<|MERGE_RESOLUTION|>--- conflicted
+++ resolved
@@ -13,17 +13,12 @@
 from spinn_front_end_common.abstract_models.impl\
     import ProvidesKeyToAtomMappingImpl
 from spinn_front_end_common.utilities import constants
-<<<<<<< HEAD
 from spinn_front_end_common.abstract_models.\
     abstract_provides_socket_addresses import \
     AbstractProvidesSocketAddresses
 from spinn_front_end_common.utilities.notification_protocol.\
     socket_address import SocketAddress
-from spinn_front_end_common.utility_models\
-    .reverse_ip_tag_multicast_source_machine_vertex \
-=======
 from .reverse_ip_tag_multicast_source_machine_vertex \
->>>>>>> 277306db
     import ReverseIPTagMulticastSourceMachineVertex
 from spinn_front_end_common.abstract_models \
     import AbstractGeneratesDataSpecification, AbstractHasAssociatedBinary
@@ -39,11 +34,7 @@
         ApplicationVertex, AbstractGeneratesDataSpecification,
         AbstractHasAssociatedBinary,
         AbstractProvidesOutgoingPartitionConstraints,
-<<<<<<< HEAD
-        AbstractProvidesSocketAddresses):
-=======
-        ProvidesKeyToAtomMappingImpl):
->>>>>>> 277306db
+        ProvidesKeyToAtomMappingImpl, AbstractProvidesSocketAddresses):
     """ A model which will allow events to be injected into a spinnaker\
         machine and converted into multicast packets.
     """
@@ -152,8 +143,8 @@
 
         # Store the send buffering details
         self._send_buffer_times = send_buffer_times
-        self._partition_id = send_buffer_partition_id
-        self._buffer_max_space = send_buffer_max_space
+        self._send_buffer_partition_id = send_buffer_partition_id
+        self._send_buffer_max_space = send_buffer_max_space
         self._send_buffer_space_before_notify = send_buffer_space_before_notify
 
         # Store the buffering details
@@ -190,7 +181,7 @@
         container = ResourceContainer(
             sdram=SDRAMResource(
                 ReverseIPTagMulticastSourceMachineVertex.get_sdram_usage(
-                    self._send_buffer_times, self._buffer_max_space,
+                    self._send_buffer_times, self._send_buffer_max_space,
                     self._record_buffer_size > 0)),
             dtcm=DTCMResource(
                 ReverseIPTagMulticastSourceMachineVertex.get_dtcm_usage()),
@@ -279,8 +270,8 @@
             virtual_key=self._virtual_key, prefix=self._prefix,
             prefix_type=self._prefix_type, check_keys=self._check_keys,
             send_buffer_times=send_buffer_times,
-            send_buffer_partition_id=self._partition_id,
-            send_buffer_max_space=self._buffer_max_space,
+            send_buffer_partition_id=self._send_buffer_partition_id,
+            send_buffer_max_space=self._send_buffer_max_space,
             send_buffer_space_before_notify=(
                 self._send_buffer_space_before_notify),
             buffer_notification_ip_address=(
