--- conflicted
+++ resolved
@@ -37,11 +37,7 @@
 
 class ReverseIpTagMultiCastSource(
         ApplicationVertex, AbstractGeneratesDataSpecification,
-<<<<<<< HEAD
-        AbstractHasAssociatedBinary, SplitterByAtoms,
-=======
->>>>>>> a8c6753c
-        AbstractProvidesOutgoingPartitionConstraints,
+        SplitterByAtoms, AbstractProvidesOutgoingPartitionConstraints,
         ProvidesKeyToAtomMappingImpl):
     """ A model which will allow events to be injected into a SpiNNaker\
         machine and converted into multicast packets.
