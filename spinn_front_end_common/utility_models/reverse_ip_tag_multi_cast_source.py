# pacman imports
from pacman.model.partitionable_graph.abstract_partitionable_vertex import \
    AbstractPartitionableVertex

# front end common imports
from spinn_front_end_common.abstract_models.\
    abstract_provides_outgoing_partition_constraints \
    import AbstractProvidesOutgoingPartitionConstraints
from spinn_front_end_common.abstract_models.abstract_data_specable_vertex\
    import AbstractDataSpecableVertex
from spinn_front_end_common.utilities import constants

# general imports
import sys
from spinn_front_end_common.utility_models\
    .reverse_ip_tag_multicast_source_partitioned_vertex \
    import ReverseIPTagMulticastSourcePartitionedVertex


class ReverseIpTagMultiCastSource(
        AbstractPartitionableVertex, AbstractDataSpecableVertex,
        AbstractProvidesOutgoingPartitionConstraints):
    """ A model which will allow events to be injected into a spinnaker\
        machine and converted into multicast packets.
    """

    def __init__(
            self, n_keys, machine_time_step, timescale_factor, label=None,
            constraints=None, max_atoms_per_core=sys.maxint,

            # General parameters
            board_address=None,

            # Live input parameters
            receive_port=None,
            receive_sdp_port=(
                constants.SDP_PORTS.INPUT_BUFFERING_SDP_PORT.value),
            receive_tag=None,

            # Key parameters
            virtual_key=None, prefix=None,
            prefix_type=None, check_keys=False,

            # Send buffer parameters
            send_buffer_times=None,
            send_buffer_max_space=(
                constants.MAX_SIZE_OF_BUFFERED_REGION_ON_CHIP),
            send_buffer_space_before_notify=640,
            send_buffer_notification_ip_address=None,
            send_buffer_notification_port=None,
            send_buffer_notification_tag=None):
        """

        :param n_keys: The number of keys to be sent via this multicast source
        :param machine_time_step: The time step to be used on the machine
        :param timescale_factor: The time scaling to be used in the simulation
        :param label: The label of this vertex
        :param constraints: Any initial constraints to this vertex
        :param board_address: The IP address of the board on which to place\
                this vertex if receiving data, either buffered or live (by\
                default, any board is chosen)
        :param receive_port: The port on the board that will listen for\
                incoming event packets (default is to disable this feature;\
                set a value to enable it)
        :param receive_sdp_port: The SDP port to listen on for incoming event\
                packets (defaults to 1)
        :param receive_tag: The IP tag to use for receiving live events\
                (uses any by default)
        :param virtual_key: The base multicast key to send received events\
                with (assigned automatically by default)
        :param prefix: The prefix to "or" with generated multicast keys\
                (default is no prefix)
        :param prefix_type: Whether the prefix should apply to the upper or\
                lower half of the multicast keys (default is upper half)
        :param check_keys: True if the keys of received events should be\
                verified before sending (default False)
        :param send_buffer_times: An array of arrays of times at which keys\
                should be sent (one array for each key, default disabled)
        :param send_buffer_max_space: The maximum amount of space to use of\
                the SDRAM on the machine (default is 1MB)
        :param send_buffer_space_before_notify: The amount of space free in\
                the sending buffer before the machine will ask the host for\
                more data (default setting is optimised for most cases)
        :param send_buffer_notification_ip_address: The IP address of the host\
                that will send new buffers (must be specified if a send buffer\
                is specified)
        :param send_buffer_notification_port: The port that the host that will\
                send new buffers is listening on (must be specified if a\
                send buffer is specified)
        :param send_buffer_notification_tag: The IP tag to use to notify the\
                host about space in the buffer (default is to use any tag)
        """

        AbstractDataSpecableVertex.__init__(
            self, machine_time_step, timescale_factor)
        AbstractPartitionableVertex.__init__(
            self, n_keys, label, max_atoms_per_core, constraints)

        # Store the parameters
        self._board_address = board_address
        self._receive_port = receive_port
        self._receive_sdp_port = receive_sdp_port
        self._receive_tag = receive_tag
        self._virtual_key = virtual_key
        self._prefix = prefix
        self._prefix_type = prefix_type
        self._check_keys = check_keys
        self._send_buffer_times = send_buffer_times
        self._send_buffer_max_space = send_buffer_max_space
        self._send_buffer_space_before_notify = send_buffer_space_before_notify
        self._send_buffer_notification_ip_address = \
            send_buffer_notification_ip_address
        self._send_buffer_notification_port = send_buffer_notification_port
        self._send_buffer_notification_tag = send_buffer_notification_tag

        # Store recording parameters for later
        self._recording_enabled = False
        self._record_buffering_ip_address = None
        self._record_buffering_port = None
        self._record_buffering_board_address = None
        self._record_buffering_tag = None
        self._record_buffer_size = 0
        self._record_buffer_size_before_receive = 0
<<<<<<< HEAD
        self._record_schedule = None
=======
        self._minimum_sdram_for_buffering = 0
        self._using_auto_pause_and_resume = False
>>>>>>> 0a01c1a5

        # Keep the subvertices for resuming runs
        self._subvertices = list()
        self._first_machine_time_step = 0

    @property
    def send_buffer_times(self):
        return self._send_buffer_times

    @send_buffer_times.setter
    def send_buffer_times(self, send_buffer_times):
        self._send_buffer_times = send_buffer_times
        for (vertex_slice, subvertex) in self._subvertices:
            send_buffer_times_to_set = self._send_buffer_times
            if (self._send_buffer_times is not None and
                    len(self._send_buffer_times) > 0):
                if hasattr(self._send_buffer_times[0], "__len__"):
                    send_buffer_times_to_set = self._send_buffer_times[
                        vertex_slice.lo_atom:vertex_slice.hi_atom + 1]
            subvertex.send_buffer_times = send_buffer_times_to_set

    @property
    def first_machine_time_step(self):
        return self._first_machine_time_step

    @first_machine_time_step.setter
    def first_machine_time_step(self, first_machine_time_step):
        self._first_machine_time_step = first_machine_time_step
        for (_, subvertex) in self._subvertices:
            subvertex.first_machine_time_step = first_machine_time_step

    def set_no_machine_time_steps(self, new_no_machine_time_steps):
        AbstractDataSpecableVertex.set_no_machine_time_steps(
            self, new_no_machine_time_steps)
        for (_, subvertex) in self._subvertices:
            subvertex.set_no_machine_time_steps(new_no_machine_time_steps)

    def enable_recording(
            self, buffering_ip_address, buffering_port,
            board_address=None, notification_tag=None,
            record_buffer_size=constants.MAX_SIZE_OF_BUFFERED_REGION_ON_CHIP,
            buffer_size_before_receive=(
                constants.DEFAULT_BUFFER_SIZE_BEFORE_RECEIVE),
<<<<<<< HEAD
            schedule=[]):
=======
            minimum_sdram_for_buffering=0,
            using_auto_pause_and_resume=False):
>>>>>>> 0a01c1a5
        self._recording_enabled = True
        self._record_buffering_ip_address = buffering_ip_address
        self._record_buffering_port = buffering_port
        self._record_buffering_board_address = board_address
        self._record_buffering_tag = notification_tag
        self._record_buffer_size = record_buffer_size
        self._record_buffer_size_before_receive = buffer_size_before_receive
<<<<<<< HEAD
        self._record_schedule = schedule
=======
        self._minimum_sdram_for_buffering = minimum_sdram_for_buffering
        self._using_auto_pause_and_resume = using_auto_pause_and_resume
>>>>>>> 0a01c1a5

    def get_outgoing_partition_constraints(self, partition, graph_mapper):
        return partition.edges[0].pre_subvertex.\
            get_outgoing_partition_constraints(partition, graph_mapper)

    def get_sdram_usage_for_atoms(self, vertex_slice, graph):
        send_buffer_size = 0
        if self._send_buffer_times is not None:
            send_buffer_size = self._send_buffer_max_space

        recording_size = (ReverseIPTagMulticastSourcePartitionedVertex
<<<<<<< HEAD
                          .get_recording_data_size(1, [self._record_schedule]))
        if self._record_buffer_size > 0:
            recording_size += self._record_buffer_size
            recording_size += (ReverseIPTagMulticastSourcePartitionedVertex.
                               get_buffer_state_region_size(1))
=======
                          .get_recording_data_size(1))
        if self._recording_enabled:
            if self._using_auto_pause_and_resume:
                recording_size += self._minimum_sdram_for_buffering
            else:
                recording_size += self._record_buffer_size
                recording_size += (
                    ReverseIPTagMulticastSourcePartitionedVertex.
                    get_buffer_state_region_size(1))
>>>>>>> 0a01c1a5
        mallocs = \
            ReverseIPTagMulticastSourcePartitionedVertex.n_regions_to_allocate(
                self._send_buffer_times is not None, self._recording_enabled)
        allocation_size = mallocs * constants.SARK_PER_MALLOC_SDRAM_USAGE

        return (
            (constants.DATA_SPECABLE_BASIC_SETUP_INFO_N_WORDS * 4) +
            (ReverseIPTagMulticastSourcePartitionedVertex.
                _CONFIGURATION_REGION_SIZE) +
            send_buffer_size + recording_size + allocation_size +
            (ReverseIPTagMulticastSourcePartitionedVertex.
                get_provenance_data_size(0)))

    @property
    def model_name(self):
        return "ReverseIpTagMultiCastSource"

    def is_reverse_ip_tagable_vertex(self):
        return True

    def get_dtcm_usage_for_atoms(self, vertex_slice, graph):
        return 1

    def get_binary_file_name(self):
        return 'reverse_iptag_multicast_source.aplx'

    def get_cpu_usage_for_atoms(self, vertex_slice, graph):
        return 1

    def generate_data_spec(
            self, subvertex, placement, sub_graph, graph, routing_info,
            hostname, graph_mapper, report_folder, ip_tags, reverse_ip_tags,
            write_text_specs, application_run_time_folder):

        return subvertex.generate_data_spec(
            subvertex, placement, sub_graph, graph, routing_info,
            hostname, graph_mapper, report_folder, ip_tags, reverse_ip_tags,
            write_text_specs, application_run_time_folder)

    def create_subvertex(self, vertex_slice, resources_required, label=None,
                         constraints=None):
        send_buffer_times = self._send_buffer_times
        if (self._send_buffer_times is not None and
                len(self._send_buffer_times) > 0):
            if hasattr(self._send_buffer_times[0], "__len__"):
                send_buffer_times = self._send_buffer_times[
                    vertex_slice.lo_atom:vertex_slice.hi_atom + 1]
        subvertex = ReverseIPTagMulticastSourcePartitionedVertex(
            n_keys=vertex_slice.n_atoms, resources_required=resources_required,
            machine_time_step=self._machine_time_step,
            timescale_factor=self._timescale_factor, label=label,
            constraints=constraints,
            board_address=self._board_address,
            receive_port=self._receive_port,
            receive_sdp_port=self._receive_sdp_port,
            receive_tag=self._receive_tag,
            virtual_key=self._virtual_key, prefix=self._prefix,
            prefix_type=self._prefix_type, check_keys=self._check_keys,
            send_buffer_times=send_buffer_times,
            send_buffer_max_space=self._send_buffer_max_space,
            send_buffer_space_before_notify=(
                self._send_buffer_space_before_notify),
            send_buffer_notification_ip_address=(
                self._send_buffer_notification_ip_address),
            send_buffer_notification_port=self._send_buffer_notification_port,
            send_buffer_notification_tag=self._send_buffer_notification_tag)
        subvertex.set_no_machine_time_steps(self._no_machine_time_steps)
        subvertex.first_machine_time_step = self._first_machine_time_step
        if self._record_buffer_size > 0:
            sdram_per_ts = 0
            if self._using_auto_pause_and_resume:

                # Currently not known how much SDRAM might be used per
                # timestep by this object, so we assume a minimum value here
                sdram_per_ts = 8

            subvertex.enable_recording(
                self._record_buffering_ip_address, self._record_buffering_port,
                self._record_buffering_board_address,
                self._record_buffering_tag, self._record_buffer_size,
<<<<<<< HEAD
                self._record_buffer_size_before_receive, self._record_schedule)
=======
                self._record_buffer_size_before_receive,
                self._minimum_sdram_for_buffering, sdram_per_ts)
>>>>>>> 0a01c1a5
        self._subvertices.append((vertex_slice, subvertex))
        return subvertex

    def is_data_specable(self):
        return True<|MERGE_RESOLUTION|>--- conflicted
+++ resolved
@@ -121,12 +121,9 @@
         self._record_buffering_tag = None
         self._record_buffer_size = 0
         self._record_buffer_size_before_receive = 0
-<<<<<<< HEAD
-        self._record_schedule = None
-=======
         self._minimum_sdram_for_buffering = 0
         self._using_auto_pause_and_resume = False
->>>>>>> 0a01c1a5
+        self._record_schedule = None
 
         # Keep the subvertices for resuming runs
         self._subvertices = list()
@@ -170,12 +167,10 @@
             record_buffer_size=constants.MAX_SIZE_OF_BUFFERED_REGION_ON_CHIP,
             buffer_size_before_receive=(
                 constants.DEFAULT_BUFFER_SIZE_BEFORE_RECEIVE),
-<<<<<<< HEAD
-            schedule=[]):
-=======
             minimum_sdram_for_buffering=0,
-            using_auto_pause_and_resume=False):
->>>>>>> 0a01c1a5
+            using_auto_pause_and_resume=False, schedule=None):
+        if schedule is None:
+            schedule = []
         self._recording_enabled = True
         self._record_buffering_ip_address = buffering_ip_address
         self._record_buffering_port = buffering_port
@@ -183,12 +178,9 @@
         self._record_buffering_tag = notification_tag
         self._record_buffer_size = record_buffer_size
         self._record_buffer_size_before_receive = buffer_size_before_receive
-<<<<<<< HEAD
-        self._record_schedule = schedule
-=======
         self._minimum_sdram_for_buffering = minimum_sdram_for_buffering
         self._using_auto_pause_and_resume = using_auto_pause_and_resume
->>>>>>> 0a01c1a5
+        self._record_schedule = schedule
 
     def get_outgoing_partition_constraints(self, partition, graph_mapper):
         return partition.edges[0].pre_subvertex.\
@@ -200,14 +192,7 @@
             send_buffer_size = self._send_buffer_max_space
 
         recording_size = (ReverseIPTagMulticastSourcePartitionedVertex
-<<<<<<< HEAD
                           .get_recording_data_size(1, [self._record_schedule]))
-        if self._record_buffer_size > 0:
-            recording_size += self._record_buffer_size
-            recording_size += (ReverseIPTagMulticastSourcePartitionedVertex.
-                               get_buffer_state_region_size(1))
-=======
-                          .get_recording_data_size(1))
         if self._recording_enabled:
             if self._using_auto_pause_and_resume:
                 recording_size += self._minimum_sdram_for_buffering
@@ -216,7 +201,6 @@
                 recording_size += (
                     ReverseIPTagMulticastSourcePartitionedVertex.
                     get_buffer_state_region_size(1))
->>>>>>> 0a01c1a5
         mallocs = \
             ReverseIPTagMulticastSourcePartitionedVertex.n_regions_to_allocate(
                 self._send_buffer_times is not None, self._recording_enabled)
@@ -297,12 +281,9 @@
                 self._record_buffering_ip_address, self._record_buffering_port,
                 self._record_buffering_board_address,
                 self._record_buffering_tag, self._record_buffer_size,
-<<<<<<< HEAD
-                self._record_buffer_size_before_receive, self._record_schedule)
-=======
                 self._record_buffer_size_before_receive,
-                self._minimum_sdram_for_buffering, sdram_per_ts)
->>>>>>> 0a01c1a5
+                self._minimum_sdram_for_buffering, sdram_per_ts, 
+                self._record_schedule)
         self._subvertices.append((vertex_slice, subvertex))
         return subvertex
 
