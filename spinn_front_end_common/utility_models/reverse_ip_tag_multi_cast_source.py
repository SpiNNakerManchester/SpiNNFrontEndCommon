# pacman imports
from pacman.model.decorators.overrides import overrides
from pacman.model.graphs.application.impl.application_vertex import \
    ApplicationVertex
from pacman.model.resources.cpu_cycles_per_tick_resource import \
    CPUCyclesPerTickResource
from pacman.model.resources.dtcm_resource import DTCMResource
from pacman.model.resources.resource_container import ResourceContainer
from pacman.model.resources.sdram_resource import SDRAMResource

# front end common imports
from spinn_front_end_common.abstract_models.\
    abstract_provides_outgoing_partition_constraints \
    import AbstractProvidesOutgoingPartitionConstraints
<<<<<<< HEAD
from spinn_front_end_common.abstract_models.abstract_data_specable_vertex\
    import AbstractDataSpecableVertex
from spinn_front_end_common.abstract_models.\
    abstract_provides_socket_addresses import \
    AbstractProvidesSocketAddresses
from spinn_front_end_common.utilities import constants
from spinn_front_end_common.utilities.notification_protocol.\
    socket_address import SocketAddress
from spinn_front_end_common.utility_models\
    .reverse_ip_tag_multicast_source_partitioned_vertex \
    import ReverseIPTagMulticastSourcePartitionedVertex
=======
from spinn_front_end_common.utilities import constants

from spinn_front_end_common.utility_models\
    .reverse_ip_tag_multicast_source_machine_vertex \
    import ReverseIPTagMulticastSourceMachineVertex
from spinn_front_end_common.abstract_models\
    .abstract_generates_data_specification \
    import AbstractGeneratesDataSpecification
from spinn_front_end_common.abstract_models\
    .abstract_binary_uses_simulation_run import AbstractBinaryUsesSimulationRun
from spinn_front_end_common.abstract_models.abstract_has_associated_binary \
    import AbstractHasAssociatedBinary

# general imports
import sys
>>>>>>> e7e0e693

# general imports
import sys


class ReverseIpTagMultiCastSource(
<<<<<<< HEAD
        AbstractPartitionableVertex, AbstractDataSpecableVertex,
        AbstractProvidesOutgoingPartitionConstraints,
        AbstractProvidesSocketAddresses):
=======
        ApplicationVertex, AbstractGeneratesDataSpecification,
        AbstractHasAssociatedBinary,
        AbstractProvidesOutgoingPartitionConstraints,
        AbstractBinaryUsesSimulationRun):
>>>>>>> e7e0e693
    """ A model which will allow events to be injected into a spinnaker\
        machine and converted into multicast packets.
    """

    def __init__(
            self, n_keys, label=None, constraints=None,
            max_atoms_per_core=sys.maxint,

            # General parameters
            board_address=None,

            # Live input parameters
            receive_port=None,
            receive_sdp_port=(
                constants.SDP_PORTS.INPUT_BUFFERING_SDP_PORT.value),
            receive_tag=None,

            # Key parameters
            virtual_key=None, prefix=None,
            prefix_type=None, check_keys=False,

            # Send buffer parameters
            send_buffer_times=None,
            send_buffer_partition_id=None,
            send_buffer_max_space=(
                constants.MAX_SIZE_OF_BUFFERED_REGION_ON_CHIP),
            send_buffer_space_before_notify=640,
            send_buffer_notification_ip_address=None,
            send_buffer_notification_port=None,
            send_buffer_notification_ack_port=None,
            send_buffer_notification_tag=None):
        """

        :param n_keys: The number of keys to be sent via this multicast source
        :param label: The label of this vertex
        :param constraints: Any initial constraints to this vertex
        :param board_address: The IP address of the board on which to place\
                this vertex if receiving data, either buffered or live (by\
                default, any board is chosen)
        :param receive_port: The port on the board that will listen for\
                incoming event packets (default is to disable this feature;\
                set a value to enable it)
        :param receive_sdp_port: The SDP port to listen on for incoming event\
                packets (defaults to 1)
        :param receive_tag: The IP tag to use for receiving live events\
                (uses any by default)
        :param virtual_key: The base multicast key to send received events\
                with (assigned automatically by default)
        :param prefix: The prefix to "or" with generated multicast keys\
                (default is no prefix)
        :param prefix_type: Whether the prefix should apply to the upper or\
                lower half of the multicast keys (default is upper half)
        :param check_keys: True if the keys of received events should be\
                verified before sending (default False)
        :param send_buffer_times: An array of arrays of times at which keys\
                should be sent (one array for each key, default disabled)
        :param send_buffer_partition_id: The id of the partition containing\
                the edges down which the events are to be sent
        :param send_buffer_max_space: The maximum amount of space to use of\
                the SDRAM on the machine (default is 1MB)
        :param send_buffer_space_before_notify: The amount of space free in\
                the sending buffer before the machine will ask the host for\
                more data (default setting is optimised for most cases)
        :param send_buffer_notification_ip_address: The IP address of the host\
                that will send new buffers (must be specified if a send buffer\
                is specified)
        :param send_buffer_notification_port: The port that the host that will\
                send new buffers is listening on (must be specified if a\
                send buffer is specified)
        :param send_buffer_notification_tag: The IP tag to use to notify the\
                host about space in the buffer (default is to use any tag)
        """
        ApplicationVertex.__init__(
            self, label, constraints, max_atoms_per_core)

        # basic items
        self._n_atoms = n_keys

        # Store the parameters for EIEIO
        self._board_address = board_address
        self._receive_port = receive_port
        self._receive_sdp_port = receive_sdp_port
        self._receive_tag = receive_tag
        self._virtual_key = virtual_key
        self._prefix = prefix
        self._prefix_type = prefix_type
        self._check_keys = check_keys
        self._send_buffer_times = send_buffer_times
        self._send_buffer_partition_id = send_buffer_partition_id
        self._send_buffer_max_space = send_buffer_max_space
        self._send_buffer_space_before_notify = send_buffer_space_before_notify
        self._send_buffer_notification_ip_address = \
            send_buffer_notification_ip_address
        self._send_buffer_notification_port = send_buffer_notification_port
        self._send_buffer_notification_tag = send_buffer_notification_tag
        self._send_buffer_notification_ack_port = \
            send_buffer_notification_ack_port

        # Store recording parameters for later
        self._recording_enabled = False
        self._record_buffering_ip_address = None
        self._record_buffering_port = None
        self._record_buffering_board_address = None
        self._record_buffering_tag = None
        self._record_buffer_size = 0
        self._record_buffer_size_before_receive = 0
        self._minimum_sdram_for_buffering = 0
        self._using_auto_pause_and_resume = False

        # Keep the vertices for resuming runs
        self._machine_vertices = list()

    @property
    @overrides(ApplicationVertex.n_atoms)
    def n_atoms(self):
        return self._n_atoms

    @overrides(ApplicationVertex.get_resources_used_by_atoms)
    def get_resources_used_by_atoms(self, vertex_slice):
        container = ResourceContainer(
            sdram=SDRAMResource(
                ReverseIPTagMulticastSourceMachineVertex.get_sdram_usage(
                    self._send_buffer_times, self._send_buffer_max_space,
                    self._recording_enabled, self._using_auto_pause_and_resume,
                    self._minimum_sdram_for_buffering,
                    self._record_buffer_size)),
            dtcm=DTCMResource(
                ReverseIPTagMulticastSourceMachineVertex.get_dtcm_usage()),
            cpu_cycles=CPUCyclesPerTickResource(
                ReverseIPTagMulticastSourceMachineVertex.get_cpu_usage()))
        return container

    @property
    def get_socket_addresses(self):
        return SocketAddress(
            listen_port=self._send_buffer_notification_ack_port,
            notify_host_name=self._send_buffer_notification_ip_address,
            notify_port_no=self._send_buffer_notification_port)

    @property
    def send_buffer_times(self):
        return self._send_buffer_times

    @send_buffer_times.setter
    def send_buffer_times(self, send_buffer_times):
        self._send_buffer_times = send_buffer_times
        for (vertex_slice, vertex) in self._machine_vertices:
            send_buffer_times_to_set = self._send_buffer_times
            if (self._send_buffer_times is not None and
                    len(self._send_buffer_times) > 0):
                if hasattr(self._send_buffer_times[0], "__len__"):
                    send_buffer_times_to_set = self._send_buffer_times[
                        vertex_slice.lo_atom:vertex_slice.hi_atom + 1]
            vertex.send_buffer_times = send_buffer_times_to_set

    def enable_recording(
            self, buffering_ip_address, buffering_port,
            board_address=None, notification_tag=None,
            record_buffer_size=constants.MAX_SIZE_OF_BUFFERED_REGION_ON_CHIP,
            buffer_size_before_receive=(
                constants.DEFAULT_BUFFER_SIZE_BEFORE_RECEIVE),
            minimum_sdram_for_buffering=0,
            using_auto_pause_and_resume=False):
        self._recording_enabled = True
        self._record_buffering_ip_address = buffering_ip_address
        self._record_buffering_port = buffering_port
        self._record_buffering_board_address = board_address
        self._record_buffering_tag = notification_tag
        self._record_buffer_size = record_buffer_size
        self._record_buffer_size_before_receive = buffer_size_before_receive
        self._minimum_sdram_for_buffering = minimum_sdram_for_buffering
        self._using_auto_pause_and_resume = using_auto_pause_and_resume

    @overrides(AbstractProvidesOutgoingPartitionConstraints.
               get_outgoing_partition_constraints)
    def get_outgoing_partition_constraints(self, partition):
        return partition.edges[0].pre_vertex.\
            get_outgoing_partition_constraints(partition)

    @overrides(AbstractHasAssociatedBinary.get_binary_file_name)
    def get_binary_file_name(self):
        return 'reverse_iptag_multicast_source.aplx'

    def generate_data_specification(self, spec, placement):
        placement.vertex.generate_data_specification(spec, placement)

    @overrides(ApplicationVertex.create_machine_vertex)
    def create_machine_vertex(
            self, vertex_slice, resources_required, label=None,
            constraints=None):
        send_buffer_times = self._send_buffer_times
        if (self._send_buffer_times is not None and
                len(self._send_buffer_times) > 0):
            if hasattr(self._send_buffer_times[0], "__len__"):
                send_buffer_times = self._send_buffer_times[
                    vertex_slice.lo_atom:vertex_slice.hi_atom + 1]
        vertex = ReverseIPTagMulticastSourceMachineVertex(
            n_keys=vertex_slice.n_atoms,
            label=label, constraints=constraints,
            board_address=self._board_address,
            receive_port=self._receive_port,
            receive_sdp_port=self._receive_sdp_port,
            receive_tag=self._receive_tag,
            virtual_key=self._virtual_key, prefix=self._prefix,
            prefix_type=self._prefix_type, check_keys=self._check_keys,
            send_buffer_times=send_buffer_times,
            send_buffer_partition_id=self._send_buffer_partition_id,
            send_buffer_max_space=self._send_buffer_max_space,
            send_buffer_space_before_notify=(
                self._send_buffer_space_before_notify),
            send_buffer_notification_ip_address=(
                self._send_buffer_notification_ip_address),
            send_buffer_notification_port=self._send_buffer_notification_port,
            send_buffer_notification_tag=self._send_buffer_notification_tag)
        if self._record_buffer_size > 0:
            sdram_per_ts = 0
            if self._using_auto_pause_and_resume:

                # Currently not known how much SDRAM might be used per
                # timestep by this object, so we assume a minimum value here
                sdram_per_ts = 8

            vertex.enable_recording(
                self._record_buffering_ip_address, self._record_buffering_port,
                self._record_buffering_board_address,
                self._record_buffering_tag, self._record_buffer_size,
                self._record_buffer_size_before_receive,
                self._minimum_sdram_for_buffering, sdram_per_ts)
        self._machine_vertices.append((vertex_slice, vertex))
        return vertex<|MERGE_RESOLUTION|>--- conflicted
+++ resolved
@@ -12,21 +12,12 @@
 from spinn_front_end_common.abstract_models.\
     abstract_provides_outgoing_partition_constraints \
     import AbstractProvidesOutgoingPartitionConstraints
-<<<<<<< HEAD
-from spinn_front_end_common.abstract_models.abstract_data_specable_vertex\
-    import AbstractDataSpecableVertex
+from spinn_front_end_common.utilities import constants
 from spinn_front_end_common.abstract_models.\
     abstract_provides_socket_addresses import \
     AbstractProvidesSocketAddresses
-from spinn_front_end_common.utilities import constants
 from spinn_front_end_common.utilities.notification_protocol.\
     socket_address import SocketAddress
-from spinn_front_end_common.utility_models\
-    .reverse_ip_tag_multicast_source_partitioned_vertex \
-    import ReverseIPTagMulticastSourcePartitionedVertex
-=======
-from spinn_front_end_common.utilities import constants
-
 from spinn_front_end_common.utility_models\
     .reverse_ip_tag_multicast_source_machine_vertex \
     import ReverseIPTagMulticastSourceMachineVertex
@@ -40,23 +31,14 @@
 
 # general imports
 import sys
->>>>>>> e7e0e693
-
-# general imports
-import sys
 
 
 class ReverseIpTagMultiCastSource(
-<<<<<<< HEAD
-        AbstractPartitionableVertex, AbstractDataSpecableVertex,
-        AbstractProvidesOutgoingPartitionConstraints,
-        AbstractProvidesSocketAddresses):
-=======
         ApplicationVertex, AbstractGeneratesDataSpecification,
         AbstractHasAssociatedBinary,
         AbstractProvidesOutgoingPartitionConstraints,
-        AbstractBinaryUsesSimulationRun):
->>>>>>> e7e0e693
+        AbstractBinaryUsesSimulationRun,
+        AbstractProvidesSocketAddresses):
     """ A model which will allow events to be injected into a spinnaker\
         machine and converted into multicast packets.
     """
