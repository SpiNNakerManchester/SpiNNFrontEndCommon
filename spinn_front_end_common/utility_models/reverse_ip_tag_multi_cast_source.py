# Copyright (c) 2017-2019 The University of Manchester
#
# This program is free software: you can redistribute it and/or modify
# it under the terms of the GNU General Public License as published by
# the Free Software Foundation, either version 3 of the License, or
# (at your option) any later version.
#
# This program is distributed in the hope that it will be useful,
# but WITHOUT ANY WARRANTY; without even the implied warranty of
# MERCHANTABILITY or FITNESS FOR A PARTICULAR PURPOSE.  See the
# GNU General Public License for more details.
#
# You should have received a copy of the GNU General Public License
# along with this program.  If not, see <http://www.gnu.org/licenses/>.

import sys
from spinn_utilities.overrides import overrides
from pacman.model.graphs.application import ApplicationVertex
from pacman.model.resources import (
    CPUCyclesPerTickResource, DTCMResource, ResourceContainer,
    ReverseIPtagResource)
from pacman.model.constraints.placer_constraints import BoardConstraint
from spinn_front_end_common.abstract_models import (
    AbstractProvidesOutgoingPartitionConstraints)
from spinn_front_end_common.abstract_models.impl import (
    ProvidesKeyToAtomMappingImpl)
from spinn_front_end_common.utilities.constants import SDP_PORTS
from .reverse_ip_tag_multicast_source_machine_vertex import (
    ReverseIPTagMulticastSourceMachineVertex)
from spinn_front_end_common.abstract_models import (
    AbstractGeneratesDataSpecification, AbstractHasAssociatedBinary,
    ApplicationTimestepVertex)
from spinn_front_end_common.utilities.exceptions import ConfigurationException
from spinn_front_end_common.utilities.utility_objs import ExecutableType


class ReverseIpTagMultiCastSource(
        ApplicationTimestepVertex, AbstractGeneratesDataSpecification,
        AbstractHasAssociatedBinary,
        AbstractProvidesOutgoingPartitionConstraints,
        ProvidesKeyToAtomMappingImpl):
    """ A model which will allow events to be injected into a SpiNNaker\
        machine and converted into multicast packets.
    """

    def __init__(
            self, n_keys, label=None, constraints=None,
            max_atoms_per_core=sys.maxsize,

            # General parameters
            board_address=None,

            # Live input parameters
            receive_port=None,
            receive_sdp_port=SDP_PORTS.INPUT_BUFFERING_SDP_PORT.value,
            receive_tag=None,
            receive_rate=10,

            # Key parameters
            virtual_key=None, prefix=None,
            prefix_type=None, check_keys=False,

            # Send buffer parameters
            send_buffer_times=None,
            send_buffer_partition_id=None,

            # Extra flag for input without a reserved port
            reserve_reverse_ip_tag=False,
            timestep_in_us=None,
            # Flag to indicate that data will be received to inject
            enable_injection=False):
        """
        :param n_keys: The number of keys to be sent via this multicast source
        :type n_keys: int
        :param label: The label of this vertex
        :type label: str
        :param constraints: Any initial constraints to this vertex
        :type constraints: \
            iterable(~pacman.model.constraints.AbstractConstraint)
        :param max_atoms_per_core:
        :type max_atoms_per_core: int
        :param board_address: The IP address of the board on which to place\
            this vertex if receiving data, either buffered or live (by\
            default, any board is chosen)
        :type board_address: str or None
        :param receive_port: The port on the board that will listen for\
            incoming event packets (default is to disable this feature; set a\
            value to enable it)
        :type receive_port: int or None
        :param receive_sdp_port: The SDP port to listen on for incoming event\
            packets (defaults to 1)
        :type receive_sdp_port: int
        :param receive_tag: The IP tag to use for receiving live events\
            (uses any by default)
        :type receive_tag: IPTag
        :param receive_rate: The estimated rate of packets that will be sent\
            by this source
        :type receive_rate: float
        :param virtual_key: The base multicast key to send received events\
            with (assigned automatically by default)
        :type virtual_key: int
        :param prefix: The prefix to "or" with generated multicast keys\
            (default is no prefix)
        :type prefix: int
        :param prefix_type: Whether the prefix should apply to the upper or\
            lower half of the multicast keys (default is upper half)
        :type prefix_type: ~spinnman.messages.eieio.EIEIOPrefix
        :param check_keys: True if the keys of received events should be\
            verified before sending (default False)
        :type check_keys: bool
        :param send_buffer_times: An array of arrays of times at which keys\
            should be sent (one array for each key, default disabled)
        :type send_buffer_times: \
            numpy.ndarray(numpy.ndarray(numpy.int32)) or \
            list(numpy.ndarray(numpy.int32)) or None
        :param send_buffer_partition_id: The ID of the partition containing\
            the edges down which the events are to be sent
        :type send_buffer_partition_id: str or None
        :param reserve_reverse_ip_tag: \
            Extra flag for input without a reserved port
        :type reserve_reverse_ip_tag: bool
        :param enable_injection:\
            Flag to indicate that data will be received to inject
        :type enable_injection: bool
        """
        # pylint: disable=too-many-arguments, too-many-locals
        super(ReverseIpTagMultiCastSource, self).__init__(
            label, constraints, max_atoms_per_core, timestep_in_us)

        # basic items
        self._n_atoms = n_keys

        # Store the parameters for EIEIO
        self._board_address = board_address
        self._receive_port = receive_port
        self._receive_sdp_port = receive_sdp_port
        self._receive_tag = receive_tag
        self._receive_rate = receive_rate
        self._virtual_key = virtual_key
        self._prefix = prefix
        self._prefix_type = prefix_type
        self._check_keys = check_keys

        self._reverse_iptags = None
        if receive_port is not None or reserve_reverse_ip_tag:
            self._reverse_iptags = [ReverseIPtagResource(
                port=receive_port, sdp_port=receive_sdp_port,
                tag=receive_tag)]
            if board_address is not None:
                self.add_constraint(BoardConstraint(board_address))

        # Store the send buffering details
        self._send_buffer_times = self._validate_send_buffer_times(
            send_buffer_times)
        self._send_buffer_partition_id = send_buffer_partition_id

        # Store the buffering details
        self._reserve_reverse_ip_tag = reserve_reverse_ip_tag
        self._enable_injection = enable_injection

        # Store recording parameters
        self._is_recording = False

        # Keep the vertices for resuming runs
        self._machine_vertices = list()

    def _validate_send_buffer_times(self, send_buffer_times):
        if send_buffer_times is None:
            return None
        if len(send_buffer_times) and hasattr(send_buffer_times[0], "__len__"):
            if len(send_buffer_times) != self._n_atoms:
                raise ConfigurationException(
                    "The array or arrays of times {} does not have the "
                    "expected length of {}".format(
                        send_buffer_times, self._n_atoms))
        return send_buffer_times

    @property
    @overrides(ApplicationVertex.n_atoms)
    def n_atoms(self):
        return self._n_atoms

    @overrides(ApplicationVertex.get_resources_used_by_atoms)
    def get_resources_used_by_atoms(self, vertex_slice):
        send_buffer_times = self._send_buffer_times
        if send_buffer_times is not None and len(send_buffer_times):
            if hasattr(send_buffer_times[0], "__len__"):
                send_buffer_times = send_buffer_times[
                    vertex_slice.lo_atom:vertex_slice.hi_atom + 1]
        container = ResourceContainer(
            sdram=ReverseIPTagMulticastSourceMachineVertex.get_sdram_usage(
<<<<<<< HEAD
                send_buffer_times, self._is_recording, self.timestep_in_us,
                self._receive_rate, self._n_atoms),
=======
                send_buffer_times, self._is_recording, sim.machine_time_step,
                self._receive_rate, vertex_slice.n_atoms),
>>>>>>> 87748530
            dtcm=DTCMResource(
                ReverseIPTagMulticastSourceMachineVertex.get_dtcm_usage()),
            cpu_cycles=CPUCyclesPerTickResource(
                ReverseIPTagMulticastSourceMachineVertex.get_cpu_usage()),
            reverse_iptags=self._reverse_iptags)
        return container

    @property
    def send_buffer_times(self):
        """ When messages will be sent.
        """
        return self._send_buffer_times

    @send_buffer_times.setter
    def send_buffer_times(self, send_buffer_times):
        self._send_buffer_times = send_buffer_times
        for (vertex_slice, vertex) in self._machine_vertices:
            send_buffer_times_to_set = self._send_buffer_times
            # pylint: disable=len-as-condition
            if (self._send_buffer_times is not None and
                    len(self._send_buffer_times)):
                if hasattr(self._send_buffer_times[0], "__len__"):
                    send_buffer_times_to_set = self._send_buffer_times[
                        vertex_slice.lo_atom:vertex_slice.hi_atom + 1]
            vertex.send_buffer_times = send_buffer_times_to_set

    def enable_recording(self, new_state=True):
        self._is_recording = new_state

    @overrides(AbstractProvidesOutgoingPartitionConstraints.
               get_outgoing_partition_constraints)
    def get_outgoing_partition_constraints(self, partition):
        return partition.pre_vertex.get_outgoing_partition_constraints(
            partition)

    @overrides(AbstractHasAssociatedBinary.get_binary_file_name)
    def get_binary_file_name(self):
        return 'reverse_iptag_multicast_source.aplx'

    @overrides(AbstractHasAssociatedBinary.get_binary_start_type)
    def get_binary_start_type(self):
        return ExecutableType.USES_SIMULATION_INTERFACE

    @overrides(AbstractGeneratesDataSpecification.generate_data_specification)
    def generate_data_specification(self, spec, placement):
        placement.vertex.generate_data_specification(spec, placement)

    @overrides(ApplicationVertex.create_machine_vertex)
    def create_machine_vertex(
            self, vertex_slice,
            resources_required,  # @UnusedVariable
            label=None, constraints=None):
        send_buffer_times = self._send_buffer_times
        if send_buffer_times is not None and len(send_buffer_times):
            if hasattr(send_buffer_times[0], "__len__"):
                send_buffer_times = send_buffer_times[
                    vertex_slice.lo_atom:vertex_slice.hi_atom + 1]
        vertex = ReverseIPTagMulticastSourceMachineVertex(
            n_keys=vertex_slice.n_atoms,
            timestep_in_us=self.timestep_in_us,
            label=label, constraints=constraints,
            board_address=self._board_address,
            receive_port=self._receive_port,
            receive_sdp_port=self._receive_sdp_port,
            receive_tag=self._receive_tag,
            receive_rate=self._receive_rate,
            virtual_key=self._virtual_key, prefix=self._prefix,
            prefix_type=self._prefix_type, check_keys=self._check_keys,
            send_buffer_times=send_buffer_times,
            send_buffer_partition_id=self._send_buffer_partition_id,
            reserve_reverse_ip_tag=self._reserve_reverse_ip_tag,
            enable_injection=self._enable_injection)
        vertex.enable_recording(self._is_recording)
        self._machine_vertices.append((vertex_slice, vertex))
        return vertex

    def __repr__(self):
        return self._label<|MERGE_RESOLUTION|>--- conflicted
+++ resolved
@@ -189,13 +189,8 @@
                     vertex_slice.lo_atom:vertex_slice.hi_atom + 1]
         container = ResourceContainer(
             sdram=ReverseIPTagMulticastSourceMachineVertex.get_sdram_usage(
-<<<<<<< HEAD
                 send_buffer_times, self._is_recording, self.timestep_in_us,
-                self._receive_rate, self._n_atoms),
-=======
-                send_buffer_times, self._is_recording, sim.machine_time_step,
                 self._receive_rate, vertex_slice.n_atoms),
->>>>>>> 87748530
             dtcm=DTCMResource(
                 ReverseIPTagMulticastSourceMachineVertex.get_dtcm_usage()),
             cpu_cycles=CPUCyclesPerTickResource(
