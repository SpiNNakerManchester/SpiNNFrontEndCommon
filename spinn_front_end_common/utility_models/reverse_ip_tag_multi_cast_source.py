--- conflicted
+++ resolved
@@ -155,43 +155,11 @@
     def n_atoms(self):
         return self._n_atoms
 
-<<<<<<< HEAD
-    @overrides(LegacyPartitionerAPI.get_resources_used_by_atoms)
-    def get_resources_used_by_atoms(self, vertex_slice):
-
-        container = ResourceContainer(
-            sdram=ReverseIPTagMulticastSourceMachineVertex.get_sdram_usage(
-                self.__filtered_send_buffer_times(vertex_slice),
-                self._is_recording, self._receive_rate, vertex_slice.n_atoms),
-            dtcm=DTCMResource(
-                ReverseIPTagMulticastSourceMachineVertex.get_dtcm_usage()),
-            cpu_cycles=CPUCyclesPerTickResource(
-                ReverseIPTagMulticastSourceMachineVertex.get_cpu_usage()),
-            reverse_iptags=self._reverse_iptags)
-        return container
-=======
     @overrides(LegacyPartitionerAPI.get_sdram_used_by_atoms)
     def get_sdram_used_by_atoms(self, vertex_slice):
-        send_buffer_times = self._send_buffer_times
-        if send_buffer_times is not None and len(send_buffer_times):
-            if hasattr(send_buffer_times[0], "__len__"):
-                send_buffer_times = send_buffer_times[
-                    vertex_slice.lo_atom:vertex_slice.hi_atom + 1]
-                # Check the buffer times on the slice are not empty
-                n_buffer_times = 0
-                for i in send_buffer_times:
-                    if hasattr(i, "__len__"):
-                        n_buffer_times += len(i)
-                    else:
-                        # assuming this must be a single integer
-                        n_buffer_times += 1
-                if n_buffer_times == 0:
-                    send_buffer_times = None
-
         return ReverseIPTagMulticastSourceMachineVertex.get_sdram_usage(
-            send_buffer_times, self._is_recording,
-            self._receive_rate, vertex_slice.n_atoms)
->>>>>>> 4f77b4f1
+            self.__filtered_send_buffer_times(vertex_slice),
+            self._is_recording, self._receive_rate, vertex_slice.n_atoms)
 
     @property
     def send_buffer_times(self):
@@ -219,19 +187,8 @@
 
     @overrides(LegacyPartitionerAPI.create_machine_vertex)
     def create_machine_vertex(
-<<<<<<< HEAD
-            self, vertex_slice,
-            resources_required,  # @UnusedVariable
-            label=None, constraints=None):
+            self, vertex_slice, sdram, label=None, constraints=None):
         send_buffer_times = self.__filtered_send_buffer_times(vertex_slice)
-=======
-            self, vertex_slice, sdram, label=None, constraints=None):
-        send_buffer_times = self._send_buffer_times
-        if send_buffer_times is not None and len(send_buffer_times):
-            if hasattr(send_buffer_times[0], "__len__"):
-                send_buffer_times = send_buffer_times[
-                    vertex_slice.lo_atom:vertex_slice.hi_atom + 1]
->>>>>>> 4f77b4f1
         machine_vertex = ReverseIPTagMulticastSourceMachineVertex(
             vertex_slice=vertex_slice,
             label=label, constraints=constraints, app_vertex=self,
