--- conflicted
+++ resolved
@@ -24,15 +24,9 @@
     import AbstractProvidesOutgoingPartitionConstraints
 from spinn_front_end_common.abstract_models.abstract_data_specable_vertex \
     import AbstractDataSpecableVertex
-<<<<<<< HEAD
-from spinn_front_end_common.utility_models.\
-    provides_provenance_partitioned_vertex import \
-    ProvidesProvenancePartitionedVertex
-=======
 from spinn_front_end_common.interface.provenance\
     .provides_provenance_data_from_machine_impl import \
     ProvidesProvenanceDataFromMachineImpl
->>>>>>> 90447d32
 
 from data_specification.data_specification_generator \
     import DataSpecificationGenerator
@@ -46,12 +40,8 @@
 
 
 class ReverseIPTagMulticastSourcePartitionedVertex(
-<<<<<<< HEAD
-        AbstractDataSpecableVertex, ProvidesProvenancePartitionedVertex,
-=======
         PartitionedVertex,
         AbstractDataSpecableVertex, ProvidesProvenanceDataFromMachineImpl,
->>>>>>> 90447d32
         AbstractProvidesOutgoingPartitionConstraints,
         SendsBuffersFromHostPreBufferedImpl,
         ReceiveBuffersToHostBasicImpl):
@@ -139,20 +129,12 @@
         """
 
         # Set up super types
-<<<<<<< HEAD
-        AbstractDataSpecableVertex.__init__(
-            self, machine_time_step, timescale_factor)
-        ProvidesProvenancePartitionedVertex.__init__(
-            self, resources_required, label, constraints,
-            self._REGIONS.PROVENANCE_REGION.value)
-=======
         PartitionedVertex.__init__(
             self, resources_required, label, constraints)
         AbstractDataSpecableVertex.__init__(
             self, machine_time_step, timescale_factor)
         ProvidesProvenanceDataFromMachineImpl.__init__(
             self, self._REGIONS.PROVENANCE_REGION.value, 0)
->>>>>>> 90447d32
         AbstractProvidesOutgoingPartitionConstraints.__init__(self)
         ReceiveBuffersToHostBasicImpl.__init__(self)
 
@@ -363,14 +345,7 @@
             spec, self._REGIONS.RECORDING_BUFFER_STATE.value,
             [self._REGIONS.RECORDING_BUFFER.value], [self._record_buffer_size])
 
-<<<<<<< HEAD
-        spec.reserve_memory_region(
-            region=self._REGIONS.PROVENANCE_REGION.value,
-            size=constants.PROVENANCE_DATA_REGION_SIZE_IN_BYTES,
-            label="Provenance region")
-=======
         self.reserve_provenance_data_region(spec)
->>>>>>> 90447d32
 
     def _update_virtual_key(self, routing_info, partitioned_graph):
         if self._virtual_key is None:
