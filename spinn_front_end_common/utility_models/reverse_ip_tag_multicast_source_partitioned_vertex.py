--- conflicted
+++ resolved
@@ -226,8 +226,6 @@
                 self._prefix_type = EIEIOPrefix.UPPER_HALF_WORD
                 self._prefix = self._virtual_key
 
-        self._send_keys = True
-
     @staticmethod
     def n_regions_to_allocate(send_buffering, recording):
         """ Get the number of regions that will be allocated
@@ -318,13 +316,11 @@
             self, buffering_ip_address, buffering_port,
             board_address=None, notification_tag=None,
             record_buffer_size=constants.MAX_SIZE_OF_BUFFERED_REGION_ON_CHIP,
-            buffer_size_before_receive=(constants.
-                                        DEFAULT_BUFFER_SIZE_BEFORE_RECEIVE),
-<<<<<<< HEAD
-            schedule=[]):
-=======
-            minimum_sdram_for_buffering=0, buffered_sdram_per_timestep=0):
->>>>>>> 0a01c1a5
+            buffer_size_before_receive=(
+                constants.
+                DEFAULT_BUFFER_SIZE_BEFORE_RECEIVE),
+            minimum_sdram_for_buffering=0, buffered_sdram_per_timestep=0,
+            schedule=None):
 
         self.activate_buffering_output(
             buffering_ip_address, buffering_port, board_address,
@@ -332,7 +328,10 @@
             buffered_sdram_per_timestep)
         self._record_buffer_size = record_buffer_size
         self._buffer_size_before_receive = buffer_size_before_receive
-        self._record_schedule = schedule
+        if schedule is None:
+            self._record_schedule = []
+        else:
+            self._record_schedule = schedule
 
     def _reserve_regions(self, spec):
 
@@ -359,29 +358,6 @@
             spec, self._REGIONS.RECORDING_BUFFER_STATE.value,
             [self._REGIONS.RECORDING_BUFFER.value], [self._record_buffer_size])
 
-<<<<<<< HEAD
-    def _update_virtual_key(self, routing_info, sub_graph):
-        subedges = sub_graph.outgoing_subedges_from_subvertex(self)
-
-        if subedges is None or len(subedges) == 0:
-            logger.warn(
-                "{} doesn't have any outgoing connections - no spikes will be"
-                " generated".format(self.label))
-            self._send_keys = False
-            if self._virtual_key is None:
-                self._virtual_key = 0
-                self._mask = 0
-        elif self._virtual_key is None:
-            subedge_routing_info = \
-                routing_info.get_subedge_information_from_subedge(subedges[0])
-            key_and_mask = subedge_routing_info.keys_and_masks[0]
-            self._mask = key_and_mask.mask
-            self._virtual_key = key_and_mask.key
-
-            if self._prefix is None:
-                self._prefix_type = EIEIOPrefix.UPPER_HALF_WORD
-                self._prefix = self._virtual_key
-=======
         self.reserve_provenance_data_region(spec)
 
     def _update_virtual_key(self, routing_info, partitioned_graph):
@@ -397,16 +373,9 @@
                 if self._prefix is None:
                     self._prefix_type = EIEIOPrefix.UPPER_HALF_WORD
                     self._prefix = self._virtual_key
->>>>>>> 0a01c1a5
 
     def _write_configuration(self, spec, routing_info, sub_graph, ip_tags):
         spec.switch_write_focus(region=self._REGIONS.CONFIGURATION.value)
-
-        # Write whether to send anything at all
-        if self._send_keys:
-            spec.write_value(data=1)
-        else:
-            spec.write_value(data=0)
 
         # Write apply_prefix and prefix and prefix_type
         if self._prefix is None:
