--- conflicted
+++ resolved
@@ -24,15 +24,9 @@
     import AbstractProvidesOutgoingPartitionConstraints
 from spinn_front_end_common.abstract_models.abstract_data_specable_vertex \
     import AbstractDataSpecableVertex
-<<<<<<< HEAD
-from spinn_front_end_common.utility_models.\
-    provides_provenance_partitioned_vertex import \
-    ProvidesProvenancePartitionedVertex
-=======
 from spinn_front_end_common.interface.provenance\
     .provides_provenance_data_from_machine_impl import \
     ProvidesProvenanceDataFromMachineImpl
->>>>>>> 90447d32
 
 from data_specification.data_specification_generator \
     import DataSpecificationGenerator
@@ -46,16 +40,10 @@
 
 
 class ReverseIPTagMulticastSourcePartitionedVertex(
-<<<<<<< HEAD
-        AbstractDataSpecableVertex, ProvidesProvenancePartitionedVertex,
-        AbstractProvidesOutgoingPartitionConstraints,
-        SendsBuffersFromHostPartitionedVertexPreBufferedImpl,
-=======
         PartitionedVertex,
         AbstractDataSpecableVertex, ProvidesProvenanceDataFromMachineImpl,
         AbstractProvidesOutgoingPartitionConstraints,
         SendsBuffersFromHostPreBufferedImpl,
->>>>>>> 90447d32
         ReceiveBuffersToHostBasicImpl):
     """ A model which allows events to be injected into spinnaker and\
         converted in to multicast packets
@@ -96,8 +84,7 @@
             send_buffer_space_before_notify=640,
             send_buffer_notification_ip_address=None,
             send_buffer_notification_port=None,
-            send_buffer_notification_tag=None,
-            extra_static_sdram_requirement=0):
+            send_buffer_notification_tag=None):
         """
 
         :param n_keys: The number of keys to be sent via this multicast source
@@ -139,22 +126,9 @@
                 send buffer is specified)
         :param send_buffer_notification_tag: The IP tag to use to notify the\
                 host about space in the buffer (default is to use any tag)
-        :param extra_static_sdram_requirement: the amount of extra sdram
-        the mdoel should allocate as static for recording (helps memory
-        optimised parittioners)
         """
 
         # Set up super types
-<<<<<<< HEAD
-        AbstractDataSpecableVertex.__init__(
-            self, machine_time_step, timescale_factor)
-        ProvidesProvenancePartitionedVertex.__init__(
-            self, resources_required, label, constraints,
-            self._REGIONS.PROVENANCE_REGION.value)
-        AbstractProvidesOutgoingPartitionConstraints.__init__(self)
-        ReceiveBuffersToHostBasicImpl.__init__(
-            self, extra_static_sdram_requirement)
-=======
         PartitionedVertex.__init__(
             self, resources_required, label, constraints)
         AbstractDataSpecableVertex.__init__(
@@ -163,7 +137,6 @@
             self, self._REGIONS.PROVENANCE_REGION.value, 0)
         AbstractProvidesOutgoingPartitionConstraints.__init__(self)
         ReceiveBuffersToHostBasicImpl.__init__(self)
->>>>>>> 90447d32
 
         # Set up for receiving live packets
         if receive_port is not None:
@@ -372,20 +345,6 @@
             spec, self._REGIONS.RECORDING_BUFFER_STATE.value,
             [self._REGIONS.RECORDING_BUFFER.value], [self._record_buffer_size])
 
-<<<<<<< HEAD
-        spec.reserve_memory_region(
-            region=self._REGIONS.PROVENANCE_REGION.value,
-            size=constants.PROVENANCE_DATA_REGION_SIZE_IN_BYTES,
-            label="Provenance region")
-
-    def _update_virtual_key(self, routing_info, partitioned_graph):
-        if self._virtual_key is None:
-            partitions = partitioned_graph.\
-                outgoing_edges_partitions_from_vertex(self)
-            for partition in partitions.values():
-                key_and_mask = \
-                    routing_info.get_keys_and_masks_from_partition(partition)[0]
-=======
         self.reserve_provenance_data_region(spec)
 
     def _update_virtual_key(self, routing_info, partitioned_graph):
@@ -395,7 +354,6 @@
             for partition in partitions.values():
                 key_and_mask = routing_info.get_keys_and_masks_from_partition(
                     partition)[0]
->>>>>>> 90447d32
                 self._mask = key_and_mask.mask
                 self._virtual_key = key_and_mask.key
 
