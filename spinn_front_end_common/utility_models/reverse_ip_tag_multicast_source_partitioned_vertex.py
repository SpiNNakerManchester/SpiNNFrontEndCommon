--- conflicted
+++ resolved
@@ -133,19 +133,12 @@
         # Set up super types
         AbstractDataSpecableVertex.__init__(
             self, machine_time_step, timescale_factor)
-<<<<<<< HEAD
         ProvidesProvenancePartitionedVertex.__init__(
             self, resources_required, label, constraints,
             self._REGIONS.PROVENANCE_REGION.value)
         AbstractProvidesOutgoingPartitionConstraints.__init__(self)
-        ReceiveBuffersToHostBasicImpl.__init__(self)
-=======
-        PartitionedVertex.__init__(
-            self, resources_required, label, constraints)
-        AbstractProvidesOutgoingEdgeConstraints.__init__(self)
         ReceiveBuffersToHostBasicImpl.__init__(
             self, extra_static_sdram_requirement)
->>>>>>> 9624a7d4
 
         # Set up for receiving live packets
         if receive_port is not None:
