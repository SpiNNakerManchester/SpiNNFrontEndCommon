--- conflicted
+++ resolved
@@ -12,33 +12,21 @@
         AbstractHasAssociatedBinary):
     __slots__ = ["_machine_vertex"]
 
-<<<<<<< HEAD
     def __init__(self, x, y, ip_address, extra_monitors_by_chip, transceiver,
-                 write_data_in_report, default_report_folder,
-                 constraints=None):
+                 report_default_directory, write_data_speed_up_report,
+                 write_data_in_report, constraints=None):
         ApplicationVertex.__init__(
             self, "multicast speed up application vertex for {}, {}".format(
-=======
-    def __init__(
-            self, x, y, ip_address, report_default_directory,
-            write_data_speed_up_report, constraints=None):
-        super(DataSpeedUpPacketGather, self).__init__(
-            "multicast speed up application vertex for {}, {}".format(
->>>>>>> c9f9bc62
                 x, y), constraints, 1)
         AbstractGeneratesDataSpecification.__init__(self)
         AbstractHasAssociatedBinary.__init__(self)
         self._machine_vertex = DataSpeedUpPacketGatherMachineVertex(
-<<<<<<< HEAD
             x=x, y=y, ip_address=ip_address,
             extra_monitors_by_chip=extra_monitors_by_chip,
             transceiver=transceiver, constraints=constraints,
-            write_data_in_report=write_data_in_report,
-            default_report_folder=default_report_folder)
-=======
-            x, y, ip_address, report_default_directory,
-            write_data_speed_up_report, constraints)
->>>>>>> c9f9bc62
+            report_default_directory=report_default_directory,
+            write_data_speed_up_report=write_data_speed_up_report,
+            write_data_in_report=write_data_in_report)
 
     @property
     def machine_vertex(self):
