--- conflicted
+++ resolved
@@ -175,13 +175,9 @@
         spec.end_specification()
 
     def _reserve_memory_regions(self, spec):
-<<<<<<< HEAD
-        """ Reserve SDRAM space for memory areas
-=======
         """ Reserve SDRAM space for memory areas.
->>>>>>> b86add09
-
-        :param ~data_specification.DataSpecificationGenerator spec:
+
+        :param ~.DataSpecificationGenerator spec:
         """
         spec.comment("\nReserving memory space for data regions:\n\n")
 
@@ -197,17 +193,10 @@
     def _write_configuration_region(self, spec, iptags):
         """ Write the configuration region to the spec
 
-<<<<<<< HEAD
-        :param ~data_specification.DataSpecificationGenerator spec:
-        :param iptags: The set of IP tags assigned to the object
-        :type iptags: iterable(~spinn_machine.tags.IPTag)
-=======
         :param ~.DataSpecificationGenerator spec:
         :param iterable(~.IPTag) iptags:
             The set of IP tags assigned to the object
-        :raise ConfigurationException:
-            if `iptags` is empty
->>>>>>> b86add09
+        :raise ConfigurationException: if `iptags` is empty
         :raise DataSpecificationException:
             when something goes wrong with the DSG generation
         """
@@ -240,12 +229,9 @@
     def _write_setup_info(self, spec, machine_time_step, time_scale_factor):
         """ Write basic info to the system region
 
-        :param ~data_specification.DataSpecificationGenerator spec:
-<<<<<<< HEAD
-=======
+        :param ~.DataSpecificationGenerator spec:
         :param int machine_time_step:
         :param int time_scale_factor:
->>>>>>> b86add09
         """
         # Write this to the system region (to be picked up by the simulation):
         spec.switch_write_focus(region=self._REGIONS.SYSTEM)
