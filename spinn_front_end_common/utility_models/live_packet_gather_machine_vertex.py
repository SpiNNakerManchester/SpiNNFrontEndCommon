# Copyright (c) 2017-2019 The University of Manchester
#
# This program is free software: you can redistribute it and/or modify
# it under the terms of the GNU General Public License as published by
# the Free Software Foundation, either version 3 of the License, or
# (at your option) any later version.
#
# This program is distributed in the hope that it will be useful,
# but WITHOUT ANY WARRANTY; without even the implied warranty of
# MERCHANTABILITY or FITNESS FOR A PARTICULAR PURPOSE.  See the
# GNU General Public License for more details.
#
# You should have received a copy of the GNU General Public License
# along with this program.  If not, see <http://www.gnu.org/licenses/>.

from enum import IntEnum
import struct
from spinn_utilities.overrides import overrides
from pacman.model.graphs.machine import MachineVertex
from pacman.model.resources import (
    ConstantSDRAM, CPUCyclesPerTickResource, DTCMResource, ResourceContainer)
from spinn_front_end_common.data import FecDataView
from spinn_front_end_common.interface.provenance import (
    ProvidesProvenanceDataFromMachineImpl, ProvenanceWriter)
from spinn_front_end_common.interface.simulation.simulation_utilities import (
    get_simulation_header_array)
from spinn_front_end_common.abstract_models import (
    AbstractGeneratesDataSpecification, AbstractHasAssociatedBinary)
from spinn_front_end_common.utilities.utility_objs import ExecutableType
from spinn_front_end_common.utilities.constants import (
    SYSTEM_BYTES_REQUIREMENT, SIMULATION_N_BYTES, BYTES_PER_WORD)
from spinn_front_end_common.utilities.exceptions import ConfigurationException

_ONE_SHORT = struct.Struct("<H")
_TWO_BYTES = struct.Struct("<BB")


class LivePacketGatherMachineVertex(
        MachineVertex, ProvidesProvenanceDataFromMachineImpl,
        AbstractGeneratesDataSpecification, AbstractHasAssociatedBinary):
    """ Used to gather multicast packets coming from cores and stream them \
        out to a receiving application on host. Only ever deployed on chips \
        with a working Ethernet connection.
    """
    class _REGIONS(IntEnum):
        SYSTEM = 0
        CONFIG = 1
        PROVENANCE = 2

    #: Used to identify tags involved with the live packet gatherer.
    TRAFFIC_IDENTIFIER = "LPG_EVENT_STREAM"

    _N_ADDITIONAL_PROVENANCE_ITEMS = 4
    _CONFIG_SIZE = 13 * BYTES_PER_WORD
    _PROVENANCE_REGION_SIZE = 2 * BYTES_PER_WORD
    KEY_ENTRY_SIZE = 3 * BYTES_PER_WORD

    def __init__(
            self, lpg_params, constraints=None, label=None):
        """
        :param LivePacketGatherParameters lpg_params:
        :param str label:
        :param constraints:
        :type constraints:
            iterable(~pacman.model.constraints.AbstractConstraint)
        """
        # inheritance
        super().__init__(
            label or lpg_params.label, constraints=constraints)

        # app specific data items
        self._lpg_params = lpg_params
        self._incoming_sources = list()

    def add_incoming_source(self, m_vertex, partition_id):
        """ Add a machine vertex source incoming into this gatherer

        :param MachineVertex m_vertex: The source machine vertex
        :param str partition_id: The incoming partition id
        """
        self._incoming_sources.append((m_vertex, partition_id))

    @property
    @overrides(ProvidesProvenanceDataFromMachineImpl._provenance_region_id)
    def _provenance_region_id(self):
        return self._REGIONS.PROVENANCE

    @property
    @overrides(ProvidesProvenanceDataFromMachineImpl._n_additional_data_items)
    def _n_additional_data_items(self):
        return self._N_ADDITIONAL_PROVENANCE_ITEMS

    def _get_key_translation_sdram(self):
        if not self._lpg_params.translate_keys:
            return 0
        return len(self._incoming_sources) * self.KEY_ENTRY_SIZE

    @property
    @overrides(MachineVertex.resources_required)
    def resources_required(self):
        return ResourceContainer(
            cpu_cycles=CPUCyclesPerTickResource(self.get_cpu_usage()),
            dtcm=DTCMResource(self.get_dtcm_usage()),
            sdram=ConstantSDRAM(self.get_sdram_usage() +
                                self._get_key_translation_sdram()),
            iptags=[self._lpg_params.get_iptag_resource()])

    @overrides(
        ProvidesProvenanceDataFromMachineImpl.parse_extra_provenance_items)
    def parse_extra_provenance_items(self, label, x, y, p, provenance_data):
        (lost, lost_payload, events, messages) = provenance_data

        with ProvenanceWriter() as db:
            db.insert_core(x, y, p, "lost_packets_without_payload", lost)
            if lost > 0:
                db.insert_report(
                    f"The {label} has lost {lost} packets which do "
                    "not have payloads during its execution. "
                    "Try increasing the machine time step or increasing the "
                    "time scale factor. If you are running in real time, "
                    "try reducing the number of vertices which are feeding "
                    "this live packet gatherer")

            db.insert_core(x, y, p, "lost_packets_with_payload", lost_payload)
            if lost_payload > 0:
                db.insert_report(
                    f"The {label} has lost {lost_payload} packets "
                    "which have payloads during its execution. "
                    "Try increasing the machine time step or increasing the "
                    "time scale factor. If you are running in real time, "
                    "try reducing the number of vertices which are feeding "
                    "this live packet gatherer")

            db.insert_core(x, y, p, "gathered_events", events)

            db.insert_core(x, y, p, "messages_sent_to_host", messages)

    @overrides(AbstractHasAssociatedBinary.get_binary_file_name)
    def get_binary_file_name(self):
        return 'live_packet_gather.aplx'

    @overrides(AbstractHasAssociatedBinary.get_binary_start_type)
    def get_binary_start_type(self):
        return ExecutableType.USES_SIMULATION_INTERFACE

    @overrides(
        AbstractGeneratesDataSpecification.generate_data_specification)
    def generate_data_specification(
            self, spec, placement,  # @UnusedVariable
            ):
        """
        :param ~pacman.model.tags.Tags tags:
        """
        # pylint: disable=arguments-differ
        spec.comment("\n*** Spec for LivePacketGather Instance ***\n\n")

        # Construct the data images needed for the Neuron:
        self._reserve_memory_regions(spec)
        self._write_setup_info(spec)
        self._write_configuration_region(
            spec, FecDataView.get_tags().get_ip_tags_for_vertex(self))

        # End-of-Spec:
        spec.end_specification()

    def _reserve_memory_regions(self, spec):
        """ Reserve SDRAM space for memory areas.

        :param ~.DataSpecificationGenerator spec:
        """
        spec.comment("\nReserving memory space for data regions:\n\n")

        # Reserve memory:
        spec.reserve_memory_region(
            region=self._REGIONS.SYSTEM,
            size=SIMULATION_N_BYTES, label='system')
        spec.reserve_memory_region(
            region=self._REGIONS.CONFIG,
            size=self._CONFIG_SIZE + self._get_key_translation_sdram(),
            label='config')
        self.reserve_provenance_data_region(spec)

    def _write_configuration_region(self, spec, iptags):
        """ Write the configuration region to the spec

        :param ~.DataSpecificationGenerator spec:
        :param iterable(~.IPTag) iptags:
            The set of IP tags assigned to the object
        :raise ConfigurationException: if `iptags` is empty
        :raise DataSpecificationException:
            when something goes wrong with the DSG generation
        """
        spec.switch_write_focus(region=self._REGIONS.CONFIG)

        spec.write_value(int(self._lpg_params.use_prefix))
        spec.write_value(self._lpg_params.key_prefix or 0)
        spec.write_value(self._lpg_params.prefix_type.value
                         if self._lpg_params.prefix_type else 0)
        spec.write_value(self._lpg_params.message_type.value
                         if self._lpg_params.message_type else 0)
        spec.write_value(self._lpg_params.right_shift)
        spec.write_value(int(self._lpg_params.payload_as_time_stamps))
        spec.write_value(int(self._lpg_params.use_payload_prefix))
        spec.write_value(self._lpg_params.payload_prefix or 0)
        spec.write_value(data=self._lpg_params.payload_right_shift)

        # SDP tag
        for iptag in iptags:
            spec.write_value(iptag.tag)
            spec.write_value(_ONE_SHORT.unpack(_TWO_BYTES.pack(
                iptag.destination_y, iptag.destination_x))[0])
            break
        else:
            raise ConfigurationException("no iptag provided")

        # number of packets to send per time stamp
        spec.write_value(self._lpg_params.number_of_packets_sent_per_time_step)

        # Key Translation
        if not self._lpg_params.translate_keys:
            spec.write_value(0)
        else:
<<<<<<< HEAD
            routing_info = FecDataView.get_routing_infos()
            spec.write_value(len(self._incoming_edges))
            for edge in self._incoming_edges:
                r_info = routing_info.get_routing_info_for_edge(edge)
=======
            spec.write_value(len(self._incoming_sources))
            for vertex, partition_id in self._incoming_sources:
                r_info = routing_info.get_routing_info_from_pre_vertex(
                    vertex, partition_id)
>>>>>>> ccaf6d58
                spec.write_value(r_info.first_key)
                spec.write_value(r_info.first_mask)
                spec.write_value(vertex.vertex_slice.lo_atom)

    def _write_setup_info(self, spec):
        """ Write basic info to the system region

        :param ~.DataSpecificationGenerator spec:
        """
        # Write this to the system region (to be picked up by the simulation):
        spec.switch_write_focus(region=self._REGIONS.SYSTEM)
        spec.write_array(get_simulation_header_array(
            self.get_binary_file_name()))

    @staticmethod
    def get_cpu_usage():
        """ Get the CPU used by this vertex

        :return: 0
        :rtype: int
        """
        return 0

    @classmethod
    def get_sdram_usage(cls):
        """ Get the SDRAM used by this vertex

        :rtype: int
        """
        return (
            SYSTEM_BYTES_REQUIREMENT + cls._CONFIG_SIZE +
            cls.get_provenance_data_size(cls._N_ADDITIONAL_PROVENANCE_ITEMS))

    @classmethod
    def get_dtcm_usage(cls):
        """ Get the DTCM used by this vertex

        :rtype: int
        """
        return cls._CONFIG_SIZE

    @property
    def params(self):
        return self._lpg_params<|MERGE_RESOLUTION|>--- conflicted
+++ resolved
@@ -220,17 +220,11 @@
         if not self._lpg_params.translate_keys:
             spec.write_value(0)
         else:
-<<<<<<< HEAD
             routing_info = FecDataView.get_routing_infos()
-            spec.write_value(len(self._incoming_edges))
-            for edge in self._incoming_edges:
-                r_info = routing_info.get_routing_info_for_edge(edge)
-=======
             spec.write_value(len(self._incoming_sources))
             for vertex, partition_id in self._incoming_sources:
                 r_info = routing_info.get_routing_info_from_pre_vertex(
                     vertex, partition_id)
->>>>>>> ccaf6d58
                 spec.write_value(r_info.first_key)
                 spec.write_value(r_info.first_mask)
                 spec.write_value(vertex.vertex_slice.lo_atom)
