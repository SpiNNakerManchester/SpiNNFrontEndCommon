# Copyright (c) 2017-2019 The University of Manchester
#
# This program is free software: you can redistribute it and/or modify
# it under the terms of the GNU General Public License as published by
# the Free Software Foundation, either version 3 of the License, or
# (at your option) any later version.
#
# This program is distributed in the hope that it will be useful,
# but WITHOUT ANY WARRANTY; without even the implied warranty of
# MERCHANTABILITY or FITNESS FOR A PARTICULAR PURPOSE.  See the
# GNU General Public License for more details.
#
# You should have received a copy of the GNU General Public License
# along with this program.  If not, see <http://www.gnu.org/licenses/>.

from enum import IntEnum
import struct
from spinn_utilities.overrides import overrides
from pacman.executor.injection_decorator import inject_items
from pacman.model.graphs.machine import MachineTimestepVertex, MachineVertex
from pacman.model.resources import (
    ConstantSDRAM, CPUCyclesPerTickResource, DTCMResource, ResourceContainer)
from spinn_front_end_common.interface.provenance import (
    AbstractProvidesProvenanceDataFromMachine,
    ProvidesProvenanceDataFromMachineImpl)
from spinn_front_end_common.interface.simulation.simulation_utilities import (
    get_simulation_header_array)
from spinn_front_end_common.abstract_models import (
    AbstractGeneratesDataSpecification, AbstractHasAssociatedBinary,
    AbstractSupportsDatabaseInjection)
from spinn_front_end_common.utilities.utility_objs import (
    ProvenanceDataItem, ExecutableType)
from spinn_front_end_common.utilities.constants import (
    SYSTEM_BYTES_REQUIREMENT, SIMULATION_N_BYTES, BYTES_PER_WORD)
from spinn_front_end_common.utilities.exceptions import ConfigurationException

_ONE_SHORT = struct.Struct("<H")
_TWO_BYTES = struct.Struct("<BB")


class LivePacketGatherMachineVertex(
        MachineTimestepVertex, ProvidesProvenanceDataFromMachineImpl,
        AbstractGeneratesDataSpecification, AbstractHasAssociatedBinary,
        AbstractSupportsDatabaseInjection):
    """ Used to gather multicast packets coming from cores and stream them \
        out to a receiving application on host. Only ever deployed on chips \
        with a working Ethernet connection.
    """
    class _REGIONS(IntEnum):
        SYSTEM = 0
        CONFIG = 1
        PROVENANCE = 2

    #: Used to identify tags involved with the live packet gatherer.
    TRAFFIC_IDENTIFIER = "LPG_EVENT_STREAM"

    _N_ADDITIONAL_PROVENANCE_ITEMS = 2
    _CONFIG_SIZE = 12 * BYTES_PER_WORD
    _PROVENANCE_REGION_SIZE = 2 * BYTES_PER_WORD

    def __init__(
            self, timestep_in_us, lpg_params, label=None, constraints=None):
        """
        :param int timestep_in_us: The timestep of this vertex in us
        :param LivePacketGatherParams lpg_params:
        :param str label:
        :param constraints:
        :type constraints:
            iterable(~pacman.model.constraints.AbstractConstraint)
        """
        # inheritance
        super(LivePacketGatherMachineVertex, self).__init__(
            timestep_in_us, label or lpg_params.label, constraints=constraints)

        self._resources_required = ResourceContainer(
            cpu_cycles=CPUCyclesPerTickResource(self.get_cpu_usage()),
            dtcm=DTCMResource(self.get_dtcm_usage()),
            sdram=ConstantSDRAM(self.get_sdram_usage()),
            iptags=[lpg_params.get_iptag_resource()])

        # app specific data items
        self._lpg_params = lpg_params

    @property
    @overrides(ProvidesProvenanceDataFromMachineImpl._provenance_region_id)
    def _provenance_region_id(self):
        return self._REGIONS.PROVENANCE

    @property
    @overrides(ProvidesProvenanceDataFromMachineImpl._n_additional_data_items)
    def _n_additional_data_items(self):
        return self._N_ADDITIONAL_PROVENANCE_ITEMS

    @property
    @overrides(MachineVertex.resources_required)
    def resources_required(self):
        return self._resources_required

    @property
    @overrides(AbstractSupportsDatabaseInjection.is_in_injection_mode)
    def is_in_injection_mode(self):
        return True

    @overrides(AbstractProvidesProvenanceDataFromMachine.
               get_provenance_data_from_machine)
    def get_provenance_data_from_machine(self, transceiver, placement):
        provenance_data = self._read_provenance_data(transceiver, placement)
        provenance_items = self._read_basic_provenance_items(
            provenance_data, placement)
        provenance_data = self._get_remaining_provenance_data_items(
            provenance_data)
        _, _, _, _, names = self._get_placement_details(placement)

        provenance_items.append(ProvenanceDataItem(
            self._add_name(names, "lost_packets_without_payload"),
            provenance_data[0],
            report=provenance_data[0] > 0,
            message=(
                "The live packet gatherer has lost {} packets which have "
                "payloads during its execution. Try increasing the machine "
                "time step or increasing the time scale factor. If you are "
                "running in real time, try reducing the number of vertices "
                "which are feeding this live packet gatherer".format(
                    provenance_data[0]))))
        provenance_items.append(ProvenanceDataItem(
            self._add_name(names, "lost_packets_with_payload"),
            provenance_data[1],
            report=provenance_data[1] > 0,
            message=(
                "The live packet gatherer has lost {} packets which do not "
                "have payloads during its execution. Try increasing the "
                "machine time step or increasing the time scale factor. If "
                "you are running in real time, try reducing the number of "
                "vertices which are feeding this live packet gatherer".format(
                    provenance_data[1]))))

        return provenance_items

    @overrides(AbstractHasAssociatedBinary.get_binary_file_name)
    def get_binary_file_name(self):
        return 'live_packet_gather.aplx'

    @overrides(AbstractHasAssociatedBinary.get_binary_start_type)
    def get_binary_start_type(self):
        return ExecutableType.USES_SIMULATION_INTERFACE

    @inject_items({
        "machine_time_step": "MachineTimeStep",
        "time_scale_factor": "TimeScaleFactor",
        "tags": "MemoryTags"})
    @overrides(
        AbstractGeneratesDataSpecification.generate_data_specification,
        additional_arguments={"time_scale_factor", "tags"})
    def generate_data_specification(
            self, spec, placement,  # @UnusedVariable
<<<<<<< HEAD
            time_scale_factor, tags):
=======
            machine_time_step, time_scale_factor, tags):
        """
        :param int machine_time_step:
        :param int time_scale_factor:
        :param ~pacman.model.tags.Tags tags:
        """
>>>>>>> b86add09
        # pylint: disable=too-many-arguments, arguments-differ
        spec.comment("\n*** Spec for LivePacketGather Instance ***\n\n")

        # Construct the data images needed for the Neuron:
        self._reserve_memory_regions(spec)
        self._write_setup_info(spec, time_scale_factor)
        self._write_configuration_region(
            spec, tags.get_ip_tags_for_vertex(self))

        # End-of-Spec:
        spec.end_specification()

    def _reserve_memory_regions(self, spec):
        """ Reserve SDRAM space for memory areas.

        :param ~data_specification.DataSpecificationGenerator spec:
        """
        spec.comment("\nReserving memory space for data regions:\n\n")

        # Reserve memory:
        spec.reserve_memory_region(
            region=self._REGIONS.SYSTEM,
            size=SIMULATION_N_BYTES, label='system')
        spec.reserve_memory_region(
            region=self._REGIONS.CONFIG,
            size=self._CONFIG_SIZE, label='config')
        self.reserve_provenance_data_region(spec)

    def _write_configuration_region(self, spec, iptags):
        """ Write the configuration region to the spec

        :param ~.DataSpecificationGenerator spec:
        :param iterable(~.IPTag) iptags:
            The set of IP tags assigned to the object
        :raise ConfigurationException:
            if `iptags` is empty
        :raise DataSpecificationException:
            when something goes wrong with the DSG generation
        """
        spec.switch_write_focus(region=self._REGIONS.CONFIG)

        spec.write_value(int(self._lpg_params.use_prefix))
        spec.write_value(self._lpg_params.key_prefix or 0)
        spec.write_value(self._lpg_params.prefix_type.value
                         if self._lpg_params.prefix_type else 0)
        spec.write_value(self._lpg_params.message_type.value
                         if self._lpg_params.message_type else 0)
        spec.write_value(self._lpg_params.right_shift)
        spec.write_value(int(self._lpg_params.payload_as_time_stamps))
        spec.write_value(int(self._lpg_params.use_payload_prefix))
        spec.write_value(self._lpg_params.payload_prefix or 0)
        spec.write_value(data=self._lpg_params.payload_right_shift)

        # SDP tag
        for iptag in iptags:
            spec.write_value(iptag.tag)
            spec.write_value(_ONE_SHORT.unpack(_TWO_BYTES.pack(
                iptag.destination_y, iptag.destination_x))[0])
            break
        else:
            raise ConfigurationException("no iptag provided")

        # number of packets to send per time stamp
        spec.write_value(self._lpg_params.number_of_packets_sent_per_time_step)

    def _write_setup_info(self, spec, time_scale_factor):
        """ Write basic info to the system region

        :param ~data_specification.DataSpecificationGenerator spec:
        :param int machine_time_step:
        :param int time_scale_factor:
        """
        # Write this to the system region (to be picked up by the simulation):
        spec.switch_write_focus(region=self._REGIONS.SYSTEM)
        spec.write_array(get_simulation_header_array(
            self.get_binary_file_name(), self.timestep_in_us, time_scale_factor))

    @staticmethod
    def get_cpu_usage():
        """ Get the CPU used by this vertex

        :return: 0
        :rtype: int
        """
        return 0

    @classmethod
    def get_sdram_usage(cls):
        """ Get the SDRAM used by this vertex

        :rtype: int
        """
        return (
            SYSTEM_BYTES_REQUIREMENT + cls._CONFIG_SIZE +
            cls.get_provenance_data_size(cls._N_ADDITIONAL_PROVENANCE_ITEMS))

    @classmethod
    def get_dtcm_usage(cls):
        """ Get the DTCM used by this vertex
        """
        return cls._CONFIG_SIZE<|MERGE_RESOLUTION|>--- conflicted
+++ resolved
@@ -153,16 +153,11 @@
         additional_arguments={"time_scale_factor", "tags"})
     def generate_data_specification(
             self, spec, placement,  # @UnusedVariable
-<<<<<<< HEAD
             time_scale_factor, tags):
-=======
-            machine_time_step, time_scale_factor, tags):
-        """
-        :param int machine_time_step:
+        """
         :param int time_scale_factor:
         :param ~pacman.model.tags.Tags tags:
         """
->>>>>>> b86add09
         # pylint: disable=too-many-arguments, arguments-differ
         spec.comment("\n*** Spec for LivePacketGather Instance ***\n\n")
 
