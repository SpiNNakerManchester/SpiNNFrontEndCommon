# Copyright (c) 2017-2019 The University of Manchester
#
# This program is free software: you can redistribute it and/or modify
# it under the terms of the GNU General Public License as published by
# the Free Software Foundation, either version 3 of the License, or
# (at your option) any later version.
#
# This program is distributed in the hope that it will be useful,
# but WITHOUT ANY WARRANTY; without even the implied warranty of
# MERCHANTABILITY or FITNESS FOR A PARTICULAR PURPOSE.  See the
# GNU General Public License for more details.
#
# You should have received a copy of the GNU General Public License
# along with this program.  If not, see <http://www.gnu.org/licenses/>.

from .abstract_one_app_one_machine_vertex import AbstractOneAppOneMachineVertex
from .extra_monitor_support_machine_vertex import (
    ExtraMonitorSupportMachineVertex)


class ExtraMonitorSupport(AbstractOneAppOneMachineVertex):
    """ Control over the extra monitors.
    """
    __slots__ = []

    def __init__(self, constraints):
        """
        :param constraints: The constraints on the vertex
        :type constraints:
            iterable(~pacman.model.constraints.AbstractConstraint)
        """
        super(ExtraMonitorSupport, self).__init__(
            label="ExtraMonitorSupport", constraints=constraints)
<<<<<<< HEAD

    @overrides(ApplicationVertex.create_machine_vertex)
    def create_machine_vertex(self, vertex_slice, resources_required,
                              label=None, constraints=None):
        return ExtraMonitorSupportMachineVertex(constraints=constraints)

    @property
    @overrides(ApplicationVertex.n_atoms)
    def n_atoms(self):
        return 1

    @overrides(AbstractHasAssociatedBinary.get_binary_start_type)
    def get_binary_start_type(self):
        return ExtraMonitorSupportMachineVertex.static_get_binary_start_type()

    @overrides(AbstractHasAssociatedBinary.get_binary_file_name)
    def get_binary_file_name(self):
        return ExtraMonitorSupportMachineVertex.static_get_binary_file_name()

    @overrides(ApplicationVertex.get_resources_used_by_atoms)
    def get_resources_used_by_atoms(self, vertex_slice):
        return ExtraMonitorSupportMachineVertex.static_resources_required()

    @overrides(AbstractGeneratesDataSpecification.generate_data_specification)
    def generate_data_specification(self, spec, placement):
        placement.vertex.generate_data_specification(
            spec=spec, placement=placement)

    @property
    @overrides(ApplicationVertex.timesteps_in_us)
    def timesteps_in_us(self):
        return set()
=======
        # Create the machine vertex at the same time
        # As with any MachineVertex this also triggers remember_...
        self._machine_vertex = ExtraMonitorSupportMachineVertex(
            constraints=constraints, app_vertex=self)
>>>>>>> 3679d681
<|MERGE_RESOLUTION|>--- conflicted
+++ resolved
@@ -31,42 +31,7 @@
         """
         super(ExtraMonitorSupport, self).__init__(
             label="ExtraMonitorSupport", constraints=constraints)
-<<<<<<< HEAD
-
-    @overrides(ApplicationVertex.create_machine_vertex)
-    def create_machine_vertex(self, vertex_slice, resources_required,
-                              label=None, constraints=None):
-        return ExtraMonitorSupportMachineVertex(constraints=constraints)
-
-    @property
-    @overrides(ApplicationVertex.n_atoms)
-    def n_atoms(self):
-        return 1
-
-    @overrides(AbstractHasAssociatedBinary.get_binary_start_type)
-    def get_binary_start_type(self):
-        return ExtraMonitorSupportMachineVertex.static_get_binary_start_type()
-
-    @overrides(AbstractHasAssociatedBinary.get_binary_file_name)
-    def get_binary_file_name(self):
-        return ExtraMonitorSupportMachineVertex.static_get_binary_file_name()
-
-    @overrides(ApplicationVertex.get_resources_used_by_atoms)
-    def get_resources_used_by_atoms(self, vertex_slice):
-        return ExtraMonitorSupportMachineVertex.static_resources_required()
-
-    @overrides(AbstractGeneratesDataSpecification.generate_data_specification)
-    def generate_data_specification(self, spec, placement):
-        placement.vertex.generate_data_specification(
-            spec=spec, placement=placement)
-
-    @property
-    @overrides(ApplicationVertex.timesteps_in_us)
-    def timesteps_in_us(self):
-        return set()
-=======
         # Create the machine vertex at the same time
         # As with any MachineVertex this also triggers remember_...
         self._machine_vertex = ExtraMonitorSupportMachineVertex(
-            constraints=constraints, app_vertex=self)
->>>>>>> 3679d681
+            constraints=constraints, app_vertex=self)