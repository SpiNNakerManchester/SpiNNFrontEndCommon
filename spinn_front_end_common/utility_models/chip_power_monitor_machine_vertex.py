# Copyright (c) 2017-2019 The University of Manchester
#
# This program is free software: you can redistribute it and/or modify
# it under the terms of the GNU General Public License as published by
# the Free Software Foundation, either version 3 of the License, or
# (at your option) any later version.
#
# This program is distributed in the hope that it will be useful,
# but WITHOUT ANY WARRANTY; without even the implied warranty of
# MERCHANTABILITY or FITNESS FOR A PARTICULAR PURPOSE.  See the
# GNU General Public License for more details.
#
# You should have received a copy of the GNU General Public License
# along with this program.  If not, see <http://www.gnu.org/licenses/>.

import math
import logging
from enum import IntEnum
import numpy
from spinn_utilities.config_holder import get_config_int
from spinn_utilities.log import FormatAdapter
from spinn_utilities.overrides import overrides
from data_specification.enums import DataType
from pacman.executor.injection_decorator import (
    inject_items, supports_injection)
from pacman.model.graphs.machine import MachineVertex
from pacman.model.resources import (
    CPUCyclesPerTickResource, DTCMResource, ResourceContainer, VariableSDRAM)
from spinn_front_end_common.abstract_models import (
    AbstractGeneratesDataSpecification, AbstractHasAssociatedBinary)
from spinn_front_end_common.interface.buffer_management import (
    recording_utilities)
from spinn_front_end_common.interface.buffer_management.buffer_models import (
    AbstractReceiveBuffersToHost)
from spinn_front_end_common.utilities.constants import (
    SYSTEM_BYTES_REQUIREMENT, SIMULATION_N_BYTES, BYTES_PER_WORD)
from spinn_front_end_common.utilities.globals_variables import (
    machine_time_step, time_scale_factor)
from spinn_front_end_common.utilities.utility_objs import (
    ExecutableType, ProvenanceDataItem)
from spinn_front_end_common.utilities.helpful_functions import (
    locate_memory_region_for_placement)
from spinn_front_end_common.interface.simulation.simulation_utilities import (
    get_simulation_header_array)
from spinn_front_end_common.interface.provenance import (
    AbstractProvidesLocalProvenanceData)

logger = FormatAdapter(logging.getLogger(__name__))
BINARY_FILE_NAME = "chip_power_monitor.aplx"
PROVENANCE_KEY = "Power_Monitor_Total_Activity_Count"

RECORDING_SIZE_PER_ENTRY = 18 * BYTES_PER_WORD
DEFAULT_MALLOCS_USED = 3
CONFIG_SIZE_IN_BYTES = 2 * BYTES_PER_WORD


@supports_injection
class ChipPowerMonitorMachineVertex(
        MachineVertex, AbstractHasAssociatedBinary,
        AbstractGeneratesDataSpecification, AbstractReceiveBuffersToHost,
        AbstractProvidesLocalProvenanceData):
    """ Machine vertex for C code representing functionality to record\
        idle times in a machine graph.
    """
    __slots__ = [
        "_sampling_frequency", "_activity_count", "_location"]

    class _REGIONS(IntEnum):
        # data regions
        SYSTEM = 0
        CONFIG = 1
        RECORDING = 2

    #: which channel in the recording region has the recorded samples
    _SAMPLE_RECORDING_CHANNEL = 0

    def __init__(
            self, label, constraints,
            sampling_frequency, app_vertex=None, vertex_slice=None):
        """
        :param str label: vertex label
        :param constraints: constraints on this vertex
        :type constraints:
            iterable(~pacman.model.constraints.AbstractConstraint)
        :param int sampling_frequency: how often to sample, in microseconds
        :param ChipPowerMonitor app_vertex: associated application vertex
        :param ~pacman.model.graphs.common.Slice vertex_slice:
        """
        super().__init__(
            label=label, constraints=constraints, app_vertex=app_vertex,
            vertex_slice=vertex_slice)
        self._sampling_frequency = sampling_frequency
        self._activity_count = 0
        self._location = None

    @property
    def sampling_frequency(self):
        """ how often to sample, in microseconds

        :rtype: int
        """
        return self._sampling_frequency

    @property
    @overrides(MachineVertex.resources_required)
    def resources_required(self):
        # pylint: disable=arguments-differ
        return self.get_resources(self._sampling_frequency)

    @staticmethod
    def get_resources(sampling_frequency):
        """ Get the resources used by this vertex

        :param float sampling_frequency:
        :rtype: ~pacman.model.resources.ResourceContainer
        """
        # pylint: disable=too-many-locals
<<<<<<< HEAD
        step_in_microseconds = (
                get_config_int("Machine", "machine_time_step") *
                get_config_int("Machine", "time_scale_factor"))
=======
        step_in_microseconds = machine_time_step() * time_scale_factor()
>>>>>>> a7c77679
        # The number of sample per step CB believes does not have to be an int
        samples_per_step = (step_in_microseconds / sampling_frequency)
        n_samples_per_recording = get_config_int(
            "EnergyMonitor", "n_samples_per_recording_entry")
        recording_per_step = (samples_per_step / n_samples_per_recording)
        max_recording_per_step = math.ceil(recording_per_step)
        overflow_recordings = max_recording_per_step - recording_per_step
        system = SYSTEM_BYTES_REQUIREMENT
        config = CONFIG_SIZE_IN_BYTES
        recording = recording_utilities.get_recording_header_size(1)
        recording += recording_utilities.get_recording_data_constant_size(1)
        fixed_sdram = system + config + recording
        with_overflow = (
            fixed_sdram + overflow_recordings * RECORDING_SIZE_PER_ENTRY)
        per_timestep = recording_per_step * RECORDING_SIZE_PER_ENTRY

        return ResourceContainer(
            sdram=VariableSDRAM(with_overflow, per_timestep),
            cpu_cycles=CPUCyclesPerTickResource(100),
            dtcm=DTCMResource(100))

    @overrides(AbstractHasAssociatedBinary.get_binary_file_name)
    def get_binary_file_name(self):
        return BINARY_FILE_NAME

    @staticmethod
    def binary_file_name():
        """ Return the string binary file name

        :rtype: str
        """
        return BINARY_FILE_NAME

    @inject_items({"data_n_time_steps": "DataNTimeSteps"})
    @overrides(AbstractGeneratesDataSpecification.generate_data_specification,
               additional_arguments={"data_n_time_steps"})
    def generate_data_specification(
            self, spec, placement,  # @UnusedVariable
            data_n_time_steps):
        """ Supports the application vertex calling this directly

        :param ~data_specification.DataSpecificationGenerator spec: data spec
        :param int data_n_time_steps: timesteps to reserve data for
        """
        # pylint: disable=too-many-arguments
        spec.comment("\n*** Spec for ChipPowerMonitor Instance ***\n\n")

        # Construct the data images needed for the Neuron:
        self._reserve_memory_regions(spec)
        self._write_setup_info(spec, data_n_time_steps)
        self._write_configuration_region(spec)

        # End-of-Spec:
        spec.end_specification()

    def _write_configuration_region(self, spec):
        """ Write the data needed by the C code to configure itself

        :param ~data_specification.DataSpecificationGenerator spec:
            spec object
        """
        spec.switch_write_focus(region=self._REGIONS.CONFIG)
        n_samples_per_recording = get_config_int(
            "EnergyMonitor", "n_samples_per_recording_entry")
        spec.write_value(n_samples_per_recording, data_type=DataType.UINT32)
        spec.write_value(self._sampling_frequency, data_type=DataType.UINT32)

    def _write_setup_info(self, spec, n_machine_time_steps):
        """ Writes the system data as required.

        :param ~data_specification.DataSpecificationGenerator spec:
            the DSG spec writer
        """
        # pylint: disable=too-many-arguments
        spec.switch_write_focus(region=self._REGIONS.SYSTEM)
        spec.write_array(get_simulation_header_array(
            self.get_binary_file_name()))

        spec.switch_write_focus(region=self._REGIONS.RECORDING)
        recorded_region_sizes = [
            self._deduce_sdram_requirements_per_timer_tick()
            * n_machine_time_steps]
        spec.write_array(recording_utilities.get_recording_header_array(
            recorded_region_sizes))

    def _reserve_memory_regions(self, spec):
        """ Reserve the DSG memory regions as required

        :param ~data_specification.DataSpecificationGenerator spec:
            the DSG specification to reserve in
        """
        spec.comment("\nReserving memory space for data regions:\n\n")

        # Reserve memory:
        spec.reserve_memory_region(
            region=self._REGIONS.SYSTEM,
            size=SIMULATION_N_BYTES,
            label='system')
        spec.reserve_memory_region(
            region=self._REGIONS.CONFIG,
            size=CONFIG_SIZE_IN_BYTES, label='config')
        spec.reserve_memory_region(
            region=self._REGIONS.RECORDING,
            size=recording_utilities.get_recording_header_size(1),
            label="Recording")

    @overrides(AbstractHasAssociatedBinary.get_binary_start_type)
    def get_binary_start_type(self):
        return self.binary_start_type()

    @staticmethod
    def binary_start_type():
        """ The type of binary that implements this vertex

        :return: starttype enum
        :rtype: ExecutableType
        """
        return ExecutableType.USES_SIMULATION_INTERFACE

    @overrides(AbstractReceiveBuffersToHost.get_recording_region_base_address)
    def get_recording_region_base_address(self, txrx, placement):
        return locate_memory_region_for_placement(
            placement, self._REGIONS.RECORDING, txrx)

    @overrides(AbstractReceiveBuffersToHost.get_recorded_region_ids)
    def get_recorded_region_ids(self):
        return [0]

    def _deduce_sdram_requirements_per_timer_tick(self):
        """ Deduce SDRAM usage per timer tick

        :return: the SDRAM usage
        :rtype: int
        """
        timer_tick_in_micro_seconds = (
<<<<<<< HEAD
                get_config_int("Machine", "machine_time_step") *
                get_config_int("Machine", "time_scale_factor"))
=======
                machine_time_step() * time_scale_factor())
>>>>>>> a7c77679

        recording_time = \
            self._sampling_frequency * get_config_int(
                "EnergyMonitor", "n_samples_per_recording_entry")
        n_entries = math.floor(timer_tick_in_micro_seconds / recording_time)
        return int(math.ceil(n_entries * RECORDING_SIZE_PER_ENTRY))

    def get_recorded_data(self, placement, buffer_manager):
        """ Get data from SDRAM given placement and buffer manager. \
            Also arranges for provenance data to be available.

        :param ~pacman.model.placements.Placement placement:
            the location on machine to get data from
        :param BufferManager buffer_manager:
            the buffer manager that might have data
        :return: results, an array with 1 dimension of uint32 values
        :rtype: ~numpy.ndarray
        """
        # for buffering output info is taken form the buffer manager
        # get raw data as a byte array
        record_raw, data_missing = buffer_manager.get_data_by_placement(
            placement, self._SAMPLE_RECORDING_CHANNEL)
        if data_missing:
            logger.warning(
                "Chip Power monitor has lost data on chip({}, {})",
                placement.x, placement.y)

        n_samples_per_recording = get_config_int(
            "EnergyMonitor", "n_samples_per_recording_entry")
        results = (
            numpy.frombuffer(record_raw, dtype="uint32").reshape(-1, 18) /
            n_samples_per_recording)
        self._activity_count = int(
            numpy.frombuffer(record_raw, dtype="uint32").sum())
        self._location = (placement.x, placement.y)
        return results

    @overrides(AbstractProvidesLocalProvenanceData.get_local_provenance_data)
    def get_local_provenance_data(self):
        # No provenance if we've not generated it
        if self._location:
            root_name = "power monitor for {},{}".format(*self._location)
            yield ProvenanceDataItem(
                [root_name, PROVENANCE_KEY], self._activity_count)<|MERGE_RESOLUTION|>--- conflicted
+++ resolved
@@ -115,13 +115,7 @@
         :rtype: ~pacman.model.resources.ResourceContainer
         """
         # pylint: disable=too-many-locals
-<<<<<<< HEAD
-        step_in_microseconds = (
-                get_config_int("Machine", "machine_time_step") *
-                get_config_int("Machine", "time_scale_factor"))
-=======
         step_in_microseconds = machine_time_step() * time_scale_factor()
->>>>>>> a7c77679
         # The number of sample per step CB believes does not have to be an int
         samples_per_step = (step_in_microseconds / sampling_frequency)
         n_samples_per_recording = get_config_int(
@@ -257,12 +251,7 @@
         :rtype: int
         """
         timer_tick_in_micro_seconds = (
-<<<<<<< HEAD
-                get_config_int("Machine", "machine_time_step") *
-                get_config_int("Machine", "time_scale_factor"))
-=======
                 machine_time_step() * time_scale_factor())
->>>>>>> a7c77679
 
         recording_time = \
             self._sampling_frequency * get_config_int(
