--- conflicted
+++ resolved
@@ -353,15 +353,9 @@
         samples, data_missing = buffer_manager.get_data_for_vertex(
             placement, self.SAMPLE_RECORDING_REGION)
         if data_missing:
-<<<<<<< HEAD
             logger.warning(
-                "Chip Power monitor has lost data on chip({}, {})"
-                .format(placement.x, placement.y))
-=======
-            logger.warn(
                 "Chip Power monitor has lost data on chip({}, {})",
                 placement.x, placement.y)
->>>>>>> 4c9e2db4
 
         # get raw data as a byte array
         record_raw = samples.read_all()
