--- conflicted
+++ resolved
@@ -131,14 +131,8 @@
         # End-of-Spec:
         spec.end_specification()
 
-<<<<<<< HEAD
-    def _write_configuration_region(self, spec: DataSpecificationGenerator):
-=======
-        self.__write_recording_metadata(placement)
-
     def _write_configuration_region(
             self, spec: DataSpecificationGenerator) -> None:
->>>>>>> 49964805
         """
         Write the data needed by the C code to configure itself.
 
