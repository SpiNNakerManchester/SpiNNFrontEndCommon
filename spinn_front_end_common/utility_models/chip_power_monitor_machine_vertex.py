--- conflicted
+++ resolved
@@ -104,16 +104,9 @@
         :param float sampling_frequency:
         :rtype: ~pacman.model.resources.ResourceContainer
         """
-<<<<<<< HEAD
-        # pylint: disable=too-many-locals
         # The number of sample per step does not have to be an int
         samples_per_step = (FecDataView.get_hardware_time_step_us() /
                             sampling_frequency)
-=======
-        step_in_microseconds = machine_time_step() * time_scale_factor()
-        # The number of sample per step CB believes does not have to be an int
-        samples_per_step = (step_in_microseconds / sampling_frequency)
->>>>>>> 91b187fb
         n_samples_per_recording = get_config_int(
             "EnergyMonitor", "n_samples_per_recording_entry")
         recording_per_step = (samples_per_step / n_samples_per_recording)
