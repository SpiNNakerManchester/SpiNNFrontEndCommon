# Copyright (c) 2017-2019 The University of Manchester
#
# This program is free software: you can redistribute it and/or modify
# it under the terms of the GNU General Public License as published by
# the Free Software Foundation, either version 3 of the License, or
# (at your option) any later version.
#
# This program is distributed in the hope that it will be useful,
# but WITHOUT ANY WARRANTY; without even the implied warranty of
# MERCHANTABILITY or FITNESS FOR A PARTICULAR PURPOSE.  See the
# GNU General Public License for more details.
#
# You should have received a copy of the GNU General Public License
# along with this program.  If not, see <http://www.gnu.org/licenses/>.

from enum import Enum, IntEnum
import logging
import struct
from spinn_utilities.log import FormatAdapter
from spinn_utilities.overrides import overrides
from spinn_machine import CoreSubsets, Router
from pacman.executor.injection_decorator import inject_items
from pacman.model.graphs.common import EdgeTrafficType
from pacman.model.graphs.machine import MachineVertex
from pacman.model.resources import ConstantSDRAM, ResourceContainer
from spinn_utilities.config_holder import get_config_bool
from spinn_front_end_common.abstract_models import (
    AbstractHasAssociatedBinary, AbstractGeneratesDataSpecification)
from spinn_front_end_common.data import FecDataView
from spinn_front_end_common.utilities.utility_objs import ExecutableType
from spinn_front_end_common.utilities.utility_objs.\
    extra_monitor_scp_processes import (
        ReadStatusProcess, ResetCountersProcess, SetPacketTypesProcess,
        SetRouterTimeoutProcess, ClearQueueProcess,
        LoadApplicationMCRoutesProcess, LoadSystemMCRoutesProcess)
from spinn_front_end_common.utilities.constants import (
    SARK_PER_MALLOC_SDRAM_USAGE, DATA_SPECABLE_BASIC_SETUP_INFO_N_BYTES,
    BYTES_PER_WORD, BYTES_PER_KB)
from spinn_front_end_common.utilities.helpful_functions import (
    convert_vertices_to_core_subset, get_region_base_address_offset)
from spinn_front_end_common.utilities.emergency_recovery import (
    emergency_recover_state_from_failure)
from .data_speed_up_packet_gatherer_machine_vertex import (
    DataSpeedUpPacketGatherMachineVertex as
    Gatherer)
from spinn_front_end_common.interface.provenance import (
    AbstractProvidesProvenanceDataFromMachine, ProvenanceWriter)

log = FormatAdapter(logging.getLogger(__name__))

_CONFIG_REGION_REINJECTOR_SIZE_IN_BYTES = 5 * BYTES_PER_WORD
#: 1.new seq key, 2.first data key, 3. transaction id key 4.end flag key,
# 5.base key
_CONFIG_DATA_SPEED_UP_SIZE_IN_BYTES = 5 * BYTES_PER_WORD
_CONFIG_MAX_EXTRA_SEQ_NUM_SIZE_IN_BYTES = 460 * BYTES_PER_KB
_CONFIG_DATA_IN_KEYS_SDRAM_IN_BYTES = 3 * BYTES_PER_WORD
_MAX_DATA_SIZE_FOR_DATA_IN_MULTICAST_ROUTING = ((49 * 3) + 1) * BYTES_PER_WORD
_BIT_SHIFT_TO_MOVE_APP_ID = 24

_ONE_WORD = struct.Struct("<I")
# typedef struct extra_monitor_provenance_t {
#     uint n_sdp_packets;
#     uint n_in_streams;
#     uint n_out_streams;
#     uint n_router_changes;
# } extra_monitor_provenance_t;
_PROVENANCE_FORMAT = struct.Struct("<IIII")

# cap for stopping wrap arounds
TRANSACTION_ID_CAP = 0xFFFFFFFF

# SDRAM requirement for containing router table entries
# 16 bytes per entry:
# 4 for a key, 4 for mask,
# 4 for word alignment for 18 cores and 6 links
# (24 bits, for word aligning)
_SDRAM_FOR_ROUTER_TABLE_ENTRIES = 1024 * 4 * BYTES_PER_WORD


class _DSG_REGIONS(IntEnum):
    REINJECT_CONFIG = 0
    DATA_OUT_CONFIG = 1
    DATA_IN_CONFIG = 2
    PROVENANCE_AREA = 3


class _KEY_OFFSETS(Enum):
    ADDRESS_KEY_OFFSET = 0
    DATA_KEY_OFFSET = 1
    BOUNDARY_KEY_OFFSET = 2


class ExtraMonitorSupportMachineVertex(
        MachineVertex, AbstractHasAssociatedBinary,
        AbstractGeneratesDataSpecification,
        AbstractProvidesProvenanceDataFromMachine):
    """ Machine vertex for talking to extra monitor cores. \
        Supports reinjection control and the faster data transfer protocols.

    Usually deployed once per chip.
    """

    __slots__ = (
        # if we reinject multicast packets
        "_reinject_multicast",
        # if we reinject point to point packets
        "_reinject_point_to_point",
        # if we reinject nearest neighbour packets
        "_reinject_nearest_neighbour",
        # if we reinject fixed route packets
        "_reinject_fixed_route",
        # placement holder for ease of access
        "_placement",
        # app id, used for reporting failures on system core RTE
        "_app_id",
        # machine instance
        "_machine",
        # the local transaction id
        "_transaction_id",
        # provenance region address
        "_prov_region"
    )

    def __init__(
            self, constraints, app_vertex,
            reinject_multicast=None, reinject_point_to_point=False,
            reinject_nearest_neighbour=False, reinject_fixed_route=False):
        """
        :param constraints: constraints on this vertex
        :type constraints:
            iterable(~pacman.model.constraints.AbstractConstraint)
        :param bool reinject_multicast:
            if we reinject multicast packets; defaults to value of
            `enable_reinjection` setting in configuration file
        :param bool reinject_point_to_point:
            if we reinject point-to-point packets
        :param bool reinject_nearest_neighbour:
            if we reinject nearest-neighbour packets
        :param bool reinject_fixed_route: if we reinject fixed route packets
        """
        # pylint: disable=too-many-arguments
        super().__init__(
            label="SYSTEM:ExtraMonitor", constraints=constraints,
            app_vertex=app_vertex)

        if reinject_multicast is None:
            self._reinject_multicast = get_config_bool(
                "Machine", "enable_reinjection")
        else:
            self._reinject_multicast = reinject_multicast
        self._reinject_point_to_point = reinject_point_to_point
        self._reinject_nearest_neighbour = reinject_nearest_neighbour
        self._reinject_fixed_route = reinject_fixed_route
        # placement holder for ease of access
        self._placement = None
        self._app_id = None
        self._machine = None
        self._transaction_id = 0
        self._prov_region = None

    @property
    def reinject_multicast(self):
        """
        :rtype: bool
        """
        return self._reinject_multicast

    @property
    def transaction_id(self):
        return self._transaction_id

    def update_transaction_id(self):
        self._transaction_id = (self._transaction_id + 1) & TRANSACTION_ID_CAP

    def update_transaction_id_from_machine(self, txrx):
        """ looks up from the machine what the current transaction id is
        and updates the extra monitor.

        :param txrx: SpiNNMan instance
        :rtype: None
        """
        self._transaction_id = txrx.read_user_1(
            self._placement.x, self._placement.y, self._placement.p)

    @property
    def reinject_point_to_point(self):
        """
        :rtype: bool
        """
        return self._reinject_point_to_point

    @property
    def reinject_nearest_neighbour(self):
        """
        :rtype: bool
        """
        return self._reinject_nearest_neighbour

    @property
    def reinject_fixed_route(self):
        """
        :rtype: bool
        """
        return self._reinject_fixed_route

    @property
    @overrides(MachineVertex.resources_required)
    def resources_required(self):
        return self.static_resources_required()

    @property
    def placement(self):
        """
        :rtype: ~pacman.model.placements.Placement
        """
        return self._placement

    @staticmethod
    def static_resources_required():
        """ The resources required by this vertex.

        :rtype: ~pacman.model.resources.ResourceContainer
        """
        return ResourceContainer(sdram=ConstantSDRAM(
            _CONFIG_REGION_REINJECTOR_SIZE_IN_BYTES +
            _CONFIG_DATA_SPEED_UP_SIZE_IN_BYTES +
            _CONFIG_MAX_EXTRA_SEQ_NUM_SIZE_IN_BYTES +
            # Data spec size
            DATA_SPECABLE_BASIC_SETUP_INFO_N_BYTES +
            # One malloc for extra sequence numbers
            SARK_PER_MALLOC_SDRAM_USAGE +
            _MAX_DATA_SIZE_FOR_DATA_IN_MULTICAST_ROUTING +
            _SDRAM_FOR_ROUTER_TABLE_ENTRIES +
            _CONFIG_DATA_IN_KEYS_SDRAM_IN_BYTES))

    @overrides(AbstractHasAssociatedBinary.get_binary_start_type)
    def get_binary_start_type(self):
        return self.static_get_binary_start_type()

    @staticmethod
    def static_get_binary_start_type():
        """ The type of the binary implementing this vertex.

        :rtype: ExecutableType
        """
        return ExecutableType.SYSTEM

    @overrides(AbstractHasAssociatedBinary.get_binary_file_name)
    def get_binary_file_name(self):
        return self.static_get_binary_file_name()

    @staticmethod
    def static_get_binary_file_name():
        """ The name of the binary implementing this vertex.

        :rtype: str
        """
        return "extra_monitor_support.aplx"

    @inject_items({"routing_info": "RoutingInfos",
                   "data_in_routing_tables": "DataInMulticastRoutingTables",
                   "mc_data_chips_to_keys": "DataInMulticastKeyToChipMap",
                   "machine": "ExtendedMachine",
                   "router_timeout_keys": "SystemMulticastRouterTimeoutKeys"})
    @overrides(AbstractGeneratesDataSpecification.generate_data_specification,
               additional_arguments={
                   "routing_info", "data_in_routing_tables",
                   "mc_data_chips_to_keys", "app_id", "machine",
                   "router_timeout_keys"})
    def generate_data_specification(
<<<<<<< HEAD
            self, spec, placement, routing_info, machine_graph,
=======
            self, spec, placement, routing_info,
>>>>>>> 7b3e60fb
            data_in_routing_tables, mc_data_chips_to_keys,
            machine, router_timeout_keys):
        """
        :param ~pacman.model.routing_info.RoutingInfo routing_info: (injected)
        :param data_in_routing_tables: (injected)
        :type data_in_routing_tables:
            ~pacman.model.routing_tables.MulticastRoutingTables
        :param dict(tuple(int,int),int) mc_data_chips_to_keys: (injected)
        :param ~spinn_machine.Machine machine: (injected)
        """
        # pylint: disable=arguments-differ
        # storing for future usage
        self._placement = placement
        self._app_id = FecDataView().app_id
        self._machine = machine
        # write reinjection config
        self._generate_reinjection_config(
            spec, router_timeout_keys, placement, machine)
        # write data speed up out config
        self._generate_data_speed_up_out_config(spec, routing_info)
        # write data speed up in config
        self._generate_data_speed_up_in_config(
            spec, data_in_routing_tables,
            machine.get_chip_at(placement.x, placement.y),
            mc_data_chips_to_keys)
        self._generate_provenance_area(spec)
        spec.end_specification()

    def _generate_data_speed_up_out_config(self, spec, routing_info):
        """
        :param ~.DataSpecificationGenerator spec: spec file
        :param ~.RoutingInfo routing_info: the packet routing info
        """
        machine_graph = FecDataView().runtime_machine_graph
        spec.reserve_memory_region(
            region=_DSG_REGIONS.DATA_OUT_CONFIG,
            size=_CONFIG_DATA_SPEED_UP_SIZE_IN_BYTES,
            label="data speed-up out config region")
        spec.switch_write_focus(_DSG_REGIONS.DATA_OUT_CONFIG)

        if Gatherer.TRAFFIC_TYPE == EdgeTrafficType.MULTICAST:
            base_key = routing_info.get_first_key_for_edge(
                list(machine_graph.get_edges_starting_at_vertex(self))[0])
            spec.write_value(base_key)
            spec.write_value(base_key + Gatherer.NEW_SEQ_KEY_OFFSET)
            spec.write_value(base_key + Gatherer.FIRST_DATA_KEY_OFFSET)
            spec.write_value(base_key + Gatherer.TRANSACTION_ID_KEY_OFFSET)
            spec.write_value(base_key + Gatherer.END_FLAG_KEY_OFFSET)
        else:
            spec.write_value(Gatherer.BASE_KEY)
            spec.write_value(Gatherer.NEW_SEQ_KEY)
            spec.write_value(Gatherer.FIRST_DATA_KEY)
            spec.write_value(Gatherer.TRANSACTION_ID_KEY)
            spec.write_value(Gatherer.END_FLAG_KEY)

    def _generate_reinjection_config(
            self, spec, router_timeout_keys, placement, machine):
        """
        :param ~.DataSpecificationGenerator spec: spec file
        :param dict(tuple(int,int),int) router_timeout_keys:
        :param ~.Placement placement:
        :param ~.Machine machine:
        """
        spec.reserve_memory_region(
            region=_DSG_REGIONS.REINJECT_CONFIG,
            size=_CONFIG_REGION_REINJECTOR_SIZE_IN_BYTES,
            label="re-injection config region")

        spec.switch_write_focus(_DSG_REGIONS.REINJECT_CONFIG)
        for value in [
                self._reinject_multicast, self._reinject_point_to_point,
                self._reinject_fixed_route,
                self._reinject_nearest_neighbour]:
            # Note that this is inverted! Why... I dunno!
            spec.write_value(int(not value))

        # add the reinjection mc interface
        chip = machine.get_chip_at(placement.x, placement.y)
        reinjector_base_mc_key = (
            router_timeout_keys[
                (chip.nearest_ethernet_x, chip.nearest_ethernet_y)])
        spec.write_value(reinjector_base_mc_key)

    def _generate_data_speed_up_in_config(
            self, spec, data_in_routing_tables, chip, mc_data_chips_to_keys):
        """
        :param ~.DataSpecificationGenerator spec: spec file
        :param ~.MulticastRoutingTables data_in_routing_tables:
            routing tables for all chips
        :param ~.Chip chip: the chip where this monitor will run
        :param dict(tuple(int,int),int) mc_data_chips_to_keys:
            data in keys to chips map.
        """
        spec.reserve_memory_region(
            region=_DSG_REGIONS.DATA_IN_CONFIG,
            size=(_MAX_DATA_SIZE_FOR_DATA_IN_MULTICAST_ROUTING +
                  _CONFIG_DATA_IN_KEYS_SDRAM_IN_BYTES),
            label="data speed-up in config region")
        spec.switch_write_focus(_DSG_REGIONS.DATA_IN_CONFIG)

        # write address key and data key
        base_key = mc_data_chips_to_keys[chip.x, chip.y]
        spec.write_value(base_key + _KEY_OFFSETS.ADDRESS_KEY_OFFSET.value)
        spec.write_value(base_key + _KEY_OFFSETS.DATA_KEY_OFFSET.value)
        spec.write_value(base_key + _KEY_OFFSETS.BOUNDARY_KEY_OFFSET.value)

        # write table entries
        table = data_in_routing_tables.get_routing_table_for_chip(
            chip.x, chip.y)
        spec.write_value(table.number_of_entries)
        for entry in table.multicast_routing_entries:
            spec.write_value(entry.routing_entry_key)
            spec.write_value(entry.mask)
            spec.write_value(self.__encode_route(entry))

    def __encode_route(self, entry):
        """
        :param ~spinn_machine.MulticastRoutingEntry entry:
        :rtype: int
        """
        route = self._app_id << _BIT_SHIFT_TO_MOVE_APP_ID
        route |= Router.convert_routing_table_entry_to_spinnaker_route(entry)
        return route

    def _generate_provenance_area(self, spec):
        """
        :param ~.DataSpecificationGenerator spec: spec file
        """
        spec.reserve_memory_region(
            region=_DSG_REGIONS.PROVENANCE_AREA, size=_PROVENANCE_FORMAT.size,
            label="provenance collection region", empty=True)

    def __get_provenance_region_address(self, txrx, place):
        """
        :param ~spinnman.transceiver.Transceiver txrx:
        :param ~pacman.model.placements.Placement place:
        :rtype: int
        """
        if self._prov_region is None:
            region_table_addr = txrx.get_cpu_information_from_core(
                place.x, place.y, place.p).user[0]
            region_entry_addr = get_region_base_address_offset(
                region_table_addr, _DSG_REGIONS.PROVENANCE_AREA)
            self._prov_region, = _ONE_WORD.unpack(txrx.read_memory(
                place.x, place.y, region_entry_addr, BYTES_PER_WORD))
        return self._prov_region

    @overrides(AbstractProvidesProvenanceDataFromMachine.
               get_provenance_data_from_machine)
    def get_provenance_data_from_machine(self, transceiver, placement):
        # No standard provenance region, so no standard provenance data
        # But we do have our own.
        provenance_address = self.__get_provenance_region_address(
            transceiver, placement)
        data = transceiver.read_memory(
            placement.x, placement.y, provenance_address,
            _PROVENANCE_FORMAT.size)
        (n_sdp_packets, n_in_streams, n_out_streams, n_router_changes) = \
            _PROVENANCE_FORMAT.unpack_from(data)
        with ProvenanceWriter() as db:
            db.insert_monitor(
                placement.x, placement.y,
                "Number_of_Router_Configuration_Changes", n_router_changes),
            db.insert_monitor(
                placement.x, placement.y,
                "Number_of_Relevant_SDP_Messages", n_sdp_packets),
            db.insert_monitor(
                placement.x, placement.y,
                "Number_of_Input_Streamlets", n_in_streams),
            db.insert_monitor(
                placement.x, placement.y,
                "Number_of_Output_Streamlets", n_out_streams)

    def set_router_wait1_timeout(
            self, timeout, transceiver, placements,
            extra_monitor_cores_to_set):
        """ Supports setting of the router time outs for a set of chips via\
            their extra monitor cores. This sets the timeout for the time\
            between when a packet arrives and when it starts to be emergency\
            routed. (Actual emergency routing is disabled by default.)

        :param tuple(int,int) timeout:
            The mantissa and exponent of the timeout value, each between
            0 and 15
        :param ~spinnman.transceiver.Transceiver transceiver:
            the spinnman interface
        :param ~pacman.model.placements.Placements placements:
            vertex placements
        :param extra_monitor_cores_to_set:
            which monitors control the routers to set the timeout of
        :type extra_monitor_cores_to_set:
            iterable(ExtraMonitorSupportMachineVertex)
        """
        mantissa, exponent = timeout
        core_subsets = convert_vertices_to_core_subset(
            extra_monitor_cores_to_set, placements)
        process = SetRouterTimeoutProcess(
            transceiver.scamp_connection_selector)
        try:
            process.set_wait1_timeout(mantissa, exponent, core_subsets)
        except:  # noqa: E722
            emergency_recover_state_from_failure(
                transceiver, self, placements.get_placement_of_vertex(self))
            raise

    def set_router_wait2_timeout(
            self, timeout, transceiver, placements,
            extra_monitor_cores_to_set):
        """ Supports setting of the router time outs for a set of chips via\
            their extra monitor cores. This sets the timeout for the time\
            between when a packet starts to be emergency routed and when it\
            is dropped. (Actual emergency routing is disabled by default.)

        :param tuple(int,int) timeout:
            The mantissa and exponent of the timeout value, each between
            0 and 15
        :param ~spinnman.transceiver.Transceiver transceiver:
            the spinnMan instance
        :param ~pacman.model.placements.Placements placements:
            vertex placements
        :param extra_monitor_cores_to_set:
            which monitors control the routers to set the timeout of
        :type extra_monitor_cores_to_set:
            iterable(ExtraMonitorSupportMachineVertex)
        """
        mantissa, exponent = timeout
        core_subsets = convert_vertices_to_core_subset(
            extra_monitor_cores_to_set, placements)
        process = SetRouterTimeoutProcess(
            transceiver.scamp_connection_selector)
        try:
            process.set_wait2_timeout(mantissa, exponent, core_subsets)
        except:  # noqa: E722
            emergency_recover_state_from_failure(
                transceiver, self, placements.get_placement_of_vertex(self))
            raise

    def reset_reinjection_counters(
            self, transceiver, placements, extra_monitor_cores_to_set):
        """ Resets the counters for reinjection

        :param ~spinnman.transceiver.Transceiver transceiver:
            the spinnMan interface
        :param ~pacman.model.placements.Placements placements:
            the placements object
        :param extra_monitor_cores_to_set:
            which monitors control the routers to reset the counters of
        :type extra_monitor_cores_to_set:
            iterable(ExtraMonitorSupportMachineVertex)
        """
        core_subsets = convert_vertices_to_core_subset(
            extra_monitor_cores_to_set, placements)
        process = ResetCountersProcess(transceiver.scamp_connection_selector)
        try:
            process.reset_counters(core_subsets)
        except:  # noqa: E722
            emergency_recover_state_from_failure(
                transceiver, self, placements.get_placement_of_vertex(self))
            raise

    def clear_reinjection_queue(
            self, transceiver, placements, extra_monitor_cores_to_set):
        """ Clears the queues for reinjection

        :param ~spinnman.transceiver.Transceiver transceiver:
            the spinnMan interface
        :param ~pacman.model.placements.Placements placements:
            the placements object
        :param extra_monitor_cores_to_set:
            Which extra monitors need to clear their queues.
        :type extra_monitor_cores_to_set:
            iterable(ExtraMonitorSupportMachineVertex)
        """
        core_subsets = convert_vertices_to_core_subset(
            extra_monitor_cores_to_set, placements)
        process = ClearQueueProcess(transceiver.scamp_connection_selector)
        try:
            process.reset_counters(core_subsets)
        except:  # noqa: E722
            emergency_recover_state_from_failure(
                transceiver, self, placements.get_placement_of_vertex(self))
            raise

    def get_reinjection_status(self, placements, transceiver):
        """ Get the reinjection status from this extra monitor vertex

        :param ~spinnman.transceiver.Transceiver transceiver:
            the spinnMan interface
        :param ~pacman.model.placements.Placements placements:
            the vertex placements
        :return: the reinjection status for this vertex
        :rtype: ReInjectionStatus
        """
        placement = placements.get_placement_of_vertex(self)
        process = ReadStatusProcess(transceiver.scamp_connection_selector)
        try:
            return process.get_reinjection_status(
                placement.x, placement.y, placement.p)
        except:  # noqa: E722
            emergency_recover_state_from_failure(
                transceiver, self, placement)
            raise

    def get_reinjection_status_for_vertices(
            self, placements, extra_monitor_cores_for_data, transceiver):
        """ Get the reinjection status from a set of extra monitor cores

        :param ~pacman.model.placements.Placements placements:
            the placements object
        :param extra_monitor_cores_for_data:
            the extra monitor cores to get status from
        :type extra_monitor_cores_for_data:
            iterable(ExtraMonitorSupportMachineVertex)
        :param ~spinnman.transceiver.Transceiver transceiver:
            the spinnMan interface
        :rtype: dict(tuple(int,int), ReInjectionStatus)
        """
        core_subsets = convert_vertices_to_core_subset(
            extra_monitor_cores_for_data, placements)
        process = ReadStatusProcess(transceiver.scamp_connection_selector)
        return process.get_reinjection_status_for_core_subsets(core_subsets)

    def set_reinjection_packets(
            self, placements, extra_monitor_cores_for_data, transceiver,
            point_to_point=None, multicast=None, nearest_neighbour=None,
            fixed_route=None):
        """
        :param ~pacman.model.placements.Placements placements:
            placements object
        :param extra_monitor_cores_for_data:
            the extra monitor cores to set the packets of
        :type extra_monitor_cores_for_data:
            iterable(ExtraMonitorSupportMachineVertex)
        :param ~spinnman.transceiver.Transceiver transceiver: spinnman instance
        :param point_to_point:
            If point to point should be set, or None if left as before
        :type point_to_point: bool or None
        :param multicast:
            If multicast should be set, or None if left as before
        :type multicast: bool or None
        :param nearest_neighbour:
            If nearest neighbour should be set, or None if left as before
        :type nearest_neighbour: bool or None
        :param fixed_route:
            If fixed route should be set, or None if left as before.
        :type fixed_route: bool or None
        """
        # pylint: disable=too-many-arguments
        if multicast is not None:
            self._reinject_multicast = multicast
        if point_to_point is not None:
            self._reinject_point_to_point = point_to_point
        if nearest_neighbour is not None:
            self._reinject_nearest_neighbour = nearest_neighbour
        if fixed_route is not None:
            self._reinject_fixed_route = fixed_route

        core_subsets = convert_vertices_to_core_subset(
            extra_monitor_cores_for_data, placements)
        process = SetPacketTypesProcess(transceiver.scamp_connection_selector)
        try:
            process.set_packet_types(
                core_subsets, self._reinject_point_to_point,
                self._reinject_multicast, self._reinject_nearest_neighbour,
                self._reinject_fixed_route)
        except:  # noqa: E722
            emergency_recover_state_from_failure(
                transceiver, self, placements.get_placement_of_vertex(self))
            raise

    def load_system_mc_routes(
            self, placements, extra_monitor_cores_for_data, transceiver):
        """ Get the extra monitor cores to load up the system-based \
            multicast routes (used by data in).

        :param ~pacman.model.placements.Placements placements:
            the placements object
        :param extra_monitor_cores_for_data:
            the extra monitor cores to get status from
        :type extra_monitor_cores_for_data:
            iterable(ExtraMonitorSupportMachineVertex)
        :param ~spinnman.transceiver.Transceiver transceiver:
            the spinnMan interface
        """
        core_subsets = self._convert_vertices_to_core_subset(
            extra_monitor_cores_for_data, placements)
        process = LoadSystemMCRoutesProcess(
            transceiver.scamp_connection_selector)
        try:
            return process.load_system_mc_routes(core_subsets)
        except:  # noqa: E722
            emergency_recover_state_from_failure(
                transceiver, self, placements.get_placement_of_vertex(self))
            raise

    def load_application_mc_routes(
            self, placements, extra_monitor_cores_for_data, transceiver):
        """ Get the extra monitor cores to load up the application-based\
            multicast routes (used by data in).

        :param ~pacman.model.placements.Placements placements:
            the placements object
        :param extra_monitor_cores_for_data:
            the extra monitor cores to get status from
        :type extra_monitor_cores_for_data:
            iterable(ExtraMonitorSupportMachineVertex)
        :param ~spinnman.transceiver.Transceiver transceiver:
            the spinnMan interface
        """
        core_subsets = self._convert_vertices_to_core_subset(
            extra_monitor_cores_for_data, placements)
        process = LoadApplicationMCRoutesProcess(
            transceiver.scamp_connection_selector)
        try:
            return process.load_application_mc_routes(core_subsets)
        except:  # noqa: E722
            emergency_recover_state_from_failure(
                transceiver, self, placements.get_placement_of_vertex(self))
            raise

    @staticmethod
    def _convert_vertices_to_core_subset(extra_monitor_cores, placements):
        """ Convert vertices into the subset of cores where they've been\
            placed.

        :param iterable(ExtraMonitorSupportMachineVertex) extra_monitor_cores:
            the vertices to convert to core subsets
        :param ~.Placements placements: the placements object
        :return: where the vertices have been placed
        :rtype: ~.CoreSubsets
        """
        core_subsets = CoreSubsets()
        for vertex in extra_monitor_cores:
            if not isinstance(vertex, ExtraMonitorSupportMachineVertex):
                raise Exception(
                    "can only use ExtraMonitorSupportMachineVertex to set "
                    "the router time out")
            placement = placements.get_placement_of_vertex(vertex)
            core_subsets.add_processor(placement.x, placement.y, placement.p)
        return core_subsets<|MERGE_RESOLUTION|>--- conflicted
+++ resolved
@@ -268,11 +268,7 @@
                    "mc_data_chips_to_keys", "app_id", "machine",
                    "router_timeout_keys"})
     def generate_data_specification(
-<<<<<<< HEAD
-            self, spec, placement, routing_info, machine_graph,
-=======
             self, spec, placement, routing_info,
->>>>>>> 7b3e60fb
             data_in_routing_tables, mc_data_chips_to_keys,
             machine, router_timeout_keys):
         """
