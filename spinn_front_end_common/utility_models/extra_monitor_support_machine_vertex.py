--- conflicted
+++ resolved
@@ -24,8 +24,8 @@
 from pacman.model.resources import ConstantSDRAM, ResourceContainer
 from spinn_front_end_common.abstract_models import (
     AbstractHasAssociatedBinary, AbstractGeneratesDataSpecification)
-from spinn_front_end_common.utilities import globals_variables, \
-    helpful_functions
+from spinn_front_end_common.utilities import (
+    globals_variables, helpful_functions)
 from spinn_front_end_common.utilities.utility_objs import ExecutableType
 from spinn_front_end_common.utilities.utility_objs.\
     extra_monitor_scp_processes import (
@@ -447,14 +447,10 @@
         mantissa, exponent = timeout
         core_subsets = convert_vertices_to_core_subset(
             extra_monitor_cores_to_set, placements)
-<<<<<<< HEAD
-        process = SetRouterEmergencyTimeoutProcess(
-            transceiver.scamp_connection_selector, n_channels=n_channels,
-            intermediate_channel_waits=intermediate_channel_waits)
-=======
         process = SetRouterTimeoutProcess(
-            transceiver.scamp_connection_selector)
->>>>>>> 19a342ef
+            transceiver.scamp_connection_selector,
+            n_channels=self._n_channels,
+            intermediate_channel_waits=self._intermediate_channel_waits)
         try:
             process.set_wait2_timeout(mantissa, exponent, core_subsets)
         except:  # noqa: E722
@@ -491,23 +487,14 @@
             self, transceiver, placements, extra_monitor_cores_to_set,
             n_channels, intermediate_channel_waits):
         """ Clears the queues for reinjection
-
-<<<<<<< HEAD
-        :param n_channels: mpif n packets in parallel
-        :param intermediate_channel_waits: how many to be in flight before \
-            more transmission
-        :param transceiver: the spinnMan interface
-        :type transceiver: ~spinnman.transceiver.Transceiver
-        :param placements: the placements object
-        :type placements: ~pacman.model.placements.Placements
-        :param extra_monitor_cores_to_set: \
-=======
+        :param int n_channels: mpif n packets in parallel
+        :param int intermediate_channel_waits: how many to be in flight \
+            before more transmission
         :param ~spinnman.transceiver.Transceiver transceiver:
             the spinnMan interface
         :param ~pacman.model.placements.Placements placements:
             the placements object
         :param extra_monitor_cores_to_set:
->>>>>>> 19a342ef
             Which extra monitors need to clear their queues.
         :type extra_monitor_cores_to_set:
             iterable(ExtraMonitorSupportMachineVertex)
