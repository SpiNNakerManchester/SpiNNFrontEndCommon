# Copyright (c) 2017-2019 The University of Manchester
#
# This program is free software: you can redistribute it and/or modify
# it under the terms of the GNU General Public License as published by
# the Free Software Foundation, either version 3 of the License, or
# (at your option) any later version.
#
# This program is distributed in the hope that it will be useful,
# but WITHOUT ANY WARRANTY; without even the implied warranty of
# MERCHANTABILITY or FITNESS FOR A PARTICULAR PURPOSE.  See the
# GNU General Public License for more details.
#
# You should have received a copy of the GNU General Public License
# along with this program.  If not, see <http://www.gnu.org/licenses/>.

from enum import Enum, IntEnum
import logging
import struct
from spinn_utilities.log import FormatAdapter
from spinn_utilities.overrides import overrides
from spinn_machine import CoreSubsets, Router
from data_specification.utility_calls import get_region_base_address_offset
from pacman.executor.injection_decorator import inject_items
from pacman.model.graphs.common import EdgeTrafficType
from pacman.model.graphs.machine import MachineVertex
from pacman.model.resources import ConstantSDRAM, ResourceContainer
from pacman.config_holder import get_config_bool
from spinn_front_end_common.abstract_models import (
    AbstractHasAssociatedBinary, AbstractGeneratesDataSpecification)
<<<<<<< HEAD
from spinn_front_end_common.utilities.globals_variables import get_simulator
from spinn_front_end_common.utilities.utility_objs import (
    ExecutableType, ProvenanceDataItem)
=======
from spinn_front_end_common.utilities.utility_objs import ExecutableType
>>>>>>> b73de20d
from spinn_front_end_common.utilities.utility_objs.\
    extra_monitor_scp_processes import (
        ReadStatusProcess, ResetCountersProcess, SetPacketTypesProcess,
        SetRouterTimeoutProcess, ClearQueueProcess,
        LoadApplicationMCRoutesProcess, LoadSystemMCRoutesProcess)
from spinn_front_end_common.utilities.constants import (
    SARK_PER_MALLOC_SDRAM_USAGE, DATA_SPECABLE_BASIC_SETUP_INFO_N_BYTES,
    BYTES_PER_WORD, BYTES_PER_KB)
from spinn_front_end_common.utilities.helpful_functions import (
    convert_vertices_to_core_subset)
from spinn_front_end_common.utilities.emergency_recovery import (
    emergency_recover_state_from_failure)
from .data_speed_up_packet_gatherer_machine_vertex import (
    DataSpeedUpPacketGatherMachineVertex as
    Gatherer)
from spinn_front_end_common.interface.provenance import (
    AbstractProvidesProvenanceDataFromMachine)

log = FormatAdapter(logging.getLogger(__name__))

_CONFIG_REGION_REINJECTOR_SIZE_IN_BYTES = 5 * BYTES_PER_WORD
#: 1.new seq key, 2.first data key, 3. transaction id key 4.end flag key,
# 5.base key
_CONFIG_DATA_SPEED_UP_SIZE_IN_BYTES = 5 * BYTES_PER_WORD
_CONFIG_MAX_EXTRA_SEQ_NUM_SIZE_IN_BYTES = 460 * BYTES_PER_KB
_CONFIG_DATA_IN_KEYS_SDRAM_IN_BYTES = 3 * BYTES_PER_WORD
_MAX_DATA_SIZE_FOR_DATA_IN_MULTICAST_ROUTING = ((49 * 3) + 1) * BYTES_PER_WORD
_BIT_SHIFT_TO_MOVE_APP_ID = 24

_ONE_WORD = struct.Struct("<I")
# typedef struct extra_monitor_provenance_t {
#     uint n_sdp_packets;
#     uint n_in_streams;
#     uint n_out_streams;
# } extra_monitor_provenance_t;
_PROVENANCE_FORMAT = struct.Struct("<III")

# cap for stopping wrap arounds
TRANSACTION_ID_CAP = 0xFFFFFFFF

# SDRAM requirement for containing router table entries
# 16 bytes per entry:
# 4 for a key, 4 for mask,
# 4 for word alignment for 18 cores and 6 links
# (24 bits, for word aligning)
_SDRAM_FOR_ROUTER_TABLE_ENTRIES = 1024 * 4 * BYTES_PER_WORD


class _DSG_REGIONS(IntEnum):
    REINJECT_CONFIG = 0
    DATA_OUT_CONFIG = 1
    DATA_IN_CONFIG = 2
    PROVENANCE_AREA = 3


class _KEY_OFFSETS(Enum):
    ADDRESS_KEY_OFFSET = 0
    DATA_KEY_OFFSET = 1
    BOUNDARY_KEY_OFFSET = 2


class ExtraMonitorSupportMachineVertex(
        MachineVertex, AbstractHasAssociatedBinary,
        AbstractGeneratesDataSpecification,
        AbstractProvidesProvenanceDataFromMachine):
    """ Machine vertex for talking to extra monitor cores. \
        Supports reinjection control and the faster data transfer protocols.

    Usually deployed once per chip.
    """

    __slots__ = (
        # if we reinject multicast packets
        "_reinject_multicast",
        # if we reinject point to point packets
        "_reinject_point_to_point",
        # if we reinject nearest neighbour packets
        "_reinject_nearest_neighbour",
        # if we reinject fixed route packets
        "_reinject_fixed_route",
        # placement holder for ease of access
        "_placement",
        # app id, used for reporting failures on system core RTE
        "_app_id",
        # machine instance
        "_machine",
        # the local transaction id
        "_transaction_id",
        # provenance region address
        "_prov_region"
    )

    def __init__(
            self, constraints, app_vertex,
            reinject_multicast=None, reinject_point_to_point=False,
            reinject_nearest_neighbour=False, reinject_fixed_route=False):
        """
        :param constraints: constraints on this vertex
        :type constraints:
            iterable(~pacman.model.constraints.AbstractConstraint)
        :param bool reinject_multicast:
            if we reinject multicast packets; defaults to value of
            `enable_reinjection` setting in configuration file
        :param bool reinject_point_to_point:
            if we reinject point-to-point packets
        :param bool reinject_nearest_neighbour:
            if we reinject nearest-neighbour packets
        :param bool reinject_fixed_route: if we reinject fixed route packets
        """
        # pylint: disable=too-many-arguments
        super().__init__(
            label="SYSTEM:ExtraMonitor", constraints=constraints,
            app_vertex=app_vertex)

        if reinject_multicast is None:
<<<<<<< HEAD
            config = get_simulator().config
            self._reinject_multicast = config.getboolean(
=======
            self._reinject_multicast = get_config_bool(
>>>>>>> b73de20d
                "Machine", "enable_reinjection")
        else:
            self._reinject_multicast = reinject_multicast
        self._reinject_point_to_point = reinject_point_to_point
        self._reinject_nearest_neighbour = reinject_nearest_neighbour
        self._reinject_fixed_route = reinject_fixed_route
        # placement holder for ease of access
        self._placement = None
        self._app_id = None
        self._machine = None
        self._transaction_id = 0
        self._prov_region = None

    @property
    def reinject_multicast(self):
        """
        :rtype: bool
        """
        return self._reinject_multicast

    @property
    def transaction_id(self):
        return self._transaction_id

    def update_transaction_id(self):
        self._transaction_id = (self._transaction_id + 1) & TRANSACTION_ID_CAP

    def update_transaction_id_from_machine(self, txrx):
        """ looks up from the machine what the current transaction id is
        and updates the extra monitor.

        :param txrx: SpiNNMan instance
        :rtype: None
        """
        self._transaction_id = txrx.read_user_1(
            self._placement.x, self._placement.y, self._placement.p)

    @property
    def reinject_point_to_point(self):
        """
        :rtype: bool
        """
        return self._reinject_point_to_point

    @property
    def reinject_nearest_neighbour(self):
        """
        :rtype: bool
        """
        return self._reinject_nearest_neighbour

    @property
    def reinject_fixed_route(self):
        """
        :rtype: bool
        """
        return self._reinject_fixed_route

    @property
    @overrides(MachineVertex.resources_required)
    def resources_required(self):
        return self.static_resources_required()

    @property
    def placement(self):
        """
        :rtype: ~pacman.model.placements.Placement
        """
        return self._placement

    @staticmethod
    def static_resources_required():
        """ The resources required by this vertex.

        :rtype: ~pacman.model.resources.ResourceContainer
        """
        return ResourceContainer(sdram=ConstantSDRAM(
            _CONFIG_REGION_REINJECTOR_SIZE_IN_BYTES +
            _CONFIG_DATA_SPEED_UP_SIZE_IN_BYTES +
            _CONFIG_MAX_EXTRA_SEQ_NUM_SIZE_IN_BYTES +
            # Data spec size
            DATA_SPECABLE_BASIC_SETUP_INFO_N_BYTES +
            # One malloc for extra sequence numbers
            SARK_PER_MALLOC_SDRAM_USAGE +
            _MAX_DATA_SIZE_FOR_DATA_IN_MULTICAST_ROUTING +
            _SDRAM_FOR_ROUTER_TABLE_ENTRIES +
            _CONFIG_DATA_IN_KEYS_SDRAM_IN_BYTES))

    @overrides(AbstractHasAssociatedBinary.get_binary_start_type)
    def get_binary_start_type(self):
        return self.static_get_binary_start_type()

    @staticmethod
    def static_get_binary_start_type():
        """ The type of the binary implementing this vertex.

        :rtype: ExecutableType
        """
        return ExecutableType.SYSTEM

    @overrides(AbstractHasAssociatedBinary.get_binary_file_name)
    def get_binary_file_name(self):
        return self.static_get_binary_file_name()

    @staticmethod
    def static_get_binary_file_name():
        """ The name of the binary implementing this vertex.

        :rtype: str
        """
        return "extra_monitor_support.aplx"

    @inject_items({"routing_info": "MemoryRoutingInfos",
                   "machine_graph": "MemoryMachineGraph",
                   "data_in_routing_tables": "DataInMulticastRoutingTables",
                   "mc_data_chips_to_keys": "DataInMulticastKeyToChipMap",
                   "app_id": "APPID",
                   "machine": "MemoryExtendedMachine",
                   "router_timeout_keys": "SystemMulticastRouterTimeoutKeys"})
    @overrides(AbstractGeneratesDataSpecification.generate_data_specification,
               additional_arguments={
                   "routing_info", "machine_graph", "data_in_routing_tables",
                   "mc_data_chips_to_keys", "app_id", "machine",
                   "router_timeout_keys"})
    def generate_data_specification(
            self, spec, placement, routing_info, machine_graph,
            data_in_routing_tables, mc_data_chips_to_keys, app_id,
            machine, router_timeout_keys):
        """
        :param ~pacman.model.routing_info.RoutingInfo routing_info: (injected)
        :param ~pacman.model.graphs.machine.MachineGraph machine_graph:
            (injected)
        :param data_in_routing_tables: (injected)
        :type data_in_routing_tables:
            ~pacman.model.routing_tables.MulticastRoutingTables
        :param dict(tuple(int,int),int) mc_data_chips_to_keys: (injected)
        :param int app_id: (injected)
        :param ~spinn_machine.Machine machine: (injected)
        """
        # pylint: disable=arguments-differ
        # storing for future usage
        self._placement = placement
        self._app_id = app_id
        self._machine = machine
        # write reinjection config
        self._generate_reinjection_config(
            spec, router_timeout_keys, placement, machine)
        # write data speed up out config
        self._generate_data_speed_up_out_config(
            spec, routing_info, machine_graph)
        # write data speed up in config
        self._generate_data_speed_up_in_config(
            spec, data_in_routing_tables,
            machine.get_chip_at(placement.x, placement.y),
            mc_data_chips_to_keys)
        self._generate_provenance_area(spec)
        spec.end_specification()

    def _generate_data_speed_up_out_config(
            self, spec, routing_info, machine_graph):
        """
        :param ~.DataSpecificationGenerator spec: spec file
        :param ~.RoutingInfo routing_info: the packet routing info
        :param ~.MachineGraph machine_graph: The graph containing this vertex
        """
        spec.reserve_memory_region(
            region=_DSG_REGIONS.DATA_OUT_CONFIG,
            size=_CONFIG_DATA_SPEED_UP_SIZE_IN_BYTES,
            label="data speed-up out config region")
        spec.switch_write_focus(_DSG_REGIONS.DATA_OUT_CONFIG)

        if Gatherer.TRAFFIC_TYPE == EdgeTrafficType.MULTICAST:
            base_key = routing_info.get_first_key_for_edge(
                list(machine_graph.get_edges_starting_at_vertex(self))[0])
            spec.write_value(base_key)
            spec.write_value(base_key + Gatherer.NEW_SEQ_KEY_OFFSET)
            spec.write_value(base_key + Gatherer.FIRST_DATA_KEY_OFFSET)
            spec.write_value(base_key + Gatherer.TRANSACTION_ID_KEY_OFFSET)
            spec.write_value(base_key + Gatherer.END_FLAG_KEY_OFFSET)
        else:
            spec.write_value(Gatherer.BASE_KEY)
            spec.write_value(Gatherer.NEW_SEQ_KEY)
            spec.write_value(Gatherer.FIRST_DATA_KEY)
            spec.write_value(Gatherer.TRANSACTION_ID_KEY)
            spec.write_value(Gatherer.END_FLAG_KEY)

    def _generate_reinjection_config(
            self, spec, router_timeout_keys, placement, machine):
        """
        :param ~.DataSpecificationGenerator spec: spec file
        :param dict(tuple(int,int),int) router_timeout_keys:
        :param ~.Placement placement:
        :param ~.Machine machine:
        """
        spec.reserve_memory_region(
            region=_DSG_REGIONS.REINJECT_CONFIG,
            size=_CONFIG_REGION_REINJECTOR_SIZE_IN_BYTES,
            label="re-injection config region")

        spec.switch_write_focus(_DSG_REGIONS.REINJECT_CONFIG)
        for value in [
                self._reinject_multicast, self._reinject_point_to_point,
                self._reinject_fixed_route,
                self._reinject_nearest_neighbour]:
            # Note that this is inverted! Why... I dunno!
            spec.write_value(int(not value))

        # add the reinjection mc interface
        chip = machine.get_chip_at(placement.x, placement.y)
        reinjector_base_mc_key = (
            router_timeout_keys[
                (chip.nearest_ethernet_x, chip.nearest_ethernet_y)])
        spec.write_value(reinjector_base_mc_key)

    def _generate_data_speed_up_in_config(
            self, spec, data_in_routing_tables, chip, mc_data_chips_to_keys):
        """
        :param ~.DataSpecificationGenerator spec: spec file
        :param ~.MulticastRoutingTables data_in_routing_tables:
            routing tables for all chips
        :param ~.Chip chip: the chip where this monitor will run
        :param dict(tuple(int,int),int) mc_data_chips_to_keys:
            data in keys to chips map.
        """
        spec.reserve_memory_region(
            region=_DSG_REGIONS.DATA_IN_CONFIG,
            size=(_MAX_DATA_SIZE_FOR_DATA_IN_MULTICAST_ROUTING +
                  _CONFIG_DATA_IN_KEYS_SDRAM_IN_BYTES),
            label="data speed-up in config region")
        spec.switch_write_focus(_DSG_REGIONS.DATA_IN_CONFIG)

        # write address key and data key
        base_key = mc_data_chips_to_keys[chip.x, chip.y]
        spec.write_value(base_key + _KEY_OFFSETS.ADDRESS_KEY_OFFSET.value)
        spec.write_value(base_key + _KEY_OFFSETS.DATA_KEY_OFFSET.value)
        spec.write_value(base_key + _KEY_OFFSETS.BOUNDARY_KEY_OFFSET.value)

        # write table entries
        table = data_in_routing_tables.get_routing_table_for_chip(
            chip.x, chip.y)
        spec.write_value(table.number_of_entries)
        for entry in table.multicast_routing_entries:
            spec.write_value(entry.routing_entry_key)
            spec.write_value(entry.mask)
            spec.write_value(self.__encode_route(entry))

    def __encode_route(self, entry):
        """
        :param ~spinn_machine.MulticastRoutingEntry entry:
        :rtype: int
        """
        route = self._app_id << _BIT_SHIFT_TO_MOVE_APP_ID
        route |= Router.convert_routing_table_entry_to_spinnaker_route(entry)
        return route

    def _generate_provenance_area(self, spec):
        """
        :param ~.DataSpecificationGenerator spec: spec file
        """
        spec.reserve_memory_region(
            region=_DSG_REGIONS.PROVENANCE_AREA, size=_PROVENANCE_FORMAT.size,
            label="provenance collection region", empty=True)

    def __get_provenance_region_address(self, txrx, place):
        """
        :param ~spinnman.transceiver.Transceiver txrx:
        :param ~pacman.model.placements.Placement place:
        :rtype: int
        """
        if self._prov_region is None:
            region_table_addr = txrx.get_cpu_information_from_core(
                place.x, place.y, place.p).user[0]
            region_entry_addr = get_region_base_address_offset(
                region_table_addr, _DSG_REGIONS.PROVENANCE_AREA)
            self._prov_region, = _ONE_WORD.unpack(txrx.read_memory(
                place.x, place.y, region_entry_addr, BYTES_PER_WORD))
        return self._prov_region

    @overrides(AbstractProvidesProvenanceDataFromMachine.
               get_provenance_data_from_machine)
    def get_provenance_data_from_machine(self, transceiver, placement):
        provenance_address = self.__get_provenance_region_address(
            transceiver, placement)
        data = transceiver.read_memory(
            placement.x, placement.y, provenance_address,
            _PROVENANCE_FORMAT.size)
        (n_sdp_packets, n_in_streams, n_out_streams) = \
            _PROVENANCE_FORMAT.unpack_from(data)
        root_name = f"monitor for {placement.x},{placement.y}"
        return [
            ProvenanceDataItem(
                [root_name, "Number_of_Relevant_SDP_Messages"], n_sdp_packets),
            ProvenanceDataItem(
                [root_name, "Number_of_Input_Streamlets"], n_in_streams),
            ProvenanceDataItem(
                [root_name, "Number_of_Output_Streamlets"], n_out_streams)]

    def set_router_wait1_timeout(
            self, timeout, transceiver, placements,
            extra_monitor_cores_to_set):
        """ Supports setting of the router time outs for a set of chips via\
            their extra monitor cores. This sets the timeout for the time\
            between when a packet arrives and when it starts to be emergency\
            routed. (Actual emergency routing is disabled by default.)

        :param tuple(int,int) timeout:
            The mantissa and exponent of the timeout value, each between
            0 and 15
        :param ~spinnman.transceiver.Transceiver transceiver:
            the spinnman interface
        :param ~pacman.model.placements.Placements placements:
            vertex placements
        :param extra_monitor_cores_to_set:
            which monitors control the routers to set the timeout of
        :type extra_monitor_cores_to_set:
            iterable(ExtraMonitorSupportMachineVertex)
        """
        mantissa, exponent = timeout
        core_subsets = convert_vertices_to_core_subset(
            extra_monitor_cores_to_set, placements)
        process = SetRouterTimeoutProcess(
            transceiver.scamp_connection_selector)
        try:
            process.set_wait1_timeout(mantissa, exponent, core_subsets)
        except:  # noqa: E722
            emergency_recover_state_from_failure(
                transceiver, self._app_id, self,
                placements.get_placement_of_vertex(self))
            raise

    def set_router_wait2_timeout(
            self, timeout, transceiver, placements,
            extra_monitor_cores_to_set):
        """ Supports setting of the router time outs for a set of chips via\
            their extra monitor cores. This sets the timeout for the time\
            between when a packet starts to be emergency routed and when it\
            is dropped. (Actual emergency routing is disabled by default.)

        :param tuple(int,int) timeout:
            The mantissa and exponent of the timeout value, each between
            0 and 15
        :param ~spinnman.transceiver.Transceiver transceiver:
            the spinnMan instance
        :param ~pacman.model.placements.Placements placements:
            vertex placements
        :param extra_monitor_cores_to_set:
            which monitors control the routers to set the timeout of
        :type extra_monitor_cores_to_set:
            iterable(ExtraMonitorSupportMachineVertex)
        """
        mantissa, exponent = timeout
        core_subsets = convert_vertices_to_core_subset(
            extra_monitor_cores_to_set, placements)
        process = SetRouterTimeoutProcess(
            transceiver.scamp_connection_selector)
        try:
            process.set_wait2_timeout(mantissa, exponent, core_subsets)
        except:  # noqa: E722
            emergency_recover_state_from_failure(
                transceiver, self._app_id, self,
                placements.get_placement_of_vertex(self))
            raise

    def reset_reinjection_counters(
            self, transceiver, placements, extra_monitor_cores_to_set):
        """ Resets the counters for reinjection

        :param ~spinnman.transceiver.Transceiver transceiver:
            the spinnMan interface
        :param ~pacman.model.placements.Placements placements:
            the placements object
        :param extra_monitor_cores_to_set:
            which monitors control the routers to reset the counters of
        :type extra_monitor_cores_to_set:
            iterable(ExtraMonitorSupportMachineVertex)
        """
        core_subsets = convert_vertices_to_core_subset(
            extra_monitor_cores_to_set, placements)
        process = ResetCountersProcess(transceiver.scamp_connection_selector)
        try:
            process.reset_counters(core_subsets)
        except:  # noqa: E722
            emergency_recover_state_from_failure(
                transceiver, self._app_id, self,
                placements.get_placement_of_vertex(self))
            raise

    def clear_reinjection_queue(
            self, transceiver, placements, extra_monitor_cores_to_set):
        """ Clears the queues for reinjection

        :param ~spinnman.transceiver.Transceiver transceiver:
            the spinnMan interface
        :param ~pacman.model.placements.Placements placements:
            the placements object
        :param extra_monitor_cores_to_set:
            Which extra monitors need to clear their queues.
        :type extra_monitor_cores_to_set:
            iterable(ExtraMonitorSupportMachineVertex)
        """
        core_subsets = convert_vertices_to_core_subset(
            extra_monitor_cores_to_set, placements)
        process = ClearQueueProcess(transceiver.scamp_connection_selector)
        try:
            process.reset_counters(core_subsets)
        except:  # noqa: E722
            emergency_recover_state_from_failure(
                transceiver, self._app_id, self,
                placements.get_placement_of_vertex(self))
            raise

    def get_reinjection_status(self, placements, transceiver):
        """ Get the reinjection status from this extra monitor vertex

        :param ~spinnman.transceiver.Transceiver transceiver:
            the spinnMan interface
        :param ~pacman.model.placements.Placements placements:
            the vertex placements
        :return: the reinjection status for this vertex
        :rtype: ReInjectionStatus
        """
        placement = placements.get_placement_of_vertex(self)
        process = ReadStatusProcess(transceiver.scamp_connection_selector)
        try:
            return process.get_reinjection_status(
                placement.x, placement.y, placement.p)
        except:  # noqa: E722
            emergency_recover_state_from_failure(
                transceiver, self._app_id, self, placement)
            raise

    def get_reinjection_status_for_vertices(
            self, placements, extra_monitor_cores_for_data, transceiver):
        """ Get the reinjection status from a set of extra monitor cores

        :param ~pacman.model.placements.Placements placements:
            the placements object
        :param extra_monitor_cores_for_data:
            the extra monitor cores to get status from
        :type extra_monitor_cores_for_data:
            iterable(ExtraMonitorSupportMachineVertex)
        :param ~spinnman.transceiver.Transceiver transceiver:
            the spinnMan interface
        :rtype: dict(tuple(int,int), ReInjectionStatus)
        """
        core_subsets = convert_vertices_to_core_subset(
            extra_monitor_cores_for_data, placements)
        process = ReadStatusProcess(transceiver.scamp_connection_selector)
        return process.get_reinjection_status_for_core_subsets(core_subsets)

    def set_reinjection_packets(
            self, placements, extra_monitor_cores_for_data, transceiver,
            point_to_point=None, multicast=None, nearest_neighbour=None,
            fixed_route=None):
        """
        :param ~pacman.model.placements.Placements placements:
            placements object
        :param extra_monitor_cores_for_data:
            the extra monitor cores to set the packets of
        :type extra_monitor_cores_for_data:
            iterable(ExtraMonitorSupportMachineVertex)
        :param ~spinnman.transceiver.Transceiver transceiver: spinnman instance
        :param point_to_point:
            If point to point should be set, or None if left as before
        :type point_to_point: bool or None
        :param multicast:
            If multicast should be set, or None if left as before
        :type multicast: bool or None
        :param nearest_neighbour:
            If nearest neighbour should be set, or None if left as before
        :type nearest_neighbour: bool or None
        :param fixed_route:
            If fixed route should be set, or None if left as before.
        :type fixed_route: bool or None
        """
        # pylint: disable=too-many-arguments
        if multicast is not None:
            self._reinject_multicast = multicast
        if point_to_point is not None:
            self._reinject_point_to_point = point_to_point
        if nearest_neighbour is not None:
            self._reinject_nearest_neighbour = nearest_neighbour
        if fixed_route is not None:
            self._reinject_fixed_route = fixed_route

        core_subsets = convert_vertices_to_core_subset(
            extra_monitor_cores_for_data, placements)
        process = SetPacketTypesProcess(transceiver.scamp_connection_selector)
        try:
            process.set_packet_types(
                core_subsets, self._reinject_point_to_point,
                self._reinject_multicast, self._reinject_nearest_neighbour,
                self._reinject_fixed_route)
        except:  # noqa: E722
            emergency_recover_state_from_failure(
                transceiver, self._app_id, self,
                placements.get_placement_of_vertex(self))
            raise

    def load_system_mc_routes(
            self, placements, extra_monitor_cores_for_data, transceiver):
        """ Get the extra monitor cores to load up the system-based \
            multicast routes (used by data in).

        :param ~pacman.model.placements.Placements placements:
            the placements object
        :param extra_monitor_cores_for_data:
            the extra monitor cores to get status from
        :type extra_monitor_cores_for_data:
            iterable(ExtraMonitorSupportMachineVertex)
        :param ~spinnman.transceiver.Transceiver transceiver:
            the spinnMan interface
        """
        core_subsets = self._convert_vertices_to_core_subset(
            extra_monitor_cores_for_data, placements)
        process = LoadSystemMCRoutesProcess(
            transceiver.scamp_connection_selector)
        try:
            return process.load_system_mc_routes(core_subsets)
        except:  # noqa: E722
            emergency_recover_state_from_failure(
                transceiver, self._app_id, self,
                placements.get_placement_of_vertex(self))
            raise

    def load_application_mc_routes(
            self, placements, extra_monitor_cores_for_data, transceiver):
        """ Get the extra monitor cores to load up the application-based\
            multicast routes (used by data in).

        :param ~pacman.model.placements.Placements placements:
            the placements object
        :param extra_monitor_cores_for_data:
            the extra monitor cores to get status from
        :type extra_monitor_cores_for_data:
            iterable(ExtraMonitorSupportMachineVertex)
        :param ~spinnman.transceiver.Transceiver transceiver:
            the spinnMan interface
        """
        core_subsets = self._convert_vertices_to_core_subset(
            extra_monitor_cores_for_data, placements)
        process = LoadApplicationMCRoutesProcess(
            transceiver.scamp_connection_selector)
        try:
            return process.load_application_mc_routes(core_subsets)
        except:  # noqa: E722
            emergency_recover_state_from_failure(
                transceiver, self._app_id, self,
                placements.get_placement_of_vertex(self))
            raise

    @staticmethod
    def _convert_vertices_to_core_subset(extra_monitor_cores, placements):
        """ Convert vertices into the subset of cores where they've been\
            placed.

        :param iterable(ExtraMonitorSupportMachineVertex) extra_monitor_cores:
            the vertices to convert to core subsets
        :param ~.Placements placements: the placements object
        :return: where the vertices have been placed
        :rtype: ~.CoreSubsets
        """
        core_subsets = CoreSubsets()
        for vertex in extra_monitor_cores:
            if not isinstance(vertex, ExtraMonitorSupportMachineVertex):
                raise Exception(
                    "can only use ExtraMonitorSupportMachineVertex to set "
                    "the router time out")
            placement = placements.get_placement_of_vertex(vertex)
            core_subsets.add_processor(placement.x, placement.y, placement.p)
        return core_subsets<|MERGE_RESOLUTION|>--- conflicted
+++ resolved
@@ -27,13 +27,8 @@
 from pacman.config_holder import get_config_bool
 from spinn_front_end_common.abstract_models import (
     AbstractHasAssociatedBinary, AbstractGeneratesDataSpecification)
-<<<<<<< HEAD
-from spinn_front_end_common.utilities.globals_variables import get_simulator
 from spinn_front_end_common.utilities.utility_objs import (
     ExecutableType, ProvenanceDataItem)
-=======
-from spinn_front_end_common.utilities.utility_objs import ExecutableType
->>>>>>> b73de20d
 from spinn_front_end_common.utilities.utility_objs.\
     extra_monitor_scp_processes import (
         ReadStatusProcess, ResetCountersProcess, SetPacketTypesProcess,
@@ -149,12 +144,7 @@
             app_vertex=app_vertex)
 
         if reinject_multicast is None:
-<<<<<<< HEAD
-            config = get_simulator().config
-            self._reinject_multicast = config.getboolean(
-=======
             self._reinject_multicast = get_config_bool(
->>>>>>> b73de20d
                 "Machine", "enable_reinjection")
         else:
             self._reinject_multicast = reinject_multicast
