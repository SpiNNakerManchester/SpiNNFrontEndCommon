from enum import Enum

from pacman.executor.injection_decorator import inject_items
from pacman.model.graphs.common import EdgeTrafficType
from pacman.model.graphs.machine import MachineVertex
from pacman.model.resources import ResourceContainer, SDRAMResource
from spinn_front_end_common.abstract_models import \
    AbstractHasAssociatedBinary, AbstractGeneratesDataSpecification
from spinn_front_end_common.utilities import globals_variables
from spinn_front_end_common.utilities.utility_objs import ExecutableType
from spinn_front_end_common.utilities.utility_objs.\
<<<<<<< HEAD
    extra_monitor_scp_processes.read_status_process import \
    ReadStatusProcess
from spinn_front_end_common.utilities.utility_objs.\
    extra_monitor_scp_processes.reset_counters_process import \
    ResetCountersProcess
from spinn_front_end_common.utilities.utility_objs.extra_monitor_scp_processes.set_application_mc_routes_process import \
    SetApplicationMCRoutesProcess
from spinn_front_end_common.utilities.utility_objs.\
    extra_monitor_scp_processes.set_packet_types_process import \
    SetPacketTypesProcess
from spinn_front_end_common.utilities.utility_objs.\
    extra_monitor_scp_processes.set_router_emergency_timeout_process import \
    SetRouterEmergencyTimeoutProcess
from spinn_front_end_common.utilities.utility_objs.\
    extra_monitor_scp_processes.set_router_timeout_process import \
    SetRouterTimeoutProcess
from spinn_front_end_common.utilities.utility_objs.extra_monitor_scp_processes.set_system_mc_routes_process import \
    SetSystemMCRoutesProcess
from spinn_front_end_common.utility_models.\
    data_speed_up_packet_gatherer_machine_vertex import \
=======
    extra_monitor_scp_processes import \
    ReadStatusProcess, ResetCountersProcess, SetPacketTypesProcess, \
    SetRouterEmergencyTimeoutProcess, SetRouterTimeoutProcess
from .data_speed_up_packet_gatherer_machine_vertex import \
>>>>>>> 6e10109c
    DataSpeedUpPacketGatherMachineVertex
from spinn_machine import CoreSubsets, Router
from spinn_utilities.overrides import overrides
from spinn_front_end_common.utilities.helpful_functions \
    import convert_vertices_to_core_subset


class ExtraMonitorSupportMachineVertex(
        MachineVertex, AbstractHasAssociatedBinary,
        AbstractGeneratesDataSpecification):

    __slots__ = (
        # if we reinject mc packets
        "_reinject_multicast",
        # if we reinject point to point packets
        "_reinject_point_to_point",
        # if we reinject nearest neighbour packets
        "_reinject_nearest_neighbour",
        # if we reinject fixed route packets
        "_reinject_fixed_route",

        # placement holder for ease of access
        "_placement"
    )

    _EXTRA_MONITOR_DSG_REGIONS = Enum(
        value="_EXTRA_MONITOR_DSG_REGIONS",
        names=[('CONFIG', 0),
               ('DATA_OUT_SPEED_CONFIG', 1),
               ("DATA_IN_SPEED_CONFIG", 2)])

    _CONFIG_REGION_RE_INJECTOR_SIZE_IN_BYTES = 4 * 4
    _CONFIG_DATA_SPEED_UP_SIZE_IN_BYTES = 4 * 4
    _CONFIG_MAX_EXTRA_SEQ_NUM_SIZE_IN_BYTES = 460 * 1024
    _CONFIG_DATA_IN_KEYS_SDRAM_IN_BYTES = 12
    _MAX_DATA_SIZE_FOR_DATA_IN_MULTICAST_ROUTING = (48 * 3 * 4) + 4
    _BIT_SHIFT_TO_MOVE_APP_ID = 24

    # SDRAM requirement for containing router table entries
    # 16 bytes per entry:
    # 4 for a key, 4 for mask,
    # 4 for word alignment for 18 cores and 6 links
    # (24 bits, for word aligning)
    _SDRAM_FOR_ROUTER_TABLE_ENTRIES = 1024 * 4 * 4

    _EXTRA_MONITOR_COMMANDS = Enum(
        value="EXTRA_MONITOR_COMMANDS",
        names=[("SET_ROUTER_TIMEOUT", 0),
               ("SET_ROUTER_EMERGENCY_TIMEOUT", 1),
               ("SET_PACKET_TYPES", 2),
               ("GET_STATUS", 3),
               ("RESET_COUNTERS", 4),
               ("EXIT", 5),
               ("READ_APPLICATION_ROUTING_TABLE", 6),
               ("LOAD_APPLICATION_MC_ROUTES", 7),
               ("LOAD_SYSTEM_MC_ROUTES", 8)])

    _KEY_OFFSETS = Enum(
        value="EXTRA_MONITOR_KEY_OFFSETS_TO_COMMANDS",
        names=[("ADDRESS_KEY_OFFSET", 0),
               ("DATA_KEY_OFFSET", 1),
               ("RESTART_KEY_OFFSET", 2)])

    def __init__(
            self, constraints, reinject_multicast=None,
            reinject_point_to_point=False, reinject_nearest_neighbour=False,
            reinject_fixed_route=False):
        """ constructor

        :param constraints: constraints on this vertex
        :param reinject_multicast: if we reinject mc packets
        :param reinject_point_to_point: if we reinject point to point packets
        :param reinject_nearest_neighbour: if we reinject nearest neighbour\
            packets
        :param reinject_fixed_route: if we reinject fixed route packets
        """
        # pylint: disable=too-many-arguments
        super(ExtraMonitorSupportMachineVertex, self).__init__(
            label="ExtraMonitorSupportMachineVertex", constraints=constraints)

        if reinject_multicast is None:
            config = globals_variables.get_simulator().config
            self._reinject_multicast = config.getboolean(
                "Machine", "enable_reinjection")
        else:
            self._reinject_multicast = reinject_multicast
        self._reinject_point_to_point = reinject_point_to_point
        self._reinject_nearest_neighbour = reinject_nearest_neighbour
        self._reinject_fixed_route = reinject_fixed_route

        # placement holder for ease of access
        self._placement = None

    @property
    def reinject_multicast(self):
        return self._reinject_multicast

    @property
    def reinject_point_to_point(self):
        return self._reinject_point_to_point

    @property
    def reinject_nearest_neighbour(self):
        return self._reinject_nearest_neighbour

    @property
    def reinject_fixed_route(self):
        return self._reinject_fixed_route

    @property
    @overrides(MachineVertex.resources_required)
    def resources_required(self):
        return self.static_resources_required()

    @property
    def placement(self):
        return self._placement

    @staticmethod
    def static_resources_required():
        return ResourceContainer(sdram=SDRAMResource(
            sdram=ExtraMonitorSupportMachineVertex.
            _CONFIG_REGION_RE_INJECTOR_SIZE_IN_BYTES +
            ExtraMonitorSupportMachineVertex.
            _CONFIG_DATA_SPEED_UP_SIZE_IN_BYTES +
            ExtraMonitorSupportMachineVertex.
            _CONFIG_MAX_EXTRA_SEQ_NUM_SIZE_IN_BYTES +
            ExtraMonitorSupportMachineVertex.
            _MAX_DATA_SIZE_FOR_DATA_IN_MULTICAST_ROUTING +
            ExtraMonitorSupportMachineVertex._SDRAM_FOR_ROUTER_TABLE_ENTRIES +
            ExtraMonitorSupportMachineVertex.
            _CONFIG_DATA_IN_KEYS_SDRAM_IN_BYTES))

    @overrides(AbstractHasAssociatedBinary.get_binary_start_type)
    def get_binary_start_type(self):
        return self.static_get_binary_start_type()

    @staticmethod
    def static_get_binary_start_type():
        return ExecutableType.SYSTEM

    @overrides(AbstractHasAssociatedBinary.get_binary_file_name)
    def get_binary_file_name(self):
        return self.static_get_binary_file_name()

    @staticmethod
    def static_get_binary_file_name():
        return "extra_monitor_support.aplx"

    @inject_items({"routing_info": "MemoryRoutingInfos",
                   "machine_graph": "MemoryMachineGraph",
                   "data_in_routing_tables": "DataInMulticastRoutingTables",
                   "mc_data_chips_to_keys": "DataInMulticastKeyToChipMap",
                   "app_id": "APPID"})
    @overrides(AbstractGeneratesDataSpecification.generate_data_specification,
               additional_arguments={
                   "routing_info", "machine_graph", "data_in_routing_tables",
                   "mc_data_chips_to_keys", "app_id"})
    def generate_data_specification(
<<<<<<< HEAD
            self, spec, placement, routing_info, machine_graph,
            data_in_routing_tables, mc_data_chips_to_keys, app_id):
        # storing for future usage
        self._placement = placement

        # write reinjection functionality
=======
            self, spec, placement,  # @UnusedVariable
            routing_info, machine_graph):
        # pylint: disable=arguments-differ
>>>>>>> 6e10109c
        self._generate_reinjection_functionality_data_specification(spec)

        # write data out functionality
        self._generate_data_out_speed_up_functionality_data_specification(
            spec, routing_info, machine_graph)

        # write data in functionality
        self._generate_data_in_speed_up_functionality_data_specification(
            spec, data_in_routing_tables, placement, mc_data_chips_to_keys,
            app_id)

        spec.end_specification()
        
    def _generate_data_in_speed_up_functionality_data_specification(
            self, spec, data_in_routing_tables, placement,
            mc_data_chips_to_keys, app_id):
        """ data in spec
        
        :param spec: spec file
        :param data_in_routing_tables: routing tables for all chips 
        :param placement: this placement
        :param mc_data_chips_to_keys: data in keys to chips map.
        :param app_id: The app id expected to write entries with
        :rtype: None 
        """
        spec.reserve_memory_region(
            region=self._EXTRA_MONITOR_DSG_REGIONS.DATA_IN_SPEED_CONFIG.value,
            size=(self._MAX_DATA_SIZE_FOR_DATA_IN_MULTICAST_ROUTING +
                  self._CONFIG_DATA_IN_KEYS_SDRAM_IN_BYTES),
            label="Data in speed up functionality config region")
        spec.switch_write_focus(
            self._EXTRA_MONITOR_DSG_REGIONS.DATA_IN_SPEED_CONFIG.value)

        # write address key and data key
        spec.write_value(mc_data_chips_to_keys[placement.x, placement.y] +
                         self._KEY_OFFSETS.ADDRESS_KEY_OFFSET.value)
        spec.write_value(mc_data_chips_to_keys[placement.x, placement.y] +
                         self._KEY_OFFSETS.DATA_KEY_OFFSET.value)
        spec.write_value(mc_data_chips_to_keys[placement.x, placement.y] +
                         self._KEY_OFFSETS.RESTART_KEY_OFFSET.value)

        # write table entries
        table = data_in_routing_tables.get_routing_table_for_chip(
            placement.x, placement.y)
        spec.write_value(table.number_of_entries)
        for entry in table.multicast_routing_entries:
            spec.write_value(entry.routing_entry_key)
            spec.write_value(entry.mask)
            route = app_id << self._BIT_SHIFT_TO_MOVE_APP_ID
            route = \
                route | Router.convert_routing_table_entry_to_spinnaker_route(
                    entry)
            spec.write_value(route)
            # print "key {}".format(entry.routing_entry_key)
            # print "mask {}".format(entry.mask)
            # print "route {}".format(route)

    def _generate_data_out_speed_up_functionality_data_specification(
            self, spec, routing_info, machine_graph):
        spec.reserve_memory_region(
            region=self._EXTRA_MONITOR_DSG_REGIONS.DATA_OUT_SPEED_CONFIG.value,
            size=self._CONFIG_DATA_SPEED_UP_SIZE_IN_BYTES,
            label="data_speed functionality config region")
        spec.switch_write_focus(
            self._EXTRA_MONITOR_DSG_REGIONS.DATA_OUT_SPEED_CONFIG.value)

        if DataSpeedUpPacketGatherMachineVertex.TRAFFIC_TYPE == \
                EdgeTrafficType.MULTICAST:
            base_key = routing_info.get_first_key_for_edge(
                list(machine_graph.get_edges_starting_at_vertex(self))[0])
            spec.write_value(base_key)
            spec.write_value(
                base_key +
                DataSpeedUpPacketGatherMachineVertex.NEW_SEQ_KEY_OFFSET)
            spec.write_value(
                base_key +
                DataSpeedUpPacketGatherMachineVertex.FIRST_DATA_KEY_OFFSET)
            spec.write_value(
                base_key +
                DataSpeedUpPacketGatherMachineVertex.END_FLAG_KEY_OFFSET)
        else:
            spec.write_value(DataSpeedUpPacketGatherMachineVertex.BASE_KEY)
            spec.write_value(DataSpeedUpPacketGatherMachineVertex.NEW_SEQ_KEY)
            spec.write_value(
                DataSpeedUpPacketGatherMachineVertex.FIRST_DATA_KEY)
            spec.write_value(DataSpeedUpPacketGatherMachineVertex.END_FLAG_KEY)

    def _generate_reinjection_functionality_data_specification(self, spec):
        spec.reserve_memory_region(
            region=self._EXTRA_MONITOR_DSG_REGIONS.CONFIG.value,
            size=self._CONFIG_REGION_RE_INJECTOR_SIZE_IN_BYTES,
            label="re-injection functionality config region")

        spec.switch_write_focus(self._EXTRA_MONITOR_DSG_REGIONS.CONFIG.value)
        for value in [
                self._reinject_multicast, self._reinject_point_to_point,
                self._reinject_fixed_route,
                self._reinject_nearest_neighbour]:
            spec.write_value(int(not value))

    def set_router_time_outs(
            self, timeout_mantissa, timeout_exponent, transceiver, placements,
            extra_monitor_cores_to_set):
        """ Supports setting of the router time outs for a set of chips via\
            their extra monitor cores.

        :param timeout_mantissa: what timeout mantissa to set it to
        :type timeout_exponent: int
        :type timeout_mantissa: int
        :param timeout_exponent: what timeout exponent to set it to
        :param transceiver: the spinnman interface
        :param placements: placements object
        :param extra_monitor_cores_to_set: which vertices to use
        :rtype: None
        """
        # pylint: disable=too-many-arguments
        core_subsets = convert_vertices_to_core_subset(
            extra_monitor_cores_to_set, placements)
        process = SetRouterTimeoutProcess(
            transceiver.scamp_connection_selector)
        process.set_timeout(
            timeout_mantissa, timeout_exponent, core_subsets,
            self._EXTRA_MONITOR_COMMANDS.SET_ROUTER_TIMEOUT)

    def set_router_emergency_timeout(
            self, timeout_mantissa, timeout_exponent, transceiver, placements,
            extra_monitor_cores_to_set):
        """ Sets the timeout of the routers

        :param timeout_mantissa: \
            The mantissa of the timeout value, between 0 and 15
        :type timeout_mantissa: int
        :param timeout_exponent: \
            The exponent of the timeout value, between 0 and 15
        :type timeout_exponent: int
        :param transceiver: the spinnMan instance
        :param placements: the placements object
        :param extra_monitor_cores_to_set: \
            the set of vertices to change the local chip for.
        """
        # pylint: disable=too-many-arguments
        core_subsets = convert_vertices_to_core_subset(
            extra_monitor_cores_to_set, placements)
        process = SetRouterEmergencyTimeoutProcess(
            transceiver.scamp_connection_selector)
        process.set_timeout(
            timeout_mantissa, timeout_exponent, core_subsets,
            self._EXTRA_MONITOR_COMMANDS.SET_ROUTER_EMERGENCY_TIMEOUT)

    def reset_reinjection_counters(
            self, transceiver, placements, extra_monitor_cores_to_set):
        """ Resets the counters for re injection
        """
        core_subsets = convert_vertices_to_core_subset(
            extra_monitor_cores_to_set, placements)
        process = ResetCountersProcess(transceiver.scamp_connection_selector)
        process.reset_counters(
            core_subsets, self._EXTRA_MONITOR_COMMANDS.RESET_COUNTERS)

    def get_reinjection_status(self, placements, transceiver):
        """ gets the reinjection status from this extra monitor vertex

        :param transceiver: the spinnMan interface
        :param placements: the placements object
        :return: the reinjection status for this vertex
        """
        placement = placements.get_placement_of_vertex(self)
        process = ReadStatusProcess(transceiver.scamp_connection_selector)
        return process.get_reinjection_status(
            placement.x, placement.y, placement.p,
            self._EXTRA_MONITOR_COMMANDS.GET_STATUS)

    def get_reinjection_status_for_vertices(
            self, placements, extra_monitor_cores_for_data, transceiver):
        """ gets the reinjection status from a set of extra monitor cores

        :param placements: the placements object
        :param extra_monitor_cores_for_data: \
            the extra monitor cores to get status from
        :param transceiver: the spinnMan interface
        :rtype: None
        """
        core_subsets = convert_vertices_to_core_subset(
            extra_monitor_cores_for_data, placements)
        process = ReadStatusProcess(transceiver.scamp_connection_selector)
        return process.get_reinjection_status_for_core_subsets(
            core_subsets, self._EXTRA_MONITOR_COMMANDS.GET_STATUS)

    def set_reinjection_packets(
            self, placements, transceiver, point_to_point=None, multicast=None,
            nearest_neighbour=None, fixed_route=None):
        """
        :param placements: placements object
        :param transceiver: spinnman instance
        :param point_to_point: \
            If point to point should be set, or None if left as before
        :type point_to_point: bool or None
        :param multicast: \
            If multicast should be set, or None if left as before
        :type multicast: bool or None
        :param nearest_neighbour: \
            If nearest neighbour should be set, or None if left as before
        :type nearest_neighbour: bool or None
        :param fixed_route: \
            If fixed route should be set, or None if left as before.
        :type fixed_route: bool or None
        :rtype: None
        """
        # pylint: disable=too-many-arguments
        if multicast is not None:
            self._reinject_multicast = multicast
        if point_to_point is not None:
            self._reinject_point_to_point = point_to_point
        if nearest_neighbour is not None:
            self._reinject_nearest_neighbour = nearest_neighbour
        if fixed_route is not None:
            self._reinject_fixed_route = fixed_route

        placement = placements.get_placement_of_vertex(self)
        core_subsets = CoreSubsets()
        core_subsets.add_processor(placement.x, placement.y, placement.p)
        process = SetPacketTypesProcess(transceiver.scamp_connection_selector)
        process.set_packet_types(
            core_subsets, self._reinject_point_to_point,
            self._reinject_multicast, self._reinject_nearest_neighbour,
            self._reinject_fixed_route,
<<<<<<< HEAD
            self._EXTRA_MONITOR_COMMANDS.GET_STATUS)

    def set_up_system_mc_routes(
            self, placements, extra_monitor_cores_for_data, transceiver):
        """ gets the extra monitor cores to load up the system based mc routes
         (used by data in)

        :param placements: the placements object
        :param extra_monitor_cores_for_data: the extra monitor cores to get\
         status from
        :param transceiver: the spinnMan interface
        :rtype: None
        """
        core_subsets = self._convert_vertices_to_core_subset(
            extra_monitor_cores_for_data, placements)
        process = SetSystemMCRoutesProcess(
            transceiver.scamp_connection_selector)
        return process.set_system_mc_routes(
            core_subsets, self._EXTRA_MONITOR_COMMANDS.LOAD_SYSTEM_MC_ROUTES)

    def set_up_application_mc_routes(
            self, placements, extra_monitor_cores_for_data, transceiver):
        """ gets the extra monitor cores to load up the application based mc routes
         (used by data in)

        :param placements: the placements object
        :param extra_monitor_cores_for_data: the extra monitor cores to get\
         status from
        :param transceiver: the spinnMan interface
        :rtype: None
        """
        core_subsets = self._convert_vertices_to_core_subset(
            extra_monitor_cores_for_data, placements)
        process = SetApplicationMCRoutesProcess(
            transceiver.scamp_connection_selector)
        return process.set_application_mc_routes(
            core_subsets,
            self._EXTRA_MONITOR_COMMANDS.LOAD_APPLICATION_MC_ROUTES)

    @staticmethod
    def _convert_vertices_to_core_subset(
            extra_monitor_cores_to_set, placements):
        """ converts vertices into core subsets.

        :param extra_monitor_cores_to_set: the vertices to convert to core \
        subsets
        :param placements: the placements object
        :return: the converts CoreSubSets to the vertices
        """
        core_subsets = CoreSubsets()
        for vertex in extra_monitor_cores_to_set:
            if not isinstance(vertex, ExtraMonitorSupportMachineVertex):
                raise Exception(
                    "can only use ExtraMonitorSupportMachineVertex to set "
                    "the router time out")
            placement = placements.get_placement_of_vertex(vertex)
            core_subsets.add_processor(placement.x, placement.y, placement.p)
        return core_subsets
=======
            self._EXTRA_MONITOR_COMMANDS.GET_STATUS)
>>>>>>> 6e10109c
<|MERGE_RESOLUTION|>--- conflicted
+++ resolved
@@ -9,8 +9,9 @@
 from spinn_front_end_common.utilities import globals_variables
 from spinn_front_end_common.utilities.utility_objs import ExecutableType
 from spinn_front_end_common.utilities.utility_objs.\
-<<<<<<< HEAD
-    extra_monitor_scp_processes.read_status_process import \
+    extra_monitor_scp_processes import \
+    ReadStatusProcess, ResetCountersProcess, SetPacketTypesProcess, \
+    SetRouterEmergencyTimeoutProcess, SetRouterTimeoutProcess, \
     ReadStatusProcess
 from spinn_front_end_common.utilities.utility_objs.\
     extra_monitor_scp_processes.reset_counters_process import \
@@ -30,12 +31,6 @@
     SetSystemMCRoutesProcess
 from spinn_front_end_common.utility_models.\
     data_speed_up_packet_gatherer_machine_vertex import \
-=======
-    extra_monitor_scp_processes import \
-    ReadStatusProcess, ResetCountersProcess, SetPacketTypesProcess, \
-    SetRouterEmergencyTimeoutProcess, SetRouterTimeoutProcess
-from .data_speed_up_packet_gatherer_machine_vertex import \
->>>>>>> 6e10109c
     DataSpeedUpPacketGatherMachineVertex
 from spinn_machine import CoreSubsets, Router
 from spinn_utilities.overrides import overrides
@@ -56,7 +51,6 @@
         "_reinject_nearest_neighbour",
         # if we reinject fixed route packets
         "_reinject_fixed_route",
-
         # placement holder for ease of access
         "_placement"
     )
@@ -195,18 +189,13 @@
                    "routing_info", "machine_graph", "data_in_routing_tables",
                    "mc_data_chips_to_keys", "app_id"})
     def generate_data_specification(
-<<<<<<< HEAD
             self, spec, placement, routing_info, machine_graph,
             data_in_routing_tables, mc_data_chips_to_keys, app_id):
+        # pylint: disable=arguments-differ
         # storing for future usage
         self._placement = placement
 
         # write reinjection functionality
-=======
-            self, spec, placement,  # @UnusedVariable
-            routing_info, machine_graph):
-        # pylint: disable=arguments-differ
->>>>>>> 6e10109c
         self._generate_reinjection_functionality_data_specification(spec)
 
         # write data out functionality
@@ -219,7 +208,7 @@
             app_id)
 
         spec.end_specification()
-        
+
     def _generate_data_in_speed_up_functionality_data_specification(
             self, spec, data_in_routing_tables, placement,
             mc_data_chips_to_keys, app_id):
@@ -433,7 +422,6 @@
             core_subsets, self._reinject_point_to_point,
             self._reinject_multicast, self._reinject_nearest_neighbour,
             self._reinject_fixed_route,
-<<<<<<< HEAD
             self._EXTRA_MONITOR_COMMANDS.GET_STATUS)
 
     def set_up_system_mc_routes(
@@ -491,7 +479,4 @@
                     "the router time out")
             placement = placements.get_placement_of_vertex(vertex)
             core_subsets.add_processor(placement.x, placement.y, placement.p)
-        return core_subsets
-=======
-            self._EXTRA_MONITOR_COMMANDS.GET_STATUS)
->>>>>>> 6e10109c
+        return core_subsets