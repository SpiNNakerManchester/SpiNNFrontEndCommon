# pacman imports
from pacman.model.routing_info.base_key_and_mask import BaseKeyAndMask
from pacman.model.constraints.key_allocator_constraints.\
    key_allocator_fixed_mask_constraint \
    import KeyAllocatorFixedMaskConstraint
from pacman.model.constraints.key_allocator_constraints.\
    key_allocator_fixed_key_and_mask_constraint \
    import KeyAllocatorFixedKeyAndMaskConstraint
from pacman.model.partitionable_graph.abstract_partitionable_vertex\
    import AbstractPartitionableVertex

# data spec imports
from data_specification.data_specification_generator \
    import DataSpecificationGenerator

# spinn front end common imports
from spinn_front_end_common.abstract_models.\
    abstract_provides_provenance_partitionable_vertex import \
    AbstractProvidesProvenancePartitionableVertex
from spinn_front_end_common.utilities import constants
from spinn_front_end_common.abstract_models.abstract_data_specable_vertex \
    import AbstractDataSpecableVertex
from spinn_front_end_common.abstract_models.\
    abstract_provides_outgoing_partition_constraints \
    import AbstractProvidesOutgoingPartitionConstraints
from spinn_front_end_common.utilities import exceptions
from spinn_front_end_common.utility_models.command_sender_partitioned_vertex \
    import CommandSenderPartitionedVertex


_COMMAND_WITH_PAYLOAD_SIZE = 12

_COMMAND_WITHOUT_PAYLOAD_SIZE = 8


class CommandSender(AbstractProvidesOutgoingPartitionConstraints,
                    AbstractProvidesProvenancePartitionableVertex,
                    AbstractDataSpecableVertex):
    """ A utility for sending commands to a vertex (possibly an external\
        device) at fixed times in the simulation
    """

<<<<<<< HEAD
    SYSTEM_REGION = 0
    COMMANDS = 1
    PROVENANCE_REGION = 2

    def __init__(self, machine_time_step, timescale_factor):

        AbstractProvidesOutgoingPartitionConstraints.__init__(self)
        AbstractProvidesProvenancePartitionableVertex.__init__(
            self, 1, "Command Sender", 1, self.PROVENANCE_REGION)
=======
    def __init__(self, machine_time_step, timescale_factor):

        AbstractProvidesOutgoingPartitionConstraints.__init__(self)
        AbstractPartitionableVertex.__init__(
            self, 1, "Command Sender", 1)
>>>>>>> 90447d32
        AbstractDataSpecableVertex.__init__(
            self, machine_time_step, timescale_factor)

        self._edge_constraints = dict()
        self._command_edge = dict()
        self._times_with_commands = set()
        self._commands_with_payloads = dict()
        self._commands_without_payloads = dict()

    def create_subvertex(
            self, vertex_slice, resources_required, label=None,
            constraints=None):
        return CommandSenderPartitionedVertex(
            resources_required, label, constraints)

    def add_commands(self, commands, edge):
        """ Add commands to be sent down a given edge

        :param commands: The commands to send
        :type commands: iterable of\
                    :py:class:`spynnaker.pyNN.utilities.multi_cast_command.MultiCastCommand`
        :param edge: The edge down which the commands will be sent
        :type edge:\
                    :py:class:`pacman.model.partitionable_graph.partitionable_edge.PartitionableEdge`
        :raise SpynnakerException: If the edge already has commands or if all\
                    the commands masks are not 0xFFFFFFFF and there is no\
                    commonality between the command masks
        """

        # Check if the edge already exists
        if edge in self._edge_constraints:
            raise exceptions.ConfigurationException(
                "The edge has already got commands")

        # Go through the commands
        command_keys = dict()
        command_mask = 0
        for command in commands:

            # Add the command to the appropriate dictionary
            dictionary = None
            if command.is_payload:
                dictionary = self._commands_with_payloads
            else:
                dictionary = self._commands_without_payloads
            if command.time not in dictionary:
                dictionary[command.time] = list()
            dictionary[command.time].append(command)

            # Add that there is a command at this time
            self._times_with_commands.add(command.time)

            # Add the edge associated with the command
            self._command_edge[command] = edge

            if command.key not in command_keys:

                # If this command has not been seen before, add it
                command_keys[command.key] = command.mask
            else:

                # Otherwise merge the current key mask with the current mask
                command_keys[command.key] = (command_keys[command.key] |
                                             command.mask)

            # Keep track of the masks on all the commands
            command_mask |= command.mask

        if command_mask != 0xFFFFFFFF:

            # If the final command mask contains don't cares, use this as a
            # fixed mask
            self._edge_constraints[edge] = list(
                [KeyAllocatorFixedMaskConstraint(command_mask)])
        else:

            # If there is no mask consensus, check that all the masks are
            # actually 0xFFFFFFFF, as otherwise it will not be possible
            # to assign keys to the edge
            for (key, mask) in command_keys:
                if mask != 0xFFFFFFFF:
                    raise exceptions.ConfigurationException(
                        "Command masks are too different to make a mask"
                        " consistent with all the keys.  This can be resolved"
                        " by either specifying a consistent mask, or by using"
                        " the mask 0xFFFFFFFF and providing exact keys")

            # If the keys are all fixed keys, keep them
            self._edge_constraints[edge] = list([
                KeyAllocatorFixedKeyAndMaskConstraint(
                    [BaseKeyAndMask(key, mask)
                     for (key, mask) in command_keys])])

    def generate_data_spec(
            self, subvertex, placement, partitioned_graph, graph, routing_info,
            hostname, graph_mapper, report_folder, ip_tags, reverse_ip_tags,
            write_text_specs, application_run_time_folder):
        """
        :param subvertex:
        :param placement:
        :param partitioned_graph:
        :param graph:
        :param routing_info:
        :param hostname:
        :param graph_mapper:
        :param report_folder:
        :param ip_tags:
        :param reverse_ip_tags:
        :param write_text_specs:
        :param application_run_time_folder:
        :return:
        """

        data_writer, report_writer = \
            self.get_data_spec_file_writers(
                placement.x, placement.y, placement.p, hostname, report_folder,
                write_text_specs, application_run_time_folder)

        spec = DataSpecificationGenerator(data_writer, report_writer)

        # reserve region - add a word for the region size
        n_command_bytes = self._get_n_command_bytes()
        self._reserve_memory_regions(spec, n_command_bytes + 4, subvertex)

        # Write system region
        spec.comment("\n*** Spec for multicast source ***\n\n")
        self._write_basic_setup_info(
            spec, CommandSenderPartitionedVertex.SYSTEM_REGION)

        # Go through the times and replace negative times with positive ones
        new_times = set()
        for time in self._times_with_commands:
            if time < 0 and self._no_machine_time_steps is not None:
                real_time = self._no_machine_time_steps + (time + 1)
                if time in self._commands_with_payloads:
                    if real_time in self._commands_with_payloads:
                        self._commands_with_payloads[real_time].extend(
                            self._commands_with_payloads[time])
                    else:
                        self._commands_with_payloads[real_time] = \
                            self._commands_with_payloads[time]
                    del self._commands_with_payloads[time]
                if time in self._commands_without_payloads:
                    if real_time in self._commands_without_payloads:
                        self._commands_without_payloads[real_time].extend(
                            self._commands_without_payloads[time])
                    else:
                        self._commands_without_payloads[real_time] = \
                            self._commands_without_payloads[time]
                    del self._commands_without_payloads[time]
                new_times.add(real_time)

            # if runtime is infinite, then there's no point storing end of
            # simulation events, as they will never occur
            elif time < 0 and self._no_machine_time_steps is None:
                if time in self._commands_with_payloads:
                    del self._commands_with_payloads[time]
                if time in self._commands_without_payloads:
                    del self._commands_without_payloads[time]
            else:
                new_times.add(time)

        # write commands
        spec.switch_write_focus(region=CommandSenderPartitionedVertex.COMMANDS)
        spec.write_value(n_command_bytes)
        for time in sorted(new_times):

            # Gather the different types of commands
            with_payload = list()
            if time in self._commands_with_payloads:
                with_payload = self._commands_with_payloads[time]
            without_payload = list()
            if time in self._commands_without_payloads:
                without_payload = self._commands_without_payloads[time]

            spec.write_value(time)

            spec.write_value(len(with_payload))
            for command in with_payload:
                spec.write_value(self._get_key(
                    command, graph_mapper, routing_info, partitioned_graph))
                payload = command.get_payload(routing_info, partitioned_graph,
                                              graph_mapper)
                spec.write_value(payload)
                spec.write_value(command.repeat << 16 |
                                 command.delay_between_repeats)

            spec.write_value(len(without_payload))
            for command in without_payload:
                spec.write_value(self._get_key(
                    command, graph_mapper, routing_info, partitioned_graph))
                spec.write_value(command.repeat << 16 |
                                 command.delay_between_repeats)

        # End-of-Spec:
        spec.end_specification()
        data_writer.close()

        return data_writer.filename

    def _get_key(self, command, graph_mapper, routing_info, partitioned_graph):
        """ Return a key for a command

        :param command:
        :param graph_mapper:
        :param routing_info:
        :return:
        """

        if command.mask == 0xFFFFFFFF:
            return command.key

        # Find the routing info for the edge.  Note that this assumes that
        # all the partitioned edges have the same keys assigned
        edge_for_command = self._command_edge[command]
        partitioned_edge_for_command = iter(
            graph_mapper.get_partitioned_edges_from_partitionable_edge(
                edge_for_command)).next()
        partition = partitioned_graph.\
            get_partition_of_subedge(partitioned_edge_for_command)
        routing_info_for_edge = routing_info.get_keys_and_masks_from_partition(
            partition)

        # Assume there is only one key and mask
        # TODO: Deal with multiple keys and masks
        key_and_mask = routing_info_for_edge[0]

        # Build the command by merging in the assigned key with the command
        return key_and_mask.key | command.key

    def _get_n_command_bytes(self):
        """

        :return:
        """
        n_bytes = 0

        for time in self._times_with_commands:

            # Add 3 words for count-with-command, count-without-command
            # and time
            n_bytes += 12

            # Add the size of each command
            if time in self._commands_with_payloads:
                n_bytes += (len(self._commands_with_payloads[time]) *
                            _COMMAND_WITH_PAYLOAD_SIZE)
            if time in self._commands_without_payloads:
                n_bytes += (len(self._commands_without_payloads[time]) *
                            _COMMAND_WITHOUT_PAYLOAD_SIZE)

        return n_bytes

    def get_outgoing_partition_constraints(self, partition, graph_mapper):
        """

        :param partition:
        :param graph_mapper:
        :return:
        """
        edge = graph_mapper.get_partitionable_edge_from_partitioned_edge(
            partition.edges[0])
        if edge in self._edge_constraints:
            return self._edge_constraints[edge]
        return list()

    def _reserve_memory_regions(self, spec, command_size, subvertex):
        """
        Reserve SDRAM space for memory areas:
        1) Area for information on what data to record
        2) area for start commands
        3) area for end commands
        """
        spec.comment("\nReserving memory space for data regions:\n\n")

        # Reserve memory:
        spec.reserve_memory_region(
            region=CommandSenderPartitionedVertex.SYSTEM_REGION,
            size=constants.DATA_SPECABLE_BASIC_SETUP_INFO_N_WORDS * 4,
            label='setup')
        if command_size > 0:
<<<<<<< HEAD
            spec.reserve_memory_region(region=self.COMMANDS,
                                       size=command_size,
                                       label='commands')
        spec.reserve_memory_region(
            region=self.PROVENANCE_REGION,
            size=constants.PROVENANCE_DATA_REGION_SIZE_IN_BYTES,
            label="provenance region")
=======
            spec.reserve_memory_region(
                region=CommandSenderPartitionedVertex.COMMANDS,
                size=command_size, label='commands')
        subvertex.reserve_provenance_data_region(spec)
>>>>>>> 90447d32

    @property
    def model_name(self):
        """ Return the name of the model as a string
        """
        return "command_sender_multi_cast_source"

    # inherited from partitionable vertex
    def get_cpu_usage_for_atoms(self, vertex_slice, graph):
        """ Return how much cpu is used by the model for a given number of\
            atoms

        :param vertex_slice: the slice from the partitionable vertex that this\
                    model needs to deduce how many resources it will use
        :param graph: the partitionable graph
        :return: the size of cpu this model is expecting to use for the\
                    number of atoms.
        """
        return 0

    def get_sdram_usage_for_atoms(self, vertex_slice, graph):
        """ Return how much SDRAM is used by the model for a given number of\
            atoms

        :param vertex_slice: the slice from the partitionable vertex that this\
                    model needs to deduce how many resources it will use
        :param graph: the partitionable graph
        :return: the size of SDRAM this model is expecting to use for the\
                    number of atoms.
        """

        # Add a word for the size of the command region,
        # and the size of the system region
        return (
            self._get_n_command_bytes() + 4 + 12 +
            CommandSenderPartitionedVertex.get_provenance_data_size(0))

    def get_dtcm_usage_for_atoms(self, vertex_slice, graph):
        """ Return how much DTCM is used by the model for a given number of\
            atoms

        :param vertex_slice: the slice from the partitionable vertex that this\
                    model needs to deduce how many resources it will use
        :param graph: the partitionable graph
        :return: the size of DTCM this model is expecting to use for the\
                    number of atoms.
        """
        return 0

    def get_binary_file_name(self):
        """ Return a string representation of the models binary

        :return:
        """
        return 'command_sender_multicast_source.aplx'

    def is_data_specable(self):
        """ Helper method for is instance
        :return:
        """
        return True<|MERGE_RESOLUTION|>--- conflicted
+++ resolved
@@ -14,9 +14,6 @@
     import DataSpecificationGenerator
 
 # spinn front end common imports
-from spinn_front_end_common.abstract_models.\
-    abstract_provides_provenance_partitionable_vertex import \
-    AbstractProvidesProvenancePartitionableVertex
 from spinn_front_end_common.utilities import constants
 from spinn_front_end_common.abstract_models.abstract_data_specable_vertex \
     import AbstractDataSpecableVertex
@@ -34,29 +31,17 @@
 
 
 class CommandSender(AbstractProvidesOutgoingPartitionConstraints,
-                    AbstractProvidesProvenancePartitionableVertex,
+                    AbstractPartitionableVertex,
                     AbstractDataSpecableVertex):
     """ A utility for sending commands to a vertex (possibly an external\
         device) at fixed times in the simulation
     """
 
-<<<<<<< HEAD
-    SYSTEM_REGION = 0
-    COMMANDS = 1
-    PROVENANCE_REGION = 2
-
-    def __init__(self, machine_time_step, timescale_factor):
-
-        AbstractProvidesOutgoingPartitionConstraints.__init__(self)
-        AbstractProvidesProvenancePartitionableVertex.__init__(
-            self, 1, "Command Sender", 1, self.PROVENANCE_REGION)
-=======
     def __init__(self, machine_time_step, timescale_factor):
 
         AbstractProvidesOutgoingPartitionConstraints.__init__(self)
         AbstractPartitionableVertex.__init__(
             self, 1, "Command Sender", 1)
->>>>>>> 90447d32
         AbstractDataSpecableVertex.__init__(
             self, machine_time_step, timescale_factor)
 
@@ -338,20 +323,10 @@
             size=constants.DATA_SPECABLE_BASIC_SETUP_INFO_N_WORDS * 4,
             label='setup')
         if command_size > 0:
-<<<<<<< HEAD
-            spec.reserve_memory_region(region=self.COMMANDS,
-                                       size=command_size,
-                                       label='commands')
-        spec.reserve_memory_region(
-            region=self.PROVENANCE_REGION,
-            size=constants.PROVENANCE_DATA_REGION_SIZE_IN_BYTES,
-            label="provenance region")
-=======
             spec.reserve_memory_region(
                 region=CommandSenderPartitionedVertex.COMMANDS,
                 size=command_size, label='commands')
         subvertex.reserve_provenance_data_region(spec)
->>>>>>> 90447d32
 
     @property
     def model_name(self):
