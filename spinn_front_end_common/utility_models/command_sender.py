from spinn_utilities.overrides import overrides
from pacman.model.graphs.application import ApplicationEdge
from pacman.model.graphs.application import ApplicationVertex
<<<<<<< HEAD
from pacman.model.resources import ResourceContainer, ConstantSDRAM
from pacman.model.routing_info import BaseKeyAndMask
from pacman.executor.injection_decorator import inject_items

# spinn front end common imports
from spinn_front_end_common.abstract_models import \
    AbstractProvidesOutgoingPartitionConstraints, AbstractHasAssociatedBinary
from spinn_front_end_common.abstract_models import \
    AbstractVertexWithEdgeToDependentVertices
from spinn_front_end_common.abstract_models \
    import AbstractGeneratesDataSpecification
from spinn_front_end_common.utilities import constants
=======
from spinn_front_end_common.abstract_models import (
    AbstractProvidesOutgoingPartitionConstraints, AbstractHasAssociatedBinary,
    AbstractGeneratesDataSpecification)
>>>>>>> b37c9195
from .command_sender_machine_vertex import CommandSenderMachineVertex
from spinn_front_end_common.utilities.utility_objs import ExecutableType


class CommandSender(
        ApplicationVertex, AbstractGeneratesDataSpecification,
        AbstractHasAssociatedBinary,
        AbstractProvidesOutgoingPartitionConstraints):
    """ A utility for sending commands to a vertex (possibly an external\
        device) at fixed times in the simulation
    """

    def __init__(self, label, constraints):

        super(CommandSender, self).__init__(label, constraints, 1)
        self._machine_vertex = CommandSenderMachineVertex(label, constraints)

    def add_commands(
            self, start_resume_commands, pause_stop_commands,
            timed_commands, vertex_to_send_to):
        self._machine_vertex.add_commands(
            start_resume_commands, pause_stop_commands, timed_commands,
            vertex_to_send_to)

    def generate_data_specification(
            self, spec, placement):
        # pylint: disable=too-many-arguments, arguments-differ
        self._machine_vertex.generate_data_specification(spec, placement)

    @overrides(ApplicationVertex.create_machine_vertex)
    def create_machine_vertex(
            self, vertex_slice, resources_required, label=None,
            constraints=None):
        return self._machine_vertex

    @overrides(ApplicationVertex.get_resources_used_by_atoms)
    def get_resources_used_by_atoms(self, vertex_slice):
<<<<<<< HEAD

        sdram = (
            CommandSenderMachineVertex.get_timed_commands_bytes(
                self._timed_commands) +
            CommandSenderMachineVertex.get_n_command_bytes(
                self._commands_at_start_resume) +
            CommandSenderMachineVertex.get_n_command_bytes(
                self._commands_at_pause_stop) +
            constants.SYSTEM_BYTES_REQUIREMENT +
            CommandSenderMachineVertex.get_provenance_data_size(0) +
            (CommandSenderMachineVertex.get_number_of_mallocs_used_by_dsg() *
             constants.SARK_PER_MALLOC_SDRAM_USAGE))

        # Return the SDRAM and 1 core
        return ResourceContainer(sdram=ConstantSDRAM(sdram))
=======
        return self._machine_vertex.resources_required
>>>>>>> b37c9195

    @property
    @overrides(ApplicationVertex.n_atoms)
    def n_atoms(self):
        return 1

    @overrides(AbstractHasAssociatedBinary.get_binary_file_name)
    def get_binary_file_name(self):
        return CommandSenderMachineVertex.BINARY_FILE_NAME

    def edges_and_partitions(self):
        return self._machine_vertex.get_edges_and_partitions(
            self, ApplicationEdge)

    @overrides(AbstractProvidesOutgoingPartitionConstraints.
               get_outgoing_partition_constraints)
    def get_outgoing_partition_constraints(self, partition):
        return self._machine_vertex.get_outgoing_partition_constraints(
            partition)

    @overrides(AbstractHasAssociatedBinary.get_binary_start_type)
    def get_binary_start_type(self):
        return ExecutableType.USES_SIMULATION_INTERFACE<|MERGE_RESOLUTION|>--- conflicted
+++ resolved
@@ -1,24 +1,15 @@
 from spinn_utilities.overrides import overrides
 from pacman.model.graphs.application import ApplicationEdge
 from pacman.model.graphs.application import ApplicationVertex
-<<<<<<< HEAD
+
 from pacman.model.resources import ResourceContainer, ConstantSDRAM
 from pacman.model.routing_info import BaseKeyAndMask
 from pacman.executor.injection_decorator import inject_items
 
-# spinn front end common imports
-from spinn_front_end_common.abstract_models import \
-    AbstractProvidesOutgoingPartitionConstraints, AbstractHasAssociatedBinary
-from spinn_front_end_common.abstract_models import \
-    AbstractVertexWithEdgeToDependentVertices
-from spinn_front_end_common.abstract_models \
-    import AbstractGeneratesDataSpecification
 from spinn_front_end_common.utilities import constants
-=======
 from spinn_front_end_common.abstract_models import (
     AbstractProvidesOutgoingPartitionConstraints, AbstractHasAssociatedBinary,
     AbstractGeneratesDataSpecification)
->>>>>>> b37c9195
 from .command_sender_machine_vertex import CommandSenderMachineVertex
 from spinn_front_end_common.utilities.utility_objs import ExecutableType
 
@@ -56,7 +47,6 @@
 
     @overrides(ApplicationVertex.get_resources_used_by_atoms)
     def get_resources_used_by_atoms(self, vertex_slice):
-<<<<<<< HEAD
 
         sdram = (
             CommandSenderMachineVertex.get_timed_commands_bytes(
@@ -72,9 +62,6 @@
 
         # Return the SDRAM and 1 core
         return ResourceContainer(sdram=ConstantSDRAM(sdram))
-=======
-        return self._machine_vertex.resources_required
->>>>>>> b37c9195
 
     @property
     @overrides(ApplicationVertex.n_atoms)
