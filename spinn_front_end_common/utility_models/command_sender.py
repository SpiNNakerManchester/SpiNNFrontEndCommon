--- conflicted
+++ resolved
@@ -12,6 +12,7 @@
 
 # spinn front end common imports
 from spinn_front_end_common.utilities import constants
+from spinn_front_end_common.utilities import exceptions
 from spinn_front_end_common.interface.simulation import simulation_utilities
 from spinn_front_end_common.abstract_models\
     .abstract_generates_data_specification \
@@ -22,9 +23,6 @@
     import AbstractHasAssociatedBinary
 from spinn_front_end_common.utility_models.command_sender_machine_vertex \
     import CommandSenderMachineVertex
-from spinn_front_end_common.utility_models.commands.\
-    multi_cast_command_with_payload import \
-    MultiCastCommandWithPayload
 
 
 class CommandSender(
@@ -34,32 +32,24 @@
         device) at fixed times in the simulation
     """
 
-    # 4 for key, 4 for has payload, 4 for payload 2 for repeats, 2 for delays
-    _COMMAND_WITH_PAYLOAD_SIZE = 16
-
-    # 4 for key, 4 for no payload, 2 for repeats, 2 for delays
-    _COMMAND_WITHOUT_PAYLOAD_SIZE = 12
-
-    # 4 for the time stamp
-    _COMMAND_TIMESTAMP_SIZE = 4
-
-    # 4 for the size of the schedule
-    _COMMAND_SIZE_SIZE = 4
+    # 4 for key, 4 for payload 2 for repeats, 2 for delays
+    _COMMAND_WITH_PAYLOAD_SIZE = 12
+
+    # 4 for key, 2 for repeats, 2 for delays
+    _COMMAND_WITHOUT_PAYLOAD_SIZE = 8
 
     # all commands will use this mask
     _DEFAULT_COMMAND_MASK = 0xFFFFFFFF
 
-    # bool for if the command has a payload
-    _HAS_PAYLOAD = 0
-
-    # bool for if the command does not have a payload
-    _HAS_NO_PAYLOAD = 1
-
     def __init__(self, label, constraints):
 
         ApplicationVertex.__init__(self, label, constraints, 1)
 
-        self._times_with_commands = dict()
+        self._commands_by_partition = dict()
+        self._constraints_by_partition = dict()
+        self._commands_with_payloads = dict()
+        self._commands_without_payloads = dict()
+        self._times_with_commands = set()
 
     def add_commands(self, commands, partitions):
         """ Add commands to be sent down a given edge
@@ -77,27 +67,34 @@
             command masks
         """
 
-<<<<<<< HEAD
-=======
         # Check if the edge already exists
         for partition in partitions:
             if partition in self._commands_by_partition:
                 raise exceptions.ConfigurationException(
                     "The partition {} has already got commands")
 
->>>>>>> 80fec7cb
         # container for keys for partition mapping
         command_keys = list()
 
         # Go through the commands
         for command in commands:
 
-            # track times for commands
-            if command.time not in self._times_with_commands:
-                self._times_with_commands[command.time] = list()
-            self._times_with_commands[command.time].append(command)
-
-            # track keys
+            # figure which command container to store this command in
+            if command.is_payload:
+                command_container = self._commands_with_payloads
+            else:
+                command_container = self._commands_without_payloads
+
+            # check if the command time is already allocated
+            if command.time not in command_container:
+                command_container[command.time] = list()
+
+            # Add the command to the appropriate dictionary
+            command_container[command.time].append(command)
+
+            # Add that there is a command at this time (set removes duplicates)
+            self._times_with_commands.add(command.time)
+
             if command.key not in command_keys:
 
                 # If this command has not been seen before, add it
@@ -107,7 +104,6 @@
         for key, partition in zip(command_keys, partitions):
             partition.add_constraint(KeyAllocatorFixedKeyAndMaskConstraint(
                 [BaseKeyAndMask(key, self._DEFAULT_COMMAND_MASK)]))
-
 
     @inject_items({
         "machine_time_step": "MachineTimeStep",
@@ -115,7 +111,7 @@
         "machine_graph": "MemoryMachineGraph",
         "graph_mapper": "MemoryGraphMapper",
         "routing_infos": "MemoryRoutingInfos",
-        "n_machine_time_steps": "RunTimeMachineTimeSteps"
+        "n_machine_time_steps": "TotalMachineTimeSteps"
     })
     @overrides(
         AbstractGeneratesDataSpecification.generate_data_specification,
@@ -127,18 +123,10 @@
             self, spec, placement, machine_time_step, time_scale_factor,
             machine_graph, graph_mapper, routing_infos, n_machine_time_steps):
 
-        # sort out times and messages not to send
-        new_times = self._sort_out_timings(n_machine_time_steps)
-
         # reserve region - add a word for the region size
         n_command_bytes = self._get_n_command_bytes()
-
-        # reverse memory regions
         self._reserve_memory_regions(
-            spec,
-            n_command_bytes + self._COMMAND_SIZE_SIZE +
-            (self._COMMAND_TIMESTAMP_SIZE * len(new_times)),
-            placement.vertex)
+            spec, n_command_bytes + 4, placement.vertex)
 
         # Write system region
         spec.comment("\n*** Spec for multicast source ***\n\n")
@@ -147,64 +135,69 @@
             self.get_binary_file_name(), machine_time_step,
             time_scale_factor))
 
-        # write commands
-        spec.switch_write_focus(region=CommandSenderMachineVertex.COMMANDS)
-
-        # write size of the data region
-        spec.write_value(n_command_bytes)
-
-        # for each time, write commands
-        for time in sorted(new_times):
-
-            spec.write_value(time)
-
-            # write the number of commands to send
-            spec.write_value(len(self._times_with_commands[time]))
-
-            # Gather the different types of commands
-            for command in self._times_with_commands[time]:
-                if isinstance(command, MultiCastCommandWithPayload):
-
-                    spec.write_value(command.key)
-                    spec.write_value(self._HAS_PAYLOAD)
-                    spec.write_value(command.payload)
-                    spec.write_value((command.repeat << 16 |
-                                     command.delay_between_repeats))
-                else:
-                    spec.write_value(command.key)
-                    spec.write_value(self._HAS_NO_PAYLOAD)
-                    spec.write_value((command.repeat << 16 |
-                                     command.delay_between_repeats))
-
-        # End-of-Spec:
-        spec.end_specification()
-
-    def _sort_out_timings(self, n_machine_time_steps):
         # Go through the times and replace negative times with positive ones
         new_times = set()
-        new_time_commands = dict()
-        times_to_delete = list()
         for time in self._times_with_commands:
             if time < 0 and n_machine_time_steps is not None:
                 real_time = n_machine_time_steps + (time + 1)
-                new_time_commands[real_time] = self._times_with_commands[time]
-                times_to_delete.append(time)
+                if time in self._commands_with_payloads:
+                    if real_time in self._commands_with_payloads:
+                        self._commands_with_payloads[real_time].extend(
+                            self._commands_with_payloads[time])
+                    else:
+                        self._commands_with_payloads[real_time] = \
+                            self._commands_with_payloads[time]
+                    del self._commands_with_payloads[time]
+                if time in self._commands_without_payloads:
+                    if real_time in self._commands_without_payloads:
+                        self._commands_without_payloads[real_time].extend(
+                            self._commands_without_payloads[time])
+                    else:
+                        self._commands_without_payloads[real_time] = \
+                            self._commands_without_payloads[time]
+                    del self._commands_without_payloads[time]
                 new_times.add(real_time)
 
             # if runtime is infinite, then there's no point storing end of
             # simulation events, as they will never occur
             elif time < 0 and n_machine_time_steps is None:
-                times_to_delete.append(time)
+                if time in self._commands_with_payloads:
+                    del self._commands_with_payloads[time]
+                if time in self._commands_without_payloads:
+                    del self._commands_without_payloads[time]
             else:
                 new_times.add(time)
 
-        # delete wrong data now
-        for time_to_delete in times_to_delete:
-            del self._times_with_commands[time_to_delete]
-
-        # add new time data to dict
-        self._times_with_commands.update(new_time_commands)
-        return new_times
+        # write commands
+        spec.switch_write_focus(region=CommandSenderMachineVertex.COMMANDS)
+        spec.write_value(n_command_bytes)
+        for time in sorted(new_times):
+
+            # Gather the different types of commands
+            with_payload = list()
+            if time in self._commands_with_payloads:
+                with_payload = self._commands_with_payloads[time]
+            without_payload = list()
+            if time in self._commands_without_payloads:
+                without_payload = self._commands_without_payloads[time]
+
+            spec.write_value(time)
+
+            spec.write_value(len(with_payload))
+            for command in with_payload:
+                spec.write_value(command.key)
+                spec.write_value(command.payload)
+                spec.write_value(command.repeat << 16 |
+                                 command.delay_between_repeats)
+
+            spec.write_value(len(without_payload))
+            for command in without_payload:
+                spec.write_value(command.key)
+                spec.write_value(command.repeat << 16 |
+                                 command.delay_between_repeats)
+
+        # End-of-Spec:
+        spec.end_specification()
 
     @staticmethod
     def _reserve_memory_regions(spec, command_size, vertex):
@@ -238,7 +231,7 @@
     def get_resources_used_by_atoms(self, vertex_slice):
 
         sdram = (
-            self._get_n_command_bytes() + constants.SYSTEM_BYTES_REQUIREMENT +
+            self._get_n_command_bytes() + 4 + 12 +
             CommandSenderMachineVertex.get_provenance_data_size(0)
         )
 
@@ -257,12 +250,19 @@
         n_bytes = 0
 
         for time in self._times_with_commands:
-            n_bytes += self._COMMAND_TIMESTAMP_SIZE
-            for command in self._times_with_commands[time]:
-                if isinstance(command, MultiCastCommandWithPayload):
-                    n_bytes += self._COMMAND_WITH_PAYLOAD_SIZE
-                else:
-                    n_bytes += self._COMMAND_WITHOUT_PAYLOAD_SIZE
+
+            # Add 3 words for count-with-command, count-without-command
+            # and time
+            n_bytes += 12
+
+            # Add the size of each command
+            if time in self._commands_with_payloads:
+                n_bytes += (len(self._commands_with_payloads[time]) *
+                            self._COMMAND_WITH_PAYLOAD_SIZE)
+            if time in self._commands_without_payloads:
+                n_bytes += (len(self._commands_without_payloads[time]) *
+                            self._COMMAND_WITHOUT_PAYLOAD_SIZE)
+
         return n_bytes
 
     @overrides(AbstractHasAssociatedBinary.get_binary_file_name)
