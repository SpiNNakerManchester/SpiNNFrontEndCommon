# Copyright (c) 2017-2019 The University of Manchester
#
# This program is free software: you can redistribute it and/or modify
# it under the terms of the GNU General Public License as published by
# the Free Software Foundation, either version 3 of the License, or
# (at your option) any later version.
#
# This program is distributed in the hope that it will be useful,
# but WITHOUT ANY WARRANTY; without even the implied warranty of
# MERCHANTABILITY or FITNESS FOR A PARTICULAR PURPOSE.  See the
# GNU General Public License for more details.
#
# You should have received a copy of the GNU General Public License
# along with this program.  If not, see <http://www.gnu.org/licenses/>.

from enum import Enum
from spinn_utilities.overrides import overrides
from pacman.executor.injection_decorator import inject_items
from pacman.model.constraints.key_allocator_constraints import (
    FixedKeyAndMaskConstraint)
from pacman.model.graphs.machine import MachineVertex, MachineEdge
from pacman.model.resources import ConstantSDRAM, ResourceContainer
from pacman.model.routing_info import BaseKeyAndMask
from spinn_front_end_common.abstract_models import (
    AbstractHasAssociatedBinary, AbstractProvidesOutgoingPartitionConstraints,
    AbstractGeneratesDataSpecification)
from spinn_front_end_common.interface.provenance import (
    ProvidesProvenanceDataFromMachineImpl)
from spinn_front_end_common.interface.simulation.simulation_utilities import (
    get_simulation_header_array)
from spinn_front_end_common.utilities.constants import (
    SYSTEM_BYTES_REQUIREMENT, SIMULATION_N_BYTES, BYTES_PER_WORD)
from spinn_front_end_common.utilities.utility_objs import ExecutableType


class CommandSenderMachineVertex(
        MachineVertex, ProvidesProvenanceDataFromMachineImpl,
        AbstractHasAssociatedBinary, AbstractGeneratesDataSpecification,
        AbstractProvidesOutgoingPartitionConstraints):
    """ Machine vertex for injecting packets at particular times or in \
        response to particular events into a SpiNNaker application.
    """
    # Regions for populations
    class DATA_REGIONS(Enum):
        SYSTEM_REGION = 0
        COMMANDS_WITH_ARBITRARY_TIMES = 1
        COMMANDS_AT_START_RESUME = 2
        COMMANDS_AT_STOP_PAUSE = 3
        PROVENANCE_REGION = 4

    # 4 for key, 4 for has payload, 4 for payload 4 for repeats, 4 for delays
    _COMMAND_WITH_PAYLOAD_SIZE = 5 * BYTES_PER_WORD

    # 4 for the time stamp
    _COMMAND_TIMESTAMP_SIZE = BYTES_PER_WORD

    # 4 for the int to represent the number of commands
    _N_COMMANDS_SIZE = BYTES_PER_WORD

    # bool for if the command has a payload (true = 1)
    _HAS_PAYLOAD = 1

    # bool for if the command does not have a payload (false = 0)
    _HAS_NO_PAYLOAD = 0

    # The name of the binary file
    BINARY_FILE_NAME = 'command_sender_multicast_source.aplx'

    # all commands will use this mask
    _DEFAULT_COMMAND_MASK = 0xFFFFFFFF

    def __init__(self, label, constraints, app_vertex=None):
        """
        :param str label: The label of this vertex
        :param iterable(~pacman.model.constraints.AbstractConstraint) \
                constraints:
            Any initial constraints to this vertex
<<<<<<< HEAD
        :param CommandSender app_vertex:
=======
>>>>>>> b86add09
        """
        super(CommandSenderMachineVertex, self).__init__(
            label, constraints, app_vertex)

        self._timed_commands = list()
        self._commands_at_start_resume = list()
        self._commands_at_pause_stop = list()
        self._partition_id_to_keys = dict()
        self._keys_to_partition_id = dict()
        self._edge_partition_id_counter = 0
        self._vertex_to_key_map = dict()

    def add_commands(
            self, start_resume_commands, pause_stop_commands,
            timed_commands, vertex_to_send_to):
        """ Add commands to be sent down a given edge

        :param iterable(MultiCastCommand) start_resume_commands:
            The commands to send when the simulation starts or resumes from
            pause
        :param iterable(MultiCastCommand) pause_stop_commands:
            the commands to send when the simulation stops or pauses after
            running
        :param iterable(MultiCastCommand) timed_commands:
            The commands to send at specific times
        :param ~pacman.model.graphs.AbstractVertex vertex_to_send_to:
            The vertex these commands are to be sent to
        """
        # container for keys for partition mapping (remove duplicates)
        command_keys = set()
        self._vertex_to_key_map[vertex_to_send_to] = set()

        # update holders
        self._commands_at_start_resume.extend(start_resume_commands)
        self._commands_at_pause_stop.extend(pause_stop_commands)
        self._timed_commands.extend(timed_commands)

        for commands in (
                start_resume_commands, pause_stop_commands, timed_commands):
            for command in commands:
                # track keys
                command_keys.add(command.key)
                self._vertex_to_key_map[vertex_to_send_to].add(command.key)

        # create mapping between keys and partitions via partition constraint
        for key in command_keys:

            partition_id = "COMMANDS{}".format(self._edge_partition_id_counter)
            self._keys_to_partition_id[key] = partition_id
            self._partition_id_to_keys[partition_id] = key
            self._edge_partition_id_counter += 1

    @property
    @overrides(ProvidesProvenanceDataFromMachineImpl._provenance_region_id)
    def _provenance_region_id(self):
        return self.DATA_REGIONS.PROVENANCE_REGION.value

    @property
    @overrides(ProvidesProvenanceDataFromMachineImpl._n_additional_data_items)
    def _n_additional_data_items(self):
        return 0

    @property
    @overrides(MachineVertex.resources_required)
    def resources_required(self):
        sdram = (
            self.get_timed_commands_bytes() +
            self.get_n_command_bytes(self._commands_at_start_resume) +
            self.get_n_command_bytes(self._commands_at_pause_stop) +
            SYSTEM_BYTES_REQUIREMENT +
            self.get_provenance_data_size(0))

        # Return the SDRAM and 1 core
        return ResourceContainer(sdram=ConstantSDRAM(sdram))

    @inject_items({
        "machine_time_step": "MachineTimeStep",
        "time_scale_factor": "TimeScaleFactor"
        })
    @overrides(
        AbstractGeneratesDataSpecification.generate_data_specification,
        additional_arguments={"machine_time_step", "time_scale_factor"})
    def generate_data_specification(
            self, spec, placement, machine_time_step, time_scale_factor):
        """
        :param int machine_time_step:
        :param int time_scale_factor:
        """
        # pylint: disable=too-many-arguments, arguments-differ
        timed_commands_size = self.get_timed_commands_bytes()
        start_resume_commands_size = \
            self.get_n_command_bytes(self._commands_at_start_resume)
        pause_stop_commands_size = \
            self.get_n_command_bytes(self._commands_at_pause_stop)

        # reverse memory regions
        self._reserve_memory_regions(
            spec, timed_commands_size, start_resume_commands_size,
            pause_stop_commands_size, placement.vertex)

        # Write system region
        spec.comment("\n*** Spec for multicast source ***\n\n")
        spec.switch_write_focus(
            self.DATA_REGIONS.SYSTEM_REGION.value)
        spec.write_array(get_simulation_header_array(
            self.get_binary_file_name(), machine_time_step,
            time_scale_factor))

        # write commands
        spec.switch_write_focus(
            region=self.DATA_REGIONS.COMMANDS_WITH_ARBITRARY_TIMES.value)

        # write commands to spec for timed commands
        self._write_timed_commands(self._timed_commands, spec)

        # write commands fired off during a start or resume
        spec.switch_write_focus(
            region=self.DATA_REGIONS.COMMANDS_AT_START_RESUME.value)

        self._write_basic_commands(self._commands_at_start_resume, spec)

        # write commands fired off during a pause or end
        spec.switch_write_focus(
            region=self.DATA_REGIONS.COMMANDS_AT_STOP_PAUSE.value)

        self._write_basic_commands(self._commands_at_pause_stop, spec)

        # End-of-Spec:
        spec.end_specification()

    def _write_basic_commands(self, commands, spec):
        """
        :param list(MultiCastCommand) commands:
        :param ~data_specification.DataSpecificationGenerator spec:
        """
        # number of commands
        spec.write_value(len(commands))

        # write commands to region
        for command in commands:
            self._write_command(command, spec)

    def _write_timed_commands(self, timed_commands, spec):
        """
<<<<<<< HEAD
        :param list(MultiCastCommand) timed_commands:
=======
        :param list(MultiCastCommand) commands:
>>>>>>> b86add09
        :param ~data_specification.DataSpecificationGenerator spec:
        """
        spec.write_value(len(timed_commands))

        # write commands
        for command in timed_commands:
            spec.write_value(command.time)
            self._write_command(command, spec)

    @classmethod
    def _write_command(cls, command, spec):
        """
        :param MultiCastCommand command:
        :param ~data_specification.DataSpecificationGenerator spec:
        """
        spec.write_value(command.key)
        if command.is_payload:
            spec.write_value(cls._HAS_PAYLOAD)
        else:
            spec.write_value(cls._HAS_NO_PAYLOAD)
        spec.write_value(command.payload if command.is_payload else 0)
        spec.write_value(command.repeat)
        spec.write_value(command.delay_between_repeats)

    @classmethod
    def _reserve_memory_regions(
            cls, spec, time_command_size, start_command_size, end_command_size,
            vertex):
        """ Reserve SDRAM space for memory areas:

        1. Area for general system information
        2. Area for timed commands
        2. Area for start commands
        3. Area for end commands

        :param ~data_specification.DataSpecificationGenerator spec:
        :param int time_command_size:
        :param int start_command_size:
        :param int end_command_size:
        :param ProvidesProvenanceDataFromMachineImpl vertex:
        """
        spec.comment("\nReserving memory space for data regions:\n\n")

        # Reserve memory:
        spec.reserve_memory_region(
            region=cls.DATA_REGIONS.SYSTEM_REGION.value,
            size=SIMULATION_N_BYTES, label='system')

        spec.reserve_memory_region(
            region=cls.DATA_REGIONS.COMMANDS_WITH_ARBITRARY_TIMES.value,
            size=time_command_size, label='commands with arbitrary times')

        spec.reserve_memory_region(
            region=cls.DATA_REGIONS.COMMANDS_AT_START_RESUME.value,
            size=start_command_size, label='commands with start resume times')

        spec.reserve_memory_region(
            region=cls.DATA_REGIONS.COMMANDS_AT_STOP_PAUSE.value,
            size=end_command_size, label='commands with stop pause times')

        vertex.reserve_provenance_data_region(spec)

    def get_timed_commands_bytes(self):
        """
        :rtype: int
        """
        n_bytes = self._N_COMMANDS_SIZE
        n_bytes += (
            (self._COMMAND_TIMESTAMP_SIZE + self._COMMAND_WITH_PAYLOAD_SIZE) *
<<<<<<< HEAD
            len(self._timed_commands)
        )
=======
            len(self._timed_commands))
>>>>>>> b86add09
        return n_bytes

    @classmethod
    def get_n_command_bytes(cls, commands):
        """
        :param list(MultiCastCommand) commands:
        :rtype: int
        """
        n_bytes = cls._N_COMMANDS_SIZE
        n_bytes += cls._COMMAND_WITH_PAYLOAD_SIZE * len(commands)
        return n_bytes

    @overrides(AbstractHasAssociatedBinary.get_binary_file_name)
    def get_binary_file_name(self):
        return self.BINARY_FILE_NAME

    @overrides(AbstractHasAssociatedBinary.get_binary_start_type)
    def get_binary_start_type(self):
        return ExecutableType.USES_SIMULATION_INTERFACE

    @overrides(AbstractProvidesOutgoingPartitionConstraints.
               get_outgoing_partition_constraints)
    def get_outgoing_partition_constraints(self, partition):
        return [FixedKeyAndMaskConstraint([
            BaseKeyAndMask(
                self._partition_id_to_keys[partition.identifier],
<<<<<<< HEAD
                self._DEFAULT_COMMAND_MASK)
        ])]

    def get_edges_and_partitions(self, pre_vertex, edge_type):
        """
        :param ~pacman.model.graphs.application.ApplicationVertex pre_vertex:
        :param callable edge_type:
        :rtype: tuple(list, list(str))
=======
                self._DEFAULT_COMMAND_MASK)])]

    def _get_edges_and_partitions(self, pre_vertex, vertex_type, edge_type):
        """ Construct edges from this vertex to the vertices that this vertex\
            knows how to target (and has keys allocated for).

        .. note::
            Do not call this directly from outside either a
            :py:class:`CommandSender` or a
            :py:class:`CommandSenderMachineVertex`.

        :param pre_vertex:
        :type pre_vertex: CommandSender or CommandSenderMachineVertex
        :param type vertex_type: subclass of :py:class:`~.AbstractVertex`
        :param callable edge_type: subclass of :py:class:`~.AbstractEdge`
        :return: edges, partition IDs
        :rtype: tuple(list(~.AbstractEdge), list(str))
>>>>>>> b86add09
        """
        edges = list()
        partition_ids = list()
        keys_added = set()
        for vertex in self._vertex_to_key_map:
            if not isinstance(vertex, vertex_type):
                continue
            for key in self._vertex_to_key_map[vertex]:
                if key not in keys_added:
                    keys_added.add(key)
                    edges.append(edge_type(pre_vertex, vertex))
                    partition_ids.append(self._keys_to_partition_id[key])
        return edges, partition_ids

    def edges_and_partitions(self):
        """ Construct machine edges from this vertex to the machine vertices\
            that this vertex knows how to target (and has keys allocated for).

        :return: edges, partition IDs
        :rtype:
            tuple(list(~pacman.model.graphs.machine.MachineEdge), list(str))
        """
        return self._get_edges_and_partitions(self, MachineVertex, MachineEdge)<|MERGE_RESOLUTION|>--- conflicted
+++ resolved
@@ -75,10 +75,7 @@
         :param iterable(~pacman.model.constraints.AbstractConstraint) \
                 constraints:
             Any initial constraints to this vertex
-<<<<<<< HEAD
         :param CommandSender app_vertex:
-=======
->>>>>>> b86add09
         """
         super(CommandSenderMachineVertex, self).__init__(
             label, constraints, app_vertex)
@@ -223,11 +220,7 @@
 
     def _write_timed_commands(self, timed_commands, spec):
         """
-<<<<<<< HEAD
         :param list(MultiCastCommand) timed_commands:
-=======
-        :param list(MultiCastCommand) commands:
->>>>>>> b86add09
         :param ~data_specification.DataSpecificationGenerator spec:
         """
         spec.write_value(len(timed_commands))
@@ -297,12 +290,7 @@
         n_bytes = self._N_COMMANDS_SIZE
         n_bytes += (
             (self._COMMAND_TIMESTAMP_SIZE + self._COMMAND_WITH_PAYLOAD_SIZE) *
-<<<<<<< HEAD
-            len(self._timed_commands)
-        )
-=======
             len(self._timed_commands))
->>>>>>> b86add09
         return n_bytes
 
     @classmethod
@@ -329,16 +317,6 @@
         return [FixedKeyAndMaskConstraint([
             BaseKeyAndMask(
                 self._partition_id_to_keys[partition.identifier],
-<<<<<<< HEAD
-                self._DEFAULT_COMMAND_MASK)
-        ])]
-
-    def get_edges_and_partitions(self, pre_vertex, edge_type):
-        """
-        :param ~pacman.model.graphs.application.ApplicationVertex pre_vertex:
-        :param callable edge_type:
-        :rtype: tuple(list, list(str))
-=======
                 self._DEFAULT_COMMAND_MASK)])]
 
     def _get_edges_and_partitions(self, pre_vertex, vertex_type, edge_type):
@@ -356,7 +334,6 @@
         :param callable edge_type: subclass of :py:class:`~.AbstractEdge`
         :return: edges, partition IDs
         :rtype: tuple(list(~.AbstractEdge), list(str))
->>>>>>> b86add09
         """
         edges = list()
         partition_ids = list()
