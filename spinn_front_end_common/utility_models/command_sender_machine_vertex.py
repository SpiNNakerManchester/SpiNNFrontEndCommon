--- conflicted
+++ resolved
@@ -1,10 +1,3 @@
-<<<<<<< HEAD
-try:
-    from collections.abc import Counter
-except ImportError:
-    from collections import Counter
-=======
->>>>>>> a91815a9
 from enum import Enum
 from spinn_utilities.overrides import overrides
 from pacman.executor.injection_decorator import inject_items
