--- conflicted
+++ resolved
@@ -1,34 +1,21 @@
 from collections import Counter
 from enum import Enum
 from spinn_utilities.overrides import overrides
-from pacman.model.graphs.machine import MachineVertex
-from spinn_front_end_common.abstract_models import AbstractHasAssociatedBinary
-<<<<<<< HEAD
+from pacman.executor.injection_decorator import inject_items
+from pacman.model.constraints.key_allocator_constraints import (
+    FixedKeyAndMaskConstraint)
+from pacman.model.graphs.machine import MachineVertex, MachineEdge
+from pacman.model.resources import ResourceContainer, SDRAMResource
+from pacman.model.routing_info import BaseKeyAndMask
+from spinn_front_end_common.abstract_models import (
+    AbstractHasAssociatedBinary, AbstractProvidesOutgoingPartitionConstraints,
+    AbstractGeneratesDataSpecification)
 from spinn_front_end_common.interface.provenance import (
     ProvidesProvenanceDataFromMachineImpl)
 from spinn_front_end_common.interface.simulation.simulation_utilities import (
     get_simulation_header_array)
 from spinn_front_end_common.utilities.constants import (
-    SYSTEM_BYTES_REQUIREMENT)
-=======
-from pacman.model.graphs.machine.machine_edge import MachineEdge
-from spinn_front_end_common.utilities import constants
-from pacman.model.resources import ResourceContainer, SDRAMResource
-from pacman.executor.injection_decorator import inject_items
-from pacman.model.constraints.key_allocator_constraints \
-    import FixedKeyAndMaskConstraint
-from pacman.model.routing_info.base_key_and_mask import BaseKeyAndMask
-from spinn_front_end_common.abstract_models \
-    import AbstractProvidesOutgoingPartitionConstraints
-from spinn_front_end_common.abstract_models \
-    import AbstractGeneratesDataSpecification
-from spinn_front_end_common.interface.provenance \
-    import ProvidesProvenanceDataFromMachineImpl
-from spinn_front_end_common.interface.simulation.simulation_utilities \
-    import get_simulation_header_array
-from spinn_front_end_common.utilities.constants \
-    import SYSTEM_BYTES_REQUIREMENT
->>>>>>> 5e5ebfd0
+    SYSTEM_BYTES_REQUIREMENT, SARK_PER_MALLOC_SDRAM_USAGE)
 from spinn_front_end_common.utilities.utility_objs import ExecutableType
 
 
@@ -145,10 +132,10 @@
             self.get_timed_commands_bytes() +
             self.get_n_command_bytes(self._commands_at_start_resume) +
             self.get_n_command_bytes(self._commands_at_pause_stop) +
-            constants.SYSTEM_BYTES_REQUIREMENT +
+            SYSTEM_BYTES_REQUIREMENT +
             self.get_provenance_data_size(0) +
             (self.get_number_of_mallocs_used_by_dsg() *
-             constants.SARK_PER_MALLOC_SDRAM_USAGE))
+             SARK_PER_MALLOC_SDRAM_USAGE))
 
         # Return the SDRAM and 1 core
         return ResourceContainer(sdram=SDRAMResource(sdram))
