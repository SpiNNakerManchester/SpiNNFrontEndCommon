# Copyright (c) 2017-2019 The University of Manchester
#
# This program is free software: you can redistribute it and/or modify
# it under the terms of the GNU General Public License as published by
# the Free Software Foundation, either version 3 of the License, or
# (at your option) any later version.
#
# This program is distributed in the hope that it will be useful,
# but WITHOUT ANY WARRANTY; without even the implied warranty of
# MERCHANTABILITY or FITNESS FOR A PARTICULAR PURPOSE.  See the
# GNU General Public License for more details.
#
# You should have received a copy of the GNU General Public License
# along with this program.  If not, see <http://www.gnu.org/licenses/>.

from spinn_utilities.overrides import overrides
from spinnman.messages.eieio import EIEIOType, EIEIOPrefix
from pacman.model.graphs.application import ApplicationVertex
from pacman.model.resources import (
    ConstantSDRAM, CPUCyclesPerTickResource, DTCMResource, IPtagResource,
    ResourceContainer)
from spinn_front_end_common.utilities.exceptions import ConfigurationException
from .live_packet_gather_machine_vertex import LivePacketGatherMachineVertex
from spinn_front_end_common.abstract_models import (
    AbstractGeneratesDataSpecification, AbstractHasAssociatedBinary)
from spinn_front_end_common.utilities.utility_objs import ExecutableType


class LivePacketGather(
        ApplicationVertex, AbstractGeneratesDataSpecification,
        AbstractHasAssociatedBinary):
    """ A model which stores all the events it receives during a timer tick\
        and then compresses them into Ethernet packets and sends them out of\
        a SpiNNaker machine.
    """

<<<<<<< HEAD
    def __init__(
            self, hostname=None, port=None, tag=None,
            strip_sdp=True, use_prefix=False, key_prefix=None,
            prefix_type=None, message_type=EIEIOType.KEY_32_BIT, right_shift=0,
            payload_as_time_stamps=True, use_payload_prefix=True,
            payload_prefix=None, payload_right_shift=0,
            number_of_packets_sent_per_time_step=0, constraints=None,
            label=None):
        """
        :param str hostname:
        :param int port:
        :param int tag:
        :param bool strip_sdp:
        :param bool use_prefix:
        :param int key_prefix:
        :param ~spinnman.messages.eieio.EIEIOPrefix prefix_type:
        :param ~spinnman.messages.eieio.EIEIOType message_type:
        :param int right_shift:
        :param bool payload_as_time_stamps:
        :param bool use_payload_prefix:
        :param int payload_prefix:
        :param int payload_right_shift:
        :param int number_of_packets_sent_per_time_step:
        :param iterable(~pacman.model.constraints.AbstractConstraint) \
                constraints:
        :param str label:
        """
        # pylint: disable=too-many-arguments, too-many-locals
        if ((message_type == EIEIOType.KEY_PAYLOAD_32_BIT or
             message_type == EIEIOType.KEY_PAYLOAD_16_BIT) and
                use_payload_prefix and payload_as_time_stamps):
=======
    def __init__(self, lpg_params, constraints=None):
        """
        :param LivePacketGatherParameters lpg_params:
        :param constraints:
        :type constraints:
            iterable(~pacman.model.constraints.AbstractConstraint)
        """
        if ((lpg_params.message_type == EIEIOType.KEY_PAYLOAD_32_BIT or
             lpg_params.message_type == EIEIOType.KEY_PAYLOAD_16_BIT) and
                lpg_params.use_payload_prefix and
                lpg_params.payload_as_time_stamps):
>>>>>>> 2a4d5c3d
            raise ConfigurationException(
                "Timestamp can either be included as payload prefix or as "
                "payload to each key, not both")
        if ((lpg_params.message_type == EIEIOType.KEY_32_BIT or
             lpg_params.message_type == EIEIOType.KEY_16_BIT) and
                not lpg_params.use_payload_prefix and
                lpg_params.payload_as_time_stamps):
            raise ConfigurationException(
                "Timestamp can either be included as payload prefix or as"
                " payload to each key, but current configuration does not "
                "specify either of these")
        if (not isinstance(lpg_params.prefix_type, EIEIOPrefix) and
                lpg_params.prefix_type is not None):
            raise ConfigurationException(
                "the type of a prefix type should be of a EIEIOPrefix, "
                "which can be located in :"
                "SpinnMan.messages.eieio.eieio_prefix_type")

        label = lpg_params.label or "Live Packet Gatherer"
        super(LivePacketGather, self).__init__(label, constraints, 1)
        self._lpg_params = lpg_params

    @overrides(ApplicationVertex.create_machine_vertex)
    def create_machine_vertex(
            self, vertex_slice, resources_required,  # @UnusedVariable
            label=None, constraints=None):
        return LivePacketGatherMachineVertex(
<<<<<<< HEAD
            label, self, vertex_slice, self._use_prefix, self._key_prefix,
            self._prefix_type, self._message_type, self._right_shift,
            self._payload_as_time_stamps, self._use_payload_prefix,
            self._payload_prefix, self._payload_right_shift,
            self._number_of_packets_sent_per_time_step,
            hostname=self._ip_address, port=self._port,
            strip_sdp=self._strip_sdp, constraints=constraints)
=======
            self._lpg_params, label, constraints)
>>>>>>> 2a4d5c3d

    @overrides(AbstractHasAssociatedBinary.get_binary_file_name)
    def get_binary_file_name(self):
        return 'live_packet_gather.aplx'

    @overrides(AbstractHasAssociatedBinary.get_binary_start_type)
    def get_binary_start_type(self):
        return ExecutableType.USES_SIMULATION_INTERFACE

    @property
    @overrides(ApplicationVertex.n_atoms)
    def n_atoms(self):
        return 1

    @overrides(ApplicationVertex.get_resources_used_by_atoms)
    def get_resources_used_by_atoms(self, vertex_slice):  # @UnusedVariable
        return ResourceContainer(
            sdram=ConstantSDRAM(
                LivePacketGatherMachineVertex.get_sdram_usage()),
            dtcm=DTCMResource(LivePacketGatherMachineVertex.get_dtcm_usage()),
            cpu_cycles=CPUCyclesPerTickResource(
                LivePacketGatherMachineVertex.get_cpu_usage()),
            iptags=[IPtagResource(
                ip_address=self._lpg_params.hostname,
                port=self._lpg_params.port, tag=self._lpg_params.tag,
                strip_sdp=self._lpg_params.strip_sdp, traffic_identifier=(
                    LivePacketGatherMachineVertex.TRAFFIC_IDENTIFIER))])

    @overrides(AbstractGeneratesDataSpecification.generate_data_specification)
    def generate_data_specification(self, spec, placement):
        # generate spec for the machine vertex
        placement.vertex.generate_data_specification(spec, placement)<|MERGE_RESOLUTION|>--- conflicted
+++ resolved
@@ -34,39 +34,6 @@
         a SpiNNaker machine.
     """
 
-<<<<<<< HEAD
-    def __init__(
-            self, hostname=None, port=None, tag=None,
-            strip_sdp=True, use_prefix=False, key_prefix=None,
-            prefix_type=None, message_type=EIEIOType.KEY_32_BIT, right_shift=0,
-            payload_as_time_stamps=True, use_payload_prefix=True,
-            payload_prefix=None, payload_right_shift=0,
-            number_of_packets_sent_per_time_step=0, constraints=None,
-            label=None):
-        """
-        :param str hostname:
-        :param int port:
-        :param int tag:
-        :param bool strip_sdp:
-        :param bool use_prefix:
-        :param int key_prefix:
-        :param ~spinnman.messages.eieio.EIEIOPrefix prefix_type:
-        :param ~spinnman.messages.eieio.EIEIOType message_type:
-        :param int right_shift:
-        :param bool payload_as_time_stamps:
-        :param bool use_payload_prefix:
-        :param int payload_prefix:
-        :param int payload_right_shift:
-        :param int number_of_packets_sent_per_time_step:
-        :param iterable(~pacman.model.constraints.AbstractConstraint) \
-                constraints:
-        :param str label:
-        """
-        # pylint: disable=too-many-arguments, too-many-locals
-        if ((message_type == EIEIOType.KEY_PAYLOAD_32_BIT or
-             message_type == EIEIOType.KEY_PAYLOAD_16_BIT) and
-                use_payload_prefix and payload_as_time_stamps):
-=======
     def __init__(self, lpg_params, constraints=None):
         """
         :param LivePacketGatherParameters lpg_params:
@@ -78,7 +45,6 @@
              lpg_params.message_type == EIEIOType.KEY_PAYLOAD_16_BIT) and
                 lpg_params.use_payload_prefix and
                 lpg_params.payload_as_time_stamps):
->>>>>>> 2a4d5c3d
             raise ConfigurationException(
                 "Timestamp can either be included as payload prefix or as "
                 "payload to each key, not both")
@@ -106,17 +72,7 @@
             self, vertex_slice, resources_required,  # @UnusedVariable
             label=None, constraints=None):
         return LivePacketGatherMachineVertex(
-<<<<<<< HEAD
-            label, self, vertex_slice, self._use_prefix, self._key_prefix,
-            self._prefix_type, self._message_type, self._right_shift,
-            self._payload_as_time_stamps, self._use_payload_prefix,
-            self._payload_prefix, self._payload_right_shift,
-            self._number_of_packets_sent_per_time_step,
-            hostname=self._ip_address, port=self._port,
-            strip_sdp=self._strip_sdp, constraints=constraints)
-=======
-            self._lpg_params, label, constraints)
->>>>>>> 2a4d5c3d
+            self._lpg_params, self, vertex_slice, label, constraints)
 
     @overrides(AbstractHasAssociatedBinary.get_binary_file_name)
     def get_binary_file_name(self):
