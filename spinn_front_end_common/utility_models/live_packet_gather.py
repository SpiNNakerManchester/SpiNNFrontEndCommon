--- conflicted
+++ resolved
@@ -15,10 +15,10 @@
 from pacman.model.resources.sdram_resource import SDRAMResource
 from pacman.interfaces.abstract_provides_provenance_data \
     import AbstractProvidesProvenanceData
-
-# spinn front end imports
 from pacman.utilities.utility_objs.provenance_data_item import \
     ProvenanceDataItem
+
+# spinn front end imports
 from spinn_front_end_common.utilities import constants
 from spinn_front_end_common.abstract_models.\
     abstract_data_specable_vertex import AbstractDataSpecableVertex
@@ -294,20 +294,13 @@
         provenance_data_region_base_address_buff = \
             buffer(transceiver.read_memory(
                 placement.x, placement.y,
-<<<<<<< HEAD
                 provenance_data_region_base_address_offset, 4))
         provenance_data_region_base_address = \
-            struct.unpack("I", provenance_data_region_base_address_buff)[0]
-        provenance_data_region_base_address += app_data_base_address
+            struct.unpack("<I", provenance_data_region_base_address_buff)[0]
 
         # update with the fact that basic prov entries are first.
         provenance_data_region_base_address += \
             constants.PROVENANCE_DATA_REGION_SIZE_IN_BYTES
-=======
-                provanence_data_region_base_address_offset, 4))
-        provanence_data_region_base_address = \
-            struct.unpack("<I", provanence_data_region_base_address_buf)[0]
->>>>>>> 5536ad77
 
         # read in the provenance data
         provenance_data_region_contents_buff = \
