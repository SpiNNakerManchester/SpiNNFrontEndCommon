--- conflicted
+++ resolved
@@ -8,36 +8,16 @@
 from pacman.model.resources import SDRAMResource
 
 # spinn front end imports
-<<<<<<< HEAD
-from pacman.model.resources.cpu_cycles_per_tick_resource import \
-    CPUCyclesPerTickResource
-from pacman.model.resources.dtcm_resource import DTCMResource
-from pacman.model.resources.iptag_resource import IPtagResource
-from pacman.model.resources.resource_container import ResourceContainer
-from pacman.model.resources.sdram_resource import SDRAMResource
 from spinn_front_end_common.abstract_models.\
     abstract_provides_socket_addresses import \
     AbstractProvidesSocketAddresses
 from spinn_front_end_common.utilities.exceptions import ConfigurationException
 from spinn_front_end_common.utilities.notification_protocol.\
     socket_address import SocketAddress
-from spinn_front_end_common.utility_models\
-    .live_packet_gather_machine_vertex \
-    import LivePacketGatherMachineVertex
-from spinn_front_end_common.abstract_models\
-    .abstract_generates_data_specification \
-    import AbstractGeneratesDataSpecification
-from spinn_front_end_common.abstract_models.abstract_has_associated_binary \
-    import AbstractHasAssociatedBinary
-from spinn_front_end_common.utilities.utility_objs.executable_start_type \
-    import ExecutableStartType
-=======
-from spinn_front_end_common.utilities.exceptions import ConfigurationException
 from .live_packet_gather_machine_vertex import LivePacketGatherMachineVertex
 from spinn_front_end_common.abstract_models \
     import AbstractGeneratesDataSpecification, AbstractHasAssociatedBinary
 from spinn_front_end_common.utilities.utility_objs import ExecutableStartType
->>>>>>> 277306db
 
 # spinnman imports
 from spinnman.messages.eieio import EIEIOType, EIEIOPrefix
@@ -52,17 +32,11 @@
     """
 
     def __init__(
-<<<<<<< HEAD
-            self, ip_address, port, database_notification_port_number,
+            self, hostname, port, database_notification_port_number,
             database_notify_host, database_ack_port_number,
             board_address=None, tag=None, strip_sdp=True,
             use_prefix=False, key_prefix=None, prefix_type=None,
             message_type=EIEIOType.KEY_32_BIT, right_shift=0,
-=======
-            self, hostname, port, board_address=None, tag=None,
-            strip_sdp=True, use_prefix=False, key_prefix=None,
-            prefix_type=None, message_type=EIEIOType.KEY_32_BIT, right_shift=0,
->>>>>>> 277306db
             payload_as_time_stamps=True, use_payload_prefix=True,
             payload_prefix=None, payload_right_shift=0,
             number_of_packets_sent_per_time_step=0, constraints=None,
@@ -120,7 +94,6 @@
         self._number_of_packets_sent_per_time_step = \
             number_of_packets_sent_per_time_step
 
-<<<<<<< HEAD
         # store for notification protocol
         self._database_notification_port_number = \
             database_notification_port_number
@@ -138,14 +111,7 @@
             notify_host_name=self._database_notify_host,
             notify_port_no=self._database_notification_port_number)
 
-    @inject_items({"machine_time_step": "MachineTimeStep"})
-    @overrides(
-        ApplicationVertex.create_machine_vertex,
-        additional_arguments={"machine_time_step"}
-    )
-=======
     @overrides(ApplicationVertex.create_machine_vertex)
->>>>>>> 277306db
     def create_machine_vertex(
             self, vertex_slice, resources_required,
             label=None, constraints=None):
