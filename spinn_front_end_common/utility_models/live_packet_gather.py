--- conflicted
+++ resolved
@@ -125,13 +125,8 @@
             iptags=[IPtagResource(
                 ip_address=self._ip_address, port=self._port,
                 strip_sdp=self._strip_sdp, tag=self._tag,
-<<<<<<< HEAD
-                traffic_identifier=
-                LivePacketGatherMachineVertex.TRAFFIC_IDENTIFIER)])
-=======
                 traffic_identifier=(
                     LivePacketGatherMachineVertex.TRAFFIC_IDENTIFIER))])
->>>>>>> 5bb5f1a8
 
     @overrides(AbstractGeneratesDataSpecification.generate_data_specification)
     def generate_data_specification(self, spec, placement):
