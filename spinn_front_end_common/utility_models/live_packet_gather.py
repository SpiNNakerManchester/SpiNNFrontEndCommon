--- conflicted
+++ resolved
@@ -19,7 +19,8 @@
 from pacman.model.resources.sdram_resource import SDRAMResource
 
 # spinn front end imports
-<<<<<<< HEAD
+from spinn_front_end_common.abstract_models.\
+    abstract_provides_provenance_data import AbstractProvidesProvenanceData
 from spinn_front_end_common.utilities import exceptions
 from spinn_front_end_common.utilities import data_spec_utilities
 from spinn_front_end_common.utilities import simulation_utilities
@@ -30,14 +31,6 @@
     import AbstractExecutable
 from spinn_front_end_common.interface.has_n_machine_timesteps \
     import HasNMachineTimesteps
-=======
-from spinn_front_end_common.abstract_models.\
-    abstract_provides_provenance_data import AbstractProvidesProvenanceData
-from spinn_front_end_common.utilities import constants
-from spinn_front_end_common.abstract_models.\
-    abstract_data_specable_vertex import AbstractDataSpecableVertex
-from spinn_front_end_common.utilities.exceptions import ConfigurationException
->>>>>>> 35d0d970
 
 # spinnman imports
 from spinnman.messages.eieio.eieio_type import EIEIOType
@@ -53,17 +46,12 @@
 import struct
 
 
-<<<<<<< HEAD
 class LivePacketGather(AbstractPartitionableVertex,
                        AbstractDataSpecablePartitionedVertex,
                        AbstractExecutable,
                        PartitionedVertex,
-                       HasNMachineTimesteps):
-=======
-class LivePacketGather(
-        AbstractDataSpecableVertex, AbstractPartitionableVertex,
-        AbstractProvidesProvenanceData, PartitionedVertex):
->>>>>>> 35d0d970
+                       HasNMachineTimesteps,
+                       AbstractProvidesProvenanceData):
     """
     LivePacketGather: a model which stores all the events it recieves during an
     timer tick and then compresses them into ethernet pakcets and sends them
@@ -72,14 +60,9 @@
 
     _LIVE_DATA_GATHER_REGIONS = Enum(
         value="LIVE_DATA_GATHER_REGIONS",
-<<<<<<< HEAD
         names=[('HEADER', 0),
-               ('CONFIG', 1)])
-=======
-        names=[('SYSTEM', 0),
                ('CONFIG', 1),
                ('PROVANENCE', 2)])
->>>>>>> 35d0d970
     _CONFIG_SIZE = 44
     _PROVANENCE_REGION_SIZE = 8
 
@@ -92,11 +75,6 @@
                  number_of_packets_sent_per_time_step=0, constraints=None,
                  label=None):
         """
-<<<<<<< HEAD
-=======
-        A AbstractConstrainedVertex for the Monitoring application data and
-        forwarding them to the host
->>>>>>> 35d0d970
         """
         if ((message_type == EIEIOType.KEY_PAYLOAD_32_BIT or
              message_type == EIEIOType.KEY_PAYLOAD_16_BIT) and
@@ -123,12 +101,8 @@
         AbstractPartitionableVertex.__init__(self, n_atoms=1, label=label,
                                              max_atoms_per_core=1,
                                              constraints=constraints)
-<<<<<<< HEAD
         AbstractDataSpecablePartitionedVertex.__init__(self)
         AbstractExecutable.__init__(self)
-=======
-        AbstractProvidesProvenanceData.__init__(self)
->>>>>>> 35d0d970
         PartitionedVertex.__init__(
             self, label=label, resources_required=ResourceContainer(
                 cpu=CPUCyclesPerTickResource(
@@ -136,6 +110,7 @@
                 dtcm=DTCMResource(self.get_dtcm_usage_for_atoms(1, None)),
                 sdram=SDRAMResource(self.get_sdram_usage_for_atoms(1, None))))
         HasNMachineTimesteps.__init__(self)
+        AbstractProvidesProvenanceData.__init__(self)
 
         # Try to place this near the ethernet
         self.add_constraint(PlacerRadialPlacementFromChipConstraint(0, 0))
@@ -187,18 +162,12 @@
         spec.comment("\n*** Spec for AppMonitor Instance ***\n\n")
 
         # Construct the data images needed for the Neuron:
-<<<<<<< HEAD
         self._reserve_memory_regions(spec)
         simulation_utilities.simulation_write_header(
             spec, self._LIVE_DATA_GATHER_REGIONS.HEADER.value,
             "live_packet_gather", self._machine_time_step,
             self._timescale_factor, self.n_machine_timesteps)
         self._write_configuration_region(spec, ip_tags)
-=======
-        self.reserve_memory_regions(spec)
-        self.write_setup_info(spec)
-        self.write_configuration_region(spec, ip_tags)
->>>>>>> 35d0d970
 
         # End-of-Spec:
         spec.end_specification()
@@ -206,35 +175,17 @@
         if write_text_specs:
             report_writer.close()
 
-<<<<<<< HEAD
         return data_path
 
     def _reserve_memory_regions(self, spec):
         """ Reserve memory regions for writing data to
-=======
-    def reserve_memory_regions(self, spec):
-        """
-        Reserve SDRAM space for memory areas:
-        1) Area for information on what data to record
->>>>>>> 35d0d970
         """
 
         spec.comment("\nReserving memory space for data regions:\n\n")
 
         # Reserve memory:
-<<<<<<< HEAD
         simulation_utilities.simulation_reserve_header(
             spec, self._LIVE_DATA_GATHER_REGIONS.HEADER.value)
-        spec.reserve_memory_region(
-            region=self._LIVE_DATA_GATHER_REGIONS.CONFIG.value,
-            size=self._CONFIG_SIZE, label='config')
-
-    def _write_configuration_region(self, spec, ip_tags):
-=======
-        spec.reserve_memory_region(
-            region=self._LIVE_DATA_GATHER_REGIONS.SYSTEM.value,
-            size=constants.DATA_SPECABLE_BASIC_SETUP_INFO_N_WORDS * 4,
-            label='system')
         spec.reserve_memory_region(
             region=self._LIVE_DATA_GATHER_REGIONS.CONFIG.value,
             size=self._CONFIG_SIZE, label='config')
@@ -242,8 +193,7 @@
             region=self._LIVE_DATA_GATHER_REGIONS.PROVANENCE.value,
             size=self._PROVANENCE_REGION_SIZE, label='provanence')
 
-    def write_configuration_region(self, spec, ip_tags):
->>>>>>> 35d0d970
+    def _write_configuration_region(self, spec, ip_tags):
         """ writes the configuration region to the spec
 
         :param spec: the spec object for the dsg
@@ -309,35 +259,6 @@
         # number of packets to send per time stamp
         spec.write_value(data=self._number_of_packets_sent_per_time_step)
 
-    def get_binary_file_name(self):
-        """
-<<<<<<< HEAD
-        """
-=======
-        Write information used to control the simulation and gathering of
-        results. Currently, this means the flag word used to signal whether
-        information on neuron firing and neuron potential is either stored
-        locally in a buffer or passed out of the simulation for storage/display
-        as the simulation proceeds.
-
-        The format of the information is as follows:
-        Word 0: Flags selecting data to be gathered during simulation.
-            Bit 0: Record spike history
-            Bit 1: Record neuron potential
-            Bit 2: Record gsyn values
-            Bit 3: Reserved
-            Bit 4: Output spike history on-the-fly
-            Bit 5: Output neuron potential
-            Bit 6: Output spike rate
-        :param spec: the dsg spec object
-        """
-
-        # Write this to the system region (to be picked up by the simulation):
-        spec.switch_write_focus(
-            region=self._LIVE_DATA_GATHER_REGIONS.SYSTEM.value)
-        self._write_basic_setup_info(
-            spec, self._LIVE_DATA_GATHER_REGIONS.SYSTEM.value)
-
     def write_provenance_data_in_xml(self, file_path, transceiver,
                                      placement=None):
         """
@@ -349,7 +270,7 @@
         :return: None
         """
         if placement is None:
-            raise ConfigurationException(
+            raise exceptions.ConfigurationException(
                 "To acquire provanence data from the live packet gatherer,"
                 "you must provide a placement object that points to where the "
                 "live packet gatherer resides on the spinnaker machine")
@@ -397,7 +318,9 @@
         writer.close()
 
     def get_binary_file_name(self):
->>>>>>> 35d0d970
+        """
+        :param spec: the dsg spec object
+        """
         return 'live_packet_gather.aplx'
 
     # inherited from partitionable vertex
