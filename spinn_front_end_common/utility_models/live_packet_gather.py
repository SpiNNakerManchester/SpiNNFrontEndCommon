# Copyright (c) 2017-2019 The University of Manchester
#
# This program is free software: you can redistribute it and/or modify
# it under the terms of the GNU General Public License as published by
# the Free Software Foundation, either version 3 of the License, or
# (at your option) any later version.
#
# This program is distributed in the hope that it will be useful,
# but WITHOUT ANY WARRANTY; without even the implied warranty of
# MERCHANTABILITY or FITNESS FOR A PARTICULAR PURPOSE.  See the
# GNU General Public License for more details.
#
# You should have received a copy of the GNU General Public License
# along with this program.  If not, see <http://www.gnu.org/licenses/>.

from pacman.model.graphs.application import ApplicationVertex
from .live_packet_gather_machine_vertex import LivePacketGatherMachineVertex


class LivePacketGather(ApplicationVertex):
    """ A model which stores all the events it receives during a timer tick\
        and then compresses them into Ethernet packets and sends them out of\
        a SpiNNaker machine.
    """

<<<<<<< HEAD
    __slots__ = ["__lpg_params"]
=======
    __slots__ = ["__lpg_params", "__incoming_edges"]
>>>>>>> 2ee2b9c0

    def __init__(self, lpg_params, constraints=None):
        """
        :param LivePacketGatherParameters lpg_params:
        :param constraints:
        :type constraints:
            iterable(~pacman.model.constraints.AbstractConstraint)
        """
        label = lpg_params.label or "Live Packet Gatherer"
        super(LivePacketGather, self).__init__(label, constraints)
        self.__lpg_params = lpg_params
<<<<<<< HEAD
        self._incoming_edges = list()

    def add_incoming_edge(self, edge):
        self._incoming_edges.append(edge)
=======
        self.__incoming_edges = list()

    def add_incoming_edge(self, edge):
        self.__incoming_edges.append(edge)
>>>>>>> 2ee2b9c0

    @property
    def n_atoms(self):
        return 1

    def __get_key_translation_sdram(self):
        if not self.__lpg_params.translate_keys:
            return 0
        n_entries = 0
        for edge in self.__incoming_edges:
            n_entries += len(
                edge.pre_vertex.splitter.get_in_coming_slices()[0])
        return n_entries * LivePacketGatherMachineVertex._KEY_ENTRY_SIZE

    @property
    def parameters(self):
        """ Get the parameters of this vertex

        :rtype: LivePacketGatherPatameters
        """
        return self.__lpg_params<|MERGE_RESOLUTION|>--- conflicted
+++ resolved
@@ -23,11 +23,7 @@
         a SpiNNaker machine.
     """
 
-<<<<<<< HEAD
-    __slots__ = ["__lpg_params"]
-=======
     __slots__ = ["__lpg_params", "__incoming_edges"]
->>>>>>> 2ee2b9c0
 
     def __init__(self, lpg_params, constraints=None):
         """
@@ -39,17 +35,10 @@
         label = lpg_params.label or "Live Packet Gatherer"
         super(LivePacketGather, self).__init__(label, constraints)
         self.__lpg_params = lpg_params
-<<<<<<< HEAD
-        self._incoming_edges = list()
-
-    def add_incoming_edge(self, edge):
-        self._incoming_edges.append(edge)
-=======
         self.__incoming_edges = list()
 
     def add_incoming_edge(self, edge):
         self.__incoming_edges.append(edge)
->>>>>>> 2ee2b9c0
 
     @property
     def n_atoms(self):
