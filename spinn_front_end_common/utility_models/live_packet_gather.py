--- conflicted
+++ resolved
@@ -19,11 +19,8 @@
 from pacman.model.resources.sdram_resource import SDRAMResource
 
 # spinn front end imports
-<<<<<<< HEAD
 from spinn_front_end_common.abstract_models.\
     abstract_provides_provanence_data import AbstractProvidesProvanenceData
-=======
->>>>>>> 96581798
 from spinn_front_end_common.utilities import constants
 from spinn_front_end_common.abstract_models.\
     abstract_data_specable_vertex import AbstractDataSpecableVertex
@@ -184,12 +181,8 @@
         # Reserve memory:
         spec.reserve_memory_region(
             region=self._LIVE_DATA_GATHER_REGIONS.SYSTEM.value,
-<<<<<<< HEAD
-            size=setup_sz, label='system')
-=======
             size=constants.DATA_SPECABLE_BASIC_SETUP_INFO_N_WORDS * 4,
-            label='setup')
->>>>>>> 96581798
+            label='system')
         spec.reserve_memory_region(
             region=self._LIVE_DATA_GATHER_REGIONS.CONFIG.value,
             size=self._CONFIG_SIZE, label='config')
