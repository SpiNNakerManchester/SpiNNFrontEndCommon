# Copyright (c) 2017-2019 The University of Manchester
#
# This program is free software: you can redistribute it and/or modify
# it under the terms of the GNU General Public License as published by
# the Free Software Foundation, either version 3 of the License, or
# (at your option) any later version.
#
# This program is distributed in the hope that it will be useful,
# but WITHOUT ANY WARRANTY; without even the implied warranty of
# MERCHANTABILITY or FITNESS FOR A PARTICULAR PURPOSE.  See the
# GNU General Public License for more details.
#
# You should have received a copy of the GNU General Public License
# along with this program.  If not, see <http://www.gnu.org/licenses/>.

from spinn_utilities.overrides import overrides
from pacman.model.graphs.application import ApplicationVertex
from pacman.model.resources import (
    ConstantSDRAM, CPUCyclesPerTickResource, DTCMResource, ResourceContainer)
from .live_packet_gather_machine_vertex import LivePacketGatherMachineVertex
from spinn_front_end_common.abstract_models import (
    AbstractGeneratesDataSpecification, AbstractHasAssociatedBinary,
    ApplicationTimestepVertex)
from spinn_front_end_common.utilities.utility_objs import ExecutableType


class LivePacketGather(
        ApplicationTimestepVertex, AbstractGeneratesDataSpecification,
        AbstractHasAssociatedBinary):
    """ A model which stores all the events it receives during a timer tick\
        and then compresses them into Ethernet packets and sends them out of\
        a SpiNNaker machine.
    """

    def __init__(self, lpg_params, constraints=None, timestep_in_us=None):
        """
        :param LivePacketGatherParameters lpg_params:
        :param constraints:
        :type constraints:
            iterable(~pacman.model.constraints.AbstractConstraint)
        :param timestep_in_us: The timestep in us for ALL macnine vertexes\
            mapped to this vertex
        :type timestep_in_us: int or None
        """
        label = lpg_params.label or "Live Packet Gatherer"
        super(LivePacketGather, self).__init__(
            label, constraints, 1, timestep_in_us)
        self._lpg_params = lpg_params

    @overrides(ApplicationVertex.create_machine_vertex)
    def create_machine_vertex(
            self, vertex_slice, resources_required,
            label=None, constraints=None):
<<<<<<< HEAD
        return LivePacketGatherMachineVertex(
            self.timestep_in_us, self._lpg_params, label, constraints)
=======
        machine_vertex = LivePacketGatherMachineVertex(
            self._lpg_params, constraints, self, label)
        if vertex_slice:
            assert (vertex_slice == machine_vertex.vertex_slice)
        if resources_required:
            assert (resources_required == machine_vertex.resources_required)
        return machine_vertex
>>>>>>> 3679d681

    @overrides(AbstractHasAssociatedBinary.get_binary_file_name)
    def get_binary_file_name(self):
        return 'live_packet_gather.aplx'

    @overrides(AbstractHasAssociatedBinary.get_binary_start_type)
    def get_binary_start_type(self):
        return ExecutableType.USES_SIMULATION_INTERFACE

    @property
    @overrides(ApplicationVertex.n_atoms)
    def n_atoms(self):
        return 1

    @overrides(ApplicationVertex.get_resources_used_by_atoms)
    def get_resources_used_by_atoms(self, vertex_slice):  # @UnusedVariable
        return ResourceContainer(
            sdram=ConstantSDRAM(
                LivePacketGatherMachineVertex.get_sdram_usage()),
            dtcm=DTCMResource(LivePacketGatherMachineVertex.get_dtcm_usage()),
            cpu_cycles=CPUCyclesPerTickResource(
                LivePacketGatherMachineVertex.get_cpu_usage()),
            iptags=[self._lpg_params.get_iptag_resource()])

    @overrides(AbstractGeneratesDataSpecification.generate_data_specification)
    def generate_data_specification(self, spec, placement):
        # generate spec for the machine vertex
        placement.vertex.generate_data_specification(spec, placement)<|MERGE_RESOLUTION|>--- conflicted
+++ resolved
@@ -51,18 +51,13 @@
     def create_machine_vertex(
             self, vertex_slice, resources_required,
             label=None, constraints=None):
-<<<<<<< HEAD
-        return LivePacketGatherMachineVertex(
-            self.timestep_in_us, self._lpg_params, label, constraints)
-=======
         machine_vertex = LivePacketGatherMachineVertex(
-            self._lpg_params, constraints, self, label)
+            self.timestep_in_us, self._lpg_params, label, constraints, self)
         if vertex_slice:
             assert (vertex_slice == machine_vertex.vertex_slice)
         if resources_required:
             assert (resources_required == machine_vertex.resources_required)
         return machine_vertex
->>>>>>> 3679d681
 
     @overrides(AbstractHasAssociatedBinary.get_binary_file_name)
     def get_binary_file_name(self):
