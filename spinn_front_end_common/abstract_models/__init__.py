--- conflicted
+++ resolved
@@ -58,11 +58,8 @@
            "AbstractSupportsDatabaseInjection",
            "AbstractVertexWithEdgeToDependentVertices",
            "AbstractUsesMemoryIO", "AbstractCanReset",
-<<<<<<< HEAD
            "ApplicationFPGAVertex", "ApplicationSpiNNakerLinkVertex",
-           "ApplicationTimestepVertex"
-           ]
-=======
+           "ApplicationTimestepVertex",
+           "AbstractUsesMemoryIO", "AbstractCanReset",
            "AbstractSupportsBitFieldGeneration",
-           "AbstractSupportsBitFieldRoutingCompression"]
->>>>>>> 87748530
+           "AbstractSupportsBitFieldRoutingCompression"]