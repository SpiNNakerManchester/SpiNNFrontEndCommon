# Copyright (c) 2019-2020 The University of Manchester
#
# This program is free software: you can redistribute it and/or modify
# it under the terms of the GNU General Public License as published by
# the Free Software Foundation, either version 3 of the License, or
# (at your option) any later version.
#
# This program is distributed in the hope that it will be useful,
# but WITHOUT ANY WARRANTY; without even the implied warranty of
# MERCHANTABILITY or FITNESS FOR A PARTICULAR PURPOSE.  See the
# GNU General Public License for more details.
#
# You should have received a copy of the GNU General Public License
# along with this program.  If not, see <http://www.gnu.org/licenses/>.

from spinn_utilities.abstract_base import AbstractBase, abstractmethod
from spinn_utilities.require_subclass import require_subclass
from pacman.model.graphs.machine import MachineVertex


@require_subclass(MachineVertex)
class AbstractSupportsBitFieldRoutingCompression(
        object, metaclass=AbstractBase):
    """ Marks a machine vertex that can support having the on-chip bitfield \
        compressor running on its core.
    """
    __slots__ = ()

    @abstractmethod
<<<<<<< HEAD
    def key_to_atom_map_region_base_address(self, transceiver, placement):
        """ Returns the SDRAM address for the region that contains \
            key-to-atom data.

        :param ~spinnman.transceiver.Transceiver transceiver:
        :param ~pacman.model.placements.Placement placement:
        :return: the SDRAM address for the key-to-atom data
        :rtype: int
        """

    @abstractmethod
    def bit_field_base_address(self, placement):
=======
    def bit_field_base_address(self, transceiver, placement):
>>>>>>> ccaf6d58
        """ Returns the SDRAM address for the bit-field table data.

        :param ~pacman.model.placements.Placement placement:
        :return: the SDRAM address for the bitfield address
        :rtype: int
        """

    @abstractmethod
    def regeneratable_sdram_blocks_and_sizes(self, placement):
        """ Returns the SDRAM addresses and sizes for the cores' SDRAM that \
            are available (borrowed) for generating bitfield tables.

        :param ~pacman.model.placements.Placement placement:
        :return: list of tuples containing (the SDRAM address for the cores
            SDRAM address's for the core's SDRAM that can be used to generate
            bitfield tables loaded, and the size of memory chunks located
            there)
        :rtype: list(tuple(int,int))
        """<|MERGE_RESOLUTION|>--- conflicted
+++ resolved
@@ -27,22 +27,7 @@
     __slots__ = ()
 
     @abstractmethod
-<<<<<<< HEAD
-    def key_to_atom_map_region_base_address(self, transceiver, placement):
-        """ Returns the SDRAM address for the region that contains \
-            key-to-atom data.
-
-        :param ~spinnman.transceiver.Transceiver transceiver:
-        :param ~pacman.model.placements.Placement placement:
-        :return: the SDRAM address for the key-to-atom data
-        :rtype: int
-        """
-
-    @abstractmethod
     def bit_field_base_address(self, placement):
-=======
-    def bit_field_base_address(self, transceiver, placement):
->>>>>>> ccaf6d58
         """ Returns the SDRAM address for the bit-field table data.
 
         :param ~pacman.model.placements.Placement placement:
