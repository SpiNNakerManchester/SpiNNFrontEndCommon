# Copyright (c) 2017-2019 The University of Manchester
#
# This program is free software: you can redistribute it and/or modify
# it under the terms of the GNU General Public License as published by
# the Free Software Foundation, either version 3 of the License, or
# (at your option) any later version.
#
# This program is distributed in the hope that it will be useful,
# but WITHOUT ANY WARRANTY; without even the implied warranty of
# MERCHANTABILITY or FITNESS FOR A PARTICULAR PURPOSE.  See the
# GNU General Public License for more details.
#
# You should have received a copy of the GNU General Public License
# along with this program.  If not, see <http://www.gnu.org/licenses/>.

from spinn_utilities.abstract_base import abstractmethod
from spinn_utilities.overrides import overrides
from spinn_front_end_common.abstract_models import (
    AbstractGeneratesDataSpecification)
from spinn_front_end_common.data import FecDataView


class MachineDataSpecableVertex(
        AbstractGeneratesDataSpecification, allow_derivation=True):
    """ Support for a vertex that simplifies generating a data specification.
    """
    __slots__ = ()

<<<<<<< HEAD
    @overrides(
        AbstractGeneratesDataSpecification.generate_data_specification,
        additional_arguments={"tags"})
    def generate_data_specification(self, spec, placement):
        """
=======
    @inject_items({
        "graph": "ApplicationGraph",
        "routing_info": "RoutingInfos",
        "tags": "Tags"})
    @overrides(
        AbstractGeneratesDataSpecification.generate_data_specification,
        additional_arguments={
            "graph", "routing_info", "tags",
        })
    def generate_data_specification(
            self, spec, placement, graph, routing_info, tags):
        """
        :param ~pacman.model.graphs.application.ApplicationGraph graph:
            (Injected)
        :param ~pacman.model.routing_info.RoutingInfo routing_info: (Injected)
>>>>>>> ccaf6d58
        :param ~pacman.model.tags.Tags tags: (Injected)
        """
        # pylint: disable=too-many-arguments, arguments-differ
        tags = FecDataView.get_tags()
        iptags = tags.get_ip_tags_for_vertex(placement.vertex)
        reverse_iptags = tags.get_reverse_ip_tags_for_vertex(placement.vertex)
        self.generate_machine_data_specification(
<<<<<<< HEAD
            spec, placement, iptags, reverse_iptags)

    @abstractmethod
    def generate_machine_data_specification(
            self, spec, placement, iptags, reverse_iptags):
=======
            spec, placement, graph, routing_info, iptags,
            reverse_iptags)

    @abstractmethod
    def generate_machine_data_specification(
            self, spec, placement, graph, routing_info, iptags,
            reverse_iptags):
>>>>>>> ccaf6d58
        """
        :param ~data_specification.DataSpecificationGenerator spec:
            The data specification to write into.
        :param ~pacman.model.placements.Placement placement:
            Where this node is on the SpiNNaker machine.
<<<<<<< HEAD
=======
        :param ~pacman.model.graphs.application.ApplicationGraph graph:
            The graph containing this node.
        :param ~pacman.model.routing_info.RoutingInfo routing_info:
            The routing info.
>>>>>>> ccaf6d58
        :param iptags: The (forward) IP tags for the vertex, if any
        :type iptags: iterable(~spinn_machine.tags.IPTag) or None
        :param reverse_iptags: The reverse IP tags for the vertex, if any
        :type reverse_iptags:
            iterable(~spinn_machine.tags.ReverseIPTag) or None
        :rtype: None
        """
        # pylint: disable=too-many-arguments<|MERGE_RESOLUTION|>--- conflicted
+++ resolved
@@ -26,63 +26,24 @@
     """
     __slots__ = ()
 
-<<<<<<< HEAD
     @overrides(
-        AbstractGeneratesDataSpecification.generate_data_specification,
-        additional_arguments={"tags"})
+        AbstractGeneratesDataSpecification.generate_data_specification)
     def generate_data_specification(self, spec, placement):
-        """
-=======
-    @inject_items({
-        "graph": "ApplicationGraph",
-        "routing_info": "RoutingInfos",
-        "tags": "Tags"})
-    @overrides(
-        AbstractGeneratesDataSpecification.generate_data_specification,
-        additional_arguments={
-            "graph", "routing_info", "tags",
-        })
-    def generate_data_specification(
-            self, spec, placement, graph, routing_info, tags):
-        """
-        :param ~pacman.model.graphs.application.ApplicationGraph graph:
-            (Injected)
-        :param ~pacman.model.routing_info.RoutingInfo routing_info: (Injected)
->>>>>>> ccaf6d58
-        :param ~pacman.model.tags.Tags tags: (Injected)
-        """
         # pylint: disable=too-many-arguments, arguments-differ
         tags = FecDataView.get_tags()
         iptags = tags.get_ip_tags_for_vertex(placement.vertex)
         reverse_iptags = tags.get_reverse_ip_tags_for_vertex(placement.vertex)
         self.generate_machine_data_specification(
-<<<<<<< HEAD
             spec, placement, iptags, reverse_iptags)
 
     @abstractmethod
     def generate_machine_data_specification(
             self, spec, placement, iptags, reverse_iptags):
-=======
-            spec, placement, graph, routing_info, iptags,
-            reverse_iptags)
-
-    @abstractmethod
-    def generate_machine_data_specification(
-            self, spec, placement, graph, routing_info, iptags,
-            reverse_iptags):
->>>>>>> ccaf6d58
         """
         :param ~data_specification.DataSpecificationGenerator spec:
             The data specification to write into.
         :param ~pacman.model.placements.Placement placement:
             Where this node is on the SpiNNaker machine.
-<<<<<<< HEAD
-=======
-        :param ~pacman.model.graphs.application.ApplicationGraph graph:
-            The graph containing this node.
-        :param ~pacman.model.routing_info.RoutingInfo routing_info:
-            The routing info.
->>>>>>> ccaf6d58
         :param iptags: The (forward) IP tags for the vertex, if any
         :type iptags: iterable(~spinn_machine.tags.IPTag) or None
         :param reverse_iptags: The reverse IP tags for the vertex, if any
