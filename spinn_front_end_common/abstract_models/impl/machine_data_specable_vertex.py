# Copyright (c) 2017-2019 The University of Manchester
#
# This program is free software: you can redistribute it and/or modify
# it under the terms of the GNU General Public License as published by
# the Free Software Foundation, either version 3 of the License, or
# (at your option) any later version.
#
# This program is distributed in the hope that it will be useful,
# but WITHOUT ANY WARRANTY; without even the implied warranty of
# MERCHANTABILITY or FITNESS FOR A PARTICULAR PURPOSE.  See the
# GNU General Public License for more details.
#
# You should have received a copy of the GNU General Public License
# along with this program.  If not, see <http://www.gnu.org/licenses/>.

from abc import abstractmethod
from spinn_utilities.overrides import overrides
from pacman.executor.injection_decorator import (
    supports_injection, inject_items)
from spinn_front_end_common.abstract_models import (
    AbstractGeneratesDataSpecification)


@supports_injection
class MachineDataSpecableVertex(AbstractGeneratesDataSpecification):
    """ Support for a vertex that simplifies generating a data specification.
    """
    __slots__ = ()

    @inject_items({
        "machine_graph": "MemoryMachineGraph",
        "routing_info": "MemoryRoutingInfos",
        "tags": "MemoryTags",
        "time_scale_factor": "TimeScaleFactor"
    })
    @overrides(
        AbstractGeneratesDataSpecification.generate_data_specification,
        additional_arguments={
            "machine_graph", "routing_info", "tags",
            "time_scale_factor"
        })
    def generate_data_specification(
            self, spec, placement, machine_graph, routing_info, tags,
            time_scale_factor):
        """
<<<<<<< HEAD
        :param machine_graph: (Injected)
        :type machine_graph: ~pacman.model.graphs.machine.MachineGraph
        :param routing_info: (Injected)
        :type routing_info: ~pacman.model.routing_info.RoutingInfo
        :param tags: (Injected)
        :param time_scale_factor: (Injected)
=======
        :param ~pacman.model.graphs.machine.MachineGraph machine_graph:
            (Injected)
        :param ~pacman.model.routing_info.RoutingInfo routing_info: (Injected)
        :param ~pacman.model.tags.Tags tags: (Injected)
        :param int machine_time_step: (Injected)
        :param int time_scale_factor: (Injected)
>>>>>>> 10fcfb6b
        """
        # pylint: disable=too-many-arguments, arguments-differ
        iptags = tags.get_ip_tags_for_vertex(placement.vertex)
        reverse_iptags = tags.get_reverse_ip_tags_for_vertex(placement.vertex)
        self.generate_machine_data_specification(
            spec, placement, machine_graph, routing_info, iptags,
            reverse_iptags, time_scale_factor)

    @abstractmethod
    def generate_machine_data_specification(
            self, spec, placement, machine_graph, routing_info, iptags,
            reverse_iptags, time_scale_factor):
        """
        :param ~data_specification.DataSpecificationGenerator spec:
            The data specification to write into.
        :param ~pacman.model.placements.Placement placement:
            Where this node is on the SpiNNaker machine.
        :param ~pacman.model.graphs.machine.MachineGraph machine_graph:
            The graph containing this node.
        :param ~pacman.model.routing_info.RoutingInfo routing_info:
            The routing info.
        :param iptags: The (forward) IP tags for the vertex, if any
        :type iptags: iterable(~spinn_machine.tags.IPTag) or None
        :param reverse_iptags: The reverse IP tags for the vertex, if any
        :type reverse_iptags:
            iterable(~spinn_machine.tags.ReverseIPTag) or None
<<<<<<< HEAD
        :param time_scale_factor: The time step scaling factor
        :type time_scale_factor: int
=======
        :param int machine_time_step: The machine time step
        :param int time_scale_factor: The time step scaling factor
>>>>>>> 10fcfb6b
        :rtype: None
        """
        # pylint: disable=too-many-arguments<|MERGE_RESOLUTION|>--- conflicted
+++ resolved
@@ -43,22 +43,12 @@
             self, spec, placement, machine_graph, routing_info, tags,
             time_scale_factor):
         """
-<<<<<<< HEAD
-        :param machine_graph: (Injected)
-        :type machine_graph: ~pacman.model.graphs.machine.MachineGraph
-        :param routing_info: (Injected)
-        :type routing_info: ~pacman.model.routing_info.RoutingInfo
-        :param tags: (Injected)
-        :param time_scale_factor: (Injected)
-=======
         :param ~pacman.model.graphs.machine.MachineGraph machine_graph:
             (Injected)
         :param ~pacman.model.routing_info.RoutingInfo routing_info: (Injected)
         :param ~pacman.model.tags.Tags tags: (Injected)
         :param int machine_time_step: (Injected)
-        :param int time_scale_factor: (Injected)
->>>>>>> 10fcfb6b
-        """
+        :param int time_scale_factor: (Injected)        """
         # pylint: disable=too-many-arguments, arguments-differ
         iptags = tags.get_ip_tags_for_vertex(placement.vertex)
         reverse_iptags = tags.get_reverse_ip_tags_for_vertex(placement.vertex)
@@ -84,13 +74,7 @@
         :param reverse_iptags: The reverse IP tags for the vertex, if any
         :type reverse_iptags:
             iterable(~spinn_machine.tags.ReverseIPTag) or None
-<<<<<<< HEAD
-        :param time_scale_factor: The time step scaling factor
-        :type time_scale_factor: int
-=======
-        :param int machine_time_step: The machine time step
         :param int time_scale_factor: The time step scaling factor
->>>>>>> 10fcfb6b
         :rtype: None
         """
         # pylint: disable=too-many-arguments