# Copyright (c) 2020-2021 The University of Manchester
#
# This program is free software: you can redistribute it and/or modify
# it under the terms of the GNU General Public License as published by
# the Free Software Foundation, either version 3 of the License, or
# (at your option) any later version.
#
# This program is distributed in the hope that it will be useful,
# but WITHOUT ANY WARRANTY; without even the implied warranty of
# MERCHANTABILITY or FITNESS FOR A PARTICULAR PURPOSE.  See the
# GNU General Public License for more details.
#
# You should have received a copy of the GNU General Public License
# along with this program.  If not, see <http://www.gnu.org/licenses/>.
from pacman.model.graphs.application import ApplicationVertex
from spinn_front_end_common.utilities.constants import BYTES_PER_WORD
from spinn_front_end_common.utilities.utility_objs import ProvenanceDataItem

# The number of clock cycles per nanosecond
_CLOCKS_PER_NS = 200


class TDMAAwareApplicationVertex(ApplicationVertex):
    """ An application vertex that contains the code for using TDMA to spread\
        packet transmission to try to avoid overloading any SpiNNaker routers.
    """

    __slots__ = (
        "__initial_offset",
        "__n_phases",
        "__n_slots",
        "__ns_per_cycle",
        "__time_between_cores",
        "__time_between_spikes")

    # 1. initial expected time, 2. min expected time, 3. time between cores
    _TDMA_N_ELEMENTS = 3

    _TDMA_MISSED_SLOTS_NAME = "Number_of_times_the_tdma_fell_behind"
    _TDMA_MISSED_SLOTS_MESSAGE = (
        "The TDMA fell behind by {} times on core {}, {}, {}. "
        "try increasing the time_between_cores in the corresponding .cfg")

    def __init__(self, label, constraints, max_atoms_per_core, splitter=None):
        """
        :param label: The name of the vertex.
        :type label: str or None
        :param constraints: The initial constraints of the vertex.
        :type constraints:
            iterable(~pacman.model.constraints.AbstractConstraint) or None
        :param int max_atoms_per_core: The max number of atoms that can be
            placed on a core, used in partitioning.
        :type splitter:
            ~pacman.model.partitioner_interfaces.AbstractSplitterCommon
            or None
        :raise PacmanInvalidParameterException:
            If one of the constraints is not valid
        """
        ApplicationVertex.__init__(
            self, label, constraints, max_atoms_per_core, splitter=splitter)
        self.__time_between_cores = None
        self.__n_slots = None
        self.__time_between_spikes = None
        self.__initial_offset = None
        self.__n_phases = None
        self.__ns_per_cycle = None

    def set_initial_offset(self, new_value):
        """ Sets the initial offset

        :param int new_value: the new initial offset, in clock ticks
        """
        self.__initial_offset = new_value

    def find_n_phases_for(self, machine_graph, n_keys_map):
        """ Compute the number of phases needed for this application vertex. \
            This is the maximum number of packets any machine vertex created \
            by this application vertex can send in one simulation time step.

        :param ~pacman.model.graphs.machine.MachineGraph machine_graph:
        :param n_keys_map:
        :type n_keys_map:
            ~pacman.model.routing_info.AbstractMachinePartitionNKeysMap
        :rtype: int
        """
        return max(
            sum(
                n_keys_map.n_keys_for_partition(outgoing_partition)
                for outgoing_partition in
                machine_graph.get_outgoing_edge_partitions_starting_at_vertex(
                    machine_vertex))
            for machine_vertex in self.machine_vertices)

    def generate_tdma_data_specification_data(self, vertex_index):
        """ Generates the TDMA configuration data needed for the data spec

        :param int vertex_index: the machine vertex index in the pop
        :return: array of data to write.
        :rtype: list(int)
        """
        core_slot = vertex_index & self.__n_slots
        offset_clocks = (
            self.__initial_offset +
            (self.__time_between_cores * core_slot * _CLOCKS_PER_NS))
        tdma_clocks = (
            self.__n_phases * self.__time_between_spikes * _CLOCKS_PER_NS)
        total_clocks = _CLOCKS_PER_NS * self.__ns_per_cycle
        initial_expected_time = total_clocks - offset_clocks
        min_expected_time = initial_expected_time - tdma_clocks
        clocks_between_sends = self.__time_between_spikes * _CLOCKS_PER_NS
        return [initial_expected_time, min_expected_time,
                clocks_between_sends]

    @property
    def tdma_sdram_size_in_bytes(self):
        """ The number of bytes needed by the TDMA data

        :rtype: int
        """
        return self._TDMA_N_ELEMENTS * BYTES_PER_WORD

    def set_other_timings(
            self, time_between_cores, n_slots, time_between_spikes, n_phases,
            ns_per_cycle):
        """ Sets the other timings needed for the TDMA.

        :param int time_between_cores: time between cores
        :param int n_slots: the number of slots
        :param int time_between_spikes: the time to wait between spikes
        :param int n_phases: the number of phases
        :param int ns_per_cycle: the number of nano-seconds per TDMA cycle
        """
        self.__time_between_cores = time_between_cores
        self.__n_slots = n_slots
        self.__time_between_spikes = time_between_spikes
        self.__n_phases = n_phases
        self.__ns_per_cycle = ns_per_cycle

    def get_n_cores(self):
        """ Get the number of cores this application vertex is using in \
            the TDMA.

        :return: the number of cores to use in the TDMA
        :rtype: int
        """
        return len(self.vertex_slices)

    def get_tdma_provenance_item(self, names, x, y, p, tdma_slots_missed):
        """ Get the provenance item used for the TDMA provenance

        :param list(str) names: the names for the provenance data item
        :param int x: chip x
        :param int y: chip y
        :param int p: processor id
        :param int tdma_slots_missed: the number of TDMA slots missed
        :return: the provenance data item
        :rtype: ProvenanceDataItem
        """
        return ProvenanceDataItem(
<<<<<<< HEAD
            names + [self._TDMA_MISSED_SLOTS_NAME], tdma_slots_missed,
            report=(tdma_slots_missed > 0),
=======
            add_name(names, self._TDMA_MISSED_SLOTS_NAME),
            tdma_slots_missed, report=(tdma_slots_missed > 0),
>>>>>>> f4185a73
            message=self._TDMA_MISSED_SLOTS_MESSAGE.format(
                tdma_slots_missed, x, y, p))<|MERGE_RESOLUTION|>--- conflicted
+++ resolved
@@ -157,12 +157,7 @@
         :rtype: ProvenanceDataItem
         """
         return ProvenanceDataItem(
-<<<<<<< HEAD
             names + [self._TDMA_MISSED_SLOTS_NAME], tdma_slots_missed,
             report=(tdma_slots_missed > 0),
-=======
-            add_name(names, self._TDMA_MISSED_SLOTS_NAME),
-            tdma_slots_missed, report=(tdma_slots_missed > 0),
->>>>>>> f4185a73
             message=self._TDMA_MISSED_SLOTS_MESSAGE.format(
                 tdma_slots_missed, x, y, p))