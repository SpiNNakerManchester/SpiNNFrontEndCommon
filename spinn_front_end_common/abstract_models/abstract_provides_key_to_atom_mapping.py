from six import add_metaclass
from spinn_utilities.abstract_base import AbstractBase, abstractmethod


@add_metaclass(AbstractBase)
class AbstractProvidesKeyToAtomMapping(object):
<<<<<<< HEAD
    """ interface to provide a mapping between routing key partitions and\
        atom IDs

=======
    """ Interface to provide a mapping between routing key partitions and\
        atom IDs
>>>>>>> 5e5ebfd0
    """

    __slots__ = ()

    @abstractmethod
    def routing_key_partition_atom_mapping(self, routing_info, partition):
        """ Returns a list of atom to key mapping.

        :param routing_info: the routing info object to consider
        :param partition: the routing partition to handle.
        :return: a iterable of tuples of atom IDs to keys.
        """<|MERGE_RESOLUTION|>--- conflicted
+++ resolved
@@ -4,14 +4,8 @@
 
 @add_metaclass(AbstractBase)
 class AbstractProvidesKeyToAtomMapping(object):
-<<<<<<< HEAD
-    """ interface to provide a mapping between routing key partitions and\
-        atom IDs
-
-=======
     """ Interface to provide a mapping between routing key partitions and\
         atom IDs
->>>>>>> 5e5ebfd0
     """
 
     __slots__ = ()
