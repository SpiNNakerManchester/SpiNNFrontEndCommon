from six import add_metaclass
from spinn_utilities.abstract_base import (
    AbstractBase, abstractmethod)


@add_metaclass(AbstractBase)
class AbstractChangableAfterRun(object):
    """ An item that can be changed after a call to run, the changes to which\
<<<<<<< HEAD
        might or might not require mapping or data generation.
=======
        might or might not require mapping.
>>>>>>> 65101c54
    """

    __slots__ = ()

    @property
    def requires_mapping(self):
        """ True if changes that have been made require that mapping be\
<<<<<<< HEAD
            performed.  By default this returns False but can be overridden to\
            indicate changes that require mapping.
=======
            performed.  Note that this should return True the first time it\
            is called, as the vertex must require mapping as it has been\
            created!

        :rtype: bool
>>>>>>> 65101c54
        """
        return False

    @property
    def requires_data_generation(self):
        """ True if changes that have been made require that data generation\
            be performed.  By default this returns False but can be overridden\
            to indicate changes that require data regeneration.
        """
        return False

    @abstractmethod
    def mark_no_changes(self):
        """ Marks the point after which changes are reported, so that new\
            changes can be detected before the next check.
        """<|MERGE_RESOLUTION|>--- conflicted
+++ resolved
@@ -6,11 +6,7 @@
 @add_metaclass(AbstractBase)
 class AbstractChangableAfterRun(object):
     """ An item that can be changed after a call to run, the changes to which\
-<<<<<<< HEAD
         might or might not require mapping or data generation.
-=======
-        might or might not require mapping.
->>>>>>> 65101c54
     """
 
     __slots__ = ()
@@ -18,16 +14,10 @@
     @property
     def requires_mapping(self):
         """ True if changes that have been made require that mapping be\
-<<<<<<< HEAD
             performed.  By default this returns False but can be overridden to\
             indicate changes that require mapping.
-=======
-            performed.  Note that this should return True the first time it\
-            is called, as the vertex must require mapping as it has been\
-            created!
-
+            
         :rtype: bool
->>>>>>> 65101c54
         """
         return False
 
