# Copyright (c) 2017-2019 The University of Manchester
#
# This program is free software: you can redistribute it and/or modify
# it under the terms of the GNU General Public License as published by
# the Free Software Foundation, either version 3 of the License, or
# (at your option) any later version.
#
# This program is distributed in the hope that it will be useful,
# but WITHOUT ANY WARRANTY; without even the implied warranty of
# MERCHANTABILITY or FITNESS FOR A PARTICULAR PURPOSE.  See the
# GNU General Public License for more details.
#
# You should have received a copy of the GNU General Public License
# along with this program.  If not, see <http://www.gnu.org/licenses/>.

from six import add_metaclass
from spinn_utilities.abstract_base import AbstractBase, abstractmethod


@add_metaclass(AbstractBase)
class AbstractProvidesNKeysForPartition(object):
    """ Allows a vertex to provide the number of keys for a partition of edges,\
        rather than relying on the number of atoms in the pre-vertex.
    """

    __slots__ = ()

    @abstractmethod
    def get_n_keys_for_partition(self, partition):
        """ Get the number of keys required by the given partition of edges.

<<<<<<< HEAD
        :param ~pacman.model.graphs.OutgoingEdgePartition partition:
            An partition that comes out of this vertex
        :return: A list of constraints
        :rtype: list(~pacman.model.constraints.AbstractConstraint)
=======
        :param partition: An partition that comes out of this vertex
        :type partition: ~pacman.model.graphs.AbstractOutgoingEdgePartition
        :param graph_mapper: A mapper between the graphs
        :type graph_mapper: :py:class:`~pacman.model.graph.GraphMapper`
        :return: The number of keys required
        :rtype: int
>>>>>>> 0b48bb05
        """<|MERGE_RESOLUTION|>--- conflicted
+++ resolved
@@ -29,17 +29,8 @@
     def get_n_keys_for_partition(self, partition):
         """ Get the number of keys required by the given partition of edges.
 
-<<<<<<< HEAD
         :param ~pacman.model.graphs.OutgoingEdgePartition partition:
             An partition that comes out of this vertex
-        :return: A list of constraints
-        :rtype: list(~pacman.model.constraints.AbstractConstraint)
-=======
-        :param partition: An partition that comes out of this vertex
-        :type partition: ~pacman.model.graphs.AbstractOutgoingEdgePartition
-        :param graph_mapper: A mapper between the graphs
-        :type graph_mapper: :py:class:`~pacman.model.graph.GraphMapper`
         :return: The number of keys required
         :rtype: int
->>>>>>> 0b48bb05
         """