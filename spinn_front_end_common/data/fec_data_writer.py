# Copyright (c) 2021 The University of Manchester
#
# Licensed under the Apache License, Version 2.0 (the "License");
# you may not use this file except in compliance with the License.
# You may obtain a copy of the License at
#
#     https://www.apache.org/licenses/LICENSE-2.0
#
# Unless required by applicable law or agreed to in writing, software
# distributed under the License is distributed on an "AS IS" BASIS,
# WITHOUT WARRANTIES OR CONDITIONS OF ANY KIND, either express or implied.
# See the License for the specific language governing permissions and
# limitations under the License.

import datetime
import logging
import math
import os
import time
from typing import Dict, Optional, Tuple
from spinn_utilities.config_holder import (
    get_config_int, get_config_int_or_none, get_config_str)
from spinn_utilities.log import FormatAdapter
from spinn_utilities.overrides import overrides
from spinn_utilities.typing.coords import XY
from spinn_machine import Chip, FixedRouteEntry, CoreSubsets
from spinnman.data.spinnman_data_writer import SpiNNManDataWriter
from spinnman.messages.scp.enums.signal import Signal
from spinnman.model import ExecutableTargets
from spinnman.model.enums import ExecutableType
from pacman.data.pacman_data_writer import PacmanDataWriter
from pacman.model.routing_tables import MulticastRoutingTables
from pacman.model.graphs.application import ApplicationVertex
from spinn_front_end_common.utilities.notification_protocol import (
    NotificationProtocol)
from spinn_front_end_common.interface.buffer_management import BufferManager
from spinn_front_end_common.interface.interface_functions.spalloc_allocator \
    import SpallocJobController
from spinn_front_end_common.interface.java_caller import JavaCaller
from spinn_front_end_common.utilities.constants import (
    MICRO_TO_MILLISECOND_CONVERSION, MICRO_TO_SECOND_CONVERSION)
from spinn_front_end_common.utilities.exceptions import ConfigurationException
from spinn_front_end_common.utility_models import (
    DataSpeedUpPacketGatherMachineVertex, ExtraMonitorSupportMachineVertex)
from spinn_front_end_common.abstract_models.impl import (
    MachineAllocationController)
from .fec_data_view import FecDataView, _FecDataModel

logger = FormatAdapter(logging.getLogger(__name__))
__temp_dir = None

REPORTS_DIRNAME = "reports"


class FecDataWriter(PacmanDataWriter, SpiNNManDataWriter, FecDataView):
    """
    See :py:class:`~spinn_utilities.data.utils_data_writer.UtilsDataWriter`.

    This class is designed to only be used directly by
    :py:class:`AbstractSpinnakerBase`
    and within the Non-PyNN repositories unit tests as all methods are
    available to subclasses.
    """
    __fec_data = _FecDataModel()
    __slots__ = ()
    # pylint: disable=protected-access

    @overrides(PacmanDataWriter._mock)
    def _mock(self) -> None:
        PacmanDataWriter._mock(self)
        self._spinnman_mock()
        self.__fec_data._clear()
        # run numbers start at 1 and when not running this is the next one
        self.__fec_data._run_number = 1
        self.set_up_timings(1000, 1)

    @overrides(PacmanDataWriter._setup)
    def _setup(self) -> None:
        PacmanDataWriter._setup(self)
        self._spinnman_setup()
        self.__fec_data._clear()
        # run numbers start at 1 and when not running this is the next one
        self.__fec_data._run_number = 1
        self.__create_reports_directory()
        self.__create_timestamp_directory()
        self.__create_run_dir_path()

    @overrides(PacmanDataWriter.finish_run)
    def finish_run(self) -> None:
        PacmanDataWriter.finish_run(self)
        assert self.__fec_data._run_number is not None
        self.__fec_data._run_number += 1

    @overrides(PacmanDataWriter._hard_reset)
    def _hard_reset(self) -> None:
        if self.is_ran_last():
            self.__fec_data._reset_number += 1
        PacmanDataWriter._hard_reset(self)
        SpiNNManDataWriter._local_hard_reset(self)
        self.__fec_data._hard_reset()
        self.__create_run_dir_path()

    @overrides(PacmanDataWriter._soft_reset)
    def _soft_reset(self) -> None:
        if self.is_ran_last():
            self.__fec_data._reset_number += 1
        PacmanDataWriter._soft_reset(self)
        SpiNNManDataWriter._local_soft_reset(self)
        self.__fec_data._soft_reset()

    def __create_run_dir_path(self) -> None:
        self.set_run_dir_path(self._child_folder(
            self.__fec_data._timestamp_dir_path,
            f"run_{self.__fec_data._run_number}"))

    def __create_reports_directory(self) -> None:
        default_report_file_path = get_config_str(
            "Reports", "default_report_file_path")
        # determine common report folder
        if default_report_file_path == "DEFAULT":
            directory = os.getcwd()
        else:
            directory = default_report_file_path
        # global reports folder
        self.set_report_dir_path(
            self._child_folder(directory, REPORTS_DIRNAME))

    def __create_timestamp_directory(self) -> None:
        while True:
            try:
                now = datetime.datetime.now()
                timestamp = (
                    f"{now.year:04}-{now.month:02}-{now.day:02}-{now.hour:02}"
                    f"-{now.minute:02}-{now.second:02}-{now.microsecond:06}")
                self.__fec_data._timestamp_dir_path = self._child_folder(
                    self.get_report_dir_path(), timestamp, must_create=True)
                return
            except OSError:
                time.sleep(0.5)

    def set_allocation_controller(self, allocation_controller: Optional[
            MachineAllocationController]):
        """
        Sets the allocation controller variable.

        :param MachineAllocationController allocation_controller:
        """
        if allocation_controller and not isinstance(
                allocation_controller, MachineAllocationController):
            raise TypeError(
                "allocation_controller must be a MachineAllocationController")
        self.__fec_data._spalloc_job = None
        self.__fec_data._allocation_controller = allocation_controller
        if allocation_controller is None:
            return
        if allocation_controller.proxying:
            if not isinstance(allocation_controller, SpallocJobController):
                raise NotImplementedError(
                    "Expecting only the SpallocJobController to be proxying")
            self.__fec_data._spalloc_job = allocation_controller.job

    def set_buffer_manager(self, buffer_manager: BufferManager):
        """
        Sets the Buffer manager variable.

        :param BufferManager buffer_manager:
        """
        if not isinstance(buffer_manager, BufferManager):
            raise TypeError("buffer_manager must be a BufferManager")
        self.__fec_data._buffer_manager = buffer_manager

    def increment_current_run_timesteps(self, increment: Optional[int]):
        """
        Increment the current_run_timesteps and sets first_machine_time_step.

        A `None` increment signals run_forever

        :param increment: The timesteps for this do_run loop
        :type increment: int or None
        """
        if increment is None:
            if self.__fec_data._current_run_timesteps != 0:
                raise NotImplementedError("Run forever after another run")
            self.__fec_data._current_run_timesteps = None
            return

        if not isinstance(increment, int):
            raise TypeError("increment should be an int (or None")
        if increment < 0:
            raise ConfigurationException(
                f"increment {increment} must not be negative")

        if self.__fec_data._current_run_timesteps is None:
            raise NotImplementedError("Run after run forever")
        self.__fec_data._first_machine_time_step = \
            self.__fec_data._current_run_timesteps
        self.__fec_data._current_run_timesteps += increment

    def set_max_run_time_steps(self, max_run_time_steps: int):
        """
        Sets the max_run_time_steps value

        :param int max_run_time_steps: new value
        """
        if not isinstance(max_run_time_steps, int):
            raise TypeError("max_run_time_steps should be an int")
        if max_run_time_steps <= 0:
            raise ConfigurationException(
                f"max_run_time_steps {max_run_time_steps} must be positive")
        self.__fec_data._max_run_time_steps = max_run_time_steps

    def set_up_timings(
            self, simulation_time_step_us: Optional[int],
            time_scale_factor: Optional[float],
            default_time_scale_factor: Optional[float] = None):
        """
        Set up timings for the simulation.

        :param simulation_time_step_us:
            An explicitly specified time step for the simulation in .
            If `None`, the value is read from the configuration
        :type simulation_time_step_us: int or None
        :param time_scale_factor:
            An explicitly specified time scale factor for the simulation.
            If `None`, the value is read from the configuration
        :type time_scale_factor: float or None
        :param default_time_scale_factor:
            A back up time scale factor for the simulation.
            Only used if time_scale_factor parameter and configuration are
            both `None`.
            If `None`, the value is based on `simulation_time_step`
        :type default_time_scale_factor: float or None
        """
        try:
            self._set_simulation_time_step(simulation_time_step_us)
            self._set_time_scale_factor(
                time_scale_factor, default_time_scale_factor)
            self._set_hardware_timestep()
        except ConfigurationException:
            self.__fec_data._simulation_time_step_us = None
            self.__fec_data._simulation_time_step_ms = None
            self.__fec_data._simulation_time_step_per_ms = None
            self.__fec_data._simulation_time_step_per_s = None
            self.__fec_data._simulation_time_step_s = None
            self.__fec_data._time_scale_factor = None
            self.__fec_data._hardware_time_step_us = None
            self.__fec_data._hardware_time_step_ms = None
            raise

    def _set_simulation_time_step(
            self, simulation_time_step_us: Optional[int]):
        """
        :param simulation_time_step_us:
            An explicitly specified time step for the simulation.  If `None`,
            the value is read from the configuration
        :type simulation_time_step: int or None
        """
        if simulation_time_step_us is None:
            simulation_time_step_us = get_config_int(
                "Machine", "simulation_time_step")

        if not isinstance(simulation_time_step_us, int):
            raise TypeError("simulation_time_step_us should be an int")

        if simulation_time_step_us <= 0:
            raise ConfigurationException(
                f'invalid simulation_time_step {simulation_time_step_us}'
                ': must greater than zero')

        self.__fec_data._simulation_time_step_us = simulation_time_step_us
        self.__fec_data._simulation_time_step_ms = (
                simulation_time_step_us / MICRO_TO_MILLISECOND_CONVERSION)
        self.__fec_data._simulation_time_step_per_ms = (
                MICRO_TO_MILLISECOND_CONVERSION / simulation_time_step_us)
        self.__fec_data._simulation_time_step_per_s = (
                MICRO_TO_SECOND_CONVERSION / simulation_time_step_us)
        self.__fec_data._simulation_time_step_s = (
                simulation_time_step_us / MICRO_TO_SECOND_CONVERSION)

    def _set_time_scale_factor(
            self, time_scale_factor: Optional[float],
            default_time_scale_factor: Optional[float]):
        """
        Set up time_scale_factor.

        If time_scale_factor is provide that is used

        Then if configuration is not `None` that is used

        Then if default is provided that is used

        Lastly it is set based on the simulation_time_step

        :param time_scale_factor:
            An explicitly specified time scale factor for the simulation.
            If `None`, the value is read from the configuration
        :type time_scale_factor: float or None
        """
        if time_scale_factor is None:
            # Note while this reads from the cfg the cfg default is None
            time_scale_factor = get_config_int_or_none(
                "Machine", "time_scale_factor")

        if time_scale_factor is None:
            if default_time_scale_factor is not None:
                time_scale_factor = default_time_scale_factor

        if time_scale_factor is None:
            time_scale_factor = max(
                1.0, math.ceil(self.get_simulation_time_step_per_ms()))
            if time_scale_factor > 1.0:
                logger.warning(
                    "A timestep was entered that has forced SpiNNaker to "
                    "automatically slow the simulation down from real time "
                    f"by a factor of {time_scale_factor}.")

        if not isinstance(time_scale_factor, (int, float)):
            raise TypeError("app_id should be an int (or float)")

        if time_scale_factor <= 0:
            raise ConfigurationException(
                f'invalid time_scale_factor {time_scale_factor}'
                ': must greater than zero')

        self.__fec_data._time_scale_factor = time_scale_factor

    def _set_hardware_timestep(self) -> None:
        raw = (self.get_simulation_time_step_us() *
               self.get_time_scale_factor())
        rounded = round(raw)
        if abs(rounded - raw) > 0.0001:
            raise ConfigurationException(
                "The multiplication of simulation time step in microseconds: "
                f"{self.get_simulation_time_step_us()} and times scale factor"
                f": {self.get_time_scale_factor()} produced a non integer "
                f"hardware time step of {raw}")

        logger.info(
            "Setting hardware timestep as {} microseconds based on "
            "simulation time step of {} and timescale factor of {}",
            rounded, self.get_simulation_time_step_us(),
            self.get_time_scale_factor())
        self.__fec_data._hardware_time_step_us = rounded
        self.__fec_data._hardware_time_step_ms = (
            rounded / MICRO_TO_MILLISECOND_CONVERSION)

    def set_system_multicast_routing_data(
            self, data: Tuple[
                MulticastRoutingTables, Dict[XY, int], Dict[XY, int]]):
        """
        Sets the system_multicast_routing_data.

        These are: `data_in_multicast_routing_tables`,
        `data_in_multicast_key_to_chip_map`,
        `system_multicast_router_timeout_keys`

        :param data: new value
        :type data:
            tuple(~pacman.model.routing_tables.MulticastRoutingTables,
            dict(tuple(int,int),int), dict(tuple(int,int),int))
        """
        routing_tables, key_to_chip_map, timeout_keys = data
        if not isinstance(routing_tables, MulticastRoutingTables):
            raise TypeError("First element must be a MulticastRoutingTables")
        if not isinstance(key_to_chip_map, dict):
            raise TypeError("Second element must be dict")
        if not isinstance(timeout_keys, dict):
            raise TypeError("Third element must be a dict")
        self.__fec_data._data_in_multicast_key_to_chip_map = key_to_chip_map
        self.__fec_data._data_in_multicast_routing_tables = routing_tables
        self.__fec_data._system_multicast_router_timeout_keys = timeout_keys

<<<<<<< HEAD
    def set_ipaddress(self, ip_address):
=======
    def set_n_required(self, n_boards_required: Optional[int],
                       n_chips_required: Optional[int]):
        """
        Sets (if not `None`) the number of boards/chips requested by the user.

        :param n_boards_required:
            `None` or the number of boards requested by the user
        :type n_boards_required: int or None
        :param n_chips_required:
            `None` or the number of chips requested by the user
        :type n_chips_required: int or None
        """
        if n_boards_required is None:
            if n_chips_required is None:
                return
            elif not isinstance(n_chips_required, int):
                raise TypeError("n_chips_required must be an int (or None)")
            if n_chips_required <= 0:
                raise ConfigurationException(
                    "n_chips_required must be positive and not "
                    f"{n_chips_required}")
        else:
            if n_chips_required is not None:
                raise ConfigurationException(
                    "Illegal call with both both param provided as "
                    f"{n_boards_required}, {n_chips_required}")
            if not isinstance(n_boards_required, int):
                raise TypeError("n_boards_required must be an int (or None)")
            if n_boards_required <= 0:
                raise ConfigurationException(
                    "n_boards_required must be positive and not "
                    f"{n_boards_required}")
        if self.__fec_data._n_boards_required is not None or \
                self.__fec_data._n_chips_required is not None:
            raise ConfigurationException(
                "Illegal second call to set_n_required")
        self.__fec_data._n_boards_required = n_boards_required
        self.__fec_data._n_chips_required = n_chips_required

    def set_n_chips_in_graph(self, n_chips_in_graph: int):
        """
        Sets the number of chips needed by the graph.

        :param int n_chips_in_graph:
        """
        if not isinstance(n_chips_in_graph, int):
            raise TypeError("n_chips_in_graph must be an int (or None)")
        if n_chips_in_graph <= 0:
            raise ConfigurationException(
                "n_chips_in_graph must be positive and not "
                f"{n_chips_in_graph}")
        self.__fec_data._n_chips_in_graph = n_chips_in_graph

    def set_ipaddress(self, ip_address: str):
>>>>>>> 48d2dc01
        """
        :param str ip_address:
        """
        if not isinstance(ip_address, str):
            raise TypeError("ipaddress must be a str")
        self.__fec_data._ipaddress = ip_address

    def set_fixed_routes(
            self, fixed_routes: Dict[Tuple[int, int], FixedRouteEntry]):
        """
        :param fixed_routes:
        :type fixed_routes:
            dict((int, int), ~spinn_machine.FixedRouteEntry)
        """
        if not isinstance(fixed_routes, dict):
            raise TypeError("fixed_routes must be a dict")
        self.__fec_data._fixed_routes = fixed_routes

    def set_java_caller(self, java_caller: JavaCaller):
        """
        :param JavaCaller java_caller:
        """
        if not isinstance(java_caller, JavaCaller):
            raise TypeError("java_caller must be a JavaCaller")
        self.__fec_data._java_caller = java_caller

    def reset_sync_signal(self) -> None:
        """
        Returns the sync signal to the default value.
        """
        self.__fec_data._next_sync_signal = Signal.SYNC0

    def set_executable_types(self, executable_types: Dict[
            ExecutableType, CoreSubsets]):
        """
        :param executable_types:
        :type executable_types: dict(
            ~spinnman.model.enum.ExecutableType,
            ~spinn_machine.CoreSubsets)
        """
        if not isinstance(executable_types, dict):
            raise TypeError("executable_types must be a Dict")
        self.__fec_data._executable_types = executable_types

    def set_live_packet_gatherer_parameters(self, params):
        """
        testing method will not work outside of mock
        """
        if not self._is_mocked():
            raise NotImplementedError("This call is only for testing")
        self.__fec_data._live_packet_recorder_params = params

    def set_database_file_path(self, database_file_path: Optional[str]):
        """
        Sets the database_file_path variable. Possibly to `None`.

        :param database_file_path:
        :type database_file_path: str or None
        """
        if not isinstance(database_file_path, (str, type(None))):
            raise TypeError("database_file_path must be a str or None")
        self.__fec_data._database_file_path = database_file_path

    def set_executable_targets(self, executable_targets: ExecutableTargets):
        """
        Sets the executable_targets

        :param ~spinnman.model.ExecutableTargets executable_targets:
        """
        if not isinstance(executable_targets, ExecutableTargets):
            raise TypeError("executable_targets must be a ExecutableTargets")
        self.__fec_data._executable_targets = executable_targets

    def set_ds_database_path(self, ds_database_path: str):
        """
        Sets the Data Spec targets database.

        :param str ds_database_path: Existing path to the database
        """
        if not os.path.isfile(ds_database_path):
            raise TypeError("ds_database path must be a filee")

        self.__fec_data._ds_database_path = ds_database_path

    def __gatherer_map_error(self) -> TypeError:
        return TypeError(
            "gatherer_map must be a dict(Chip, "
            "DataSpeedUpPacketGatherMachineVertex)")

    def set_gatherer_map(self, gatherer_map: Dict[
            Chip, DataSpeedUpPacketGatherMachineVertex]):
        """
        Sets the map of Chip to Gatherer Vertices.

        :param gatherer_map:
        :type gatherer_map: dict(Chip, DataSpeedUpPacketGatherMachineVertex)
        """
        if not isinstance(gatherer_map, dict):
            raise self.__gatherer_map_error()
        try:
            for chip, vertex in gatherer_map.items():
                if not isinstance(chip, Chip):
                    raise self.__gatherer_map_error()
                if not isinstance(
                        vertex, DataSpeedUpPacketGatherMachineVertex):
                    raise self.__gatherer_map_error()
                break  # assume if first is ok all are
        except Exception as ex:  # pylint: disable=broad-except
            raise self.__gatherer_map_error() from ex
        self.__fec_data._gatherer_map = gatherer_map

    def __monitor_map_error(self) -> TypeError:
        return TypeError(
            "monitor_map must be a dict(Chip, "
            "ExtraMonitorSupportMachineVertex)")

    def set_monitor_map(self, monitor_map: Dict[
            Chip, ExtraMonitorSupportMachineVertex]):
        """
        Sets the map of Chip to Monitor Vertices.

        :param monitor_map:
        :type monitor_map:
            dict(Chip, ExtraMonitorSupportMachineVertex)
        """
        if not isinstance(monitor_map, dict):
            raise self.__monitor_map_error()
        try:
            for chip, vertex in monitor_map.items():
                if not isinstance(chip, Chip):
                    raise self.__monitor_map_error()
                if not isinstance(vertex, ExtraMonitorSupportMachineVertex):
                    raise self.__monitor_map_error()
                break  # assume if first is ok all are
        except TypeError:
            raise
        except Exception as ex:  # pylint: disable=broad-except
            raise self.__monitor_map_error() from ex
        self.__fec_data._monitor_map = monitor_map

    def set_notification_protocol(
            self, notification_protocol: NotificationProtocol):
        """
        Sets the notification_protocol.

        :param NotificationProtocol notification_protocol:
        """
        self.__fec_data._clear_notification_protocol()
        if not isinstance(notification_protocol, NotificationProtocol):
            raise TypeError(
                "notification_protocol must be a NotificationProtocol")
        self.__fec_data._notification_protocol = notification_protocol

    def clear_notification_protocol(self) -> None:
        """
        Closes an existing notification_protocol and sets the value to `None`.

        If no notification_protocol exist this method silently returns.

        If the close causes an Exception it is logged and ignored
        """
        self.__fec_data._clear_notification_protocol()

    @classmethod
    @overrides(FecDataView.add_vertex)
    def add_vertex(cls, vertex: ApplicationVertex):
        # Avoid the safety check in FecDataView
        PacmanDataWriter.add_vertex(vertex)

    def next_run_step(self) -> int:
        """
        Starts or increases the run step count.

        Run steps start at 1

        :return: The next step number
        :rtype: int
        """
        if self.__fec_data._run_step is None:
            self.__fec_data._run_step = 1
            return 1
        self.__fec_data._run_step += 1
        return self.__fec_data._run_step

    def clear_run_steps(self) -> None:
        """
        Clears the run step.

        get_run_step will go back to returning `None`

        next_run_step will restart at 1
        """
        self.__fec_data._run_step = None<|MERGE_RESOLUTION|>--- conflicted
+++ resolved
@@ -370,64 +370,7 @@
         self.__fec_data._data_in_multicast_routing_tables = routing_tables
         self.__fec_data._system_multicast_router_timeout_keys = timeout_keys
 
-<<<<<<< HEAD
-    def set_ipaddress(self, ip_address):
-=======
-    def set_n_required(self, n_boards_required: Optional[int],
-                       n_chips_required: Optional[int]):
-        """
-        Sets (if not `None`) the number of boards/chips requested by the user.
-
-        :param n_boards_required:
-            `None` or the number of boards requested by the user
-        :type n_boards_required: int or None
-        :param n_chips_required:
-            `None` or the number of chips requested by the user
-        :type n_chips_required: int or None
-        """
-        if n_boards_required is None:
-            if n_chips_required is None:
-                return
-            elif not isinstance(n_chips_required, int):
-                raise TypeError("n_chips_required must be an int (or None)")
-            if n_chips_required <= 0:
-                raise ConfigurationException(
-                    "n_chips_required must be positive and not "
-                    f"{n_chips_required}")
-        else:
-            if n_chips_required is not None:
-                raise ConfigurationException(
-                    "Illegal call with both both param provided as "
-                    f"{n_boards_required}, {n_chips_required}")
-            if not isinstance(n_boards_required, int):
-                raise TypeError("n_boards_required must be an int (or None)")
-            if n_boards_required <= 0:
-                raise ConfigurationException(
-                    "n_boards_required must be positive and not "
-                    f"{n_boards_required}")
-        if self.__fec_data._n_boards_required is not None or \
-                self.__fec_data._n_chips_required is not None:
-            raise ConfigurationException(
-                "Illegal second call to set_n_required")
-        self.__fec_data._n_boards_required = n_boards_required
-        self.__fec_data._n_chips_required = n_chips_required
-
-    def set_n_chips_in_graph(self, n_chips_in_graph: int):
-        """
-        Sets the number of chips needed by the graph.
-
-        :param int n_chips_in_graph:
-        """
-        if not isinstance(n_chips_in_graph, int):
-            raise TypeError("n_chips_in_graph must be an int (or None)")
-        if n_chips_in_graph <= 0:
-            raise ConfigurationException(
-                "n_chips_in_graph must be positive and not "
-                f"{n_chips_in_graph}")
-        self.__fec_data._n_chips_in_graph = n_chips_in_graph
-
     def set_ipaddress(self, ip_address: str):
->>>>>>> 48d2dc01
         """
         :param str ip_address:
         """
