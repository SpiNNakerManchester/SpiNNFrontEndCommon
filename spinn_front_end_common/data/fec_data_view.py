--- conflicted
+++ resolved
@@ -157,7 +157,6 @@
         """
         Clears out all data that should change after a reset and graph change.
         """
-<<<<<<< HEAD
         self._buffer_manager: Optional[BufferManager] = None
         self._allocation_controller: Optional[
             AbstractMachineAllocationController] = None
@@ -165,15 +164,7 @@
         self._data_in_multicast_routing_tables: Optional[
             MulticastRoutingTables] = None
         self._database_file_path: Optional[str] = None
-        self._dsg_targets: Optional[DsSqlliteDatabase] = None
-=======
-        self._buffer_manager = None
-        self._allocation_controller = None
-        self._data_in_multicast_key_to_chip_map = None
-        self._data_in_multicast_routing_tables = None
-        self._database_file_path = None
-        self._ds_database = None
->>>>>>> 332e6d57
+        self._ds_database: Optional[DsSqlliteDatabase] = None
         self._next_ds_reference = 0
         self._executable_targets: Optional[ExecutableTargets] = None
         self._fixed_routes: Optional[Dict[Chip, FixedRouteEntry]] = None
@@ -1054,11 +1045,7 @@
         return cls.__fec_data._executable_targets
 
     @classmethod
-<<<<<<< HEAD
-    def get_dsg_targets(cls) -> DsSqlliteDatabase:
-=======
-    def get_ds_database(cls):
->>>>>>> 332e6d57
+    def get_ds_database(cls) -> DsSqlliteDatabase:
         """
         Data Spec database.
 
