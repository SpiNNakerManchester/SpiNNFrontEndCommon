--- conflicted
+++ resolved
@@ -122,15 +122,6 @@
         Clears out all data.
         """
         # Can not be cleared during hard reset as previous runs data checked
-<<<<<<< HEAD
-        self._database_socket_addresses = set()
-        self._executable_types = None
-        self._hardware_time_step_ms = None
-        self._hardware_time_step_us = None
-        self._live_packet_recorder_params = None
-        self._live_output_vertices = set()
-        self._java_caller = None
-=======
         self._database_socket_addresses: Set[SocketAddress] = set()
         self._executable_types: Optional[
             Dict[ExecutableType, CoreSubsets]] = None
@@ -141,9 +132,6 @@
             LivePacketGather]] = None
         self._live_output_vertices: Set[Tuple[ApplicationVertex, str]] = set()
         self._java_caller: Optional[JavaCaller] = None
-        self._n_boards_required: Optional[int] = None
-        self._n_chips_required: Optional[int] = None
->>>>>>> 48d2dc01
         self._none_labelled_edge_count = 0
         self._reset_number = 0
         self._run_number: Optional[int] = None
@@ -169,23 +157,11 @@
         self._database_file_path: Optional[str] = None
         self._ds_database_path: Optional[str] = None
         self._next_ds_reference = 0
-<<<<<<< HEAD
-        self._executable_targets = None
-        self._fixed_routes = None
-        self._gatherer_map = None
-        self._ipaddress = None
-        self._next_sync_signal = Signal.SYNC0
-        self._notification_protocol = None
-        self._max_run_time_steps = None
-        self._monitor_map = None
-        self._system_multicast_router_timeout_keys = None
-=======
         self._executable_targets: Optional[ExecutableTargets] = None
         self._fixed_routes: Optional[Dict[XY, FixedRouteEntry]] = None
         self._gatherer_map: \
             Optional[Dict[Chip, DataSpeedUpPacketGatherMachineVertex]] = None
         self._ipaddress: Optional[str] = None
-        self._n_chips_in_graph: Optional[int] = None
         self._next_sync_signal: Signal = Signal.SYNC0
         self._notification_protocol: Optional[NotificationProtocol] = None
         self._max_run_time_steps: Optional[int] = None
@@ -194,7 +170,6 @@
         self._spalloc_job: Optional[SpallocJob] = None
         self._system_multicast_router_timeout_keys: Optional[
             Dict[XY, int]] = None
->>>>>>> 48d2dc01
         self._soft_reset()
         self._clear_notification_protocol()
 
@@ -592,12 +567,10 @@
     # There are NO has or get methods for directories
     # This allows directories to be created on the fly
 
-<<<<<<< HEAD
-=======
     # n_boards/chips required
 
     @classmethod
-    def has_n_boards_required(cls) -> bool:
+    def has_n_boards_required(cls):
         """
         Reports if a user has sets the number of boards requested during setup.
 
@@ -608,7 +581,7 @@
         return cls.__fec_data._n_boards_required is not None
 
     @classmethod
-    def get_n_boards_required(cls) -> int:
+    def get_n_boards_required(cls):
         """
         Gets the number of boards requested by the user during setup if known.
 
@@ -623,7 +596,7 @@
         return cls.__fec_data._n_boards_required
 
     @classmethod
-    def get_n_chips_needed(cls) -> int:
+    def get_n_chips_needed(cls):
         """
         Gets the number of chips needed, if set.
 
@@ -646,7 +619,7 @@
         raise cls._exception("n_chips_requiredr")
 
     @classmethod
-    def has_n_chips_needed(cls) -> bool:
+    def has_n_chips_needed(cls):
         """
         Detects if the number of chips needed has been set.
 
@@ -659,7 +632,6 @@
             return True
         return cls.__fec_data._n_chips_in_graph is not None
 
->>>>>>> 48d2dc01
     @classmethod
     def get_timestamp_dir_path(cls) -> str:
         """
