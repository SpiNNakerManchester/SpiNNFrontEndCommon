# Copyright (c) 2021 The University of Manchester
#
# Licensed under the Apache License, Version 2.0 (the "License");
# you may not use this file except in compliance with the License.
# You may obtain a copy of the License at
#
#     https://www.apache.org/licenses/LICENSE-2.0
#
# Unless required by applicable law or agreed to in writing, software
# distributed under the License is distributed on an "AS IS" BASIS,
# WITHOUT WARRANTIES OR CONDITIONS OF ANY KIND, either express or implied.
# See the License for the specific language governing permissions and
# limitations under the License.
from __future__ import annotations  # Type checking trickery
import logging
import os
from typing import (
    Dict, Iterable, Iterator, Optional, Set, Tuple, Union, List, TYPE_CHECKING)

from spinn_utilities.config_holder import get_report_path
from spinn_utilities.log import FormatAdapter
from spinn_utilities.socket_address import SocketAddress
from spinn_utilities.typing.coords import XY

from spinn_machine import Chip, CoreSubsets, RoutingEntry
from spinnman.data import SpiNNManDataView
from spinnman.model import ExecutableTargets
from spinnman.model.enums import ExecutableType
from spinnman.messages.scp.enums.signal import Signal
from spinnman.spalloc import SpallocJob

from pacman.data import PacmanDataView
from pacman.model.graphs.application import ApplicationEdge, ApplicationVertex
from pacman.model.routing_tables import MulticastRoutingTables

if TYPE_CHECKING:
    # May be circular references in here; it's OK
    from spinn_front_end_common.abstract_models.impl import (
        MachineAllocationController)
    from spinn_front_end_common.interface.buffer_management import (
        BufferManager)
    from spinn_front_end_common.interface.java_caller import JavaCaller
    from spinn_front_end_common.utilities.utility_objs import (
        LivePacketGatherParameters)
    from spinn_front_end_common.utility_models import (
        ExtraMonitorSupportMachineVertex,
        DataSpeedUpPacketGatherMachineVertex)
    from spinn_front_end_common.utilities.notification_protocol import (
        NotificationProtocol)
    from spinn_front_end_common.utility_models import LivePacketGather
    from spinn_front_end_common.abstract_models import LiveOutputDevice

logger = FormatAdapter(logging.getLogger(__name__))
_EMPTY_CORE_SUBSETS = CoreSubsets()
hash(_EMPTY_CORE_SUBSETS)


# pylint: disable=protected-access
class _FecDataModel(object):
    """
    Singleton data model.

    This class should not be accessed directly please use the DataView and
    DataWriter classes.
    Accessing or editing the data held here directly is *not supported!*

    There may be other DataModel classes which sit next to this one and hold
    additional data. The DataView and DataWriter classes will combine these
    as needed.

    What data is held where and how can change without notice.
    """

    __singleton = None

    __slots__ = (
        # Data values cached
        "_allocation_controller",
        "_buffer_manager",
        "_current_run_timesteps",
        "_data_in_multicast_key_to_chip_map",
        "_data_in_multicast_routing_tables",
        "_database_file_path",
        "_database_socket_addresses",
        "_ds_database_path",
        "_executable_targets",
        "_executable_types",
        "_first_machine_time_step",
        "_fixed_routes",
        "_gatherer_map",
        "_hardware_time_step_ms",
        "_hardware_time_step_us",
        "_ipaddress",
        "_java_caller",
        "_live_packet_recorder_params",
        "_live_output_vertices",
        "_live_output_devices",
        "_n_run_steps",
        "_next_sync_signal",
        "_next_ds_reference",
        "_none_labelled_edge_count",
        "_notification_protocol",
        "_max_run_time_steps",
        "_monitor_map",
        "_run_step",
        "_simulation_time_step_ms",
        "_simulation_time_step_per_ms",
        "_simulation_time_step_per_s",
        "_simulation_time_step_s",
        "_simulation_time_step_us",
        "_spalloc_job",
        "_system_multicast_router_timeout_keys",
        "_time_scale_factor")

    def __new__(cls) -> _FecDataModel:
        if cls.__singleton:
            return cls.__singleton
        obj = object.__new__(cls)
        cls.__singleton = obj
        obj._notification_protocol = None
        obj._clear()
        return obj

    def _clear(self) -> None:
        """
        Clears out all data.
        """
        # Can not be cleared during hard reset as previous runs data checked
        self._database_socket_addresses: Set[SocketAddress] = set()
        self._executable_types: Optional[
            Dict[ExecutableType, CoreSubsets]] = None
        self._hardware_time_step_ms: Optional[float] = None
        self._hardware_time_step_us: Optional[int] = None
        self._live_packet_recorder_params: Optional[Dict[
            LivePacketGatherParameters,
            LivePacketGather]] = None
        self._live_output_vertices: Set[Tuple[ApplicationVertex, str]] = set()
        self._live_output_devices: List[LiveOutputDevice] = list()
        self._java_caller: Optional[JavaCaller] = None
        self._none_labelled_edge_count = 0
        self._simulation_time_step_ms: Optional[float] = None
        self._simulation_time_step_per_ms: Optional[float] = None
        self._simulation_time_step_per_s: Optional[float] = None
        self._simulation_time_step_s: Optional[float] = None
        self._simulation_time_step_us: Optional[int] = None
        self._time_scale_factor: Optional[Union[int, float]] = None
        self._hard_reset()

    def _hard_reset(self) -> None:
        """
        Clears out all data that should change after a reset and graph change.
        """
        self._buffer_manager: Optional[BufferManager] = None
        self._allocation_controller: Optional[
            MachineAllocationController] = None
        self._data_in_multicast_key_to_chip_map: Optional[Dict[XY, int]] = None
        self._data_in_multicast_routing_tables: Optional[
            MulticastRoutingTables] = None
        self._database_file_path: Optional[str] = None
        self._ds_database_path: Optional[str] = None
        self._next_ds_reference = 0
        self._executable_targets: Optional[ExecutableTargets] = None
        self._fixed_routes: Optional[Dict[XY, RoutingEntry]] = None
        self._gatherer_map: \
            Optional[Dict[Chip, DataSpeedUpPacketGatherMachineVertex]] = None
        self._ipaddress: Optional[str] = None
        self._next_sync_signal: Signal = Signal.SYNC0
        self._notification_protocol: Optional[NotificationProtocol] = None
        self._max_run_time_steps: Optional[int] = None
        self._monitor_map: \
            Optional[Dict[Chip, ExtraMonitorSupportMachineVertex]] = None
        self._spalloc_job: Optional[SpallocJob] = None
        self._system_multicast_router_timeout_keys: Optional[
            Dict[XY, int]] = None
        self._soft_reset()
        self._clear_notification_protocol()

    def _soft_reset(self) -> None:
        """
        Clears timing and other data that should changed every reset.
        """
        self._current_run_timesteps: Optional[int] = 0
        self._first_machine_time_step = 0
        self._run_step: Optional[int] = None
        self._n_run_steps: Optional[int] = None

    def _clear_notification_protocol(self) -> None:
        if self._notification_protocol:
            try:
                self._notification_protocol.close()
            except Exception as ex:  # pylint: disable=broad-except
                logger.exception(
                    f"Error {ex} when closing the notification_protocol "
                    f"ignored")
        self._notification_protocol = None


class FecDataView(PacmanDataView, SpiNNManDataView):
    """
    Adds the extra Methods to the View for spinn_front_end_commom level.

    See :py:class:`~spinn_utilities.data.UtilsDataView` for a more detailed
    description.

    This class is designed to only be used directly within non-PyNN
    repositories as all methods are available to subclasses
    """

    __fec_data = _FecDataModel()

    __slots__ = ()

    # current_run_timesteps and first_machine_time_step

    @classmethod
    def get_current_run_timesteps(cls) -> Optional[int]:
        """
        The end of this or the previous do__run loop time in steps.

        Will be zero if not yet run and not yet in the do_run_loop

        Will be `None` if in run forever mode

        :returns: The end of this or the previous do__run loop time in step
        """
        return cls.__fec_data._current_run_timesteps

    @classmethod
    def get_current_run_time_ms(cls) -> float:
        """
        The end of this or the previous do__run loop time in ms.

        Syntactic sugar for `current_run_timesteps * simulation_time_step_ms`

        Will be zero if not yet run and not yet in the do_run_loop

        Will be zero if in run forever mode

        :returns: The end of this or the previous do__run loop time in ms.
        """
        if cls.__fec_data._current_run_timesteps is None:
            return 0.0
        return (cls.__fec_data._current_run_timesteps *
                cls.get_simulation_time_step_ms())

    # _allocation_controller
    @classmethod
    def has_allocation_controller(cls) -> bool:
        """
        Reports if an AllocationController object has already been set.

        :return: True if and only if an AllocationController has been added and
            not reset.
        """
        return cls.__fec_data._allocation_controller is not None

    @classmethod
    def get_allocation_controller(cls) -> MachineAllocationController:
        """
        :returns: The allocation controller if known.
        :raises ~spinn_utilities.exceptions.SpiNNUtilsException:
            If the buffer manager unavailable
        """
        if cls.__fec_data._allocation_controller is None:
            raise cls._exception("allocation_controller")

        return cls.__fec_data._allocation_controller

    @classmethod
    def get_spalloc_job(cls) -> Optional[SpallocJob]:
        """
        :returns: The Spalloc job, if there is one.
        """
        return cls.__fec_data._spalloc_job

    # _buffer_manager
    @classmethod
    def has_buffer_manager(cls) -> bool:
        """
        Reports if a BufferManager object has already been set.

        :return:
            True if and only if a BufferManager has been added and not reset
        """
        return cls.__fec_data._buffer_manager is not None

    @classmethod
    def get_buffer_manager(cls) -> BufferManager:
        """
        :returns: the buffer manager if known.
        :raises ~spinn_utilities.exceptions.SpiNNUtilsException:
            If the buffer manager unavailable
        """
        if cls.__fec_data._buffer_manager is None:
            raise cls._exception("buffer_manager")

        return cls.__fec_data._buffer_manager

    @classmethod
    def get_first_machine_time_step(cls) -> int:
        """
        :returns: The start of this or the next do_run loop time in steps.
        """
        return cls.__fec_data._first_machine_time_step

    # max_run_time_steps methods

    @classmethod
    def get_max_run_time_steps(cls) -> int:
        """
        Returns the calculated longest time this or a future run loop could be.

        Mainly used to indicate the number of timesteps the vertex can and
        therefore should reserve memory for

        Guaranteed to be positive int if available

        :returns: The longest run possible without using auto pause resume
        :raises ~spinn_utilities.exceptions.SpiNNUtilsException:
            If the max run time is currently unavailable
        """
        if cls.__fec_data._max_run_time_steps is None:
            raise cls._exception("max_run_time_steps")

        return cls.__fec_data._max_run_time_steps

    @classmethod
    def has_max_run_time_steps(cls) -> bool:
        """
        :returns: True if max_run_time_steps is currently available.
        """
        return cls.__fec_data._max_run_time_steps is not None

    # simulation_time_step_methods

    @classmethod
    def has_time_step(cls) -> bool:
        """
        Check if any/all of the time_step values are known.

        True When all simulation/hardware_time_step methods are known
        False when none of the simulation/hardware_time_step values are known.
        There is never a case when some are known and others not

        :returns: True if any of the time_step values are known
        """
        return cls.__fec_data._simulation_time_step_us is not None

    @classmethod
    def get_simulation_time_step_us(cls) -> int:
        """
        The simulation timestep, in microseconds.

        Previously known as "machine_time_step"

        :returns: The simulation timestep in microseconds.
        :raises ~spinn_utilities.exceptions.SpiNNUtilsException:
            If the simulation_time_step_us is currently unavailable
        """
        if cls.__fec_data._simulation_time_step_us is None:
            raise cls._exception("simulation_time_step_us")
        return cls.__fec_data._simulation_time_step_us

    @classmethod
    def get_simulation_time_step_s(cls) -> float:
        """
        The simulation timestep, in seconds.

        Syntactic sugar for `simulation_time_step() / 1,000,000`.

        :returns: The simulation timestep, in seconds.
        :raises ~spinn_utilities.exceptions.SpiNNUtilsException:
            If the simulation_time_step_ms is currently unavailable
        """
        if cls.__fec_data._simulation_time_step_s is None:
            raise cls._exception("simulation_time_step_s")
        return cls.__fec_data._simulation_time_step_s

    @classmethod
    def get_simulation_time_step_ms(cls) -> float:
        """
        The simulation time step, in milliseconds.

        Syntactic sugar for `simulation_time_step_us / 1000`.

        :returns: The simulation time step, in milliseconds.
        :raises ~spinn_utilities.exceptions.SpiNNUtilsException:
            If the simulation_time_step_ms is currently unavailable
        """
        if cls.__fec_data._simulation_time_step_ms is None:
            raise cls._exception("simulation_time_step_ms")
        return cls.__fec_data._simulation_time_step_ms

    @classmethod
    def get_simulation_time_step_per_ms(cls) -> float:
        """
        The number of simulation time steps in a millisecond.

        Syntactic sugar for `1000 / simulation_time_step_us`

        :returns: The number of simulation time steps in a millisecond.
        :raises ~spinn_utilities.exceptions.SpiNNUtilsException:
            If the simulation_time_step is currently unavailable
        """
        if cls.__fec_data._simulation_time_step_per_ms is None:
            raise cls._exception("simulation_time_step_per_ms")
        return cls.__fec_data._simulation_time_step_per_ms

    @classmethod
    def get_simulation_time_step_per_s(cls) -> float:
        """
        The number of simulation time steps in a seconds.

        Syntactic sugar for `1,000,000 / simulation_time_step_us`

        :returns: The number of simulation time steps in a seconds.
        :raises ~spinn_utilities.exceptions.SpiNNUtilsException:
            If the simulation_time_step is currently unavailable
        """
        if cls.__fec_data._simulation_time_step_per_s is None:
            raise cls._exception("simulation_time_step_per_s")
        return cls.__fec_data._simulation_time_step_per_s

    @classmethod
    def get_hardware_time_step_ms(cls) -> float:
        """
        The hardware timestep, in milliseconds.

        Syntactic sugar for `simulation_time_step_ms * time_scale_factor`

        :returns: The hardware timestep, in milliseconds.
        :raises ~spinn_utilities.exceptions.SpiNNUtilsException:
            If the hardware_time_step is currently unavailable
        """
        if cls.__fec_data._hardware_time_step_ms is None:
            raise cls._exception("hardware_time_step_ms")
        return cls.__fec_data._hardware_time_step_ms

    @classmethod
    def get_hardware_time_step_us(cls) -> int:
        """
        The hardware timestep, in microseconds.

        Syntactic sugar for `simulation_time_step_us * time_scale_factor`

        :returns: The hardware timestep, in microseconds.
        :raises ~spinn_utilities.exceptions.SpiNNUtilsException:
            If the hardware_time_step is currently unavailable
        """
        if cls.__fec_data._hardware_time_step_us is None:
            raise cls._exception("hardware_time_step_us")
        return cls.__fec_data._hardware_time_step_us

    # time scale factor

    @classmethod
    def get_time_scale_factor(cls) -> Union[int, float]:
        """
        :returns: The timescale factor
        :raises SpiNNUtilsException:
            If the time_scale_factor is currently unavailable
        :raises SpiNNUtilsException:
            If the time_scale_factor is currently unavailable
        """
        if cls.__fec_data._time_scale_factor is None:
            raise cls._exception("time_scale_factor")
        return cls.__fec_data._time_scale_factor

    @classmethod
    def has_time_scale_factor(cls) -> bool:
        """
        :returns: True if the time_scale_factor is currently available
        """
        return cls.__fec_data._time_scale_factor is not None

    @classmethod
    def get_run_step(cls) -> Optional[int]:
        """
        Get the auto pause and resume step currently running if any.

        If and only if currently in an auto pause and resume loop this will
        report the number of the step. Starting at 1

        In most cases this will return `None`, including when running without
        steps.

        :returns: None or the run_step if current auto pause loop number
        """
        return cls.__fec_data._run_step

    @classmethod
    def is_last_step(cls) -> bool:
        """
        Detects if this is the last or only step of this run.

        When not using auto pause resume steps this always returns True

        When running forever with steps this always returns False.

        For auto pause steps of a fixed run time this returns True
        only on the last of these steps.

        :returns: True unless in any but the last auto loop run
        """
        if cls.__fec_data._n_run_steps is None:
            return cls.__fec_data._run_step is None
        else:
            return cls.__fec_data._run_step == cls.__fec_data._n_run_steps

    # system multicast routing data

    @classmethod
    def get_data_in_multicast_key_to_chip_map(cls) -> Dict[XY, int]:
        """
        Retrieve the data_in_multicast_key_to_chip_map if known.
        Keys are the coordinates of chips.
        Values are the base keys for multicast communication
        received by the Data In streaming module
        of the extra monitor running on those chips.

        :returns: Map of Chip XY to multicast key
        :raises ~spinn_utilities.exceptions.SpiNNUtilsException:
            If the data_in_multicast_key_to_chip_map is currently unavailable
        """
        if cls.__fec_data._data_in_multicast_key_to_chip_map is None:
            raise cls._exception("data_in_multicast_key_to_chip_map")
        return cls.__fec_data._data_in_multicast_key_to_chip_map

    @classmethod
    def get_data_in_multicast_routing_tables(cls) -> MulticastRoutingTables:
        """
        Retrieve the data_in_multicast_routing_tables if known.
        These are the routing tables used to handle Data In streaming.

        :returns: Routing tables to use for data in
        :raises SpiNNUtilsException:
            If the data_in_multicast_routing_tables is currently unavailable
        """
        if cls.__fec_data._data_in_multicast_routing_tables is None:
            raise cls._exception("data_in_multicast_routing_tables")
        return cls.__fec_data._data_in_multicast_routing_tables

    @classmethod
    def get_system_multicast_router_timeout_keys(cls) -> Dict[XY, int]:
        """
        Retrieve the system_multicast_router_timeout_keys if known.
        Keys are the coordinates of chips.
        Values are the base keys for multicast communications received by the
        re-injector module of the extra monitor running on those chips.

        :returns: Mapping of Chip XY to multicast keys
        :raises ~spinn_utilities.exceptions.SpiNNUtilsException:
            If the system_multicast_router_timeout_keys is currently
            unavailable
        """
        if cls.__fec_data._system_multicast_router_timeout_keys is None:
            raise cls._exception("system_multicast_router_timeout_keys")
        return cls.__fec_data._system_multicast_router_timeout_keys

    # IP address

    @classmethod
    def has_ipaddress(cls) -> bool:
        """
        :returns: True if the IP address of the board with chip 0,0 is known.
        """
        return cls.__fec_data._ipaddress is not None

    @classmethod
    def get_ipaddress(cls) -> str:
        """
        :returns:
            The IP address of the board with chip 0,0 if it has been set.
        :raises ~spinn_utilities.exceptions.SpiNNUtilsException:
            If the IP address is currently unavailable
        """
        if cls.__fec_data._ipaddress is None:
            if cls._is_mocked():
                return "127.0.0.1"
            raise cls._exception("ipaddress")
        return cls.__fec_data._ipaddress

    # fixed_routes
    @classmethod
    def has_fixed_routes(cls) -> bool:
        """
        Detects if fixed routes have been created.

        :return:  True if the fixed route have been created
        """
        return cls.__fec_data._fixed_routes is not None

    @classmethod
    def get_fixed_routes(cls) -> Dict[XY, RoutingEntry]:
        """
        Gets the fixed routes if they have been created.

        :returns: mapping of Chip coordinates to their routing entry
        :raises ~spinn_utilities.exceptions.SpiNNUtilsException:
            If the fixed_routes is currently unavailable
        """
        if cls.__fec_data._fixed_routes is None:
            raise cls._exception("fixed_routes")
        return cls.__fec_data._fixed_routes

    @classmethod
    def has_java_caller(cls) -> bool:
        """
        Reports if there is a Java called that can be used.

        Equivalent to `get_config_bool("Java", "use_java")` as the writer will
        have created the caller during setup

        The behaviour when Mocked is currently to always return False.

        :returns: True if Java should be used/ get_java_caller will work.
        """
        return cls.__fec_data._java_caller is not None

    @classmethod
    def get_java_caller(cls) -> JavaCaller:
        """
        :returns: The Java_caller.
        :raises ~spinn_utilities.exceptions.SpiNNUtilsException:
            If the java_caller is currently unavailable
        """
        if cls.__fec_data._java_caller is None:
            raise cls._exception("java_caller")
        return cls.__fec_data._java_caller

    # run_dir_path in UtilsDataView

    @classmethod
    def get_app_provenance_dir_path(cls) -> str:
        """
        Returns the path to the directory that holds all application provenance
        files.

        This will be the path used by the last run call or to be used by
        the next run if it has not yet been called.

        .. note::
            In unit-test mode this returns a temporary directory
            shared by all path methods.

        :returns:  The path to the directory that holds
           all application provenance files.
        :raises ~spinn_utilities.exceptions.SimulatorNotSetupException:
            If the simulator has not been setup
        """
        if cls._is_mocked():
            return cls._temporary_dir_path()

        return get_report_path("path_iobuf_app", is_dir=True)

    @classmethod
    def get_system_provenance_dir_path(cls) -> str:
        """
        Returns the path to the directory that holds system provenance files.

        This will be the path used by the last run call or to be used by
        the next run if it has not yet been called.

        .. note::
            In unit-test mode this returns a temporary directory
            shared by all path methods.

        :returns: the path to the directory that holds system provenance file
        :raises ~spinn_utilities.exceptions.SpiNNUtilsException:
            If the simulation_time_step is currently unavailable
        """
        if cls._is_mocked():
            return cls._temporary_dir_path()
        return get_report_path("path_iobuf_system", is_dir=True)

    @classmethod
    def get_next_none_labelled_edge_number(cls) -> int:
        """
        :returns: an unused number for labelling an unlabelled edge.
        """
        cls.__fec_data._none_labelled_edge_count += 1
        return cls.__fec_data._none_labelled_edge_count

    @classmethod
    def get_next_sync_signal(cls) -> Signal:
        """
        :returns: alternately Signal.SYNC0 and Signal.SYNC1.
        """
        if cls.__fec_data._next_sync_signal == Signal.SYNC0:
            cls.__fec_data._next_sync_signal = Signal.SYNC1
            return Signal.SYNC0
        else:
            cls.__fec_data._next_sync_signal = Signal.SYNC0
            return Signal.SYNC1

    @classmethod
    def get_executable_types(cls) -> Dict[ExecutableType, CoreSubsets]:
        """
        Gets the executable_types if they have been created.

        :returns: Mapping of used types to the cores they are on
        :raises ~spinn_utilities.exceptions.SpiNNUtilsException:
            If the executable_types is currently unavailable
        """
        if cls.__fec_data._executable_types is None:
            raise cls._exception("executable_types")
        return cls.__fec_data._executable_types

    @classmethod
    def get_cores_for_type(
            cls, executable_type: ExecutableType) -> CoreSubsets:
        """
        :param executable_type: Type to filter for
        :returns: The subset of cores running executables of the given type.
        :raises ~spinn_utilities.exceptions.SpiNNUtilsException:
            If the executable_types is currently unavailable
        """
        return cls.get_executable_types().get(
            executable_type, _EMPTY_CORE_SUBSETS)

    @classmethod
    def has_live_packet_recorder_params(cls) -> bool:
        """
        Reports if there are live_packet_recorder_params.

        If True the live_packet_recorder_params not be empty

        :returns: True if there is at least one LivePacketGather known
        """
        # The live_packet_recorder_params is None until one is added
        return cls.__fec_data._live_packet_recorder_params is not None

    @classmethod
    def get_live_packet_recorder_params(cls) -> Dict[
            LivePacketGatherParameters, LivePacketGather]:
        """
        :returns: Mapping of live_packet_gatherer_params to a list of tuples
        (vertex and list of ids)).

        :raises ~spinn_utilities.exceptions.SpiNNUtilsException:
            If the _live_packet_recorder_params is currently unavailable
        """
        if cls.__fec_data._live_packet_recorder_params is None:
            raise cls._exception("live_packet_recorder_params")
        return cls.__fec_data._live_packet_recorder_params

    # Add method in view so add can be done without going through ASB
    @classmethod
    def add_live_packet_gatherer_parameters(
            cls, live_packet_gatherer_params: LivePacketGatherParameters,
            vertex_to_record_from: ApplicationVertex,
            partition_ids: Iterable[str]) -> None:
        """
        Adds parameters for a new live packet gatherer (LPG) if needed, or
        adds to the tracker for parameters.

        .. note::
            If the
            :py:class:`~pacman.model.graphs.application.ApplicationGraph`
            is used, the vertex must be an
            :py:class:`~pacman.model.graphs.application.ApplicationVertex`.
            If not, it must be a
            :py:class:`~pacman.model.graphs.machine.MachineVertex`.

        :param live_packet_gatherer_params:
            parameters for an LPG to look for or create
        :param vertex_to_record_from:
            the vertex that needs to send to a given LPG
        :param partition_ids:
            the IDs of the partitions to connect from the vertex;
            can also be a single string (strings are iterable)
        """
        if cls.__fec_data._live_packet_recorder_params is None:
            cls.__fec_data._live_packet_recorder_params = dict()
        lpg_vertex = cls.__fec_data._live_packet_recorder_params.get(
            live_packet_gatherer_params)
        if lpg_vertex is None:
            # pylint: disable=import-outside-toplevel
            # UGLY import due to circular reference
            from spinn_front_end_common.utility_models import (
                LivePacketGather as LPG)
            lpg_vertex = LPG(
                live_packet_gatherer_params, live_packet_gatherer_params.label)
            cls.__fec_data._live_packet_recorder_params[
                live_packet_gatherer_params] = lpg_vertex
            cls.add_vertex(lpg_vertex)
        if isinstance(partition_ids, str):
            cls.add_edge(
                ApplicationEdge(vertex_to_record_from, lpg_vertex),
                partition_ids)
        else:
            for part_id in partition_ids:
                cls.add_edge(
                    ApplicationEdge(vertex_to_record_from, lpg_vertex),
                    part_id)

    @classmethod
    def get_database_file_path(cls) -> Optional[str]:
        """
        :returns: The database_file_path if set or `None` if not set
            or set to `None`
        """
        return cls.__fec_data._database_file_path

    @classmethod
    def get_executable_targets(cls) -> ExecutableTargets:
        """
        :returns: Binaries to be executed.
        :raises ~spinn_utilities.exceptions.SpiNNUtilsException:
            If the executable_targets is currently unavailable
        """
        if cls.__fec_data._executable_targets is None:
            raise cls._exception("executable_targets")
        return cls.__fec_data._executable_targets

    @classmethod
    def get_ds_database_path(cls) -> str:
        """
        :returns: The path for the Data Spec database.
        :raises ~spinn_utilities.exceptions.SpiNNUtilsException:
            If the ds_database path is currently unavailable
        """
        if cls.__fec_data._ds_database_path is None:
            if cls._is_mocked():
                return os.path.join(cls._temporary_dir_path(), "ds.sqlite3")
            raise cls._exception("_ds_database+path")
        return cls.__fec_data._ds_database_path

    @classmethod
    def has_monitors(cls) -> bool:
        """
        Detect is ExtraMonitorSupportMachineVertex(s) have been created.

        :returns: True if the monitors exist, False otherwise.
        """
        return cls.__fec_data._monitor_map is not None

    @classmethod
    def get_monitor_by_xy(
            cls, x: int, y: int) -> ExtraMonitorSupportMachineVertex:
        """
        :param x: X coordinate of chip
        :param y: Y coordinate of chip
        :returns: The ExtraMonitorSupportMachineVertex for chip (x,y).
        :raises ~spinn_utilities.exceptions.SpiNNUtilsException:
            If the monitors are currently unavailable
        :raises KeyError: If chip (x,y) does not have a monitor
        """
        if cls.__fec_data._monitor_map is None:
            raise cls._exception("monitors_map")
        return cls.__fec_data._monitor_map[cls.get_chip_at(x, y)]

    @classmethod
    def get_monitor_by_chip(
            cls, chip: Chip) -> Optional[ExtraMonitorSupportMachineVertex]:
        """
<<<<<<< HEAD
        The ExtraMonitorSupportMachineVertex for chip.

        This returns None if the chip (x,y) does not have a monitor

        :param chip: chip to get monitor for
        :returns: The ExtraMonitorSupportMachineVertex for chip or None
=======
        :param chip: chip to get monitor for
        :returns: The ExtraMonitorSupportMachineVertex for chip.
>>>>>>> b1adbdbc
        :raises ~spinn_utilities.exceptions.SpiNNUtilsException:
            If the monitors are currently unavailable
        :raises KeyError: If chip does not have a monitor
        """
        if cls.__fec_data._monitor_map is None:
            raise cls._exception("monitors_map")
        return cls.__fec_data._monitor_map.get(chip, None)

    @classmethod
    def iterate_monitor_items(cls) -> \
            Iterable[Tuple[Chip, ExtraMonitorSupportMachineVertex]]:
        """
        Iterates over the Chip and ExtraMonitorSupportMachineVertex.

        get_n_monitors returns the number of items this iterable will provide.

        :returns: Iterator of a tuple of Chip and its monitor
        :raises ~spinn_utilities.exceptions.SpiNNUtilsException:
            If the monitors are currently unavailable
        """
        if cls.__fec_data._monitor_map is None:
            raise cls._exception("monitors_map")
        return cls.__fec_data._monitor_map.items()

    @classmethod
    def get_n_monitors(cls) -> int:
        """
        Number of ExtraMonitorSupportMachineVertexs.

        This is the total number of monitors NOT the number per chip.

        :returns: Number of monitors for the whole Machine
        :raises ~spinn_utilities.exceptions.SpiNNUtilsException:
            If the monitors are currently unavailable
        """
        if cls.__fec_data._monitor_map is None:
            raise cls._exception("monitors_map")
        return len(cls.__fec_data._monitor_map)

    @classmethod
    def iterate_monitors(cls) -> Iterable[ExtraMonitorSupportMachineVertex]:
        """
        :returns: Iterator over the ExtraMonitorSupportMachineVertex(s).
        :raises ~spinn_utilities.exceptions.SpiNNUtilsException:
            If the monitors are currently unavailable
        """
        if cls.__fec_data._monitor_map is None:
            raise cls._exception("monitors_map")
        return cls.__fec_data._monitor_map.values()

    @classmethod
    def get_gatherer_by_chip(
            cls, chip: Chip) -> DataSpeedUpPacketGatherMachineVertex:
        """
        :param chip: The Ethernet-enabled chip
        :returns:
            The DataSpeedUpPacketGatherMachineVertex
            for an Ethernet-enabled chip.
        :raises ~spinn_utilities.exceptions.SpiNNUtilsException:
            If the gatherers are currently unavailable
        :raises KeyError:
            If the chip does not have a gatherer
            (e.g., if it is not an Ethernet-enabled chip)
        """
        if cls.__fec_data._gatherer_map is None:
            raise cls._exception("gatherer_map")
        return cls.__fec_data._gatherer_map[chip]

    @classmethod
    def get_gatherer_by_xy(
            cls, x: int, y: int) -> DataSpeedUpPacketGatherMachineVertex:
        """
        :param x: X coordinate of chip
        :param y: Y coordinate of chip
        :returns: The DataSpeedUpPacketGatherMachineVertex for chip (x,y).
        :raises ~spinn_utilities.exceptions.SpiNNUtilsException:
            If the gatherers are currently unavailable
        :raises KeyError: If chip (x,y) does not have a monitor
        """
        if cls.__fec_data._gatherer_map is None:
            raise cls._exception("gatherer_map")
        return cls.__fec_data._gatherer_map[cls.get_chip_at(x, y)]

    @classmethod
    def iterate_gather_items(cls) -> Iterable[
            Tuple[Chip, DataSpeedUpPacketGatherMachineVertex]]:
        """
        Iterates over the Chip and DataSpeedUpPacketGatherMachineVertex.

        get_n_gathers returns the number of items this iterable will provide

        :returns: Iterator over tuple of Chip and its gatherer
        :raises ~spinn_utilities.exceptions.SpiNNUtilsException:
            If the gathers are currently unavailable
        """
        if cls.__fec_data._gatherer_map is None:
            raise cls._exception("gatherer_map")
        return cls.__fec_data._gatherer_map.items()

    @classmethod
    def get_n_gathers(cls) -> int:
        """
        Number of DataSpeedUpPacketGatherMachineVertex(s).

        This is the total number of gathers NOT the number per chip

        :raises ~spinn_utilities.exceptions.SpiNNUtilsException:
            If the gathers are currently unavailable
        :returns: Total number of gathers in the whole Machine.
        """
        if cls.__fec_data._gatherer_map is None:
            raise cls._exception("gatherer_map")
        return len(cls.__fec_data._gatherer_map)

    @classmethod
    def iterate_gathers(cls) -> Iterable[DataSpeedUpPacketGatherMachineVertex]:
        """
        :returns: Iterator over the DataSpeedUpPacketGatherMachineVertex(s).
        :raises ~spinn_utilities.exceptions.SpiNNUtilsException:
            If the gathers are currently unavailable
        """
        if cls.__fec_data._gatherer_map is None:
            raise cls._exception("gatherer_map")
        return cls.__fec_data._gatherer_map.values()

    @classmethod
    def iterate_database_socket_addresses(cls) -> Iterator[SocketAddress]:
        """
        :returns: Iterator over the registered database_socket_addresses.
        """
        return iter(cls.__fec_data._database_socket_addresses)

    @classmethod
    def get_n_database_socket_addresses(cls) -> int:
        """
        :returns: Number of registered database_socket_addresses.
        """
        return len(cls.__fec_data._database_socket_addresses)

    @classmethod
    def add_database_socket_address(
            cls, database_socket_address: SocketAddress) -> None:
        """
        Adds a socket address to the list of known addresses.

        :param database_socket_address:
        :raises TypeError: if database_socket_address is not a SocketAddress
        """
        if not isinstance(database_socket_address, SocketAddress):
            raise TypeError("database_socket_address must be a SocketAddress")
        cls.__fec_data._database_socket_addresses.add(database_socket_address)

    @classmethod
    def add_database_socket_addresses(
            cls, database_socket_addresses: Optional[Iterable[SocketAddress]]
            ) -> None:
        """
        Adds all socket addresses to the list of known addresses.

        :param database_socket_addresses: The addresses to add
        :raises TypeError:
           if database_socket_address is not a iterable of `SocketAddress`
        """
        if database_socket_addresses is None:
            return
        for socket_address in database_socket_addresses:
            cls.add_database_socket_address(socket_address)

    @classmethod
    def get_notification_protocol(cls) -> NotificationProtocol:
        """
        :returns: The notification protocol handler.
        :raises ~spinn_utilities.exceptions.SpiNNUtilsException:
            If the notification_protocol is currently unavailable
        """
        if cls.__fec_data._notification_protocol is None:
            raise cls._exception("notification_protocol")
        return cls.__fec_data._notification_protocol

    @classmethod
    def add_live_output_vertex(
            cls, vertex: ApplicationVertex, partition_id: str) -> None:
        """
        Add a vertex that is to be output live, and so wants its atom IDs
        recorded in the database.

        :param vertex: The vertex to add
        :param partition_id: The partition to get the IDs of
        """
        if not isinstance(vertex, ApplicationVertex):
            raise NotImplementedError(
                "You only need to add ApplicationVertices")
        cls.__fec_data._live_output_vertices.add((vertex, partition_id))

    @classmethod
    def iterate_live_output_vertices(
            cls) -> Iterable[Tuple[ApplicationVertex, str]]:
        """
        :returns:
           An iterator over the live output vertices and partition IDs.
        """
        return iter(cls.__fec_data._live_output_vertices)

    @classmethod
    def get_next_ds_references(cls, number: int) -> List[int]:
        """
        Get a list of unique data specification references

        These will be unique since the last hard reset

        :param number: number of values in the list
        :returns: List of unique references numbers
        """
        references = range(cls.__fec_data._next_ds_reference,
                           cls.__fec_data._next_ds_reference+number)
        cls.__fec_data._next_ds_reference += number
        return list(references)

    @classmethod
    def add_live_output_device(cls, device: LiveOutputDevice) -> None:
        """
        Add a live output device.

        :param device: The device to be added
        """
        cls.__fec_data._live_output_devices.append(device)

    @classmethod
    def iterate_live_output_devices(cls) -> Iterable[LiveOutputDevice]:
        """
        :returns: Iterator over live output devices.
        """
        return iter(cls.__fec_data._live_output_devices)<|MERGE_RESOLUTION|>--- conflicted
+++ resolved
@@ -854,17 +854,12 @@
     def get_monitor_by_chip(
             cls, chip: Chip) -> Optional[ExtraMonitorSupportMachineVertex]:
         """
-<<<<<<< HEAD
         The ExtraMonitorSupportMachineVertex for chip.
 
         This returns None if the chip (x,y) does not have a monitor
 
         :param chip: chip to get monitor for
         :returns: The ExtraMonitorSupportMachineVertex for chip or None
-=======
-        :param chip: chip to get monitor for
-        :returns: The ExtraMonitorSupportMachineVertex for chip.
->>>>>>> b1adbdbc
         :raises ~spinn_utilities.exceptions.SpiNNUtilsException:
             If the monitors are currently unavailable
         :raises KeyError: If chip does not have a monitor
