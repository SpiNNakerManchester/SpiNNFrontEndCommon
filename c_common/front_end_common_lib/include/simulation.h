/*! \file
 *
 *  \brief Simulation Functions Header File
 *
 *  DESCRIPTION
 *    Specifies functions that are used to get simulation information and start
 *    simulations.
 *
 */

#ifndef _SIMULATION_H_
#define _SIMULATION_H_

#include "common-typedefs.h"
#include <debug.h>
#include <spin1_api.h>

// the position and human readable terms for each element from the region
// containing the timing details.
typedef enum region_elements {
    APPLICATION_MD5_HASH, SIMULATION_TIMER_PERIOD, N_SIMULATION_TICS
} region_elements;

// the position and human readable terms for each element from the region
// containing the timing details.
typedef enum region_elements{
	APPLICATION_MAGIC_NUMBER, SIMULATION_TIMER_PERIOD, INFINITE_RUN,
	N_SIMULATION_TICS, SIMULATION_N_TIMING_DETAIL_WORDS
}region_elements;

//! \brief Reads the timing details for the simulation out of a region,
//!        which is formatted as:
//!            uint32_t magic_number;
//!            uint32_t timer_period;
//!            uint32_t n_simulation_ticks;
//! \param[in] address The address of the region
//! \param[out] timer_period a pointer to an int to receive the timer period,
//!                          in microseconds
//! \param[out] n_simulation_ticks a pointer to an int to receive the number
//!                                of simulation time steps to be performed
//! \param infinite_run[out] a pointer to an int which represents if the model
//!                          should run for infinite time
//! \return True if the data was found, false otherwise
<<<<<<< HEAD
static inline bool simulation_read_header(
        address_t address, uint32_t* timer_period,
        uint32_t* n_simulation_ticks){

    if (address[APPLICATION_MD5_HASH] != APPLICATION_NAME_HASH) {
        log_error("The application hash 0x%.8x does not match the expected"
                  "hash 0x%.8x",
                  address[APPLICATION_MD5_HASH], APPLICATION_NAME_HASH);
        return false;
    }
    *timer_period = address[SIMULATION_TIMER_PERIOD];
    *n_simulation_ticks = address[N_SIMULATION_TICS];
    log_info("timer tic is %d, n_simulation_ticks is %d",
             *timer_period, *n_simulation_ticks);
    return true;
}
=======
bool simulation_read_timing_details(
        address_t address, uint32_t expected_application_magic_number,
        uint32_t* timer_period, uint32_t* n_simulation_ticks,
        uint32_t* infinite_run);
>>>>>>> 35d0d970

//! \brief Starts the simulation running, returning when it is complete
static inline void simulation_run() {
    spin1_start(SYNC_WAIT);
}

#endif // _SIMULATION_H_<|MERGE_RESOLUTION|>--- conflicted
+++ resolved
@@ -12,21 +12,13 @@
 #define _SIMULATION_H_
 
 #include "common-typedefs.h"
-#include <debug.h>
-#include <spin1_api.h>
 
 // the position and human readable terms for each element from the region
 // containing the timing details.
 typedef enum region_elements {
-    APPLICATION_MD5_HASH, SIMULATION_TIMER_PERIOD, N_SIMULATION_TICS
+    APPLICATION_MD5_HASH, SIMULATION_TIMER_PERIOD, INFINITE_RUN,
+	N_SIMULATION_TICS, SIMULATION_N_TIMING_DETAIL_WORDS
 } region_elements;
-
-// the position and human readable terms for each element from the region
-// containing the timing details.
-typedef enum region_elements{
-	APPLICATION_MAGIC_NUMBER, SIMULATION_TIMER_PERIOD, INFINITE_RUN,
-	N_SIMULATION_TICS, SIMULATION_N_TIMING_DETAIL_WORDS
-}region_elements;
 
 //! \brief Reads the timing details for the simulation out of a region,
 //!        which is formatted as:
@@ -41,33 +33,11 @@
 //! \param infinite_run[out] a pointer to an int which represents if the model
 //!                          should run for infinite time
 //! \return True if the data was found, false otherwise
-<<<<<<< HEAD
-static inline bool simulation_read_header(
+bool simulation_timing_details(
         address_t address, uint32_t* timer_period,
-        uint32_t* n_simulation_ticks){
-
-    if (address[APPLICATION_MD5_HASH] != APPLICATION_NAME_HASH) {
-        log_error("The application hash 0x%.8x does not match the expected"
-                  "hash 0x%.8x",
-                  address[APPLICATION_MD5_HASH], APPLICATION_NAME_HASH);
-        return false;
-    }
-    *timer_period = address[SIMULATION_TIMER_PERIOD];
-    *n_simulation_ticks = address[N_SIMULATION_TICS];
-    log_info("timer tic is %d, n_simulation_ticks is %d",
-             *timer_period, *n_simulation_ticks);
-    return true;
-}
-=======
-bool simulation_read_timing_details(
-        address_t address, uint32_t expected_application_magic_number,
-        uint32_t* timer_period, uint32_t* n_simulation_ticks,
-        uint32_t* infinite_run);
->>>>>>> 35d0d970
+        uint32_t* n_simulation_ticks, uint32_t* infinite_run);
 
 //! \brief Starts the simulation running, returning when it is complete
-static inline void simulation_run() {
-    spin1_start(SYNC_WAIT);
-}
+void simulation_run();
 
 #endif // _SIMULATION_H_