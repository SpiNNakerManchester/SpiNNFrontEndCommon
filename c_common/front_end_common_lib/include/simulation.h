--- conflicted
+++ resolved
@@ -86,7 +86,14 @@
         uint32_t *simulation_ticks_pointer, uint32_t *infinite_run_pointer,
         int sdp_packet_callback_priority);
 
-<<<<<<< HEAD
+//! \brief timer callback to support updating runtime via sdp message during
+//! first run
+//! \param[in] timer_function: The callback function used for the
+//!            timer_callback interrupt registration
+//! \param[in] timer_function_priority: the priority level wanted for the
+//! timer callback used by the application model.
+void simulation_timer_tic_callback(uint timer_count, uint unused);
+
 //! \brief handles the storing of basic provenance data
 //! \param[in] provenance_data_region_id The region id to which the provenance
 //!                                      data should be stored
@@ -103,14 +110,5 @@
 void simulation_register_provenance_function_call(
         prov_callback_t provenance_function,
         uint32_t provenance_data_region_id);
-=======
-//! \brief timer callback to support updating runtime via sdp message during
-//! first run
-//! \param[in] timer_function: The callback function used for the
-//!            timer_callback interrupt registration
-//! \param[in] timer_function_priority: the priority level wanted for the
-//! timer callback used by the application model.
-void simulation_timer_tic_callback(uint timer_count, uint unused);
->>>>>>> 9624a7d4
 
 #endif // _SIMULATION_H_