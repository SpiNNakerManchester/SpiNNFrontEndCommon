--- conflicted
+++ resolved
@@ -17,11 +17,7 @@
 // the position and human readable terms for each element from the region
 // containing the timing details.
 typedef enum region_elements{
-<<<<<<< HEAD
-    APPLICATION_MAGIC_NUMBER, SIMULATION_TIMER_PERIOD, INFINITE_RUN,
-=======
     APPLICATION_MAGIC_NUMBER, SIMULATION_TIMER_PERIOD,
->>>>>>> a9ec01e5
     SDP_EXIT_RUNTIME_COMMAND_PORT, SIMULATION_N_TIMING_DETAIL_WORDS
 } region_elements;
 
@@ -54,12 +50,7 @@
 //! \return True if the data was found, false otherwise
 bool simulation_read_timing_details(
         address_t address, uint32_t expected_application_magic_number,
-<<<<<<< HEAD
-        uint32_t* timer_period, uint32_t* n_simulation_ticks,
-        uint32_t* infinite_run);
-=======
         uint32_t* timer_period);
->>>>>>> a9ec01e5
 
 //! \brief cleans up the house keeping, falls into a sync state and handles
 //!        the resetting up of states as required to resume.
@@ -91,11 +82,7 @@
         uint32_t *simulation_ticks_pointer, uint32_t *infinite_run_pointer,
         int sdp_packet_callback_priority);
 
-<<<<<<< HEAD
-//! \brief timer callback to support updating runtime via sdp message during
-=======
 //! \brief timer callback to support updating runtime via SDP message during
->>>>>>> a9ec01e5
 //! first run
 //! \param[in] timer_function: The callback function used for the
 //!            timer_callback interrupt registration
@@ -103,7 +90,6 @@
 //! timer callback used by the application model.
 void simulation_timer_tic_callback(uint timer_count, uint unused);
 
-<<<<<<< HEAD
 //! \brief handles the storing of basic provenance data
 //! \param[in] provenance_data_region_id The region id to which the provenance
 //!                                      data should be stored
@@ -121,6 +107,4 @@
         prov_callback_t provenance_function,
         uint32_t provenance_data_region_id);
 
-=======
->>>>>>> a9ec01e5
 #endif // _SIMULATION_H_