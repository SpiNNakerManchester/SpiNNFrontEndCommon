--- conflicted
+++ resolved
@@ -109,7 +109,6 @@
 //!
 //! Do not call directly.
 __attribute__((noreturn)) void recording_bad_offset(
-<<<<<<< HEAD
         void *data, size_t size);
 
 //! \brief Tests if a value is not word aligned. That is to say if the value
@@ -119,9 +118,6 @@
 static inline bool _not_word_aligned(uint32_t value) {
     return (value & 3) != 0;
 }
-=======
-    void *data, uint32_t size);
->>>>>>> 94fd77bf
 
 //! \brief records some data into a specific recording channel, calling a
 //!        callback function once complete
@@ -137,14 +133,9 @@
 static inline bool recording_record_and_notify(
         channel_index_t channel, void *data, size_t size_bytes,
         recording_complete_callback_t callback) {
-<<<<<<< HEAD
     if ((_not_word_aligned(size_bytes) || _not_word_aligned((uint32_t) data))
             && callback != NULL) {
         recording_bad_offset(data, size_bytes);
-=======
-    if ((size_bytes & 3 || ((uint32_t) data) & 3) && callback != NULL) {
-    recording_bad_offset(data, size_bytes);
->>>>>>> 94fd77bf
     }
     return recording_do_record_and_notify(channel, data, size_bytes, callback);
 }
