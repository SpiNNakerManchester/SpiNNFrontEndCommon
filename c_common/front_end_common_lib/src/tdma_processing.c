--- conflicted
+++ resolved
@@ -16,36 +16,19 @@
  */
 
 /*! \file
-<<<<<<< HEAD
- *  \brief implementation of tdma_processing.h
-=======
  *  \brief Implementation of tdma_processing.h
->>>>>>> df283cdd
  */
 
 #include <debug.h>
 #include <stdbool.h>
 #include <tdma_processing.h>
 #include <spinnaker.h>
-<<<<<<< HEAD
-
-//! Spin1 API ticks - to know when the timer wraps
-extern uint ticks;
-=======
->>>>>>> df283cdd
 
 //! The parameters
 tdma_parameters tdma_params;
 
 //! The next expected time to send a spike
-<<<<<<< HEAD
-static uint32_t expected_time;
-
-//! Number of times the core got behind its TDMA
-static uint32_t n_behind_times = 0;
-=======
 uint32_t tdma_expected_time;
->>>>>>> df283cdd
 
 //! Number of times the core got behind its TDMA
 uint32_t n_tdma_behind_times = 0;
@@ -62,37 +45,4 @@
     tdma_expected_time = tdma_params.initial_expected_time;
 
     return true;
-<<<<<<< HEAD
-}
-
-void tdma_processing_reset_phase(void) {
-    expected_time = params.initial_expected_time;
-}
-
-void tdma_processing_send_packet(
-        uint32_t transmission_key, uint32_t payload,
-        uint32_t with_payload, uint32_t timer_count) {
-    uint32_t timer_value = tc[T1_COUNT];
-
-    // Find the next valid phase to send in; might run out of phases, at
-    // which point we will sent immediately.  We also should just send
-    // if the timer has already expired completely as then we are really late!
-    while ((ticks == timer_count) && (timer_value < expected_time)
-            && (expected_time > params.min_expected_time)) {
-        expected_time -= params.time_between_sends;
-    }
-
-    // Wait until the expected time to send; might already have passed in
-    // which case we just skip this
-    while ((ticks == timer_count) && (tc[T1_COUNT] > expected_time)) {
-        // Do Nothing
-    }
-
-    // Send the spike
-    log_debug("sending spike %d", transmission_key);
-    while (!spin1_send_mc_packet(transmission_key, payload, with_payload)) {
-        spin1_delay_us(1);
-    }
-=======
->>>>>>> df283cdd
 }