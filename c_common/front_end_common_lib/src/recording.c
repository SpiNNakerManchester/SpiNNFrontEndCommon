--- conflicted
+++ resolved
@@ -17,6 +17,7 @@
 enum recording_data_e {
     N_REGIONS,
     TAG,
+    SDP_PORT,
     BUFFER_SIZE_BEFORE_REQUEST,
     TIME_BETWEEN_TRIGGERS,
     LAST_SEQUENCE_NUMBER,
@@ -45,13 +46,8 @@
 static address_t *region_addresses = NULL;
 static uint32_t *region_sizes = NULL;
 static uint32_t n_recording_regions = 0;
-<<<<<<< HEAD
-static uint32_t buffered_out_port_num = NULL;
-static uint32_t buffering_out_fsm = 0;
-static uint8_t buffering_out_state_region = 0;
-=======
+static uint32_t sdp_port = 0;
 static uint32_t sequence_number = 0;
->>>>>>> 69e69ee0
 static uint32_t last_time_buffering_trigger = 0;
 static uint32_t buffer_size_before_trigger = 0;
 static uint32_t time_between_triggers = 0;
@@ -63,13 +59,6 @@
 static sdp_msg_t msg;
 static read_request_packet_header *req_hdr;
 static read_request_packet_data *data_ptr;
-
-//! values for the priority for each callback
-typedef enum data_regions_elements{
-    BUFFERED_OUT_TAG = 0, BUFFERED_OUT_PORT = 1,
-    BUFFER_SIZE_BEFORE_TRIGGER = 2, TIME_BETWEEN_TRIGGERS = 3,
-    START_OF_RECORDING_REGION_SIZES = 4
-} callback_priorities;
 
 //! The time between buffer read messages
 #define MIN_TIME_BETWEEN_TRIGGERS 50
@@ -459,36 +448,15 @@
 }
 
 bool recording_initialize(
-<<<<<<< HEAD
-        uint8_t n_regions, uint8_t *region_ids, uint32_t *recording_data,
-        uint8_t state_region, uint32_t *recording_flags) {
-    uint32_t i;
-
-    // if already initialised, don't re-initialise
-    if (!n_recording_regions && n_regions <= 0) {
-        return false;
-    }
-
-    if (recording_flags) {
-        *recording_flags = 0;
-    }
-
-    n_recording_regions = n_regions;
-    buffering_out_state_region = state_region;
-    uint8_t buffering_output_tag = recording_data[BUFFERED_OUT_TAG];
-    buffered_out_port_num = recording_data[BUFFERED_OUT_PORT];
-    buffer_size_before_trigger = recording_data[BUFFER_SIZE_BEFORE_TRIGGER];
-    time_between_triggers = recording_data[TIME_BETWEEN_TRIGGERS];
-=======
         address_t recording_data_address, uint32_t *recording_flags) {
 
     // Read in the parameters
     n_recording_regions = recording_data_address[N_REGIONS];
     uint8_t buffering_output_tag = recording_data_address[TAG];
+    sdp_port = recording_data_address[SDP_PORT];
     buffer_size_before_trigger =
         recording_data_address[BUFFER_SIZE_BEFORE_REQUEST];
     time_between_triggers = recording_data_address[TIME_BETWEEN_TRIGGERS];
->>>>>>> 69e69ee0
     if (time_between_triggers < MIN_TIME_BETWEEN_TRIGGERS) {
         time_between_triggers = MIN_TIME_BETWEEN_TRIGGERS;
     }
@@ -562,15 +530,10 @@
     msg.flags = 0x7;
     msg.tag = buffering_output_tag;
     msg.dest_port = 0xFF;
-    msg.srce_port = (BUFFERING_OUT_SDP_PORT << 5) | spin1_get_core_id();
+    msg.srce_port = (sdp_port << 5) | spin1_get_core_id();
     msg.dest_addr = 0;
     msg.srce_addr = spin1_get_chip_id();
 
-<<<<<<< HEAD
-    for (i = 0; i < n_regions; i++) {
-        uint32_t region_size =
-            recording_data[i + START_OF_RECORDING_REGION_SIZES];
-=======
     return true;
 }
 
@@ -580,7 +543,6 @@
     for (uint32_t i = 0; i < n_recording_regions; i++) {
         uint32_t region_size = region_sizes[i];
         log_debug("region size %d", region_size);
->>>>>>> 69e69ee0
         if (region_size > 0) {
             address_t region_address = region_addresses[i];
 
@@ -609,11 +571,7 @@
                 " starting at 0x%08x", i, region_size,
                 g_recording_channels[i].start);
 
-            // The priority of this callback should not allow this to interrupt
-            // the timer interrupt, or vice-versa to avoid issues with
-            // state
-            simulation_sdp_callback_on(
-                buffered_out_port_num, _buffering_in_handler);
+            simulation_sdp_callback_on(sdp_port, _buffering_in_handler);
         } else {
             g_recording_channels[i].start = NULL;
             g_recording_channels[i].current_write = NULL;
@@ -627,21 +585,7 @@
             log_info("Recording channel %u left uninitialised", i);
         }
     }
-<<<<<<< HEAD
-
-    // Set up the buffer message
-    req_hdr = (read_request_packet_header *) &(msg.cmd_rc);
-    data_ptr = (read_request_packet_data *) &(req_hdr[1]);
-    msg.flags = 0x7;
-    msg.tag = buffering_output_tag;
-    msg.dest_port = 0xFF;
-    msg.srce_port = (buffered_out_port_num << 5) | spin1_get_core_id();
-    msg.dest_addr = 0;
-    msg.srce_addr = spin1_get_chip_id();
-    return true;
-=======
     _recording_buffer_state_data_write();
->>>>>>> 69e69ee0
 }
 
 void recording_do_timestep_update(uint32_t time) {
