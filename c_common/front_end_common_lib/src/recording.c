--- conflicted
+++ resolved
@@ -86,173 +86,8 @@
 //----------------------------------------
 //! \brief closes a channel
 //! \param[in] channel the channel to close
-<<<<<<< HEAD
-//! \return True if the channel was successfully closed and False otherwise.
-static inline bool close_channel(uint8_t channel) {
-    g_recording_channels[channel].start = NULL;
-    g_recording_channels[channel].end = NULL;
-    return true;
-}
-
-//! \brief Handles a ::HOST_DATA_READ EIEIO message.
-//! \param[in] msg: The message to handle.
-static inline void recording_host_data_read(eieio_msg_t msg) {
-    const host_data_read_packet_header *ptr_hdr =
-            (const host_data_read_packet_header *) msg;
-    uint8_t n_requests = ptr_hdr->request;
-    uint8_t sequence = ptr_hdr->sequence;
-    const host_data_read_packet_data *ptr_data =
-            (const host_data_read_packet_data *) &ptr_hdr[1];
-
-    if (sequence != sequence_number) {
-        log_debug("dropping packet with sequence no: %d", sequence);
-        return;
-    }
-    sequence_number = (sequence_number + 1) & MAX_SEQUENCE_NO;
-    sequence_ack = false;
-
-    uint32_t i;
-    for (i = 0; i < n_requests; i++) {
-        uint8_t channel = ptr_data[i].channel;
-        uint32_t space_read = ptr_data[i].space_read;
-
-        uint32_t temp_value = (uint32_t) (
-                g_recording_channels[channel].current_read + space_read);
-
-        log_debug("channel %d, updating read pointer by %d bytes, from 0x%08x",
-                channel, space_read, g_recording_channels[channel].current_read);
-        if (temp_value >= (uint32_t) g_recording_channels[channel].end) {
-            uint32_t channel_space_total = (uint32_t) (
-                    g_recording_channels[channel].end -
-                    g_recording_channels[channel].start);
-            temp_value = temp_value - channel_space_total;
-            log_debug("channel %d, read wrap around", channel);
-        }
-
-        g_recording_channels[channel].current_read = (uint8_t *) temp_value;
-        g_recording_channels[channel].last_buffer_operation =
-                BUFFER_OPERATION_READ;
-    }
-}
-
-//! \brief Handles a ::HOST_DATA_READ_ACK EIEIO message.
-//! \param[in] msg: The message to handle.
-static inline void recording_host_data_read_ack(eieio_msg_t msg) {
-    const host_data_read_ack_packet_header *ptr_hdr =
-            (const host_data_read_ack_packet_header *) msg;
-
-    uint8_t sequence = ptr_hdr->sequence;
-
-    if (sequence != sequence_number) {
-        log_debug("dropping packet with sequence no: %d", sequence);
-        return;
-    }
-    log_debug("Sequence %d acked", sequence);
-    sequence_ack = true;
-}
-
-//! \brief Receives an EIEIO message intended for the recording code.
-//!
-//! Delegates understood command messages to:
-//! * recording_host_data_read() for ::HOST_DATA_READ
-//! * recording_host_data_read_ack() for ::HOST_DATA_READ_ACK
-//!
-//! \param[in] msg: Pointer to the message content
-//! \param[in] length: Length of the message content, in bytes.
-static inline void recording_eieio_packet_handler(
-        eieio_msg_t msg, uint length) {
-    uint16_t data_hdr_value = msg[0];
-    uint8_t pkt_type = (data_hdr_value >> 14) && 0x03;
-    uint16_t pkt_command = data_hdr_value & (~0xC000);
-
-    log_debug("received packet of type %d", pkt_type);
-
-    if (pkt_type == 0x01) {
-        log_debug("recording - parsing a command packet");
-        switch (pkt_command) {
-        case HOST_DATA_READ:
-            log_debug("command: HOST_DATA_READ");
-            recording_host_data_read(msg);
-            break;
-
-        case HOST_DATA_READ_ACK:
-            log_debug("command: HOST_DATA_READ_ACK");
-            recording_host_data_read_ack(msg);
-            break;
-
-        default:
-            log_debug("unhandled command ID %d", pkt_command);
-            break;
-        }
-    }
-
-    log_debug("leaving packet handler");
-}
-
-//! \brief Work out the space available in the given channel for recording
-//! \param[in] channel: Which channel is being recorded to.
-//! \return The number of bytes available in the channel.
-static uint32_t compute_available_space_in_channel(uint8_t channel) {
-    uint8_t *buffer_region = g_recording_channels[channel].start;
-    uint8_t *end_of_buffer_region = g_recording_channels[channel].end;
-    uint8_t *write_pointer = g_recording_channels[channel].current_write;
-    uint8_t *read_pointer = g_recording_channels[channel].current_read;
-    buffered_operations last_buffer_operation =
-            g_recording_channels[channel].last_buffer_operation;
-
-    if (read_pointer < write_pointer) {
-        uint32_t final_space =
-                (uint32_t) end_of_buffer_region - (uint32_t) write_pointer;
-        uint32_t initial_space =
-                (uint32_t) read_pointer - (uint32_t) buffer_region;
-        return final_space + initial_space;
-    } else if (write_pointer < read_pointer) {
-        return (uint32_t) read_pointer - (uint32_t) write_pointer;
-    } else if (last_buffer_operation == BUFFER_OPERATION_WRITE) {
-        // If pointers are equal, buffer is full if last operation is write
-        return 0;
-    } else {
-        // If pointers are equal, buffer is empty if last operation is read
-        return end_of_buffer_region - buffer_region;
-    }
-}
-
-//! \brief Transfer a contiguous block of memory to SDRAM
-//! \param[in] channel: Which channel is being recorded to.
-//! \param[in] data: Pointer to what is being recorded.
-//! \param[in] write_pointer: Pointer to where to write to.
-//! \param[in] length: Length of data to record.
-//! \param[in] finished_write_pointer: Where we will write to next after this
-//!                                    write completes.
-//! \param[in] callback: Optional callback. If not `NULL`, the recording will be
-//!                      done asynchronously by DMA and this callback will be
-//!                      called once the write is finished. If `NULL`, the
-//!                      recording will be done synchronously.
-static void recording_write_one_chunk(
-        uint8_t channel, void *data, void *write_pointer, uint32_t length,
-        void *finished_write_pointer, recording_complete_callback_t callback) {
-    if (callback != NULL) {
-        // add to DMA complete tracker
-        circular_buffer_add(dma_complete_buffer, (uint32_t) channel);
-        circular_buffer_add(
-                dma_complete_buffer, (uint32_t) finished_write_pointer);
-        circular_buffer_add(dma_complete_buffer, (uint32_t) callback);
-
-        // set off DMA - if not accepted, wait until another DMA is done
-        while (!spin1_dma_transfer(
-                RECORDING_DMA_COMPLETE_TAG_ID, write_pointer, data, DMA_WRITE,
-                length)) {
-            wait_for_interrupt();
-        }
-    } else {
-        spin1_memcpy(write_pointer, data, length);
-        g_recording_channels[(uint8_t) channel].dma_current_write =
-                (uint8_t *) finished_write_pointer;
-    }
-=======
 static inline void close_channel(recording_channel_t *rec) {
     rec->start = NULL;
->>>>>>> b431d5ab
 }
 
 //! \brief copy data in word-size chunks
@@ -268,7 +103,7 @@
     }
 }
 
-bool recording_record(uint8_t channel, void *data, uint32_t size_bytes) {
+bool recording_record(uint8_t channel, const void *data, uint32_t size_bytes) {
     recording_channel_t *rec = &channels[channel];
     if (has_been_initialised(rec)) {
 
@@ -278,56 +113,8 @@
             } else {
                 copy_data(rec->write, data, size_bytes >> 2);
             }
-<<<<<<< HEAD
-        }
-    }
-
-    if (n_requests > 0) {
-        // eieio command packet with command ID 8
-        read_request_hdr->eieio_header_command = 0x4008;
-        read_request_hdr->chip_id = spin1_get_chip_id();
-        read_request_data[0].processor_and_request =
-                (spin1_get_core_id() << 3) | n_requests;
-        read_request_data[0].sequence = sequence_number;
-        log_debug("Sending request with sequence %d", sequence_number);
-        msg_size += (n_requests * sizeof(read_request_packet_data));
-        read_request_msg.length = msg_size;
-
-        spin1_send_sdp_msg(&read_request_msg, 1);
-    }
-}
-
-//! \brief Receives an SDP message intended for the recording code.
-//! \details Delegates most handling to recording_eieio_packet_handler()
-//! \param[in,out] mailbox: Pointer to the message to receive
-//! \param[in] port: The SDP port of the message. Constant.
-static void buffering_in_handler(uint mailbox, UNUSED uint port) {
-    sdp_msg_t *msg = (sdp_msg_t *) mailbox;
-    uint16_t length = msg->length;
-    eieio_msg_t eieio_msg_ptr = (eieio_msg_t) &msg->cmd_rc;
-
-    recording_eieio_packet_handler(eieio_msg_ptr, length - 8);
-
-    log_debug("Freeing message");
-    spin1_msg_free(msg);
-    log_debug("Done freeing message");
-}
-
-bool recording_do_record_and_notify(
-        uint8_t channel, void *data, uint32_t size_bytes,
-        recording_complete_callback_t callback) {
-    if (has_been_initialised(channel)) {
-        recording_channel_t *recording_channel = &g_recording_channels[channel];
-        uint32_t space_available = compute_available_space_in_channel(channel);
-
-        // If there's space to record
-        if (space_available >= size_bytes) {
-            // Copy data into recording channel
-            recording_write_memory(channel, data, size_bytes, callback);
-=======
             rec->space -= size_bytes;
             rec->write += size_bytes;
->>>>>>> b431d5ab
             return true;
         }
 
@@ -340,10 +127,9 @@
     return false;
 }
 
-__attribute__((noreturn)) void recording_bad_offset(
-  void *data, uint32_t size) {
-    log_error("DMA transfer of non-word data quantity in recording! "
-      "(data=0x%08x, size=0x%x)", data, size);
+NORETURN void recording_bad_offset(const void *data, uint32_t size) {
+    log_error("DMA transfer of non-word data quantity in recording! (data=0x%08x, size=0x%x)",
+            data, size);
     rt_error(RTE_SWERR);
 }
 
