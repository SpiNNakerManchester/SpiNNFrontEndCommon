/*!
 * \file
 * \brief implementation of simulation.h
 */

#include "simulation.h"

#include <debug.h>
#include <spin1_api.h>

//! the pointer to the simulation time used by application models
static uint32_t *pointer_to_simulation_time;

<<<<<<< HEAD
//! the pointer to the flag which indicates if this simulation runs forever
static uint32_t *pointer_to_infinite_run;

//! the function call to run when extracting provenance data from the chip
static prov_callback_t stored_provenance_function = NULL;

//! the region id for storing provenance data from the chip
static uint32_t stored_provenance_data_region_id = NULL;

//! the pointer to the users timer tic callback
static callback_t users_timer_callback;
//! the user timer tic priority
static int user_timer_tic_priority;

//! flag to state that code has received a runtime update.
static bool has_received_runtime_update = false;
//! flag to state that the first runtime update.
static bool is_first_runtime_update = true;

//! the port used by the host machine for setting up the sdp port for
=======
//! the pointer to the flag for if it is a infinite run
static uint32_t *pointer_to_infinite_run;

//! the pointer to the users timer tick callback
static callback_t users_timer_callback;

//! the user timer tick priority
static int user_timer_tick_priority;

//! flag to state that code has received a runtime update.
static bool has_received_runtime_update = false;

//! flag to state that the first runtime update.
static bool is_first_runtime_update = true;

//! the port used by the host machine for setting up the SDP port for
>>>>>>> a9ec01e5
//! receiving the exit, new runtime etc
static int sdp_exit_run_command_port;

//! flag for checking if we're in exit state
static bool exited = false;

//! \brief method that checks that the data in this region has the correct
//!        identifier for the model calling this method and also interprets the
//!        timer period and runtime for the model.
//! \param[in] address The memory address to start reading the parameters from
//! \param[in] expected_app_magic_number The application's magic number that's
//!            requesting timing details from this memory address.
//! \param[out] timer_period A pointer for storing the timer period once read
//!             from the memory region
//! \return True if the method was able to read the parameters and the
//!         application magic number corresponded to the magic number in
//!         memory, otherwise the method will return False.
bool simulation_read_timing_details(
        address_t address, uint32_t expected_app_magic_number,
        uint32_t* timer_period) {

    if (address[APPLICATION_MAGIC_NUMBER] != expected_app_magic_number) {
        log_error(
            "Unexpected magic number 0x%08x instead of 0x%08x at 0x%08x",
            address[APPLICATION_MAGIC_NUMBER],
            expected_app_magic_number,
            (uint32_t) address + APPLICATION_MAGIC_NUMBER);
        return false;
    }

    *timer_period = address[SIMULATION_TIMER_PERIOD];
<<<<<<< HEAD
    *infinite_run = address[INFINITE_RUN];
=======
>>>>>>> a9ec01e5

    sdp_exit_run_command_port = address[SDP_EXIT_RUNTIME_COMMAND_PORT];
    return true;
}


void simulation_run(
        callback_t timer_function, int timer_function_priority){
<<<<<<< HEAD
    // check that the top level code has registered a provenance region id
    if (stored_provenance_data_region_id == NULL){
        log_error(
            "The top level code needs to register a provenance region id via"
            " the simulation_register_provenance_function_call() function");
        rt_error(RTE_API);
    }
    // Store end users timer tic callbacks to be used once runtime stuff been
    // set up for the first time.
    users_timer_callback = timer_function;
    user_timer_tic_priority = timer_function_priority;

    // turn off any timer tic callbacks, as we're replacing them for the moment
    spin1_callback_off(TIMER_TICK);
    // Set off simulation runtime callback
    spin1_callback_on(TIMER_TICK, simulation_timer_tic_callback, 1);
    // go into sark start
    spin1_start(SYNC_NOWAIT);
=======

    // Store end users timer tick callbacks to be used once runtime stuff been
    // set up for the first time.
    users_timer_callback = timer_function;
    user_timer_tick_priority = timer_function_priority;

    // turn off any timer tick callbacks, as we're replacing them for the moment
    spin1_callback_off(TIMER_TICK);

    // Set off simulation runtime callback
    spin1_callback_on(TIMER_TICK, simulation_timer_tic_callback, 1);

    // go into SARK start
    spin1_start(SYNC_NOWAIT);

>>>>>>> a9ec01e5
    // return from running
    return;
}

<<<<<<< HEAD
//! \brief timer callback to support updating runtime via sdp message during
//! first run
//! \param[in] timer_count the number of times this call back has been
//!            executed since start of simulation
//! \param[in] unused unused parameter kept for API consistency
//! timer callback used by the application model.
//! \return: none
void simulation_timer_tic_callback(uint timer_count, uint unused){
    log_debug("Setting off the second run for "
              "simulation_handle_run_pause_resume");
    simulation_handle_pause_resume();
}

//! \brief helper private method for running provenance data storage
void _execute_provenance_storage(){
    log_info("Starting basic provenance gathering");
    address_t region_to_start_with = simulation_store_provenance_data();
    if (stored_provenance_function != NULL){
        log_info("running other provenance gathering");
        stored_provenance_function(region_to_start_with);
    }
=======
//! \brief timer callback to support updating runtime via SDP message during
//!        first run
//! \param[in] timer_function: The callback function used for the
//!            timer_callback interrupt registration
//! \param[in] timer_function_priority: the priority level wanted for the
//! timer callback used by the application model.
void simulation_timer_tic_callback(uint timer_count, uint unused){
    log_debug(
        "Setting off the second run for simulation_handle_run_pause_resume");
    simulation_handle_pause_resume();
>>>>>>> a9ec01e5
}

//! \brief cleans up the house keeping, falls into a sync state and handles
//!        the resetting up of states as required to resume.
void simulation_handle_pause_resume(){
<<<<<<< HEAD
=======

>>>>>>> a9ec01e5
    // Wait for the next run of the simulation
    spin1_callback_off(TIMER_TICK);
    // reset the has received runtime flag, for the next run
    has_received_runtime_update = false;

    // Store provenance data as required
    if (!is_first_runtime_update){
        _execute_provenance_storage();
    }

<<<<<<< HEAD
    // Fall into a sync state to await further calls (sark level call)
    log_info("Falling into sync state");
    event_wait();
=======
    // reset the has received runtime flag, for the next run
    has_received_runtime_update = false;
>>>>>>> a9ec01e5

    // Fall into a sync state to await further calls (SARK level call)
    event_wait();
    if (exited){
        spin1_exit(0);
<<<<<<< HEAD
        log_info("exited");
    }
    else{
        if (has_received_runtime_update & is_first_runtime_update){
            log_info("starting");
            is_first_runtime_update = false;
        }else if (has_received_runtime_update & !is_first_runtime_update){
            log_info("resuming");
        }else if (!has_received_runtime_update){
            log_error("Been asked to run again even though I've not had my"
                      " runtime updated. Therefore exiting in error state");
            rt_error(RTE_API);
        }

        spin1_callback_on(
            TIMER_TICK, users_timer_callback, user_timer_tic_priority);
=======
        log_info("Exiting");
    } else {
        if (has_received_runtime_update & is_first_runtime_update) {
            log_info("Starting");
            is_first_runtime_update = false;
        } else if (has_received_runtime_update & !is_first_runtime_update) {
            log_info("Resuming");
        } else if (!has_received_runtime_update){
            log_error("Runtime has not been updated!");
            rt_error(RTE_API);
        }
        spin1_callback_on(
            TIMER_TICK, users_timer_callback, user_timer_tick_priority);
>>>>>>> a9ec01e5
    }
}

//! \brief handles the new commands needed to resume the binary with a new
//!        runtime counter, as well as switching off the binary when it truly
//!        needs to be stopped.
//! \param[in] mailbox The SDP message mailbox
//! \param[in] port The SDP port on which the message was received
void simulation_sdp_packet_callback(uint mailbox, uint port) {
    use(port);
    sdp_msg_t *msg = (sdp_msg_t *) mailbox;
    uint16_t length = msg->length;

    switch (msg->cmd_rc) {
        case CMD_STOP:
            log_info("Received exit signal. Program complete.");

            // free the message to stop overload
            spin1_msg_free(msg);
            exited = true;
            sark_cpu_state(CPU_STATE_13);
            break;

        case CMD_RUNTIME:
            log_info("Setting the runtime of this model to %d", msg->arg1);

            // resetting the simulation time pointer
            *pointer_to_simulation_time = msg->arg1;
            *pointer_to_infinite_run = msg->arg2;

            // free the message to stop overload
            spin1_msg_free(msg);

            // change state to CPU_STATE_12
            sark_cpu_state(CPU_STATE_12);

<<<<<<< HEAD
            // update flag to state ive received a runtime
            has_received_runtime_update = true;
            break;
=======
        // update flag to state received a runtime
        has_received_runtime_update = true;

    } else if (msg->cmd_rc == SDP_SWITCH_STATE) {
>>>>>>> a9ec01e5

        case SDP_SWITCH_STATE:

            log_info("Switching to state %d", msg->arg1);
            // change the state of the cpu into what's requested from the host
            sark_cpu_state(msg->arg1);

            // free the message to stop overload
            spin1_msg_free(msg);
            break;

        case PROVENANCE_DATA_GATHERING:
            log_info("Forced provenance gathering");
            // force provenance to be executed and then exit
            _execute_provenance_storage();
            rt_error(RTE_API);
            break;

        default:
            // should never get here
            log_error("received packet with unknown command code %d",
                      msg->cmd_rc);
            spin1_msg_free(msg);
    }
}

//! \brief handles the registration of the SDP callback
//! \param[in] simulation_ticks_pointer Pointer to the number of simulation
//!            ticks, to allow this to be updated when requested via SDP
//! \param[in] infinite_run_pointer Pointer to the infinite run flag, to allow
//!            this to be updated when requested via SDP
//! \param[in] sdp_packet_callback_priority The priority to use for the
//!            SDP packet reception
void simulation_register_simulation_sdp_callback(
        uint32_t *simulation_ticks_pointer, uint32_t *infinite_run_pointer,
        int sdp_packet_callback_priority) {
    pointer_to_simulation_time = simulation_ticks_pointer;
    pointer_to_infinite_run = infinite_run_pointer;
    log_info("port no is %d", sdp_exit_run_command_port);
    spin1_sdp_callback_on(
        sdp_exit_run_command_port, simulation_sdp_packet_callback,
        sdp_packet_callback_priority);
}

//! \brief handles the registration for storing provenance data (needs to be
//! done at least with the provenance region id)
//! \param[in] provenance_function: function to call for extra provenance data
//!     can be NULL as well.
//! \param[in] provenance_data_region_id: the region id in dsg for where
//!  provenance is to be stored
//! \return does not return anything
void simulation_register_provenance_function_call(
        prov_callback_t provenance_function,
        uint32_t provenance_data_region_id){
    stored_provenance_function = provenance_function;
    stored_provenance_data_region_id = provenance_data_region_id;
}

//! \brief handles the storing of basic provenance data
//! \param[in] provenance_data_region_id The region id to which the provenance
//!                                      data should be stored
//! \return the address place to carry on storing prov data from
address_t simulation_store_provenance_data(){
    //! gets access to the diagnostics object from sark
    extern diagnostics_t diagnostics;
    // Get the address this core's DTCM data starts at from SRAM
    address_t address = data_specification_get_data_address();
    // get the address of the start of the core's provenance data region
    address_t provenance_region = data_specification_get_region(
        stored_provenance_data_region_id, address);

    // store the data into the provenance data region
    provenance_region[TRANSMISSION_EVENT_OVERFLOW] =
        diagnostics.tx_packet_queue_full;
    provenance_region[CALLBACK_QUEUE_OVERLOADED] =
        diagnostics.task_queue_full;
    provenance_region[DMA_QUEUE_OVERLOADED] =
        diagnostics.dma_queue_full;
    provenance_region[TIMER_TIC_HAS_OVERRUN] =
        diagnostics.total_times_tick_tic_callback_overran;
    provenance_region[MAX_NUMBER_OF_TIMER_TIC_OVERRUN] =
        diagnostics.largest_number_of_concurrent_timer_tic_overruns;
    return &provenance_region[PROVENANCE_DATA_ELEMENTS];
}<|MERGE_RESOLUTION|>--- conflicted
+++ resolved
@@ -11,50 +11,33 @@
 //! the pointer to the simulation time used by application models
 static uint32_t *pointer_to_simulation_time;
 
-<<<<<<< HEAD
-//! the pointer to the flag which indicates if this simulation runs forever
+//! the pointer to the flag for if it is a infinite run
 static uint32_t *pointer_to_infinite_run;
+
+//! the pointer to the users timer tick callback
+static callback_t users_timer_callback;
+
+//! the user timer tick priority
+static int user_timer_tick_priority;
+
+//! flag to state that code has received a runtime update.
+static bool has_received_runtime_update = false;
+
+//! flag to state that the first runtime update.
+static bool is_first_runtime_update = true;
+
+//! the port used by the host machine for setting up the SDP port for
+//! receiving the exit, new runtime etc
+static int sdp_exit_run_command_port;
+
+//! flag for checking if we're in exit state
+static bool exited = false;
 
 //! the function call to run when extracting provenance data from the chip
 static prov_callback_t stored_provenance_function = NULL;
 
 //! the region id for storing provenance data from the chip
 static uint32_t stored_provenance_data_region_id = NULL;
-
-//! the pointer to the users timer tic callback
-static callback_t users_timer_callback;
-//! the user timer tic priority
-static int user_timer_tic_priority;
-
-//! flag to state that code has received a runtime update.
-static bool has_received_runtime_update = false;
-//! flag to state that the first runtime update.
-static bool is_first_runtime_update = true;
-
-//! the port used by the host machine for setting up the sdp port for
-=======
-//! the pointer to the flag for if it is a infinite run
-static uint32_t *pointer_to_infinite_run;
-
-//! the pointer to the users timer tick callback
-static callback_t users_timer_callback;
-
-//! the user timer tick priority
-static int user_timer_tick_priority;
-
-//! flag to state that code has received a runtime update.
-static bool has_received_runtime_update = false;
-
-//! flag to state that the first runtime update.
-static bool is_first_runtime_update = true;
-
-//! the port used by the host machine for setting up the SDP port for
->>>>>>> a9ec01e5
-//! receiving the exit, new runtime etc
-static int sdp_exit_run_command_port;
-
-//! flag for checking if we're in exit state
-static bool exited = false;
 
 //! \brief method that checks that the data in this region has the correct
 //!        identifier for the model calling this method and also interprets the
@@ -81,10 +64,6 @@
     }
 
     *timer_period = address[SIMULATION_TIMER_PERIOD];
-<<<<<<< HEAD
-    *infinite_run = address[INFINITE_RUN];
-=======
->>>>>>> a9ec01e5
 
     sdp_exit_run_command_port = address[SDP_EXIT_RUNTIME_COMMAND_PORT];
     return true;
@@ -93,7 +72,7 @@
 
 void simulation_run(
         callback_t timer_function, int timer_function_priority){
-<<<<<<< HEAD
+
     // check that the top level code has registered a provenance region id
     if (stored_provenance_data_region_id == NULL){
         log_error(
@@ -101,18 +80,6 @@
             " the simulation_register_provenance_function_call() function");
         rt_error(RTE_API);
     }
-    // Store end users timer tic callbacks to be used once runtime stuff been
-    // set up for the first time.
-    users_timer_callback = timer_function;
-    user_timer_tic_priority = timer_function_priority;
-
-    // turn off any timer tic callbacks, as we're replacing them for the moment
-    spin1_callback_off(TIMER_TICK);
-    // Set off simulation runtime callback
-    spin1_callback_on(TIMER_TICK, simulation_timer_tic_callback, 1);
-    // go into sark start
-    spin1_start(SYNC_NOWAIT);
-=======
 
     // Store end users timer tick callbacks to be used once runtime stuff been
     // set up for the first time.
@@ -128,22 +95,18 @@
     // go into SARK start
     spin1_start(SYNC_NOWAIT);
 
->>>>>>> a9ec01e5
     // return from running
     return;
 }
 
-<<<<<<< HEAD
-//! \brief timer callback to support updating runtime via sdp message during
-//! first run
+//! \brief timer callback to support updating runtime via SDP message during
+//!        first run
 //! \param[in] timer_count the number of times this call back has been
 //!            executed since start of simulation
 //! \param[in] unused unused parameter kept for API consistency
-//! timer callback used by the application model.
-//! \return: none
 void simulation_timer_tic_callback(uint timer_count, uint unused){
-    log_debug("Setting off the second run for "
-              "simulation_handle_run_pause_resume");
+    log_debug(
+        "Setting off the second run for simulation_handle_run_pause_resume");
     simulation_handle_pause_resume();
 }
 
@@ -155,68 +118,27 @@
         log_info("running other provenance gathering");
         stored_provenance_function(region_to_start_with);
     }
-=======
-//! \brief timer callback to support updating runtime via SDP message during
-//!        first run
-//! \param[in] timer_function: The callback function used for the
-//!            timer_callback interrupt registration
-//! \param[in] timer_function_priority: the priority level wanted for the
-//! timer callback used by the application model.
-void simulation_timer_tic_callback(uint timer_count, uint unused){
-    log_debug(
-        "Setting off the second run for simulation_handle_run_pause_resume");
-    simulation_handle_pause_resume();
->>>>>>> a9ec01e5
 }
 
 //! \brief cleans up the house keeping, falls into a sync state and handles
 //!        the resetting up of states as required to resume.
 void simulation_handle_pause_resume(){
-<<<<<<< HEAD
-=======
-
->>>>>>> a9ec01e5
+
     // Wait for the next run of the simulation
     spin1_callback_off(TIMER_TICK);
-    // reset the has received runtime flag, for the next run
-    has_received_runtime_update = false;
 
     // Store provenance data as required
     if (!is_first_runtime_update){
         _execute_provenance_storage();
     }
 
-<<<<<<< HEAD
-    // Fall into a sync state to await further calls (sark level call)
-    log_info("Falling into sync state");
-    event_wait();
-=======
     // reset the has received runtime flag, for the next run
     has_received_runtime_update = false;
->>>>>>> a9ec01e5
 
     // Fall into a sync state to await further calls (SARK level call)
     event_wait();
     if (exited){
         spin1_exit(0);
-<<<<<<< HEAD
-        log_info("exited");
-    }
-    else{
-        if (has_received_runtime_update & is_first_runtime_update){
-            log_info("starting");
-            is_first_runtime_update = false;
-        }else if (has_received_runtime_update & !is_first_runtime_update){
-            log_info("resuming");
-        }else if (!has_received_runtime_update){
-            log_error("Been asked to run again even though I've not had my"
-                      " runtime updated. Therefore exiting in error state");
-            rt_error(RTE_API);
-        }
-
-        spin1_callback_on(
-            TIMER_TICK, users_timer_callback, user_timer_tic_priority);
-=======
         log_info("Exiting");
     } else {
         if (has_received_runtime_update & is_first_runtime_update) {
@@ -230,7 +152,6 @@
         }
         spin1_callback_on(
             TIMER_TICK, users_timer_callback, user_timer_tick_priority);
->>>>>>> a9ec01e5
     }
 }
 
@@ -267,20 +188,14 @@
             // change state to CPU_STATE_12
             sark_cpu_state(CPU_STATE_12);
 
-<<<<<<< HEAD
-            // update flag to state ive received a runtime
+            // update flag to state received a runtime
             has_received_runtime_update = true;
             break;
-=======
-        // update flag to state received a runtime
-        has_received_runtime_update = true;
-
-    } else if (msg->cmd_rc == SDP_SWITCH_STATE) {
->>>>>>> a9ec01e5
 
         case SDP_SWITCH_STATE:
 
-            log_info("Switching to state %d", msg->arg1);
+            log_debug("Switching to state %d", msg->arg1);
+
             // change the state of the cpu into what's requested from the host
             sark_cpu_state(msg->arg1);
 
@@ -290,6 +205,7 @@
 
         case PROVENANCE_DATA_GATHERING:
             log_info("Forced provenance gathering");
+
             // force provenance to be executed and then exit
             _execute_provenance_storage();
             rt_error(RTE_API);
@@ -297,8 +213,8 @@
 
         default:
             // should never get here
-            log_error("received packet with unknown command code %d",
-                      msg->cmd_rc);
+            log_error(
+                "received packet with unknown command code %d", msg->cmd_rc);
             spin1_msg_free(msg);
     }
 }
@@ -338,12 +254,15 @@
 //! \brief handles the storing of basic provenance data
 //! \param[in] provenance_data_region_id The region id to which the provenance
 //!                                      data should be stored
-//! \return the address place to carry on storing prov data from
+//! \return the address place to carry on storing provenance data from
 address_t simulation_store_provenance_data(){
-    //! gets access to the diagnostics object from sark
+
+    //! gets access to the diagnostics object from SARK
     extern diagnostics_t diagnostics;
+
     // Get the address this core's DTCM data starts at from SRAM
     address_t address = data_specification_get_data_address();
+
     // get the address of the start of the core's provenance data region
     address_t provenance_region = data_specification_get_region(
         stored_provenance_data_region_id, address);
