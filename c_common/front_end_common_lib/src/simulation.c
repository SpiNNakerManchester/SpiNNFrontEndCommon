/*!
 * \file
 * \brief implementation of simulation.h
 */

#include "simulation.h"
#include "data_specification.h"

#include <debug.h>
#include <spin1_api.h>

//! the pointer to the simulation time used by application models
static uint32_t *pointer_to_simulation_time;

//! the pointer to the flag for if it is a infinite run
static uint32_t *pointer_to_infinite_run;

//! the port used by the host machine for setting up the SDP port for
//! receiving the exit, new runtime etc
static int sdp_exit_run_command_port;

//! the function call to run when extracting provenance data from the chip
static prov_callback_t stored_provenance_function = NULL;

//! the function call to run just before resuming a simulation
static resume_callback_t stored_resume_function = NULL;

//! the region id for storing provenance data from the chip
static uint32_t stored_provenance_data_region_id = NULL;

//! \brief handles the storing of basic provenance data
//! \return the address after which new provenance data can be stored
static address_t _simulation_store_provenance_data() {

    //! gets access to the diagnostics object from SARK
    extern diagnostics_t diagnostics;

    // Get the address this core's DTCM data starts at from SRAM
    address_t address = data_specification_get_data_address();

    // get the address of the start of the core's provenance data region
    address_t provenance_region = data_specification_get_region(
        stored_provenance_data_region_id, address);

    // store the data into the provenance data region
    provenance_region[TRANSMISSION_EVENT_OVERFLOW] =
        diagnostics.tx_packet_queue_full;
    provenance_region[CALLBACK_QUEUE_OVERLOADED] =
        diagnostics.task_queue_full;
    provenance_region[DMA_QUEUE_OVERLOADED] =
        diagnostics.dma_queue_full;
    provenance_region[TIMER_TIC_HAS_OVERRUN] =
        diagnostics.total_times_tick_tic_callback_overran;
    provenance_region[MAX_NUMBER_OF_TIMER_TIC_OVERRUN] =
        diagnostics.largest_number_of_concurrent_timer_tic_overruns;
    return &provenance_region[PROVENANCE_DATA_ELEMENTS];
}

//! \brief helper private method for running provenance data storage
static void _execute_provenance_storage() {
    if (stored_provenance_data_region_id != NULL) {
        log_info("Starting basic provenance gathering");
        address_t region_to_start_with = _simulation_store_provenance_data();
        if (stored_provenance_function != NULL){
            log_info("running other provenance gathering");
            stored_provenance_function(region_to_start_with);
        }
    }
}

bool simulation_read_timing_details(
        address_t address, uint32_t expected_app_magic_number,
        uint32_t* timer_period) {

    if (address[APPLICATION_MAGIC_NUMBER] != expected_app_magic_number) {
        log_error(
            "Unexpected magic number 0x%08x instead of 0x%08x at 0x%08x",
            address[APPLICATION_MAGIC_NUMBER],
            expected_app_magic_number,
            (uint32_t) address + APPLICATION_MAGIC_NUMBER);
        return false;
    }

    *timer_period = address[SIMULATION_TIMER_PERIOD];

    sdp_exit_run_command_port = address[SDP_EXIT_RUNTIME_COMMAND_PORT];
    return true;
}


void simulation_run() {

    // go into spin1 API start, but paused (no SYNC yet)
    spin1_start_paused();
}

void simulation_handle_pause_resume(resume_callback_t callback){

<<<<<<< HEAD
    // Wait for the next run of the simulation
    spin1_callback_off(TIMER_TICK);
    report_warns();
=======
    stored_resume_function = callback;
>>>>>>> 90447d32

    // Store provenance data as required
    _execute_provenance_storage();

    // Pause the simulation
    spin1_pause();
}

void simulation_sdp_packet_callback(uint mailbox, uint port) {
    use(port);
    sdp_msg_t *msg = (sdp_msg_t *) mailbox;
    uint16_t length = msg->length;

    switch (msg->cmd_rc) {
        case CMD_STOP:
            log_info("Received exit signal. Program complete.");

            // free the message to stop overload
            spin1_msg_free(msg);
            spin1_exit(0);
            break;

        case CMD_RUNTIME:
            log_info("Setting the runtime of this model to %d", msg->arg1);

            // resetting the simulation time pointer
            *pointer_to_simulation_time = msg->arg1;
            *pointer_to_infinite_run = msg->arg2;

            if (stored_resume_function != NULL) {
                log_info("Calling pre-resume function");
                stored_resume_function();
                stored_resume_function = NULL;
            }
            log_info("Resuming");
            spin1_resume(SYNC_WAIT);

            // free the message to stop overload
            spin1_msg_free(msg);
            break;

        case SDP_SWITCH_STATE:

            log_debug("Switching to state %d", msg->arg1);

            // change the state of the cpu into what's requested from the host
            sark_cpu_state(msg->arg1);

            // free the message to stop overload
            spin1_msg_free(msg);
            break;

        case PROVENANCE_DATA_GATHERING:
            log_info("Forced provenance gathering");

            // force provenance to be executed and then exit
            _execute_provenance_storage();
            spin1_msg_free(msg);
            spin1_exit(1);
            break;

        default:
            // should never get here
            log_error(
                "received packet with unknown command code %d", msg->cmd_rc);
            spin1_msg_free(msg);
    }
}

void simulation_register_simulation_sdp_callback(
        uint32_t *simulation_ticks_pointer, uint32_t *infinite_run_pointer,
        int sdp_packet_callback_priority) {
    pointer_to_simulation_time = simulation_ticks_pointer;
    pointer_to_infinite_run = infinite_run_pointer;
    log_info("port no is %d", sdp_exit_run_command_port);
    spin1_sdp_callback_on(
        sdp_exit_run_command_port, simulation_sdp_packet_callback,
        sdp_packet_callback_priority);
}

void simulation_register_provenance_callback(
        prov_callback_t provenance_function,
        uint32_t provenance_data_region_id){
    stored_provenance_function = provenance_function;
    stored_provenance_data_region_id = provenance_data_region_id;
}<|MERGE_RESOLUTION|>--- conflicted
+++ resolved
@@ -96,13 +96,7 @@
 
 void simulation_handle_pause_resume(resume_callback_t callback){
 
-<<<<<<< HEAD
-    // Wait for the next run of the simulation
-    spin1_callback_off(TIMER_TICK);
-    report_warns();
-=======
     stored_resume_function = callback;
->>>>>>> 90447d32
 
     // Store provenance data as required
     _execute_provenance_storage();
