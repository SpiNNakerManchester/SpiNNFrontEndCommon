/*!
 * \file
 * \brief implementation of simulation.h
 */

#include "simulation.h"
#include "data_specification.h"

#include <debug.h>
#include <spin1_api.h>

//! the pointer to the simulation time used by application models
static uint32_t *pointer_to_simulation_time;

<<<<<<< HEAD
//! the pointer to the flag which indicates if this simulation runs forever
static uint32_t *pointer_to_infinite_run;

//! the function call to run when extracting provenance data from the chip
static prov_callback_t stored_provenance_function = NULL;

//! the region id for storing provenance data from the chip
static uint32_t stored_provenance_data_region_id = NULL;

//! the pointer to the users timer tic callback
static callback_t users_timer_callback;
//! the user timer tic priority
static int user_timer_tic_priority;

//! flag to state that code has received a runtime update.
static bool has_received_runtime_update = false;
//! flag to state that the first runtime update.
static bool is_first_runtime_update = true;

//! the port used by the host machine for setting up the sdp port for
//! receiving the exit, new runtime etc
static int sdp_exit_run_command_port;

//! flag for checking if we're in exit state
static bool exited = false;

//! \brief method that checks that the data in this region has the correct
//!        identifier for the model calling this method and also interprets the
//!        timer period and runtime for the model.
//! \param[in] address The memory address to start reading the parameters from
//! \param[in] expected_app_magic_number The application's magic number that's
//!            requesting timing details from this memory address.
//! \param[out] timer_period A pointer for storing the timer period once read
//!             from the memory region
//! \param[out] n_simulation_ticks A pointer for storing the number of timer
//!             ticks this executable should run for, which is read from this
//!             region
//! \param INFINITE_RUN[out] a pointer to an int which represents if the model
//!                          should run for infinite time
//! \return True if the method was able to read the parameters and the
//!         application magic number corresponded to the magic number in
//!         memory, otherwise the method will return False.
=======
//! the pointer to the flag for if it is a infinite run
static uint32_t *pointer_to_infinite_run;

//! the port used by the host machine for setting up the SDP port for
//! receiving the exit, new runtime etc
static int sdp_exit_run_command_port;

//! the function call to run when extracting provenance data from the chip
static prov_callback_t stored_provenance_function = NULL;

//! the function call to run just before resuming a simulation
static resume_callback_t stored_resume_function = NULL;

//! the region id for storing provenance data from the chip
static uint32_t stored_provenance_data_region_id = NULL;

//! \brief handles the storing of basic provenance data
//! \return the address after which new provenance data can be stored
static address_t _simulation_store_provenance_data() {

    //! gets access to the diagnostics object from SARK
    extern diagnostics_t diagnostics;

    // Get the address this core's DTCM data starts at from SRAM
    address_t address = data_specification_get_data_address();

    // get the address of the start of the core's provenance data region
    address_t provenance_region = data_specification_get_region(
        stored_provenance_data_region_id, address);

    // store the data into the provenance data region
    provenance_region[TRANSMISSION_EVENT_OVERFLOW] =
        diagnostics.tx_packet_queue_full;
    provenance_region[CALLBACK_QUEUE_OVERLOADED] =
        diagnostics.task_queue_full;
    provenance_region[DMA_QUEUE_OVERLOADED] =
        diagnostics.dma_queue_full;
    provenance_region[TIMER_TIC_HAS_OVERRUN] =
        diagnostics.total_times_tick_tic_callback_overran;
    provenance_region[MAX_NUMBER_OF_TIMER_TIC_OVERRUN] =
        diagnostics.largest_number_of_concurrent_timer_tic_overruns;
    return &provenance_region[PROVENANCE_DATA_ELEMENTS];
}

//! \brief helper private method for running provenance data storage
static void _execute_provenance_storage() {
    if (stored_provenance_data_region_id != NULL) {
        log_info("Starting basic provenance gathering");
        address_t region_to_start_with = _simulation_store_provenance_data();
        if (stored_provenance_function != NULL){
            log_info("running other provenance gathering");
            stored_provenance_function(region_to_start_with);
        }
    }
}

>>>>>>> 90447d32
bool simulation_read_timing_details(
        address_t address, uint32_t expected_app_magic_number,
        uint32_t* timer_period) {

    if (address[APPLICATION_MAGIC_NUMBER] != expected_app_magic_number) {
        log_error(
            "Unexpected magic number 0x%08x instead of 0x%08x at 0x%08x",
            address[APPLICATION_MAGIC_NUMBER],
            expected_app_magic_number,
            (uint32_t) address + APPLICATION_MAGIC_NUMBER);
        return false;
    }

    *timer_period = address[SIMULATION_TIMER_PERIOD];
<<<<<<< HEAD
    *infinite_run = address[INFINITE_RUN];
=======
>>>>>>> 90447d32

    sdp_exit_run_command_port = address[SDP_EXIT_RUNTIME_COMMAND_PORT];
    return true;
}


<<<<<<< HEAD
void simulation_run(
        callback_t timer_function, int timer_function_priority){

    // Store end users timer tic callbacks to be used once runtime stuff been
    // set up for the first time.
    users_timer_callback = timer_function;
    user_timer_tic_priority = timer_function_priority;

    // turn off any timer tic callbacks, as we're replacing them for the moment
    spin1_callback_off(TIMER_TICK);
    // Set off simulation runtime callback
    spin1_callback_on(TIMER_TICK, simulation_timer_tic_callback, 1);
    // go into sark start
    spin1_start(SYNC_NOWAIT);
    // return from running
    return;
}

//! \brief timer callback to support updating runtime via sdp message during
//! first run
//! \param[in] timer_count the number of times this call back has been
//!            executed since start of simulation
//! \param[in] unused unused parameter kept for API consistency
//! timer callback used by the application model.
//! \return: none
void simulation_timer_tic_callback(uint timer_count, uint unused){
    log_debug("Setting off the second run for "
              "simulation_handle_run_pause_resume\n");
    simulation_handle_pause_resume();
}

//! \brief helper private method for running provenance data storage
void _execute_provenance_storage(){
    if (stored_provenance_data_region_id == NULL){
        log_warning("No provenance region id was given, so basic "
                    "provenance will not be gathered.\n");
    }
    else{
        log_info("Starting basic provenance gathering\n");
        address_t region_to_start_with = simulation_store_provenance_data();
        if (stored_provenance_function != NULL){
            log_info("running other provenance gathering\n");
            stored_provenance_function(region_to_start_with);
        }
    }
}

//! \brief cleans up the house keeping, falls into a sync state and handles
//!        the resetting up of states as required to resume.
void simulation_handle_pause_resume(){
    // Wait for the next run of the simulation
    spin1_callback_off(TIMER_TICK);
    // reset the has received runtime flag, for the next run
    has_received_runtime_update = false;

    // Store provenance data as required
    if (!is_first_runtime_update){
        _execute_provenance_storage();
    }

    // Fall into a sync state to await further calls (sark level call)
    log_info("Falling into sync state");
    event_wait();

    if (exited){
        spin1_exit(0);
        log_info("exited");
    }
    else{
        if (has_received_runtime_update & is_first_runtime_update){
            log_info("starting");
            is_first_runtime_update = false;
        }else if (has_received_runtime_update & !is_first_runtime_update){
            log_info("resuming");
        }else if (!has_received_runtime_update){
            log_error("Been asked to run again even though I've not had my"
                      " runtime updated. Therefore exiting in error state");
            rt_error(RTE_API);
        }

        spin1_callback_on(
            TIMER_TICK, users_timer_callback, user_timer_tic_priority);
    }
=======
void simulation_run() {

    // go into spin1 API start, but paused (no SYNC yet)
    spin1_start_paused();
}

void simulation_handle_pause_resume(resume_callback_t callback){

    stored_resume_function = callback;

    // Store provenance data as required
    _execute_provenance_storage();

    // Pause the simulation
    spin1_pause();
>>>>>>> 90447d32
}

void simulation_sdp_packet_callback(uint mailbox, uint port) {
    use(port);
    sdp_msg_t *msg = (sdp_msg_t *) mailbox;
    uint16_t length = msg->length;

    switch (msg->cmd_rc) {
        case CMD_STOP:
<<<<<<< HEAD
            log_info("Received exit signal. Program complete.\n");

            // free the message to stop overload
            spin1_msg_free(msg);
            exited = true;
            sark_cpu_state(CPU_STATE_13);
            break;

        case CMD_RUNTIME:
            log_info("Setting the runtime of this model to %d\n", msg->arg1);

            // resetting the simulation time pointer
            *pointer_to_simulation_time = msg->arg1;
            *pointer_to_infinite_run = msg->arg2;

            // free the message to stop overload
            spin1_msg_free(msg);

            // change state to CPU_STATE_12
            sark_cpu_state(CPU_STATE_12);

            // update flag to state ive received a runtime
            has_received_runtime_update = true;
            break;

        case SDP_SWITCH_STATE:

            log_info("Switching to state %d\n", msg->arg1);
            // change the state of the cpu into what's requested from the host
            sark_cpu_state(msg->arg1);

            // free the message to stop overload
            spin1_msg_free(msg);
            break;

        case PROVENANCE_DATA_GATHERING:
            log_info("Forced provenance gathering\n");
            // force provenance to be executed and then exit
            _execute_provenance_storage();
            rt_error(RTE_API);
=======
            log_info("Received exit signal. Program complete.");

            // free the message to stop overload
            spin1_msg_free(msg);
            spin1_exit(0);
            break;

        case CMD_RUNTIME:
            log_info("Setting the runtime of this model to %d", msg->arg1);

            // resetting the simulation time pointer
            *pointer_to_simulation_time = msg->arg1;
            *pointer_to_infinite_run = msg->arg2;

            if (stored_resume_function != NULL) {
                log_info("Calling pre-resume function");
                stored_resume_function();
                stored_resume_function = NULL;
            }
            log_info("Resuming");
            spin1_resume(SYNC_WAIT);

            // free the message to stop overload
            spin1_msg_free(msg);
            break;

        case SDP_SWITCH_STATE:

            log_debug("Switching to state %d", msg->arg1);

            // change the state of the cpu into what's requested from the host
            sark_cpu_state(msg->arg1);

            // free the message to stop overload
            spin1_msg_free(msg);
            break;

        case PROVENANCE_DATA_GATHERING:
            log_info("Forced provenance gathering");

            // force provenance to be executed and then exit
            _execute_provenance_storage();
            spin1_msg_free(msg);
            spin1_exit(1);
>>>>>>> 90447d32
            break;

        default:
            // should never get here
<<<<<<< HEAD
            log_error("received packet with unknown command code %d\n",
                      msg->cmd_rc);
=======
            log_error(
                "received packet with unknown command code %d", msg->cmd_rc);
>>>>>>> 90447d32
            spin1_msg_free(msg);
    }
}

void simulation_register_simulation_sdp_callback(
        uint32_t *simulation_ticks_pointer, uint32_t *infinite_run_pointer,
        int sdp_packet_callback_priority) {
    pointer_to_simulation_time = simulation_ticks_pointer;
    pointer_to_infinite_run = infinite_run_pointer;
    log_info("port no is %d", sdp_exit_run_command_port);
    spin1_sdp_callback_on(
        sdp_exit_run_command_port, simulation_sdp_packet_callback,
        sdp_packet_callback_priority);
}

<<<<<<< HEAD
//! \brief handles the registration for storing provenance data (needs to be
//! done at least with the provenance region id)
//! \param[in] provenance_function: function to call for extra provenance data
//!     can be NULL as well.
//! \param[in] provenance_data_region_id: the region id in dsg for where
//!  provenance is to be stored
//! \return does not return anything
void simulation_register_provenance_function_call(
=======
void simulation_register_provenance_callback(
>>>>>>> 90447d32
        prov_callback_t provenance_function,
        uint32_t provenance_data_region_id){
    stored_provenance_function = provenance_function;
    stored_provenance_data_region_id = provenance_data_region_id;
<<<<<<< HEAD
}

//! \brief handles the storing of basic provenance data
//! \param[in] provenance_data_region_id The region id to which the provenance
//!                                      data should be stored
//! \return the address place to carry on storing prov data from
address_t simulation_store_provenance_data(){
    //! gets access to the diagnostics object from sark
    extern diagnostics_t diagnostics;
    // Get the address this core's DTCM data starts at from SRAM
    address_t address = data_specification_get_data_address();
    // get the address of the start of the core's provenance data region
    address_t provenance_region = data_specification_get_region(
        stored_provenance_data_region_id, address);

    // store the data into the provenance data region
    provenance_region[TRANSMISSION_EVENT_OVERFLOW] =
        diagnostics.tx_packet_queue_full;
    provenance_region[CALLBACK_QUEUE_OVERLOADED] =
        diagnostics.task_queue_full;
    provenance_region[DMA_QUEUE_OVERLOADED] =
        diagnostics.dma_queue_full;
    provenance_region[TIMER_TIC_HAS_OVERRUN] =
        diagnostics.total_times_tick_tic_callback_overran;
    provenance_region[MAX_NUMBER_OF_TIMER_TIC_OVERRUN] =
        diagnostics.largest_number_of_concurrent_timer_tic_overruns;
    return &provenance_region[PROVENANCE_DATA_ELEMENTS];
=======
>>>>>>> 90447d32
}<|MERGE_RESOLUTION|>--- conflicted
+++ resolved
@@ -12,50 +12,6 @@
 //! the pointer to the simulation time used by application models
 static uint32_t *pointer_to_simulation_time;
 
-<<<<<<< HEAD
-//! the pointer to the flag which indicates if this simulation runs forever
-static uint32_t *pointer_to_infinite_run;
-
-//! the function call to run when extracting provenance data from the chip
-static prov_callback_t stored_provenance_function = NULL;
-
-//! the region id for storing provenance data from the chip
-static uint32_t stored_provenance_data_region_id = NULL;
-
-//! the pointer to the users timer tic callback
-static callback_t users_timer_callback;
-//! the user timer tic priority
-static int user_timer_tic_priority;
-
-//! flag to state that code has received a runtime update.
-static bool has_received_runtime_update = false;
-//! flag to state that the first runtime update.
-static bool is_first_runtime_update = true;
-
-//! the port used by the host machine for setting up the sdp port for
-//! receiving the exit, new runtime etc
-static int sdp_exit_run_command_port;
-
-//! flag for checking if we're in exit state
-static bool exited = false;
-
-//! \brief method that checks that the data in this region has the correct
-//!        identifier for the model calling this method and also interprets the
-//!        timer period and runtime for the model.
-//! \param[in] address The memory address to start reading the parameters from
-//! \param[in] expected_app_magic_number The application's magic number that's
-//!            requesting timing details from this memory address.
-//! \param[out] timer_period A pointer for storing the timer period once read
-//!             from the memory region
-//! \param[out] n_simulation_ticks A pointer for storing the number of timer
-//!             ticks this executable should run for, which is read from this
-//!             region
-//! \param INFINITE_RUN[out] a pointer to an int which represents if the model
-//!                          should run for infinite time
-//! \return True if the method was able to read the parameters and the
-//!         application magic number corresponded to the magic number in
-//!         memory, otherwise the method will return False.
-=======
 //! the pointer to the flag for if it is a infinite run
 static uint32_t *pointer_to_infinite_run;
 
@@ -112,7 +68,6 @@
     }
 }
 
->>>>>>> 90447d32
 bool simulation_read_timing_details(
         address_t address, uint32_t expected_app_magic_number,
         uint32_t* timer_period) {
@@ -127,101 +82,12 @@
     }
 
     *timer_period = address[SIMULATION_TIMER_PERIOD];
-<<<<<<< HEAD
-    *infinite_run = address[INFINITE_RUN];
-=======
->>>>>>> 90447d32
 
     sdp_exit_run_command_port = address[SDP_EXIT_RUNTIME_COMMAND_PORT];
     return true;
 }
 
 
-<<<<<<< HEAD
-void simulation_run(
-        callback_t timer_function, int timer_function_priority){
-
-    // Store end users timer tic callbacks to be used once runtime stuff been
-    // set up for the first time.
-    users_timer_callback = timer_function;
-    user_timer_tic_priority = timer_function_priority;
-
-    // turn off any timer tic callbacks, as we're replacing them for the moment
-    spin1_callback_off(TIMER_TICK);
-    // Set off simulation runtime callback
-    spin1_callback_on(TIMER_TICK, simulation_timer_tic_callback, 1);
-    // go into sark start
-    spin1_start(SYNC_NOWAIT);
-    // return from running
-    return;
-}
-
-//! \brief timer callback to support updating runtime via sdp message during
-//! first run
-//! \param[in] timer_count the number of times this call back has been
-//!            executed since start of simulation
-//! \param[in] unused unused parameter kept for API consistency
-//! timer callback used by the application model.
-//! \return: none
-void simulation_timer_tic_callback(uint timer_count, uint unused){
-    log_debug("Setting off the second run for "
-              "simulation_handle_run_pause_resume\n");
-    simulation_handle_pause_resume();
-}
-
-//! \brief helper private method for running provenance data storage
-void _execute_provenance_storage(){
-    if (stored_provenance_data_region_id == NULL){
-        log_warning("No provenance region id was given, so basic "
-                    "provenance will not be gathered.\n");
-    }
-    else{
-        log_info("Starting basic provenance gathering\n");
-        address_t region_to_start_with = simulation_store_provenance_data();
-        if (stored_provenance_function != NULL){
-            log_info("running other provenance gathering\n");
-            stored_provenance_function(region_to_start_with);
-        }
-    }
-}
-
-//! \brief cleans up the house keeping, falls into a sync state and handles
-//!        the resetting up of states as required to resume.
-void simulation_handle_pause_resume(){
-    // Wait for the next run of the simulation
-    spin1_callback_off(TIMER_TICK);
-    // reset the has received runtime flag, for the next run
-    has_received_runtime_update = false;
-
-    // Store provenance data as required
-    if (!is_first_runtime_update){
-        _execute_provenance_storage();
-    }
-
-    // Fall into a sync state to await further calls (sark level call)
-    log_info("Falling into sync state");
-    event_wait();
-
-    if (exited){
-        spin1_exit(0);
-        log_info("exited");
-    }
-    else{
-        if (has_received_runtime_update & is_first_runtime_update){
-            log_info("starting");
-            is_first_runtime_update = false;
-        }else if (has_received_runtime_update & !is_first_runtime_update){
-            log_info("resuming");
-        }else if (!has_received_runtime_update){
-            log_error("Been asked to run again even though I've not had my"
-                      " runtime updated. Therefore exiting in error state");
-            rt_error(RTE_API);
-        }
-
-        spin1_callback_on(
-            TIMER_TICK, users_timer_callback, user_timer_tic_priority);
-    }
-=======
 void simulation_run() {
 
     // go into spin1 API start, but paused (no SYNC yet)
@@ -237,7 +103,6 @@
 
     // Pause the simulation
     spin1_pause();
->>>>>>> 90447d32
 }
 
 void simulation_sdp_packet_callback(uint mailbox, uint port) {
@@ -247,48 +112,6 @@
 
     switch (msg->cmd_rc) {
         case CMD_STOP:
-<<<<<<< HEAD
-            log_info("Received exit signal. Program complete.\n");
-
-            // free the message to stop overload
-            spin1_msg_free(msg);
-            exited = true;
-            sark_cpu_state(CPU_STATE_13);
-            break;
-
-        case CMD_RUNTIME:
-            log_info("Setting the runtime of this model to %d\n", msg->arg1);
-
-            // resetting the simulation time pointer
-            *pointer_to_simulation_time = msg->arg1;
-            *pointer_to_infinite_run = msg->arg2;
-
-            // free the message to stop overload
-            spin1_msg_free(msg);
-
-            // change state to CPU_STATE_12
-            sark_cpu_state(CPU_STATE_12);
-
-            // update flag to state ive received a runtime
-            has_received_runtime_update = true;
-            break;
-
-        case SDP_SWITCH_STATE:
-
-            log_info("Switching to state %d\n", msg->arg1);
-            // change the state of the cpu into what's requested from the host
-            sark_cpu_state(msg->arg1);
-
-            // free the message to stop overload
-            spin1_msg_free(msg);
-            break;
-
-        case PROVENANCE_DATA_GATHERING:
-            log_info("Forced provenance gathering\n");
-            // force provenance to be executed and then exit
-            _execute_provenance_storage();
-            rt_error(RTE_API);
-=======
             log_info("Received exit signal. Program complete.");
 
             // free the message to stop overload
@@ -333,22 +156,23 @@
             _execute_provenance_storage();
             spin1_msg_free(msg);
             spin1_exit(1);
->>>>>>> 90447d32
             break;
 
         default:
             // should never get here
-<<<<<<< HEAD
-            log_error("received packet with unknown command code %d\n",
-                      msg->cmd_rc);
-=======
             log_error(
                 "received packet with unknown command code %d", msg->cmd_rc);
->>>>>>> 90447d32
             spin1_msg_free(msg);
     }
 }
 
+//! \brief handles the registration of the SDP callback
+//! \param[in] simulation_ticks_pointer Pointer to the number of simulation
+//!            ticks, to allow this to be updated when requested via SDP
+//! \param[in] infinite_run_pointer Pointer to the infinite run flag, to allow
+//!            this to be updated when requested via SDP
+//! \param[in] sdp_packet_callback_priority The priority to use for the
+//!            SDP packet reception
 void simulation_register_simulation_sdp_callback(
         uint32_t *simulation_ticks_pointer, uint32_t *infinite_run_pointer,
         int sdp_packet_callback_priority) {
@@ -360,7 +184,6 @@
         sdp_packet_callback_priority);
 }
 
-<<<<<<< HEAD
 //! \brief handles the registration for storing provenance data (needs to be
 //! done at least with the provenance region id)
 //! \param[in] provenance_function: function to call for extra provenance data
@@ -368,42 +191,9 @@
 //! \param[in] provenance_data_region_id: the region id in dsg for where
 //!  provenance is to be stored
 //! \return does not return anything
-void simulation_register_provenance_function_call(
-=======
-void simulation_register_provenance_callback(
->>>>>>> 90447d32
+void  simulation_register_provenance_callback(
         prov_callback_t provenance_function,
         uint32_t provenance_data_region_id){
     stored_provenance_function = provenance_function;
     stored_provenance_data_region_id = provenance_data_region_id;
-<<<<<<< HEAD
-}
-
-//! \brief handles the storing of basic provenance data
-//! \param[in] provenance_data_region_id The region id to which the provenance
-//!                                      data should be stored
-//! \return the address place to carry on storing prov data from
-address_t simulation_store_provenance_data(){
-    //! gets access to the diagnostics object from sark
-    extern diagnostics_t diagnostics;
-    // Get the address this core's DTCM data starts at from SRAM
-    address_t address = data_specification_get_data_address();
-    // get the address of the start of the core's provenance data region
-    address_t provenance_region = data_specification_get_region(
-        stored_provenance_data_region_id, address);
-
-    // store the data into the provenance data region
-    provenance_region[TRANSMISSION_EVENT_OVERFLOW] =
-        diagnostics.tx_packet_queue_full;
-    provenance_region[CALLBACK_QUEUE_OVERLOADED] =
-        diagnostics.task_queue_full;
-    provenance_region[DMA_QUEUE_OVERLOADED] =
-        diagnostics.dma_queue_full;
-    provenance_region[TIMER_TIC_HAS_OVERRUN] =
-        diagnostics.total_times_tick_tic_callback_overran;
-    provenance_region[MAX_NUMBER_OF_TIMER_TIC_OVERRUN] =
-        diagnostics.largest_number_of_concurrent_timer_tic_overruns;
-    return &provenance_region[PROVENANCE_DATA_ELEMENTS];
-=======
->>>>>>> 90447d32
 }