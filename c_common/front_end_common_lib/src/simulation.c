--- conflicted
+++ resolved
@@ -10,7 +10,6 @@
 
 //! the pointer to the simulation time used by application models
 static uint32_t *pointer_to_simulation_time;
-<<<<<<< HEAD
 
 //! the pointer to the flag which indicates if this simulation runs forever
 static uint32_t *pointer_to_infinite_run;
@@ -20,9 +19,6 @@
 
 //! the region id for storing provenance data from the chip
 static uint32_t stored_provenance_data_region_id = NULL;
-=======
-//! the pointer to the flag for if it is a infinite run
-static uint32_t *pointer_to_infinite_run;
 
 //! the pointer to the users timer tic callback
 static callback_t users_timer_callback;
@@ -33,7 +29,6 @@
 static bool has_received_runtime_update = false;
 //! flag to state that the first runtime update.
 static bool is_first_runtime_update = true;
->>>>>>> 9624a7d4
 
 //! the port used by the host machine for setting up the sdp port for
 //! receiving the exit, new runtime etc
@@ -77,10 +72,9 @@
     return true;
 }
 
-<<<<<<< HEAD
-//! \brief General method to encapsulate the setting off of any executable.
-//!        Just calls the spin1api start command.
-void simulation_run() {
+
+void simulation_run(
+        callback_t timer_function, int timer_function_priority){
     // check that the top level code has registered a provenance region id
     if (stored_provenance_data_region_id == NULL){
         log_error(
@@ -88,23 +82,6 @@
             " the simulation_register_provenance_function_call() function");
         rt_error(RTE_API);
     }
-    else{
-        spin1_start(SYNC_WAIT);
-    }
-}
-
-//! \brief helper private method for running provenance data storage
-void _execute_provenance_storage(){
-    log_info("Starting basic provenance gathering");
-    address_t region_to_start_with = simulation_store_provenance_data();
-    if (stored_provenance_function != NULL){
-        log_info("running other provenance gathering");
-        stored_provenance_function(region_to_start_with);
-    }
-=======
-
-void simulation_run(
-        callback_t timer_function, int timer_function_priority){
     // Store end users timer tic callbacks to be used once runtime stuff been
     // set up for the first time.
     users_timer_callback = timer_function;
@@ -115,7 +92,7 @@
     // Set off simulation runtime callback
     spin1_callback_on(TIMER_TICK, simulation_timer_tic_callback, 1);
     // go into sark start
-    spin1_start(SYNC_NOWAIT);
+    spin1_start(SYNC_WAIT);
     // return from running
     return;
 }
@@ -130,7 +107,16 @@
     log_info("Setting off the second run for "
              "simulation_handle_run_pause_resume");
     simulation_handle_pause_resume();
->>>>>>> 9624a7d4
+}
+
+//! \brief helper private method for running provenance data storage
+void _execute_provenance_storage(){
+    log_info("Starting basic provenance gathering");
+    address_t region_to_start_with = simulation_store_provenance_data();
+    if (stored_provenance_function != NULL){
+        log_info("running other provenance gathering");
+        stored_provenance_function(region_to_start_with);
+    }
 }
 
 //! \brief cleans up the house keeping, falls into a sync state and handles
@@ -138,18 +124,16 @@
 void simulation_handle_pause_resume(){
     // Wait for the next run of the simulation
     spin1_callback_off(TIMER_TICK);
-<<<<<<< HEAD
+    // reset the has received runtime flag, for the next run
+    has_received_runtime_update = false;
 
     // Store provenance data as required
     _execute_provenance_storage();
 
-=======
-    // reset the has received runtime flag, for the next run
-    has_received_runtime_update = false;
->>>>>>> 9624a7d4
     // Fall into a sync state to await further calls (sark level call)
     log_info("Falling into sync state");
     event_wait();
+
     if (exited){
         spin1_exit(0);
         log_info("exited");
@@ -200,26 +184,21 @@
             // free the message to stop overload
             spin1_msg_free(msg);
 
-            // change state to CPU_STATE_12
-            sark_cpu_state(CPU_STATE_12);
-            break;
+        // change state to CPU_STATE_12
+        sark_cpu_state(CPU_STATE_12);
+
+        // update flag to state ive received a runtime
+        has_received_runtime_update = true;
 
         case SDP_SWITCH_STATE:
 
             // change the state of the cpu into what's requested from the host
             sark_cpu_state(msg->arg1);
 
-<<<<<<< HEAD
             // free the message to stop overload
             spin1_msg_free(msg);
             break;
         case PROVENANCE_DATA_GATHERING:
-=======
-        // update flag to state ive received a runtime
-        has_received_runtime_update = true;
-
-    } else if (msg->cmd_rc == SDP_SWITCH_STATE){
->>>>>>> 9624a7d4
 
             // force provenance to be executed and then exit
             _execute_provenance_storage();
