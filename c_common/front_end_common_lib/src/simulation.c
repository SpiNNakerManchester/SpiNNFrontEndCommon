--- conflicted
+++ resolved
@@ -136,18 +136,11 @@
 //! \param[in] sdp_packet_callback_priority The priority to use for the
 //!            SDP packet reception
 void simulation_register_simulation_sdp_callback(
-<<<<<<< HEAD
-        uint32_t *simulation_ticks, int sdp_packet_callback_priority) {
-    pointer_to_simulation_time = simulation_ticks;
-    log_info("simulation sdp callback port no is %d",
-             sdp_exit_run_command_port);
-=======
         uint32_t *simulation_ticks_pointer, uint32_t *infinite_run_pointer,
         int sdp_packet_callback_priority) {
     pointer_to_simulation_time = simulation_ticks_pointer;
     pointer_to_infinite_run = infinite_run_pointer;
     log_info("port no is %d", sdp_exit_run_command_port);
->>>>>>> 87f574eb
     spin1_sdp_callback_on(
         sdp_exit_run_command_port, simulation_sdp_packet_callback,
         sdp_packet_callback_priority);
