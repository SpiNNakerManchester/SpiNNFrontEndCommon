/*!
 * \file
 * \brief implementation of simulation.h
 */

#include "simulation.h"

#include <stdbool.h>
#include <debug.h>
#include <spin1_api_params.h>
#include <spin1_api.h>

//! the position and human readable terms for each element from the region
//! containing the timing details.
typedef struct simulation_config_t {
    uint32_t magic_number;
    uint32_t timer_period;
    uint32_t control_port;
} simulation_config_t;

//! elements that are always grabbed for provenance if possible when requested
typedef struct simulation_provenance_t {
    uint32_t transmission_event_overflow;
    uint32_t callback_queue_overload;
    uint32_t dma_queue_overload;
    uint32_t timer_tick_has_overrun;
    uint32_t max_timer_tick_overrun_count;
} simulation_provenance_t;

//! the pointer to the simulation time used by application models
static uint32_t *sim_time_ptr;

//! the pointer to the flag for if it is a infinite run
<<<<<<< HEAD
static uint32_t *inf_run_flag_ptr;

//! general collection of provenance-related information
static struct {
    //! the function call to run when extracting provenance data from the chip
    prov_callback_t extra_prov_provider;
    //! the function call to run when received a exit command.
    exit_callback_t exit_callback;
    //! the function call to run just before resuming a simulation
    resume_callback_t resume_callback;
    //! the region ID for storing provenance data from the chip
    simulation_provenance_t *data;
} provenance = {
    NULL, NULL, NULL, NULL
};
=======
static uint32_t *pointer_to_infinite_run;

//! the pointer to the current simulation time
static uint32_t *pointer_to_current_time;

//! the function call to run when extracting provenance data from the chip
static prov_callback_t stored_provenance_function = NULL;

//! the function call to run when received a exit command.
static exit_callback_t stored_exit_function = NULL;

//! the function call to run just before resuming a simulation
static resume_callback_t stored_resume_function = NULL;

//! the region ID for storing provenance data from the chip
static address_t stored_provenance_data_address = NULL;
>>>>>>> 9b7663d1

//! the list of SDP callbacks for ports
static callback_t sdp_callback[NUM_SDP_PORTS];

//! the list of DMA callbacks for DMA complete callbacks
static callback_t dma_complete_callbacks[MAX_DMA_CALLBACK_TAG];

//! \brief helper function for running provenance data storage
static void execute_provenance_storage(void) {
    extern diagnostics_t diagnostics;

    if (provenance.data != NULL) {
        log_info("Starting basic provenance gathering");

        // store the data into the provenance data region
        provenance.data->transmission_event_overflow =
                diagnostics.tx_packet_queue_full;
        provenance.data->callback_queue_overload = diagnostics.task_queue_full;
        provenance.data->dma_queue_overload = diagnostics.dma_queue_full;
        provenance.data->timer_tick_has_overrun =
                diagnostics.total_times_tick_tic_callback_overran;
        provenance.data->max_timer_tick_overrun_count =
                diagnostics.largest_number_of_concurrent_timer_tic_overruns;

        if (provenance.extra_prov_provider != NULL) {
            log_info("running other provenance gathering");

            void *extra_prov_ptr = &provenance.data[1];
            provenance.extra_prov_provider(extra_prov_ptr);
        }
    }
}

void simulation_run(void) {
    // go into spin1 API start, but paused (no SYNC yet)
    spin1_start_paused();
}

//! \brief cleans up the house keeping, falls into a sync state and handles
//!        the resetting up of states as required to resume.
//! \param[in] resume_function The function to call just before the simulation
//!            is resumed (to allow the resetting of the simulation)
void simulation_handle_pause_resume(resume_callback_t callback) {
    // Pause the simulation
    spin1_pause();

    provenance.resume_callback = callback;

    // Store provenance data as required
    execute_provenance_storage();
}

//! \brief a helper method for people not using the auto pause and
//! resume functionality
void simulation_exit(void) {
    simulation_handle_pause_resume(NULL);
}

void simulation_ready_to_read(void) {
    sark_cpu_state(CPU_STATE_WAIT);
}

//! \brief method for sending OK response to the host when a command message
//! is received.
//! \param[in] msg: the message object to send to the host.
static void send_ok_response(sdp_msg_t *msg) {
    msg->cmd_rc = RC_OK;
    msg->length = 12;

    // reverse the direction of the message by swapping ports and addresses
    uint dest_port = msg->dest_port;
    msg->dest_port = msg->srce_port;
    msg->srce_port = dest_port;

    uint dest_addr = msg->dest_addr;
    msg->dest_addr = msg->srce_addr;
    msg->srce_addr = dest_addr;

    spin1_send_sdp_msg(msg, 10);
}

//! \brief handles the new commands needed to resume the binary with a new
//! runtime counter, as well as switching off the binary when it truly needs
//! to be stopped.
//! \param[in] mailbox The mailbox containing the SDP packet received
//! \param[in] port The port on which the packet was received
//! \return does not return anything
static void control_scp_callback(uint mailbox, uint port) {
    use(port);
    sdp_msg_t *msg = (sdp_msg_t *) mailbox;

    switch (msg->cmd_rc) {
<<<<<<< HEAD
    case CMD_STOP:
        log_info("Received exit signal. Program complete.");

        // free the message to stop overload
        spin1_msg_free(msg);

        // call any stored exit callbacks
        if (provenance.exit_callback != NULL) {
            log_info("Calling pre-exit function");
            provenance.exit_callback();
        }
        log_info("Exiting");
        spin1_exit(0);
        break;

    case CMD_RUNTIME:
        log_info("Setting the runtime of this model to %d", msg->arg1);
        log_info("Setting the flag of infinite run for this model to %d",
                msg->arg2);

        // resetting the simulation time pointer
        *sim_time_ptr = msg->arg1;
        *inf_run_flag_ptr = msg->arg2;

        if (provenance.resume_callback != NULL) {
            log_info("Calling pre-resume function");
            provenance.resume_callback();
            provenance.resume_callback = NULL;
        }
        log_info("Resuming");
        spin1_resume(SYNC_WAIT);

        // If we are told to send a response, send it now
        if (msg->arg3 == 1) {
            send_ok_response(msg);
        }

        // free the message to stop overload
        spin1_msg_free(msg);
        break;

    case PROVENANCE_DATA_GATHERING:
        log_info("Forced provenance gathering");

        // force provenance to be executed and then exit
        execute_provenance_storage();

        // call any stored exit callbacks
        if (provenance.exit_callback != NULL) {
            log_info("Calling pre-exit function");
            provenance.exit_callback();
        }
        spin1_msg_free(msg);
        spin1_exit(1);
        break;

    case IOBUF_CLEAR:
        // run clear iobuf code
        sark_io_buf_reset();

        // If we are told to send a response, send it now
        if (msg->arg3 == 1) {
            send_ok_response(msg);
        }

        // free the message to stop overload
        spin1_msg_free(msg);
        break;

    default:
        // should never get here
        log_error("received packet with unknown command code %d", msg->cmd_rc);
        spin1_msg_free(msg);
=======
        case CMD_STOP:
            log_info("Received exit signal. Program complete.");

            // free the message to stop overload
            spin1_msg_free(msg);

            // call any stored exit callbacks
            if (stored_exit_function != NULL){
                log_info("Calling pre-exit function");
                stored_exit_function();
            }
            log_info("Exiting");
            spin1_exit(0);
            break;

        case CMD_RUNTIME:
            log_info("Setting the runtime of this model to %d starting at %d",
                    msg->arg1, msg->arg3);
            log_info("Setting the flag of infinite run for this model to %d",
                     msg->arg2);

            // resetting the simulation time pointer
            *pointer_to_simulation_time = msg->arg1;
            *pointer_to_infinite_run = msg->arg2;
            // We start at time - 1 because the first thing models do is
            // increment a time counter
            *pointer_to_current_time = (msg->arg3 - 1);

            if (stored_resume_function != NULL) {
                log_info("Calling pre-resume function");
                stored_resume_function();
                stored_resume_function = NULL;
            }
            log_info("Resuming");
            spin1_resume(SYNC_WAIT);

            // If we are told to send a response, send it now
            if (msg->data[0] == 1) {
                _send_ok_response(msg);
            }

            // free the message to stop overload
            spin1_msg_free(msg);
            break;

        case PROVENANCE_DATA_GATHERING:
            log_info("Forced provenance gathering");

            // force provenance to be executed and then exit
            _execute_provenance_storage();

            // call any stored exit callbacks
            if (stored_exit_function != NULL){
                log_info("Calling pre-exit function");
                stored_exit_function();
            }
            spin1_msg_free(msg);
            spin1_exit(1);
            break;

        case IOBUF_CLEAR:

            // run clear iobuf code
            sark_io_buf_reset();

            // If we are told to send a response, send it now
            if (msg->arg3 == 1) {
                _send_ok_response(msg);
            }

            // free the message to stop overload
            spin1_msg_free(msg);
            break;

        default:
            // should never get here
            log_error(
                "received packet with unknown command code %d", msg->cmd_rc);
            spin1_msg_free(msg);
>>>>>>> 9b7663d1
    }
}

//! \brief handles the SDP callbacks interface.
static void sdp_callback_handler(uint mailbox, uint port) {
    if (port < NUM_SDP_PORTS && sdp_callback[port] != NULL) {
        // if a callback is associated with the port, process it
        sdp_callback[port](mailbox, port);
    } else {
        // if no callback is associated, dump the received packet
        sdp_msg_t *msg = (sdp_msg_t *) mailbox;
        sark_msg_free(msg);
    }
}

bool simulation_sdp_callback_on(uint sdp_port, callback_t callback) {
    if (sdp_port >= NUM_SDP_PORTS || sdp_callback[sdp_port] != NULL) {
        log_error("Cannot allocate SDP callback on port %d as its already "
                "been allocated.", sdp_port);
        return false;
    }
    sdp_callback[sdp_port] = callback;
    return true;
}

void simulation_sdp_callback_off(uint sdp_port) {
    if (sdp_port < NUM_SDP_PORTS) {
        sdp_callback[sdp_port] = NULL;
    }
}

//! \brief handles the DMA transfer done callbacks interface.
static void dma_transfer_done_callback(uint unused, uint tag) {
    if (tag < MAX_DMA_CALLBACK_TAG && dma_complete_callbacks[tag] != NULL) {
        dma_complete_callbacks[tag](unused, tag);
    }
}

bool simulation_dma_transfer_done_callback_on(uint tag, callback_t callback) {
    // ensure that tag being allocated is less than max tag
    if (tag >= MAX_DMA_CALLBACK_TAG) {
        log_error("Cannot handle tag value above %d, please reduce the tag "
                "value accordingly.", MAX_DMA_CALLBACK_TAG - 1);
        return false;
    }

    // allocate tag callback if not already allocated
    if (dma_complete_callbacks[tag] != NULL) {
        // if allocated already, raise error
        log_error("Cannot allocate DMA transfer callback on tag %d as its "
                "already been allocated.", tag);
        return false;
    }
    dma_complete_callbacks[tag] = callback;
    return true;
}

void simulation_dma_transfer_done_callback_off(uint tag) {
    if (tag < MAX_DMA_CALLBACK_TAG) {
        dma_complete_callbacks[tag] = NULL;
    }
}

bool simulation_initialise(
        address_t address, uint32_t expected_app_magic_number,
        uint32_t* timer_period, uint32_t *simulation_ticks_pointer,
        uint32_t *infinite_run_pointer, uint32_t *time_pointer,
        int sdp_packet_callback_priority,
        int dma_transfer_done_callback_priority) {
    simulation_config_t *config = (simulation_config_t *) address;

    // handle the timing reading
    if (config->magic_number != expected_app_magic_number) {
        log_error("Unexpected magic number 0x%08x instead of 0x%08x at 0x%08x",
                config->magic_number, expected_app_magic_number,
                &config->magic_number);
        return false;
    }

    if (sdp_packet_callback_priority < -1) {
        log_error("The SDP callback priority should be set to a number greater "
                "than or equal to -1.  It is currently set to %d",
                sdp_packet_callback_priority);
        return false;
    }

    // transfer data to pointers for end user usage
    *timer_period = config->timer_period;

    // handle the SDP callback for the simulation
<<<<<<< HEAD
    sim_time_ptr = simulation_ticks_pointer;
    inf_run_flag_ptr = infinite_run_pointer;

    spin1_callback_on(SDP_PACKET_RX, sdp_callback_handler,
            sdp_packet_callback_priority);
    simulation_sdp_callback_on(config->control_port, control_scp_callback);
    spin1_callback_on(DMA_TRANSFER_DONE, dma_transfer_done_callback,
            dma_transfer_done_callback_priority);
=======
    pointer_to_simulation_time = simulation_ticks_pointer;
    pointer_to_infinite_run = infinite_run_pointer;
    pointer_to_current_time = time_pointer;

    spin1_callback_on(
        SDP_PACKET_RX, _simulation_sdp_callback_handler,
        sdp_packet_callback_priority);
    simulation_sdp_callback_on(
        address[SIMULATION_CONTROL_SDP_PORT],
        _simulation_control_scp_callback);
    spin1_callback_on(
        DMA_TRANSFER_DONE, _simulation_dma_transfer_done_callback,
        dma_transfer_done_callback_priority);
>>>>>>> 9b7663d1

    // if all simulation initialisation complete return true,
    return true;
}

void simulation_set_provenance_data_address(address_t provenance_data_address) {
    provenance.data = (simulation_provenance_t *) provenance_data_address;
}

void simulation_set_provenance_function(
        prov_callback_t provenance_function,
        address_t provenance_data_address) {
    provenance.extra_prov_provider = provenance_function;
    provenance.data = (simulation_provenance_t *) provenance_data_address;
}

void simulation_set_exit_function(exit_callback_t exit_function) {
    provenance.exit_callback = exit_function;
}<|MERGE_RESOLUTION|>--- conflicted
+++ resolved
@@ -31,8 +31,10 @@
 static uint32_t *sim_time_ptr;
 
 //! the pointer to the flag for if it is a infinite run
-<<<<<<< HEAD
 static uint32_t *inf_run_flag_ptr;
+
+//! the pointer to the current simulation time
+static uint32_t *curr_time_ptr;
 
 //! general collection of provenance-related information
 static struct {
@@ -42,29 +44,11 @@
     exit_callback_t exit_callback;
     //! the function call to run just before resuming a simulation
     resume_callback_t resume_callback;
-    //! the region ID for storing provenance data from the chip
+    //! the region for storing provenance data from the chip
     simulation_provenance_t *data;
 } provenance = {
     NULL, NULL, NULL, NULL
 };
-=======
-static uint32_t *pointer_to_infinite_run;
-
-//! the pointer to the current simulation time
-static uint32_t *pointer_to_current_time;
-
-//! the function call to run when extracting provenance data from the chip
-static prov_callback_t stored_provenance_function = NULL;
-
-//! the function call to run when received a exit command.
-static exit_callback_t stored_exit_function = NULL;
-
-//! the function call to run just before resuming a simulation
-static resume_callback_t stored_resume_function = NULL;
-
-//! the region ID for storing provenance data from the chip
-static address_t stored_provenance_data_address = NULL;
->>>>>>> 9b7663d1
 
 //! the list of SDP callbacks for ports
 static callback_t sdp_callback[NUM_SDP_PORTS];
@@ -157,7 +141,6 @@
     sdp_msg_t *msg = (sdp_msg_t *) mailbox;
 
     switch (msg->cmd_rc) {
-<<<<<<< HEAD
     case CMD_STOP:
         log_info("Received exit signal. Program complete.");
 
@@ -174,13 +157,17 @@
         break;
 
     case CMD_RUNTIME:
-        log_info("Setting the runtime of this model to %d", msg->arg1);
+        log_info("Setting the runtime of this model to %d starting at %d",
+                msg->arg1, msg->arg3);
         log_info("Setting the flag of infinite run for this model to %d",
                 msg->arg2);
 
         // resetting the simulation time pointer
         *sim_time_ptr = msg->arg1;
         *inf_run_flag_ptr = msg->arg2;
+        // We start at time - 1 because the first thing models do is
+        // increment a time counter
+        *curr_time_ptr = msg->arg3 - 1;
 
         if (provenance.resume_callback != NULL) {
             log_info("Calling pre-resume function");
@@ -191,8 +178,8 @@
         spin1_resume(SYNC_WAIT);
 
         // If we are told to send a response, send it now
-        if (msg->arg3 == 1) {
-            send_ok_response(msg);
+        if (msg->data[0] == 1) {
+            _send_ok_response(msg);
         }
 
         // free the message to stop overload
@@ -231,87 +218,6 @@
         // should never get here
         log_error("received packet with unknown command code %d", msg->cmd_rc);
         spin1_msg_free(msg);
-=======
-        case CMD_STOP:
-            log_info("Received exit signal. Program complete.");
-
-            // free the message to stop overload
-            spin1_msg_free(msg);
-
-            // call any stored exit callbacks
-            if (stored_exit_function != NULL){
-                log_info("Calling pre-exit function");
-                stored_exit_function();
-            }
-            log_info("Exiting");
-            spin1_exit(0);
-            break;
-
-        case CMD_RUNTIME:
-            log_info("Setting the runtime of this model to %d starting at %d",
-                    msg->arg1, msg->arg3);
-            log_info("Setting the flag of infinite run for this model to %d",
-                     msg->arg2);
-
-            // resetting the simulation time pointer
-            *pointer_to_simulation_time = msg->arg1;
-            *pointer_to_infinite_run = msg->arg2;
-            // We start at time - 1 because the first thing models do is
-            // increment a time counter
-            *pointer_to_current_time = (msg->arg3 - 1);
-
-            if (stored_resume_function != NULL) {
-                log_info("Calling pre-resume function");
-                stored_resume_function();
-                stored_resume_function = NULL;
-            }
-            log_info("Resuming");
-            spin1_resume(SYNC_WAIT);
-
-            // If we are told to send a response, send it now
-            if (msg->data[0] == 1) {
-                _send_ok_response(msg);
-            }
-
-            // free the message to stop overload
-            spin1_msg_free(msg);
-            break;
-
-        case PROVENANCE_DATA_GATHERING:
-            log_info("Forced provenance gathering");
-
-            // force provenance to be executed and then exit
-            _execute_provenance_storage();
-
-            // call any stored exit callbacks
-            if (stored_exit_function != NULL){
-                log_info("Calling pre-exit function");
-                stored_exit_function();
-            }
-            spin1_msg_free(msg);
-            spin1_exit(1);
-            break;
-
-        case IOBUF_CLEAR:
-
-            // run clear iobuf code
-            sark_io_buf_reset();
-
-            // If we are told to send a response, send it now
-            if (msg->arg3 == 1) {
-                _send_ok_response(msg);
-            }
-
-            // free the message to stop overload
-            spin1_msg_free(msg);
-            break;
-
-        default:
-            // should never get here
-            log_error(
-                "received packet with unknown command code %d", msg->cmd_rc);
-            spin1_msg_free(msg);
->>>>>>> 9b7663d1
     }
 }
 
@@ -402,30 +308,15 @@
     *timer_period = config->timer_period;
 
     // handle the SDP callback for the simulation
-<<<<<<< HEAD
     sim_time_ptr = simulation_ticks_pointer;
     inf_run_flag_ptr = infinite_run_pointer;
+    curr_time_ptr = time_pointer;
 
     spin1_callback_on(SDP_PACKET_RX, sdp_callback_handler,
             sdp_packet_callback_priority);
     simulation_sdp_callback_on(config->control_port, control_scp_callback);
     spin1_callback_on(DMA_TRANSFER_DONE, dma_transfer_done_callback,
             dma_transfer_done_callback_priority);
-=======
-    pointer_to_simulation_time = simulation_ticks_pointer;
-    pointer_to_infinite_run = infinite_run_pointer;
-    pointer_to_current_time = time_pointer;
-
-    spin1_callback_on(
-        SDP_PACKET_RX, _simulation_sdp_callback_handler,
-        sdp_packet_callback_priority);
-    simulation_sdp_callback_on(
-        address[SIMULATION_CONTROL_SDP_PORT],
-        _simulation_control_scp_callback);
-    spin1_callback_on(
-        DMA_TRANSFER_DONE, _simulation_dma_transfer_done_callback,
-        dma_transfer_done_callback_priority);
->>>>>>> 9b7663d1
 
     // if all simulation initialisation complete return true,
     return true;
