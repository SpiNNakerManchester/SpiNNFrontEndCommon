--- conflicted
+++ resolved
@@ -9,24 +9,7 @@
 #define DATA_SPECIFICATION_VERSION       0x00010000
 
 // The mask to apply to the version number to get the minor version
-<<<<<<< HEAD
-#define VERSION_MASK 0xFFFF
-
-typedef struct dse_region_meta_t {
-    uint32_t magic_number;
-    uint32_t version;
-    address_t region_address[];
-} dse_region_meta_t;
-
-typedef enum region_elements {
-    dse_magic_number, dse_version,
-} region_elements;
-
-// The index of the start of the region table within the data
-#define REGION_START_INDEX 2
-=======
 #define VERSION_MASK    0xFFFF
->>>>>>> a68522fb
 
 // The amount of shift to apply to the version number to get the major version
 #define VERSION_SHIFT   16
@@ -39,32 +22,18 @@
 //!        loaded into the user0 register of the core during the tool chain
 //!        loading.
 //! \return the SDRAM start address for this core.
-<<<<<<< HEAD
-address_t data_specification_get_data_address(void) {
-    // Get pointer to 1st virtual processor info struct in SRAM
-    vcpu_t *vp = virtual_processor_info();
-
-    // Get the address this core's DTCM data starts at from the user data member
-    // of the structure associated with this virtual processor
-    uint address = vp[spin1_get_core_id()].user0;
-=======
 data_specification_metadata_t *data_specification_get_data_address(void) {
     // Get pointer to 1st virtual processor info struct in SRAM
-    vcpu_t *virtual_processor_table = (vcpu_t*) SV_VCPU;
+    vcpu_t *virtual_processor_table = virtual_processor_info();
 
     // Get the address this core's DTCM data starts at from the user data
     // member of the structure associated with this virtual processor
     uint user0 = virtual_processor_table[spin1_get_core_id()].user0;
->>>>>>> a68522fb
 
     log_debug("SDRAM data begins at address: %08x", user0);
 
-<<<<<<< HEAD
-    return (address_t) address;
-=======
     // Cast to the correct type
     return (data_specification_metadata_t *) user0;
->>>>>>> a68522fb
 }
 
 //! \brief Reads the header written by a DSE and checks that the magic number
@@ -75,19 +44,6 @@
 //!            header from.
 //! \return boolean where True is when the header is correct and False if there
 //!         is a conflict with the DSE magic number
-<<<<<<< HEAD
-bool data_specification_read_header(address_t address) {
-    dse_region_meta_t *meta = (dse_region_meta_t *) address;
-
-    // Check for the magic number
-    if (meta->magic_number != DATA_SPECIFICATION_MAGIC_NUMBER) {
-        log_error("Magic number is incorrect: %08x", meta->magic_number);
-        return false;
-    }
-
-    if (meta->version != DATA_SPECIFICATION_VERSION) {
-        log_error("Version number is incorrect: %08x", meta->version);
-=======
 bool data_specification_read_header(
         data_specification_metadata_t *ds_regions) {
     // Check for the magic number
@@ -98,34 +54,12 @@
 
     if (ds_regions->version != DATA_SPECIFICATION_VERSION) {
         log_error("Version number is incorrect: %08x", ds_regions->version);
->>>>>>> a68522fb
         return false;
     }
 
     // Log what we have found
-<<<<<<< HEAD
-    log_info("magic = %08x, version = %d.%d", meta->magic_number,
-            meta->version >> VERSION_SHIFT, meta->version & VERSION_MASK);
-    return true;
-}
-
-//! \brief Returns the absolute SDRAM memory address for a given region value.
-//!
-//! \param[in] region The region ID (between 0 and 15) to which the absolute
-//!            memory address in SDRAM is to be located
-//! \param[in] data_address The absolute SDRAM address for the start of the
-//!            app_pointer table as created by the host DSE.
-//! \return a address_t which represents the absolute SDRAM address for the
-//!         start of the requested region.
-address_t data_specification_get_region(
-        uint32_t region, address_t data_address) {
-    dse_region_meta_t *meta = (dse_region_meta_t *) data_address;
-
-    return meta->region_address[region];
-=======
     log_info("magic = %08x, version = %d.%d", ds_regions->magic_number,
             ds_regions->version >> VERSION_SHIFT,
             ds_regions->version & VERSION_MASK);
     return true;
->>>>>>> a68522fb
 }