<<<<<<< HEAD
# If SPINN_DIRS is not defined, this is an error!
ifndef SPINN_DIRS
    $(error SPINN_DIRS is not set.  Please define SPINN_DIRS (possibly by running "source setup" in the spinnaker package folder))
endif

ifndef SOURCE_DIRS
    $(error SOURCE_DIRS is not set.  Please define SOURCE_DIRS)
endif

ifndef APP_OUTPUT_DIR
    $(error APP_OUTPUT_DIR is not set.  Please define APP_OUTPUT_DIR)
endif

ifndef BUILD_DIR
    $(error BUILD_DIR is not set.  Please define BUILD_DIR)
endif

define define-build-code
$(call build_dir,$1/%.c): $1/%.c
	@-$$(MKDIR) $$(dir $$@)
	$$(CC) $$(CFLAGS) -D__FILENAME__=\"$$(notdir $$<)\" -o $$@ $$<
endef

define source_dir
$(firstword $(abspath $(strip $(foreach dir, $(sort $(SOURCE_DIRS)), $(findstring $(dir), $(1))))))
endef

define build_dir
$$(BUILD_DIR)$$(patsubst %.c,%.o,$$(notdir $(1)))
endef

# Convert the objs into the correct format to work here
$(foreach dir, $(sort $(SOURCE_DIRS)), $(eval $(call define-build-code,$(dir))))
OBJECTS += $(addprefix $(BUILD_DIR),$(notdir $(SOURCES:.c=.o)))

LIBRARIES += -lspinn_frontend_common -lspinn_common -lm
FEC_DEBUG := PRODUCTION_CODE
PROFILER := PROFILER_DISABLED

# Run md5sum on application name and extract first 8 bytes
SHELL = bash
APPLICATION_NAME_HASH = $(shell echo -n "$(APP)" | sh -c 'md5sum 2>/dev/null||md5 -q' | cut -c 1-8)

CFLAGS += -Wall -Wextra -D$(FEC_DEBUG) -D$(PROFILER) $(OTIME) -DAPPLICATION_NAME_HASH=0x$(APPLICATION_NAME_HASH)

include $(SPINN_DIRS)/make/Makefile.common

all: $(APP_OUTPUT_DIR)$(APP).aplx

# Tidy and cleaning dependencies
clean:
	$(RM) $(OBJECTS) $(BUILD_DIR)$(APP).elf $(BUILD_DIR)$(APP).txt $(APP_OUTPUT_DIR)$(APP).aplx
=======
# THIS FILE IS A STUB FOR A RENAMED VERSION
# IT IS KEPT FOR BACKWARD COMPATIBILITY ONLY
$(warning inclusion of Makefile.SpiNNFrontEndCommon instead of FrontEndCommon.mk)
include $(dir $(abspath $(lastword $(MAKEFILE_LIST))))FrontEndCommon.mk
>>>>>>> 883f244f
<|MERGE_RESOLUTION|>--- conflicted
+++ resolved
@@ -1,59 +1,4 @@
-<<<<<<< HEAD
-# If SPINN_DIRS is not defined, this is an error!
-ifndef SPINN_DIRS
-    $(error SPINN_DIRS is not set.  Please define SPINN_DIRS (possibly by running "source setup" in the spinnaker package folder))
-endif
-
-ifndef SOURCE_DIRS
-    $(error SOURCE_DIRS is not set.  Please define SOURCE_DIRS)
-endif
-
-ifndef APP_OUTPUT_DIR
-    $(error APP_OUTPUT_DIR is not set.  Please define APP_OUTPUT_DIR)
-endif
-
-ifndef BUILD_DIR
-    $(error BUILD_DIR is not set.  Please define BUILD_DIR)
-endif
-
-define define-build-code
-$(call build_dir,$1/%.c): $1/%.c
-	@-$$(MKDIR) $$(dir $$@)
-	$$(CC) $$(CFLAGS) -D__FILENAME__=\"$$(notdir $$<)\" -o $$@ $$<
-endef
-
-define source_dir
-$(firstword $(abspath $(strip $(foreach dir, $(sort $(SOURCE_DIRS)), $(findstring $(dir), $(1))))))
-endef
-
-define build_dir
-$$(BUILD_DIR)$$(patsubst %.c,%.o,$$(notdir $(1)))
-endef
-
-# Convert the objs into the correct format to work here
-$(foreach dir, $(sort $(SOURCE_DIRS)), $(eval $(call define-build-code,$(dir))))
-OBJECTS += $(addprefix $(BUILD_DIR),$(notdir $(SOURCES:.c=.o)))
-
-LIBRARIES += -lspinn_frontend_common -lspinn_common -lm
-FEC_DEBUG := PRODUCTION_CODE
-PROFILER := PROFILER_DISABLED
-
-# Run md5sum on application name and extract first 8 bytes
-SHELL = bash
-APPLICATION_NAME_HASH = $(shell echo -n "$(APP)" | sh -c 'md5sum 2>/dev/null||md5 -q' | cut -c 1-8)
-
-CFLAGS += -Wall -Wextra -D$(FEC_DEBUG) -D$(PROFILER) $(OTIME) -DAPPLICATION_NAME_HASH=0x$(APPLICATION_NAME_HASH)
-
-include $(SPINN_DIRS)/make/Makefile.common
-
-all: $(APP_OUTPUT_DIR)$(APP).aplx
-
-# Tidy and cleaning dependencies
-clean:
-	$(RM) $(OBJECTS) $(BUILD_DIR)$(APP).elf $(BUILD_DIR)$(APP).txt $(APP_OUTPUT_DIR)$(APP).aplx
-=======
 # THIS FILE IS A STUB FOR A RENAMED VERSION
 # IT IS KEPT FOR BACKWARD COMPATIBILITY ONLY
 $(warning inclusion of Makefile.SpiNNFrontEndCommon instead of FrontEndCommon.mk)
-include $(dir $(abspath $(lastword $(MAKEFILE_LIST))))FrontEndCommon.mk
->>>>>>> 883f244f
+include $(dir $(abspath $(lastword $(MAKEFILE_LIST))))FrontEndCommon.mk