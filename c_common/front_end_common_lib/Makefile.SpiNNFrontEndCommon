--- conflicted
+++ resolved
@@ -28,24 +28,14 @@
 OBJECTS += $(OBJS)
 
 LIBRARIES += -lspinn_frontend_common -lspinn_common -lm
-<<<<<<< HEAD
-ifndef DEBUG
-    DEBUG = PRODUCTION_CODE
-endif
+FEC_DEBUG := PRODUCTION_CODE
 PROFILER := PROFILER_DISABLED
 
-=======
-FEC_DEBUG := PRODUCTION_CODE
->>>>>>> 5346f1fe
 # Run md5sum on application name and extract first 8 bytes
 SHELL = bash
 APPLICATION_NAME_HASH = $(shell echo -n "$(APP)" | md5sum | cut -c 1-8)
 
-<<<<<<< HEAD
-CFLAGS += -Wall -Wextra -D$(DEBUG) -D$(PROFILER_DISABLED) -Ofast -DAPPLICATION_NAME_HASH=0x$(APPLICATION_NAME_HASH)
-=======
-CFLAGS += -Wall -Wextra -D$(FEC_DEBUG) $(OTIME) -DAPPLICATION_NAME_HASH=0x$(APPLICATION_NAME_HASH)
->>>>>>> 5346f1fe
+CFLAGS += -Wall -Wextra -D$(FEC_DEBUG) -D$(PROFILER_DISABLED) $(OTIME) -DAPPLICATION_NAME_HASH=0x$(APPLICATION_NAME_HASH)
 
 include $(SPINN_DIRS)/make/Makefile.common
 
