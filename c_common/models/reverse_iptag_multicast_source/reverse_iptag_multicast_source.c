#include <common-typedefs.h>
#include <data_specification.h>
#include <debug.h>
#include <simulation.h>
#include <sark.h>
#include <string.h>

//! human readable definitions of each region in SDRAM
typedef enum regions_e {
    HEADER_REGION,
    CONFIGURATION_REGION,
    BUFFER_REGION
} regions_e;

// Database handshake with visualiser
#define DATABASE_CONFIRMATION 1

// Fill in buffer area with padding
#define EVENT_PADDING 2

// End of all buffers, stop execution
#define EVENT_STOP 3

// Stop complaining that there is sdram free space for buffers
#define STOP_SENDING_REQUESTS 4

// Start complaining that there is sdram free space for buffers
#define START_SENDING_REQUESTS 5

// Spinnaker requesting new buffers for spike source population
#define SPINNAKER_REQUEST_BUFFERS 6

// Buffers being sent from host to SpiNNaker
#define HOST_SEND_SEQUENCED_DATA 7

// Buffers available to be read from a buffered out vertex
#define SPINNAKER_REQUEST_READ_DATA 8

// Host confirming data being read form SpiNNaker memory
#define HOST_DATA_READ 9

#define BUFFER_OPERATION_READ 0
#define BUFFER_OPERATION_WRITE 1

#define MIN_BUFFER_SPACE 10

// The maximum sequence number
#define MAX_SEQUENCE_NO 0xFF

#define TICKS_BETWEEN_REQUESTS 100

#pragma pack(1)

typedef uint16_t* eieio_msg_t;

typedef struct {
    uint16_t event;
    uint16_t payload;
} event16_t;

typedef struct {
    uint16_t eieio_header_command;
    uint16_t chip_id;
    uint8_t processor;
    uint8_t pad1;
    uint8_t region;
    uint8_t sequence;
    uint32_t space_available;
} req_packet_sdp_t;

// Globals
static uint32_t time;
static uint32_t simulation_ticks;
static uint32_t infinite_run;
static bool apply_prefix;
static bool check;
static uint32_t prefix;
static uint32_t key_space;
static uint32_t mask;
static uint32_t incorrect_keys;
static uint32_t incorrect_packets;
static uint32_t key_left_shift;
static uint32_t buffer_region_size;
static uint32_t space_before_data_request;

static uint8_t *buffer_region;
static uint8_t *end_of_buffer_region;
static uint8_t *write_pointer;
static uint8_t *read_pointer;

sdp_msg_t req;
req_packet_sdp_t *req_ptr;
static eieio_msg_t msg_from_sdram;
static bool msg_from_sdram_in_use;
static int msg_from_sdram_length;
static uint32_t next_buffer_time;
static uint8_t pkt_last_sequence_seen;
static bool send_packet_reqs;
static bool last_buffer_operation;
static uint8_t return_tag_id;
static uint32_t last_space;
static uint32_t last_request_tick;


static inline uint16_t calculate_eieio_packet_command_size(
        eieio_msg_t eieio_msg_ptr) {
    uint16_t data_hdr_value = eieio_msg_ptr[0];
    uint16_t command_number = data_hdr_value & ~0xC000;

    switch (command_number) {
    case DATABASE_CONFIRMATION:
    case EVENT_PADDING:
    case EVENT_STOP:
    case STOP_SENDING_REQUESTS:
    case START_SENDING_REQUESTS:
        return 2;
    case SPINNAKER_REQUEST_BUFFERS:
        return 12;
    case HOST_SEND_SEQUENCED_DATA:

        // does not include the eieio packet payload
        return 4;
    case SPINNAKER_REQUEST_READ_DATA:
        return 16;
    case HOST_DATA_READ:
        return 8;
    default:
        return 0;
    }
    return 0;
}

static inline uint16_t calculate_eieio_packet_event_size(
        eieio_msg_t eieio_msg_ptr) {
    uint16_t data_hdr_value = eieio_msg_ptr[0];
    uint8_t pkt_type = (uint8_t)(data_hdr_value >> 10 & 0x3);
    bool pkt_apply_prefix = (bool)(data_hdr_value >> 15);
    bool pkt_payload_prefix_apply = (bool)(data_hdr_value >> 13 & 0x1);
    uint8_t event_count = data_hdr_value & 0xFF;
    uint16_t event_size, total_size;
    uint16_t header_size = 2;

    switch (pkt_type) {
    case 0:
        event_size = 2;
        break;
    case 1:
    case 2:
        event_size = 4;
        break;
    case 3:
        event_size = 8;
        break;
    }

    if (pkt_apply_prefix) {
        header_size += 2;
    }
    if (pkt_payload_prefix_apply) {
        if (pkt_type == 0 || pkt_type == 1) {
            header_size += 2;
        } else {
            header_size += 4;
        }
    }

    total_size = event_count * event_size + header_size;
    return total_size;
}

static inline uint16_t calculate_eieio_packet_size(eieio_msg_t eieio_msg_ptr) {
    uint16_t data_hdr_value = eieio_msg_ptr[0];
    uint8_t pkt_type = (data_hdr_value >> 14) && 0x03;

    if (pkt_type == 0x01) {
        return calculate_eieio_packet_command_size(eieio_msg_ptr);
    } else {
        return calculate_eieio_packet_event_size(eieio_msg_ptr);
    }
}

static inline void print_packet_bytes(eieio_msg_t eieio_msg_ptr,
                                      uint16_t length) {
    use(eieio_msg_ptr);
    use(length);
#if LOG_LEVEL >= LOG_DEBUG
    uint8_t *ptr = (uint8_t *) eieio_msg_ptr;

    log_debug("packet of %d bytes:", length);

    for (int i = 0; i < length; i++) {
        if ((i & 7) == 0) {
            io_printf(IO_BUF, "\n");
        }
        io_printf(IO_BUF, "%02x", ptr[i]);
    }
    io_printf(IO_BUF, "\n");
#endif
}

static inline void print_packet(eieio_msg_t eieio_msg_ptr) {
    use(eieio_msg_ptr);
#if LOG_LEVEL >= LOG_DEBUG
    uint32_t len = calculate_eieio_packet_size(eieio_msg_ptr);
    print_packet_bytes(eieio_msg_ptr, len);
#endif
}

static inline void signal_software_error(eieio_msg_t eieio_msg_ptr,
                                         uint16_t length) {
    use(eieio_msg_ptr);
    use(length);
#if LOG_LEVEL >= LOG_DEBUG
    print_packet_bytes(eieio_msg_ptr, length);
    rt_error(RTE_SWERR);
#endif
}

static inline uint32_t get_sdram_buffer_space_available() {
    if (read_pointer < write_pointer) {
        uint32_t final_space = (uint32_t) end_of_buffer_region -
                               (uint32_t) write_pointer;
        uint32_t initial_space = (uint32_t) read_pointer -
                                 (uint32_t) buffer_region;
        return final_space + initial_space;
    } else if (write_pointer < read_pointer) {
        return (uint32_t) read_pointer - (uint32_t) write_pointer;
    } else if (last_buffer_operation == BUFFER_OPERATION_WRITE) {

        // If pointers are equal, buffer is full if last op is write
        return 0;
    } else {

        // If pointers are equal, buffer is empty if last op is read
        return buffer_region_size;
    }
}

static inline bool is_eieio_packet_in_buffer(void) {

    // If there is no buffering being done, there are no packets
    if (buffer_region_size == 0) {
        return false;
    }

    // There are packets as long as the buffer is not empty; the buffer is
    // empty if the pointers are equal and the last op was read
    return !((write_pointer == read_pointer) &&
            (last_buffer_operation == BUFFER_OPERATION_READ));
}

static inline uint32_t extract_time_from_eieio_msg(eieio_msg_t eieio_msg_ptr) {
    uint16_t data_hdr_value = eieio_msg_ptr[0];
    bool pkt_has_timestamp = (bool) (data_hdr_value >> 12 & 0x1);
    bool pkt_apply_prefix = (bool) (data_hdr_value >> 15);
    bool pkt_mode = data_hdr_value >> 14;

    // If the packet is actually a command packet, return the current time
    if (pkt_apply_prefix == 0 && pkt_mode == 1) {
        return time;
    }

    // If the packet indicates that payloads are timestamps
    if (pkt_has_timestamp) {
        bool pkt_payload_prefix_apply = (bool) (data_hdr_value >> 13 & 0x1);
        uint8_t pkt_type = (uint8_t) (data_hdr_value >> 10 & 0x3);
        uint32_t payload_time = 0;
        bool got_payload_time = false;
        uint16_t *event_ptr = &eieio_msg_ptr[1];

        // If there is a payload prefix
        if (pkt_payload_prefix_apply) {

            // If there is a key prefix, the payload prefix is after that
            if (pkt_apply_prefix) {
                event_ptr += 1;
            }

            if (pkt_type & 0x2) {

                // 32 bit packet
                payload_time = event_ptr[1] << 16 | event_ptr[0];
                event_ptr += 2;
            } else {

                // 16 bit packet
                payload_time = event_ptr[0];
                event_ptr += 1;
            }
            got_payload_time = true;
        }

        // If the packets have a payload
        if (pkt_type & 0x1) {
            if (pkt_type & 0x2) {

                // 32 bit packet
                payload_time |= event_ptr[1] << 16 | event_ptr[0];
            } else {

                // 16 bit packet
                payload_time |= event_ptr[0];
            }
            got_payload_time = true;
        }

        // If no actual time was found, return the current time
        if (!got_payload_time) {
            return time;
        }
        return payload_time;
    }

    // This is not a timed packet, return the current time
    return time;
}

static inline bool add_eieio_packet_to_sdram(
        eieio_msg_t eieio_msg_ptr, uint32_t length) {
    uint8_t *msg_ptr = (uint8_t *) eieio_msg_ptr;

    log_debug("read_pointer = 0x%.8x, write_pointer= = 0x%.8x,"
              "last_buffer_operation == read = %d, packet length = %d",
              read_pointer,  write_pointer,
              last_buffer_operation == BUFFER_OPERATION_READ, length);
    if ((read_pointer < write_pointer) ||
            (read_pointer == write_pointer &&
                last_buffer_operation == BUFFER_OPERATION_READ)) {
        uint32_t final_space = (uint32_t) end_of_buffer_region -
                               (uint32_t) write_pointer;

        if (final_space >= length) {
            log_debug("Packet fits in final space of %d", final_space);

            spin1_memcpy(write_pointer, msg_ptr, length);
            write_pointer += length;
            last_buffer_operation = BUFFER_OPERATION_WRITE;
            if (write_pointer >= end_of_buffer_region) {
                write_pointer = buffer_region;
            }
            return true;
        } else {

            uint32_t total_space = final_space + ((uint32_t) read_pointer -
                                                  (uint32_t) buffer_region);
            if (total_space < length) {
                log_debug("Not enough space (%d bytes)", total_space);
                return false;
            }

            log_debug("Copying first %d bytes to final space of %d",
                      final_space);
            spin1_memcpy(write_pointer, msg_ptr, final_space);
            write_pointer = buffer_region;
            msg_ptr += final_space;

            uint32_t final_len = length - final_space;
            log_debug("Copying remaining %d bytes", final_len);
            spin1_memcpy(write_pointer, msg_ptr, final_len);
            write_pointer += final_len;
            last_buffer_operation = BUFFER_OPERATION_WRITE;
            if (write_pointer == end_of_buffer_region) {
                write_pointer = buffer_region;
            }
            return true;
        }
    } else if (write_pointer < read_pointer) {
        uint32_t middle_space = (uint32_t) read_pointer -
                                (uint32_t) write_pointer;

        if (middle_space < length) {
            log_debug("Not enough space in middle (%d bytes)", middle_space);
            return false;
        } else {
            log_debug("Packet fits in middle space of %d", middle_space);
            spin1_memcpy(write_pointer, msg_ptr, length);
            write_pointer += length;
            last_buffer_operation = BUFFER_OPERATION_WRITE;
            if (write_pointer == end_of_buffer_region) {
                write_pointer = buffer_region;
            }
            return true;
        }
    }

    log_debug("Buffer already full");
    return false;
}

static inline void process_16_bit_packets(
        void* event_pointer, bool pkt_prefix_upper, uint32_t pkt_count,
        uint32_t pkt_key_prefix, uint32_t pkt_payload_prefix,
        bool pkt_has_payload, bool pkt_payload_is_timestamp) {

    log_debug("process_16_bit_packets");
    log_debug("event_pointer: %08x", (uint32_t) event_pointer);
    log_debug("count: %d", pkt_count);
    log_debug("pkt_prefix: %08x", pkt_key_prefix);
    log_debug("pkt_payload_prefix: %08x", pkt_payload_prefix);
    log_debug("payload on: %d", pkt_has_payload);
    log_debug("pkt_format: %d", pkt_prefix_upper);

    uint16_t *next_event = (uint16_t *) event_pointer;
    for (uint32_t i = 0; i < pkt_count; i++) {
        uint32_t key = (uint32_t) next_event[0];
        log_debug("Packet key = %d", key);
        next_event += 1;
        uint32_t payload = 0;
        if (pkt_has_payload) {
            payload = (uint32_t) next_event[0];
            next_event += 1;
        }

        if (!pkt_prefix_upper) {
            key <<= 16;
        }
        key |= pkt_key_prefix;
        payload |= pkt_payload_prefix;

        log_debug("check before send packet: check=%d, key=%d, mask=%d,"
                  " key_space=%d: %d", check, key, mask, key_space,
                  (!check) || (check && ((key & mask) == key_space)));

        if (!check || (check && ((key & mask) == key_space))) {
            if (pkt_has_payload && !pkt_payload_is_timestamp) {
                log_debug("mc packet 16-bit key=%d", key);
                while (!spin1_send_mc_packet(key, payload, WITH_PAYLOAD)) {
                    spin1_delay_us(1);
                }
            } else {
                log_debug("mc packet 16-bit key=%d, payload=%d", key, payload);
                while (!spin1_send_mc_packet(key, 0, NO_PAYLOAD)) {
                    spin1_delay_us(1);
                }
            }
        } else {
            incorrect_keys++;
        }
    }
}

static inline void process_32_bit_packets(
        void* event_pointer, uint32_t pkt_count,
        uint32_t pkt_key_prefix, uint32_t pkt_payload_prefix,
        bool pkt_has_payload, bool pkt_payload_is_timestamp) {

    log_debug("process_32_bit_packets");
    log_debug("event_pointer: %08x", (uint32_t) event_pointer);
    log_debug("count: %d", pkt_count);
    log_debug("pkt_prefix: %08x", pkt_key_prefix);
    log_debug("pkt_payload_prefix: %08x", pkt_payload_prefix);
    log_debug("payload on: %d", pkt_has_payload);

    uint16_t *next_event = (uint16_t *) event_pointer;
    for (uint32_t i = 0; i < pkt_count; i++) {
        uint32_t key = next_event[1] << 16 | next_event[0];
        log_debug("Packet key = %d", key);
        next_event += 2;
        uint32_t payload = 0;
        if (pkt_has_payload) {
            payload = next_event[1] << 16 | next_event[0];
            next_event += 2;
        }

        key |= pkt_key_prefix;
        payload |= pkt_payload_prefix;

        log_debug("check before send packet: %d",
                  (!check) || (check && ((key & mask) == key_space)));

        if (!check || (check && ((key & mask) == key_space))) {
            if (pkt_has_payload && !pkt_payload_is_timestamp) {
                log_debug("mc packet 32-bit key=%d", key);
                while (!spin1_send_mc_packet(key, payload, WITH_PAYLOAD)) {
                    spin1_delay_us(1);
                }
            } else {
                log_debug("mc packet 32-bit key=%d, payload=%d", key, payload);
                while (!spin1_send_mc_packet(key, 0, NO_PAYLOAD)) {
                    spin1_delay_us(1);
                }
            }
        } else {
            incorrect_keys++;
        }
    }
}

static inline bool eieio_data_parse_packet(
        eieio_msg_t eieio_msg_ptr, uint32_t length) {
    log_debug("eieio_data_process_data_packet");
    print_packet_bytes(eieio_msg_ptr, length);

    uint16_t data_hdr_value = eieio_msg_ptr[0];
    void *event_pointer = (void *) &eieio_msg_ptr[1];

    if (data_hdr_value == 0) {

        // Count is 0, so no data
        return true;
    }

    log_debug("====================================");
    log_debug("eieio_msg_ptr: %08x", (uint32_t) eieio_msg_ptr);
    log_debug("event_pointer: %08x", (uint32_t) event_pointer);
    print_packet(eieio_msg_ptr);

    bool pkt_apply_prefix = (bool) (data_hdr_value >> 15);
    bool pkt_prefix_upper = (bool) ((data_hdr_value >> 14) & 0x1);
    bool pkt_payload_apply_prefix = (bool) (data_hdr_value >> 13 & 0x1);
    uint8_t pkt_type = (uint8_t) (data_hdr_value >> 10 & 0x3);
    uint8_t pkt_count = (uint8_t) (data_hdr_value & 0xFF);
    bool pkt_has_payload = (bool) (pkt_type & 0x1);

    uint32_t pkt_key_prefix = prefix;
    uint32_t pkt_payload_prefix = 0;
    bool pkt_payload_is_timestamp = (bool)((data_hdr_value >> 12) & 0x1);

    log_debug("data_hdr_value: %04x", data_hdr_value);
    log_debug("pkt_apply_prefix: %d", pkt_apply_prefix);
    log_debug("pkt_format: %d", pkt_prefix_upper);
    log_debug("pkt_payload_prefix: %d", pkt_payload_apply_prefix);
    log_debug("pkt_timestamp: %d", pkt_payload_is_timestamp);
    log_debug("pkt_type: %d", pkt_type);
    log_debug("pkt_count: %d", pkt_count);
    log_debug("payload_on: %d", pkt_has_payload);

    uint16_t *hdr_pointer = (uint16_t *) event_pointer;

    if (pkt_apply_prefix) {

        // Key prefix in the packet
        pkt_key_prefix = (uint32_t) hdr_pointer[0];
        hdr_pointer += 1;

        // If the prefix is in the upper part, shift the prefix
        if (pkt_prefix_upper) {
            pkt_key_prefix <<= 16;
        }
    } else if (!pkt_apply_prefix && apply_prefix) {

        // If there isn't a key prefix, but the config applies a prefix,
        // apply the prefix depending on the key_left_shift
        if (key_left_shift == 0) {
            pkt_prefix_upper = true;
        } else {
            pkt_prefix_upper = false;
        }
    }

    if (pkt_payload_apply_prefix) {

        if (!(pkt_type & 0x2)) {

            // If there is a payload prefix and the payload is 16-bit
            pkt_payload_prefix = (uint32_t) hdr_pointer[0];
            hdr_pointer += 1;
        } else {

            // If there is a payload prefix and the payload is 32-bit
            pkt_payload_prefix =
                (uint32_t) hdr_pointer[1] << 16 | hdr_pointer[0];
            hdr_pointer += 2;
        }
    }

    // Take the event pointer to start at the header pointer
    event_pointer = (void *) hdr_pointer;

    // If the packet has a payload that is a timestamp, but the timestamp
    // is not the current time, buffer it
    if (pkt_has_payload && pkt_payload_is_timestamp &&
            pkt_payload_prefix != time) {
        if (pkt_payload_prefix > time) {
            add_eieio_packet_to_sdram(eieio_msg_ptr, length);
            return true;
        }
        return false;
    }

    if (pkt_type <= 1) {
        process_16_bit_packets(
            event_pointer, pkt_prefix_upper, pkt_count, pkt_key_prefix,
            pkt_payload_prefix, pkt_has_payload, pkt_payload_is_timestamp);
        return true;
    } else {
        process_32_bit_packets(
            event_pointer, pkt_count, pkt_key_prefix,
            pkt_payload_prefix, pkt_has_payload, pkt_payload_is_timestamp);
        return false;
    }
}

static inline void eieio_command_parse_stop_requests(
        eieio_msg_t eieio_msg_ptr, uint16_t length) {
    use(eieio_msg_ptr);
    use(length);
    log_debug("Stopping packet requests - parse_stop_packet_reqs");
    send_packet_reqs = false;
}

static inline void eieio_command_parse_start_requests(
        eieio_msg_t eieio_msg_ptr, uint16_t length) {
    use(eieio_msg_ptr);
    use(length);
    log_debug("Starting packet requests - parse_start_packet_reqs");
    send_packet_reqs = true;
}

static inline void eieio_command_parse_sequenced_data(
        eieio_msg_t eieio_msg_ptr, uint16_t length) {
    uint16_t sequence_value_region_id = eieio_msg_ptr[1];
    uint16_t region_id = sequence_value_region_id & 0xFF;
    uint16_t sequence_value = (sequence_value_region_id >> 8) & 0xFF;
    uint8_t next_expected_sequence_no =
        (pkt_last_sequence_seen + 1) & MAX_SEQUENCE_NO;
    eieio_msg_t eieio_content_pkt = &eieio_msg_ptr[2];

    if (region_id != BUFFER_REGION) {
        log_debug("received sequenced eieio packet with invalid region id:"
                  " %d.", region_id);
        signal_software_error(eieio_msg_ptr, length);
        incorrect_packets++;
    }

    log_debug("Received packet sequence number: %d", sequence_value);

    if (sequence_value == next_expected_sequence_no) {
        // parse_event_pkt returns false in case there is an error and the
        // packet is dropped (i.e. as it was never received)
        log_debug("add_eieio_packet_to_sdram");
        bool ret_value = add_eieio_packet_to_sdram(eieio_content_pkt,
                                                   length - 4);
        log_debug("add_eieio_packet_to_sdram return value: %d", ret_value);

        if (ret_value) {
            pkt_last_sequence_seen = sequence_value;
            log_debug("Updating last sequence seen to %d",
                pkt_last_sequence_seen);
        } else {
            log_debug("unable to buffer sequenced data packet.");
            signal_software_error(eieio_msg_ptr, length);
            incorrect_packets++;
        }
    }
}

static inline bool eieio_commmand_parse_packet(eieio_msg_t eieio_msg_ptr,
                                               uint16_t length) {
    uint16_t data_hdr_value = eieio_msg_ptr[0];
    uint16_t pkt_command = data_hdr_value & (~0xC000);

    switch (pkt_command) {
    case HOST_SEND_SEQUENCED_DATA:
        log_debug("command: HOST_SEND_SEQUENCED_DATA");
        eieio_command_parse_sequenced_data(eieio_msg_ptr, length);
        break;

    case STOP_SENDING_REQUESTS:
        log_debug("command: STOP_SENDING_REQUESTS");
        eieio_command_parse_stop_requests(eieio_msg_ptr, length);
        break;

    case START_SENDING_REQUESTS:
        log_debug("command: START_SENDING_REQUESTS");
        eieio_command_parse_start_requests(eieio_msg_ptr, length);
        break;

    case EVENT_STOP:
        log_debug("command: EVENT_STOP");
        time = simulation_ticks + 1;
        break;

    default:
        return false;
        break;
    }
    return true;
}

static inline bool packet_handler_selector(eieio_msg_t eieio_msg_ptr,
                                           uint16_t length) {
    log_debug("packet_handler_selector");

    uint16_t data_hdr_value = eieio_msg_ptr[0];
    uint8_t pkt_type = (data_hdr_value >> 14) && 0x03;

    if (pkt_type == 0x01) {
        log_debug("parsing a command packet");
        return eieio_commmand_parse_packet(eieio_msg_ptr, length);
    } else {
        log_debug("parsing an event packet");
        return eieio_data_parse_packet(eieio_msg_ptr, length);
    }
}

void fetch_and_process_packet() {
    log_debug("in fetch_and_process_packet");
    msg_from_sdram_in_use = false;

    // If we are not buffering, there is nothing to do
    if (buffer_region_size == 0) {
        return;
    }

    while ((!msg_from_sdram_in_use) && is_eieio_packet_in_buffer()) {

        // If there is padding, move on 2 bytes
        uint16_t next_header = (uint16_t) *read_pointer;
        if (next_header == 0x4002) {
            read_pointer += 2;
            if (read_pointer >= end_of_buffer_region) {
                read_pointer = buffer_region;
            }
        } else {
            uint8_t *src_ptr = (uint8_t *) read_pointer;
            uint8_t *dst_ptr = (uint8_t *) msg_from_sdram;
            uint32_t len = calculate_eieio_packet_size(
                (eieio_msg_t) read_pointer);
            uint32_t final_space = (end_of_buffer_region - read_pointer);

            log_debug("packet with length %d, from address: %08x", len,
                      read_pointer);

            if (len > final_space) {

                // If the packet is split, get the bits
                log_debug("split packet");
                log_debug("1 - reading packet to %08x from %08x length: %d",
                          (uint32_t) dst_ptr, (uint32_t) src_ptr, final_space);
                spin1_memcpy(dst_ptr, src_ptr, final_space);

                uint32_t remaining_len = len - final_space;
                dst_ptr += final_space;
                src_ptr = buffer_region;
                log_debug("2 - reading packet to %08x from %08x length: %d",
                          (uint32_t) dst_ptr, (uint32_t) src_ptr,
                          remaining_len);

                spin1_memcpy(dst_ptr, src_ptr, remaining_len);
                read_pointer = buffer_region + remaining_len;
            } else {

                // If the packet is whole, get the packet
                log_debug("full packet");
                log_debug("1 - reading packet to %08x from %08x length: %d",
                          (uint32_t) dst_ptr, (uint32_t) src_ptr, len);

                spin1_memcpy(dst_ptr, src_ptr, len);
                read_pointer += len;
                if (read_pointer >= end_of_buffer_region) {
                    read_pointer = buffer_region;
                }
            }

            last_buffer_operation = BUFFER_OPERATION_READ;

            print_packet_bytes(msg_from_sdram, len);
            next_buffer_time = extract_time_from_eieio_msg(msg_from_sdram);
            log_debug("packet time: %d, current time: %d",
                      next_buffer_time, time);

            if (next_buffer_time == time) {
                packet_handler_selector(msg_from_sdram, len);
            } else {
                msg_from_sdram_in_use = true;
                msg_from_sdram_length = len;
            }
        }
    }
}

void send_buffer_request_pkt(void) {
    uint32_t space = get_sdram_buffer_space_available();
    if ((space >= space_before_data_request) &&
            ((space != last_space) || (space == buffer_region_size))) {
        log_debug("sending request packet with space: %d and seq_no: %d at %u",
                  space, pkt_last_sequence_seen, time);

        last_space = space;
        req_ptr->sequence |= pkt_last_sequence_seen;
        req_ptr->space_available = space;
        spin1_send_sdp_msg(&req, 1);
        req_ptr->sequence &= 0;
        req_ptr->space_available = 0;
    }
}

void timer_callback(uint unused0, uint unused1) {
    use(unused0);
    use(unused1);
    time++;

    log_debug("timer_callback, final time: %d, current time: %d,"
              "next packet buffer time: %d", simulation_ticks, time,
              next_buffer_time);

    if ((infinite_run != TRUE) && (time >= simulation_ticks + 1)) {
        log_info("Simulation complete.");
        log_info("Incorrect keys discarded: %d", incorrect_keys);
        log_info("Incorrect packets discarded: %d", incorrect_packets);
        spin1_exit(0);
        return;
    }

    if (send_packet_reqs &&
            ((time - last_request_tick) >= TICKS_BETWEEN_REQUESTS)) {
        send_buffer_request_pkt();
        last_request_tick = time;
    }

    if (!msg_from_sdram_in_use) {
        fetch_and_process_packet();
    } else if (next_buffer_time < time) {
        fetch_and_process_packet();
    } else if (next_buffer_time == time) {
        eieio_data_parse_packet(msg_from_sdram, msg_from_sdram_length);
        fetch_and_process_packet();
    }
}

void sdp_packet_callback(uint mailbox, uint port) {
    use(port);
    sdp_msg_t *msg = (sdp_msg_t *) mailbox;
    uint16_t length = msg->length;
    eieio_msg_t eieio_msg_ptr = (eieio_msg_t) &(msg->cmd_rc);

    packet_handler_selector(eieio_msg_ptr, length - 8);

    // free the message to stop overload
    spin1_msg_free(msg);
}

bool setup_buffer_region(address_t region_address) {
    buffer_region = (uint8_t *) region_address;
    read_pointer = buffer_region;
    write_pointer = buffer_region;
    end_of_buffer_region = buffer_region + buffer_region_size;

    log_info("buffer_region: 0x%.8x", buffer_region);
    log_info("buffer_region_size: %d", buffer_region_size);
    log_info("end_of_buffer_region: 0x%.8x", end_of_buffer_region);

    return true;
}

bool read_parameters(address_t region_address) {

    // Get the configuration data
    apply_prefix = region_address[0];
    prefix = region_address[1];
    key_left_shift = region_address[2];
    check = region_address[3];
    key_space = region_address[4];
    mask = region_address[5];
    buffer_region_size = region_address[6];
    space_before_data_request = region_address[7];
    return_tag_id = region_address[8];

    // There is no point in sending requests until there is space for
    // at least one packet
    if (space_before_data_request < MIN_BUFFER_SPACE) {
        space_before_data_request = MIN_BUFFER_SPACE;
    }

    // Set the initial values
    incorrect_keys = 0;
    incorrect_packets = 0;
    msg_from_sdram_in_use = false;
    next_buffer_time = 0;
    pkt_last_sequence_seen = MAX_SEQUENCE_NO;
    send_packet_reqs = true;
    last_request_tick = 0;

    if (buffer_region_size != 0) {
        last_buffer_operation = BUFFER_OPERATION_WRITE;
    } else {
        last_buffer_operation = BUFFER_OPERATION_READ;
    }

    // allocate a buffer size of the maximum SDP payload size
    msg_from_sdram = (eieio_msg_t) spin1_malloc(256);

    req.length = 8 + sizeof(req_packet_sdp_t);
    req.flags = 0x7;
    req.tag = return_tag_id;
    req.dest_port = 0xFF;
    req.srce_port = (1 << 5) | spin1_get_core_id();
    req.dest_addr = 0;
    req.srce_addr = spin1_get_chip_id();
    req_ptr = (req_packet_sdp_t*) &(req.cmd_rc);
    req_ptr->eieio_header_command = 1 << 14 | SPINNAKER_REQUEST_BUFFERS;
    req_ptr->chip_id = spin1_get_chip_id();
    req_ptr->processor = (spin1_get_core_id() << 3);
    req_ptr->pad1 = 0;
    req_ptr->region = BUFFER_REGION & 0x0F;

    log_info("apply_prefix: %d", apply_prefix);
    log_info("prefix: %d", prefix);
    log_info("key_left_shift: %d", key_left_shift);
    log_info("check: %d", check);
    log_info("key_space: 0x%08x", key_space);
    log_info("mask: 0x%08x", mask);
    log_info("space_before_read_request: %d", space_before_data_request);
    log_info("return_tag_id: %d", return_tag_id);

    return true;
}

bool initialize(uint32_t *timer_period) {

    // Get the address this core's DTCM data starts at from SRAM
    address_t address = data_specification_get_data_address();

    // Read the header
    if (!data_specification_read_header(address)) {
        return false;
    }

    // Get the timing details
<<<<<<< HEAD
    if (!simulation_read_header(
            data_specification_get_region(HEADER_REGION, address),
            timer_period, &simulation_ticks)) {
=======
    if (!simulation_read_timing_details(
            data_specification_get_region(0, address),
            APPLICATION_NAME_HASH, timer_period, &simulation_ticks,
            &infinite_run)) {
>>>>>>> 35d0d970
        return false;
    }

    // Read the parameters
    if (!read_parameters(data_specification_get_region(CONFIGURATION_REGION,
                                                       address))) {
        return false;
    }

    // Read the buffer region
    if (buffer_region_size > 0) {
        if (!setup_buffer_region(data_specification_get_region(
                BUFFER_REGION, address))) {
            return false;
        }
    }

    return true;
}


// Entry point
void c_main(void) {

    // Configure system
    uint32_t timer_period = 0;
    if (!initialize(&timer_period)) {
        return;
    }

    // Set timer_callback
    spin1_set_timer_tick(timer_period);

    // Register callbacks
    spin1_callback_on(SDP_PACKET_RX, sdp_packet_callback, 1);
    spin1_callback_on(TIMER_TICK, timer_callback, 2);

    log_info("Starting");

    // Start the time at "-1" so that the first tick will be 0
    time = UINT32_MAX;
    simulation_run();
}<|MERGE_RESOLUTION|>--- conflicted
+++ resolved
@@ -918,16 +918,9 @@
     }
 
     // Get the timing details
-<<<<<<< HEAD
-    if (!simulation_read_header(
+    if (!simulation_read_timing_details(
             data_specification_get_region(HEADER_REGION, address),
-            timer_period, &simulation_ticks)) {
-=======
-    if (!simulation_read_timing_details(
-            data_specification_get_region(0, address),
-            APPLICATION_NAME_HASH, timer_period, &simulation_ticks,
-            &infinite_run)) {
->>>>>>> 35d0d970
+            timer_period, &simulation_ticks, &infinite_run)) {
         return false;
     }
 
