#include <common-typedefs.h>
#include <data_specification.h>
#include <debug.h>
#include <simulation.h>
#include <sark.h>
#include <buffered_eieio_defs.h>
#include "recording.h"

// Declare wfi function
extern void spin1_wfi(void);

#ifndef APPLICATION_NAME_HASH
#define APPLICATION_NAME_HASH 0
#error APPLICATION_NAME_HASH must be defined
#endif

//! The EIEIO message types

//! \brief human readable versions of the different priorities and usages.
typedef enum callback_priorities {
    SDP_CALLBACK = 1, TIMER = 2, DMA = 0
}callback_priorities;

enum eieio_data_message_types {
    KEY_16_BIT,
    KEY_PAYLOAD_16_BIT,
    KEY_32_BIT,
    KEY_PAYLOAD_32_BIT
};

//! The EIEIO prefix types
typedef enum eieio_prefix_types {
    PREFIX_TYPE_LOWER_HALF_WORD,
    PREFIX_TYPE_UPPER_HALF_WORD
} eieio_prefix_types;

//! The parameters
typedef struct configuration_t {
    uint32_t apply_prefix;
    uint32_t prefix;
    uint32_t prefix_type;
    uint32_t check_keys;
    uint32_t has_key;
    uint32_t key_space;
    uint32_t mask;
    uint32_t buffer_region_size;
    uint32_t space_before_data_request;
    uint32_t return_tag_id;
    uint32_t return_tag_dest;
    uint32_t buffered_in_sdp_port;
    uint32_t tx_offset;
} configuration_t;

//! The memory regions
typedef enum memory_regions{
    SYSTEM,
    CONFIGURATION,
    RECORDING_REGION,
    BUFFER_REGION,
    PROVENANCE_REGION,
} memory_regions;

//! The provenance data items
struct provenance_t {
    uint32_t num_received_packets;
    uint32_t num_sent_packets;
    uint32_t incorrect_keys;
    uint32_t incorrect_packets;
    uint32_t late_packets;
};

//! The number of regions that can be recorded
#define NUMBER_OF_REGIONS_TO_RECORD 1
#define SPIKE_HISTORY_CHANNEL 0

//! the minimum space required for a buffer to work
#define MIN_BUFFER_SPACE 10

//! the amount of ticks to wait between requests
#define TICKS_BETWEEN_REQUESTS 25

//! the maximum size of a packet excluding header
#define MAX_PACKET_SIZE 272

#pragma pack(1)

typedef struct {
    uint32_t length;
    uint32_t time;
    uint8_t data[MAX_PACKET_SIZE];
} recorded_packet_t;

typedef struct {
    uint16_t event;
    uint16_t payload;
} event16_t;

typedef struct {
    uint16_t eieio_header_command;
    uint16_t chip_id;
    uint8_t processor;
    uint8_t pad1;
    uint8_t region;
    uint8_t sequence;
    uint32_t space_available;
} req_packet_sdp_t;

//! It's addressing 32-bit quantities, but may only be half-word aligned
typedef uint32_t *eieio_32bit_payload_t __attribute__((aligned(2)));
/* Because EIEIO... */

typedef struct eieio_data_msg_t {
    uint16_t header;
    uint16_t data[];
} eieio_data_msg_t;

typedef struct eieio_sequenced_data_t {
    uint16_t eieio_header;
    uint8_t region_id;
    uint8_t sequence;
    uint16_t data[];
} eieio_sequenced_data_t;

// Globals
static uint32_t time;
static uint32_t simulation_ticks;
static uint32_t infinite_run;
static bool apply_prefix;
static bool check;
static uint32_t prefix;
static bool has_key;
static uint32_t key_space;
static uint32_t mask;
static uint32_t incorrect_keys;
static uint32_t incorrect_packets;
static uint32_t late_packets;
static uint32_t last_stop_notification_request;
static eieio_prefix_types prefix_type;
static uint32_t buffer_region_size;
static uint32_t space_before_data_request;
static uint32_t n_received_packets = 0;
static uint32_t n_send_packets = 0;

//! keeps track of which types of recording should be done to this model.
static uint32_t recording_flags = 0;

static uint8_t *buffer_region;
static uint8_t *end_of_buffer_region;
static uint8_t *write_pointer;
static uint8_t *read_pointer;

sdp_msg_t req;
req_packet_sdp_t *req_ptr;
static eieio_msg_t msg_from_sdram;
static bool msg_from_sdram_in_use;
static int msg_from_sdram_length;
static uint32_t next_buffer_time;
static uint8_t pkt_last_sequence_seen;
static bool send_packet_reqs;
static bool last_operation_was_write;
static uint8_t return_tag_id;
static uint32_t return_tag_dest;
static uint32_t buffered_in_sdp_port;
static uint32_t tx_offset;
static uint32_t last_space;
static uint32_t last_request_tick;

static bool stopped = false;

static bool recording_in_progress = false;
static recorded_packet_t *recorded_packet;

// Forward declaration of main entry point
void c_main(void);

// How to extract bit-flags and packet types from a field
#define FLAG_IS_SET(flags, bit_idx) ((bool)(((flags) >> (bit_idx)) & 0x1))
#define PKT_TYPE(flags, type_idx)   ((uint8_t)(((flags) >> (type_idx)) & 0x03))

// ------------------------------------------------------------------------

static inline uint16_t command_packet_size(eieio_msg_t eieio_msg_ptr) {
    uint16_t command = eieio_msg_ptr[0] & ~0xC000;

    switch (command) {
    case DATABASE_CONFIRMATION:
    case EVENT_PADDING:
    case EVENT_STOP_COMMANDS:
    case STOP_SENDING_REQUESTS:
    case START_SENDING_REQUESTS:
        return 2;
    case SPINNAKER_REQUEST_BUFFERS:
        return 12;
    case HOST_SEND_SEQUENCED_DATA:
        // does not include the EIEIO packet payload
        return 4;
    case SPINNAKER_REQUEST_READ_DATA:
        return 16;
    case HOST_DATA_READ:
        return 8;
    default:
        return 0;
    }
}

static inline uint16_t data_packet_size(eieio_msg_t eieio_msg_ptr) {
    uint16_t data_hdr_value = eieio_msg_ptr[0];
    uint8_t pkt_type = PKT_TYPE(data_hdr_value, 10);
    bool pkt_apply_prefix = FLAG_IS_SET(data_hdr_value, 15);
    bool pkt_payload_prefix_apply = FLAG_IS_SET(data_hdr_value, 13);
    uint8_t event_count = data_hdr_value & 0xFF;
    uint16_t event_size, total_size;
    uint16_t header_size = 2;

    switch (pkt_type) {
    case KEY_16_BIT:
        event_size = 2;
        break;
    case KEY_PAYLOAD_16_BIT:
    case KEY_32_BIT:
        event_size = 4;
        break;
    case KEY_PAYLOAD_32_BIT:
        event_size = 8;
        break;
    }

    if (pkt_apply_prefix) {
        header_size += 2;
    }
    if (pkt_payload_prefix_apply) {
        switch (pkt_type) {
        case KEY_16_BIT:
        case KEY_PAYLOAD_16_BIT:
            header_size += 2;
            break;
        case KEY_32_BIT:
        case KEY_PAYLOAD_32_BIT:
            header_size += 4;
        }
    }

    total_size = event_count * event_size + header_size;
    return total_size;
}

static inline uint16_t eieio_packet_size(eieio_msg_t eieio_msg_ptr) {
    uint16_t data_hdr_value = eieio_msg_ptr[0];
    uint8_t pkt_type = PKT_TYPE(data_hdr_value, 14);

    if (pkt_type == 0x01) {
        return command_packet_size(eieio_msg_ptr);
    } else {
        return data_packet_size(eieio_msg_ptr);
    }
}

static inline void print_packet_bytes(
        eieio_msg_t eieio_msg_ptr, uint16_t length) {
    use(eieio_msg_ptr);
    use(length);
#if LOG_LEVEL >= LOG_DEBUG
    uint8_t *ptr = (uint8_t *) eieio_msg_ptr;

    log_debug("packet of %d bytes:", length);

    for (int i = 0; i < length; i++) {
        if ((i & 7) == 0) {
            io_printf(IO_BUF, "\n");
        }
        io_printf(IO_BUF, "%02x", ptr[i]);
    }
    io_printf(IO_BUF, "\n");
#endif
}

static inline void print_packet(eieio_msg_t eieio_msg_ptr) {
    use(eieio_msg_ptr);
#if LOG_LEVEL >= LOG_DEBUG
    uint32_t len = eieio_packet_size(eieio_msg_ptr);
    print_packet_bytes(eieio_msg_ptr, len);
#endif
}

static inline void signal_software_error(
        eieio_msg_t eieio_msg_ptr, uint16_t length) {
    use(eieio_msg_ptr);
    use(length);
#if LOG_LEVEL >= LOG_DEBUG
    print_packet_bytes(eieio_msg_ptr, length);
    rt_error(RTE_SWERR);
#endif
}

static inline uint32_t get_sdram_buffer_space_available(void) {
    if (read_pointer < write_pointer) {
        uint32_t final_space = end_of_buffer_region - write_pointer;
        uint32_t initial_space = read_pointer - buffer_region;
        return final_space + initial_space;
    } else if (write_pointer < read_pointer) {
        return read_pointer - write_pointer;
    } else if (last_operation_was_write) {
        // If pointers are equal, buffer is full if last operation is write
        return 0;
    } else {
        // If pointers are equal, buffer is empty if last operation is read
        return buffer_region_size;
    }
}

static inline bool is_eieio_packet_in_buffer(void) {
    // If there is no buffering being done, there are no packets
    if (buffer_region_size == 0) {
        return false;
    }

    // There are packets as long as the buffer is not empty; the buffer is
    // empty if the pointers are equal and the last operation was read
    return write_pointer != read_pointer || last_operation_was_write;
}

static inline uint32_t extract_time_from_eieio_msg(eieio_msg_t eieio_msg_ptr) {
    uint16_t data_hdr_value = eieio_msg_ptr[0];
    bool pkt_has_timestamp = FLAG_IS_SET(data_hdr_value, 12);
    bool pkt_apply_prefix = FLAG_IS_SET(data_hdr_value, 15);
    bool pkt_mode = FLAG_IS_SET(data_hdr_value, 14);

    // If the packet is actually a command packet, return the current time
    if (!pkt_apply_prefix && pkt_mode) {
        return time;
    }
    // If this is not a timed packet, return the current time
    if (!pkt_has_timestamp) {
        return time;
    }

    // The packet indicates that payloads are timestamps
    bool pkt_payload_prefix_apply = FLAG_IS_SET(data_hdr_value, 13);
    uint8_t pkt_type = PKT_TYPE(data_hdr_value, 10);
    uint32_t payload_time = 0;
    bool got_payload_time = false;
    uint16_t *event_ptr = &eieio_msg_ptr[1];

    // If there is a payload prefix
    if (pkt_payload_prefix_apply) {
        // If there is a key prefix, the payload prefix is after that
        if (pkt_apply_prefix) {
            event_ptr += 1;
        }

        switch (pkt_type) {
        case KEY_16_BIT:
        case KEY_PAYLOAD_16_BIT:
            // 16 bit packet
            payload_time = event_ptr[0];
            event_ptr += 1;
            break;
        case KEY_32_BIT:
        case KEY_PAYLOAD_32_BIT:
            // 32 bit packet
            payload_time = ((eieio_32bit_payload_t) event_ptr)[0];
            event_ptr += 2;
            break;
        }

        got_payload_time = true;
    }

    // If the packets have a payload...
    switch (pkt_type) {
    case KEY_PAYLOAD_32_BIT:
        // 32 bit packet
        payload_time |= ((eieio_32bit_payload_t) event_ptr)[0];
        got_payload_time = true;
        break;
    case KEY_PAYLOAD_16_BIT:
        // 16 bit packet
        payload_time |= event_ptr[0];
        got_payload_time = true;
        break;
    }

    // If no actual time was found, return the current time
    return (got_payload_time ? payload_time : time);
}

static inline bool add_eieio_packet_to_sdram(
        eieio_msg_t eieio_msg_ptr, uint32_t length) {
    uint8_t *msg_ptr = (uint8_t *) eieio_msg_ptr;

    log_debug("read_pointer = 0x%.8x, write_pointer= = 0x%.8x, "
            "last_buffer_operation == read = %d, packet length = %d",
            read_pointer,  write_pointer,
            !last_operation_was_write, length);
    // Check if we're full
    if (read_pointer == write_pointer && last_operation_was_write) {
        log_debug("Buffer already full");
        return false;
    }

    // Write pointer before read pointer; simple case
    if (write_pointer < read_pointer) {
        uint32_t middle_space = read_pointer - write_pointer;
        if (middle_space < length) {
            log_debug("Not enough space in middle (%d bytes)", middle_space);
            return false;
        }

        log_debug("Packet fits in middle space of %d", middle_space);
        spin1_memcpy(write_pointer, msg_ptr, length);
        write_pointer += length;
        last_operation_was_write = BUFFER_OPERATION_WRITE;
        if (write_pointer == end_of_buffer_region) {
            write_pointer = buffer_region;
        }
        return true;
    }

    // Write pointer at or after read pointer
    uint32_t final_space = end_of_buffer_region - write_pointer;
    if (final_space >= length) {
        log_debug("Packet fits in final space of %d", final_space);

        spin1_memcpy(write_pointer, msg_ptr, length);
        write_pointer += length;
        last_operation_was_write = BUFFER_OPERATION_WRITE;
        if (write_pointer >= end_of_buffer_region) {
            write_pointer = buffer_region;
        }
        return true;
    }

    // Will need to wrap the write pointer around and do two writes

    uint32_t total_space = final_space + (read_pointer - buffer_region);
    if (total_space < length) {
        log_debug("Not enough space (%d bytes)", total_space);
        return false;
    }

    log_debug("Copying first %d bytes to final space of %d", final_space);
    spin1_memcpy(write_pointer, msg_ptr, final_space);
    write_pointer = buffer_region;
    msg_ptr += final_space;

    uint32_t final_len = length - final_space;
    log_debug("Copying remaining %d bytes", final_len);
    spin1_memcpy(write_pointer, msg_ptr, final_len);
    write_pointer += final_len;
    last_operation_was_write = BUFFER_OPERATION_WRITE;
    if (write_pointer == end_of_buffer_region) {
        write_pointer = buffer_region;
    }
    return true;
}

static inline bool key_matches(uint32_t key) {
    if (!check) {
        return true;
    }
    return (key & mask) == key_space;
}

static inline void process_16_bit_packets(
        uint16_t* data_ptr, bool prefix_upper, uint32_t count,
        uint32_t key_prefix, uint32_t payload_prefix, bool has_payload,
        bool payload_is_timestamp) {
    log_debug("process_16_bit_packets");
    log_debug("event_pointer: %08x", (uint32_t) data_ptr);
    log_debug("count: %d", count);
    log_debug("pkt_prefix: %08x", key_prefix);
    log_debug("pkt_payload_prefix: %08x", payload_prefix);
    log_debug("payload on: %d", has_payload);
    log_debug("pkt_format: %d", prefix_upper);

    if (!has_key) {
        log_debug("no key set; ignoring packet");
        return;
    }

    for (uint32_t i = 0, idx = 0; i < count; i++) {
        uint32_t key = data_ptr[idx++], payload = 0;
        log_debug("Packet key = %d", key);
        if (has_payload) {
            payload = data_ptr[idx++];
        }

        if (!prefix_upper) {
            key <<= 16;
        }
        key |= key_prefix;
        payload |= payload_prefix;

        log_debug("check before send packet: check=%d, key=0x%08x, mask=0x%08x,"
                " key_space=%d: %d", check, key, mask, key_space,
                key_matches(key));
        if (!key_matches(key)) {
            incorrect_keys++;
            continue;
        }

        n_send_packets++;
        if (has_payload && !payload_is_timestamp) {
            log_debug("mc packet 16-bit key=%d, payload=%d",
                    key, payload);
            while (!spin1_send_mc_packet(key, payload, WITH_PAYLOAD)) {
                spin1_delay_us(1);
            }
        } else {
            log_debug("mc packet 16-bit key=%d", key);
            while (!spin1_send_mc_packet(key, 0, NO_PAYLOAD)) {
                spin1_delay_us(1);
            }
        }
    }
}

static inline void process_32_bit_packets(
        eieio_32bit_payload_t data_ptr, uint32_t count, uint32_t key_prefix,
        uint32_t payload_prefix, bool has_payload, bool payload_is_timestamp) {
    log_debug("process_32_bit_packets");
    log_debug("event_pointer: %08x", (uint32_t) data_ptr);
    log_debug("count: %d", count);
    log_debug("pkt_prefix: %08x", key_prefix);
    log_debug("pkt_payload_prefix: %08x", payload_prefix);
    log_debug("payload on: %d", has_payload);

    if (!has_key) {
        log_debug("no key set; ignoring packet");
        return;
    }

    for (uint32_t i = 0, idx = 0; i < count; i++) {
        uint32_t key = data_ptr[idx++], payload = 0;
        log_debug("Packet key = 0x%08x", key);
        if (has_payload) {
            payload = data_ptr[idx++];
        }

        key |= key_prefix;
        payload |= payload_prefix;

        log_debug("check before send packet: %d", key_matches(key));
        if (!key_matches(key)) {
            incorrect_keys++;
            continue;
        }

        n_send_packets++;
        if (has_payload && !payload_is_timestamp) {
            log_debug("mc packet 32-bit key=0x%08x, payload=0x%08x",
                    key, payload);
            while (!spin1_send_mc_packet(key, payload, WITH_PAYLOAD)) {
                spin1_delay_us(1);
            }
        } else {
            log_debug("mc packet 32-bit key=0x%08x", key);
            while (!spin1_send_mc_packet(key, 0, NO_PAYLOAD)) {
                spin1_delay_us(1);
            }
        }
    }
}

static void recording_done_callback(void) {
    recording_in_progress = false;
}

static inline void record_packet(eieio_msg_t eieio_msg_ptr, uint32_t length) {
    if (recording_flags == 0) {
        return;
    }

    while (recording_in_progress) {
        spin1_wfi();
    }

    // Ensure that the recorded data size is a multiple of 4
    uint32_t recording_length = 4 * ((length + 3) / 4);
    log_debug("recording a eieio message with length %u", recording_length);
    recording_in_progress = true;
    recorded_packet->length = recording_length;
    recorded_packet->time = time;
    spin1_memcpy(recorded_packet->data, eieio_msg_ptr, recording_length);

    // NOTE: recording_length could be bigger than the length of the valid
    // data in eieio_msg_ptr.  This is OK as the data pointed to by
    // eieio_msg_ptr is always big enough to have extra space in it.  The
    // bytes in this data will be random, but are also ignored by
    // whatever reads the data.
    recording_record_and_notify(
            SPIKE_HISTORY_CHANNEL, recorded_packet, recording_length + 8,
            recording_done_callback);
}

static inline bool eieio_data_parse_packet(
        eieio_msg_t eieio_msg_ptr, uint32_t length) {
    log_debug("eieio_data_process_data_packet");
    print_packet_bytes(eieio_msg_ptr, length);
    eieio_data_msg_t *msg = (eieio_data_msg_t *) eieio_msg_ptr;

    uint16_t data_hdr_value = msg->header;
    uint16_t *data_ptr = msg->data;

    if (data_hdr_value == 0) {
        // Count is 0, so no data
        return true;
    }

    log_debug("====================================");
    log_debug("eieio_msg_ptr: %08x", (uint32_t) eieio_msg_ptr);
    log_debug("event_pointer: %08x", (uint32_t) data_ptr);
    print_packet(eieio_msg_ptr);

    bool pkt_apply_prefix = FLAG_IS_SET(data_hdr_value, 15);
    bool pkt_prefix_upper = FLAG_IS_SET(data_hdr_value, 14);
    bool pkt_payload_apply_prefix = FLAG_IS_SET(data_hdr_value, 13);
    uint8_t pkt_type = PKT_TYPE(data_hdr_value, 10);
    uint8_t pkt_count = (uint8_t) (data_hdr_value & 0xFF);
    bool pkt_has_payload = (bool) (pkt_type & 0x1);

    uint32_t pkt_key_prefix = 0;
    uint32_t pkt_payload_prefix = 0;
    bool pkt_payload_is_timestamp = FLAG_IS_SET(data_hdr_value, 12);

    log_debug("data_hdr_value: %04x", data_hdr_value);
    log_debug("pkt_apply_prefix: %d", pkt_apply_prefix);
    log_debug("pkt_format: %d", pkt_prefix_upper);
    log_debug("pkt_payload_prefix: %d", pkt_payload_apply_prefix);
    log_debug("pkt_timestamp: %d", pkt_payload_is_timestamp);
    log_debug("pkt_type: %d", pkt_type);
    log_debug("pkt_count: %d", pkt_count);
    log_debug("payload_on: %d", pkt_has_payload);

    if (pkt_apply_prefix) {
        // Key prefix in the packet
        pkt_key_prefix = data_ptr[0];
        data_ptr++;

        // If the prefix is in the upper part, shift the prefix
        if (pkt_prefix_upper) {
            pkt_key_prefix <<= 16;
        }
    } else if (!pkt_apply_prefix && apply_prefix) {
        // If there isn't a key prefix, but the config applies a prefix,
        // apply the prefix depending on the key_left_shift
        pkt_key_prefix = prefix;
        if (prefix_type == PREFIX_TYPE_UPPER_HALF_WORD) {
            pkt_prefix_upper = true;
        } else {
            pkt_prefix_upper = false;
        }
    }

    if (pkt_payload_apply_prefix) {
        switch (pkt_type) {
        case KEY_16_BIT:
        case KEY_PAYLOAD_16_BIT:
            // If there is a payload prefix and the payload is 16-bit
            pkt_payload_prefix = data_ptr[0];
            data_ptr++;
            break;
        case KEY_32_BIT:
        case KEY_PAYLOAD_32_BIT:
            // If there is a payload prefix and the payload is 32-bit
            pkt_payload_prefix = *((uint32_t *) data_ptr);
            data_ptr += 2;
            break;
        }
    }

    // If the packet has a payload that is a timestamp, but the timestamp
    // is not the current time, buffer it
    switch (pkt_type) {
    case KEY_PAYLOAD_16_BIT:
    case KEY_PAYLOAD_32_BIT:
        if (pkt_payload_is_timestamp && pkt_payload_prefix != time) {
            if (pkt_payload_prefix > time) {
                add_eieio_packet_to_sdram(eieio_msg_ptr, length);
                return true;
            }
            late_packets += 1;
            return false;
        }
    }

    switch (pkt_type) {
    case KEY_16_BIT:
    case KEY_PAYLOAD_16_BIT:
        process_16_bit_packets(
                data_ptr, pkt_prefix_upper, pkt_count, pkt_key_prefix,
                pkt_payload_prefix, pkt_has_payload, pkt_payload_is_timestamp);
        break;
    case KEY_32_BIT:
    case KEY_PAYLOAD_32_BIT:
        process_32_bit_packets(
                (eieio_32bit_payload_t) data_ptr, pkt_count, pkt_key_prefix,
                pkt_payload_prefix, pkt_has_payload, pkt_payload_is_timestamp);
        break;
    }

    record_packet(eieio_msg_ptr, length);
    return (pkt_type <= 1);
}

static inline void parse_sequenced_data(
        eieio_sequenced_data_t *msg_ptr, uint16_t length) {
    uint16_t region_id = msg_ptr->region_id;
    uint16_t sequence_value = msg_ptr->sequence;
    uint8_t next_expected_sequence_no =
            (pkt_last_sequence_seen + 1) & MAX_SEQUENCE_NO;
    eieio_msg_t eieio_content_pkt = msg_ptr->data;

    if (region_id != BUFFER_REGION) {
        log_info("received sequenced EIEIO packet with bad region ID: %d",
                region_id);
        signal_software_error((eieio_msg_t) msg_ptr, length);
        incorrect_packets++;
        return;
    }

    log_debug("Received packet sequence number: %d", sequence_value);

    if (sequence_value == next_expected_sequence_no) {
        // parse_event_pkt returns false in case there is an error and the
        // packet is dropped (i.e. as it was never received)
        log_debug("add_eieio_packet_to_sdram");
        if (!add_eieio_packet_to_sdram(eieio_content_pkt,
                length - sizeof(eieio_sequenced_data_t))) {
            log_info("unable to buffer sequenced data packet");
            signal_software_error((eieio_msg_t) msg_ptr, length);
            incorrect_packets++;
            return;
        }

        pkt_last_sequence_seen = sequence_value;
        log_debug("updated last sequence seen to %d", pkt_last_sequence_seen);
    }
}

static inline bool eieio_commmand_parse_packet(
        eieio_msg_t eieio_msg_ptr, uint16_t length) {
    uint16_t data_hdr_value = eieio_msg_ptr[0];
    uint16_t pkt_command = data_hdr_value & (~0xC000);

    switch (pkt_command) {
    case HOST_SEND_SEQUENCED_DATA:
        log_debug("command: HOST_SEND_SEQUENCED_DATA");
        parse_sequenced_data((eieio_sequenced_data_t *) eieio_msg_ptr, length);
        return true;

    case STOP_SENDING_REQUESTS:
        log_debug("command: STOP_SENDING_REQUESTS");
        send_packet_reqs = false;
        last_stop_notification_request = time;
        return true;

    case START_SENDING_REQUESTS:
        log_debug("command: START_SENDING_REQUESTS");
        send_packet_reqs = true;
        return true;

    case EVENT_STOP_COMMANDS:
        log_debug("command: EVENT_STOP");
        stopped = true;
        write_pointer = read_pointer;
        return true;

    default:
        return false;
    }
}

static inline bool packet_handler_selector(
        eieio_msg_t eieio_msg_ptr, uint16_t length) {
    log_debug("packet_handler_selector");

    uint16_t data_hdr_value = eieio_msg_ptr[0];
    uint8_t pkt_type = PKT_TYPE(data_hdr_value, 14);

    if (pkt_type == 0x01) {
        log_debug("parsing a command packet");
        return eieio_commmand_parse_packet(eieio_msg_ptr, length);
    } else {
        log_debug("parsing an event packet");
        return eieio_data_parse_packet(eieio_msg_ptr, length);
    }
}

static void fetch_and_process_packet(void) {
    uint32_t last_len = 2;

    log_debug("in fetch_and_process_packet");
    msg_from_sdram_in_use = false;

    // If we are not buffering, there is nothing to do
    log_debug("buffer size is %d", buffer_region_size);
    if (buffer_region_size == 0) {
        return;
    }

    log_debug("dealing with SDRAM is set to %d", msg_from_sdram_in_use);
    log_debug("has_eieio_packet_in_buffer set to %d",
            is_eieio_packet_in_buffer());
    while (!msg_from_sdram_in_use && is_eieio_packet_in_buffer() &&
            last_len > 0) {
        uint8_t *src_ptr = read_pointer;
        uint8_t *dst_ptr = (uint8_t *) msg_from_sdram;
        uint32_t len = eieio_packet_size((eieio_msg_t) read_pointer);

        last_len = len;
        if (len > MAX_PACKET_SIZE) {
            log_error("Packet from SDRAM of %u bytes is too big!", len);
            rt_error(RTE_SWERR);
        }
        uint32_t final_space = end_of_buffer_region - read_pointer;

        log_debug("packet with length %d, from address: %08x", len,
                read_pointer);

        if (len > final_space) {
            // If the packet is split, get the bits
            log_debug("split packet");
            log_debug("1 - reading packet to %08x from %08x length: %d",
                    dst_ptr, src_ptr, final_space);
            spin1_memcpy(dst_ptr, src_ptr, final_space);

            uint32_t remaining_len = len - final_space;
            dst_ptr += final_space;
            src_ptr = buffer_region;
            log_debug("2 - reading packet to %08x from %08x length: %d",
                    dst_ptr, src_ptr, remaining_len);

            spin1_memcpy(dst_ptr, src_ptr, remaining_len);
            read_pointer = buffer_region + remaining_len;
        } else {
            // If the packet is whole, get the packet
            log_debug("full packet");
            log_debug("1 - reading packet to %08x from %08x length: %d",
                    dst_ptr, src_ptr, len);

            spin1_memcpy(dst_ptr, src_ptr, len);
            read_pointer += len;
            if (read_pointer >= end_of_buffer_region) {
                read_pointer = buffer_region;
            }
        }

        last_operation_was_write = BUFFER_OPERATION_READ;

        print_packet_bytes(msg_from_sdram, len);
        next_buffer_time = extract_time_from_eieio_msg(msg_from_sdram);
        log_debug("packet time: %d, current time: %d",
                next_buffer_time, time);

        if (next_buffer_time <= time) {
            packet_handler_selector(msg_from_sdram, len);
        } else {
            msg_from_sdram_in_use = true;
            msg_from_sdram_length = len;
        }
    }
}

static void send_buffer_request_pkt(void) {
    uint32_t space = get_sdram_buffer_space_available();
    if ((space >= space_before_data_request) &&
            ((space != last_space) || (space == buffer_region_size))) {
        log_debug("sending request packet with space: %d and seq_no: %d at %u",
                space, pkt_last_sequence_seen, time);

        last_space = space;
        req_ptr->sequence |= pkt_last_sequence_seen;
        req_ptr->space_available = space;
        spin1_send_sdp_msg(&req, 1);
        req_ptr->sequence &= 0;
        req_ptr->space_available = 0;
    }
}

static bool read_parameters(configuration_t *config_ptr) {
    // Get the configuration data
    apply_prefix = config_ptr->apply_prefix;
    prefix = config_ptr->prefix;
    prefix_type = (eieio_prefix_types) config_ptr->prefix_type;
    check = config_ptr->check_keys;
    has_key = config_ptr->has_key;
    key_space = config_ptr->key_space;
    mask = config_ptr->mask;
    buffer_region_size = config_ptr->buffer_region_size;
    space_before_data_request = config_ptr->space_before_data_request;
    return_tag_id = config_ptr->return_tag_id;
    return_tag_dest = config_ptr->return_tag_id;
    buffered_in_sdp_port = config_ptr->buffered_in_sdp_port;
    tx_offset = config_ptr->tx_offset;

    // There is no point in sending requests until there is space for
    // at least one packet
    if (space_before_data_request < MIN_BUFFER_SPACE) {
        space_before_data_request = MIN_BUFFER_SPACE;
    }

    // Set the initial values
    incorrect_keys = 0;
    incorrect_packets = 0;
    msg_from_sdram_in_use = false;
    next_buffer_time = 0;
    pkt_last_sequence_seen = MAX_SEQUENCE_NO;
    send_packet_reqs = true;
    last_request_tick = 0;

    if (buffer_region_size != 0) {
        last_operation_was_write = BUFFER_OPERATION_WRITE;
    } else {
        last_operation_was_write = BUFFER_OPERATION_READ;
    }

    // allocate a buffer size of the maximum SDP payload size
    msg_from_sdram = spin1_malloc(MAX_PACKET_SIZE);
    recorded_packet = spin1_malloc(sizeof(recorded_packet_t));

    req.length = 8 + sizeof(req_packet_sdp_t);
    req.flags = 0x7;
    req.tag = return_tag_id;
    req.dest_port = 0xFF;
    req.srce_port = (1 << 5) | spin1_get_core_id();
    req.dest_addr = return_tag_dest;
    req.srce_addr = spin1_get_chip_id();
    req_ptr = (req_packet_sdp_t*) &(req.cmd_rc);
    req_ptr->eieio_header_command = 1 << 14 | SPINNAKER_REQUEST_BUFFERS;
    req_ptr->chip_id = spin1_get_chip_id();
    req_ptr->processor = spin1_get_core_id() << 3;
    req_ptr->pad1 = 0;
    req_ptr->region = BUFFER_REGION & 0x0F;

    log_info("apply_prefix: %d", apply_prefix);
    log_info("prefix: %d", prefix);
    log_info("prefix_type: %d", prefix_type);
    log_info("check: %d", check);
    log_info("key_space: 0x%08x", key_space);
    log_info("mask: 0x%08x", mask);
    log_info("space_before_read_request: %d", space_before_data_request);
    log_info("return_tag_id: %d", return_tag_id);
    log_info("return_tag_dest: 0x%08x", return_tag_dest);

    return true;
}

static bool setup_buffer_region(address_t region_address) {
    buffer_region = (uint8_t *) region_address;
    read_pointer = buffer_region;
    write_pointer = buffer_region;
    end_of_buffer_region = buffer_region + buffer_region_size;

    log_info("buffer_region: 0x%.8x", buffer_region);
    log_info("buffer_region_size: %d", buffer_region_size);
    log_info("end_of_buffer_region: 0x%.8x", end_of_buffer_region);

    return true;
}

//! \brief Initialises the recording parts of the model
//! \return True if recording initialisation is successful, false otherwise
<<<<<<< HEAD
static bool initialise_recording(void) {
    address_t address = data_specification_get_data_address();
=======
static bool initialise_recording(){
    data_specification_metadata_t *ds_regions =
            data_specification_get_data_address();
>>>>>>> a68522fb
    address_t recording_region = data_specification_get_region(
            RECORDING_REGION, ds_regions);

    log_info("Recording starts at 0x%08x", recording_region);

    bool success = recording_initialize(recording_region, &recording_flags);
    log_info("Recording flags = 0x%08x", recording_flags);
    return success;
}

static void provenance_callback(address_t address) {
    struct provenance_t *provenance_ptr = (struct provenance_t *) address;

    provenance_ptr->num_received_packets = n_received_packets;
    provenance_ptr->num_sent_packets = n_send_packets;
    provenance_ptr->incorrect_keys = incorrect_keys;
    provenance_ptr->incorrect_packets = incorrect_packets;
    provenance_ptr->late_packets = late_packets;
}

static bool initialise(uint32_t *timer_period) {
    // Get the address this core's DTCM data starts at from SRAM
    data_specification_metadata_t *ds_regions =
            data_specification_get_data_address();

    // Read the header
    if (!data_specification_read_header(ds_regions)) {
        return false;
    }

    // Get the timing details and set up the simulation interface
    if (!simulation_initialise(
            data_specification_get_region(SYSTEM, ds_regions),
            APPLICATION_NAME_HASH, timer_period, &simulation_ticks,
            &infinite_run, SDP_CALLBACK, DMA)) {
        return false;
    }
    simulation_set_provenance_function(
            provenance_callback,
<<<<<<< HEAD
            data_specification_get_region(PROVENANCE_REGION, address));

    // Read the parameters
    if (!read_parameters((configuration_t *)
            data_specification_get_region(CONFIGURATION, address))) {
=======
            data_specification_get_region(PROVENANCE_REGION, ds_regions));

    // Read the parameters
    if (!read_parameters(
            data_specification_get_region(CONFIGURATION, ds_regions))) {
>>>>>>> a68522fb
        return false;
    }

    // set up recording data structures
    if (!initialise_recording()) {
         return false;
    }

    // Read the buffer region
    if (buffer_region_size > 0) {
        if (!setup_buffer_region(data_specification_get_region(
                BUFFER_REGION, ds_regions))) {
            return false;
        }
    }

    return true;
}

<<<<<<< HEAD
static void resume_callback(void) {
    address_t address = data_specification_get_data_address();
    setup_buffer_region(data_specification_get_region(
            BUFFER_REGION, address));
=======
void resume_callback() {

    data_specification_metadata_t *ds_regions =
            data_specification_get_data_address();
    setup_buffer_region(data_specification_get_region(
            BUFFER_REGION, ds_regions));
>>>>>>> a68522fb

    // set the code to start sending packet requests again
    send_packet_reqs = true;

    // magic state to allow the model to check for stuff in the SDRAM
    last_operation_was_write = BUFFER_OPERATION_WRITE;

    // have fallen out of a resume mode, set up the functions to start
    // resuming again
    recording_reset();

    stopped = false;
}

static inline void suspend_running(void) {
    // Enter pause and resume state to avoid another tick
    simulation_handle_pause_resume(resume_callback);

    // Wait for recording to finish
    while (recording_in_progress) {
        spin1_wfi();
    }

    // close recording channels
    if (recording_flags > 0) {
        recording_finalise();
    }

    log_debug("Last time of stop notification request: %d",
            last_stop_notification_request);

    // Subtract 1 from the time so this tick gets done again on the next run
    time = simulation_ticks - 1;

    simulation_ready_to_read();
}

static void timer_callback(uint unused0, uint unused1) {
    use(unused0);
    use(unused1);
    time++;

    log_debug("timer_callback, final time: %d, current time: %d, "
            "next packet buffer time: %d", simulation_ticks, time,
            next_buffer_time);

    if (stopped || ((infinite_run != TRUE) && (time >= simulation_ticks))) {
        suspend_running();
        return;
    }

    if (send_packet_reqs &&
            (time - last_request_tick >= TICKS_BETWEEN_REQUESTS)) {
        send_buffer_request_pkt();
        last_request_tick = time;
    }

    if (!msg_from_sdram_in_use) {
        fetch_and_process_packet();
    } else if (next_buffer_time < time) {
        late_packets += 1;
        fetch_and_process_packet();
    } else if (next_buffer_time == time) {
        eieio_data_parse_packet(msg_from_sdram, msg_from_sdram_length);
        fetch_and_process_packet();
    }

    if (recording_flags > 0) {
        recording_do_timestep_update(time);
    }
}

static void sdp_packet_callback(uint mailbox, uint port) {
    use(port);

    sdp_msg_t *msg = (sdp_msg_t *) mailbox;
    uint16_t length = msg->length;
    eieio_msg_t eieio_msg_ptr = (eieio_msg_t) &msg->cmd_rc;

    n_received_packets += 1;

    packet_handler_selector(eieio_msg_ptr, length - 8);

    // free the message to stop overload
    spin1_msg_free(msg);
}

// Entry point
void c_main(void) {
    // Configure system
    uint32_t timer_period = 0;
    if (!initialise(&timer_period)) {
        rt_error(RTE_SWERR);
        return;
    }

    // Set timer_callback
    spin1_set_timer_tick_and_phase(timer_period, tx_offset);

    // Register callbacks
    simulation_sdp_callback_on(buffered_in_sdp_port, sdp_packet_callback);
    spin1_callback_on(TIMER_TICK, timer_callback, TIMER);

    // Start the time at "-1" so that the first tick will be 0
    time = UINT32_MAX;
    simulation_run();
}<|MERGE_RESOLUTION|>--- conflicted
+++ resolved
@@ -149,8 +149,8 @@
 static uint8_t *write_pointer;
 static uint8_t *read_pointer;
 
-sdp_msg_t req;
-req_packet_sdp_t *req_ptr;
+static sdp_msg_t req;
+static req_packet_sdp_t *req_ptr;
 static eieio_msg_t msg_from_sdram;
 static bool msg_from_sdram_in_use;
 static int msg_from_sdram_length;
@@ -961,14 +961,9 @@
 
 //! \brief Initialises the recording parts of the model
 //! \return True if recording initialisation is successful, false otherwise
-<<<<<<< HEAD
 static bool initialise_recording(void) {
-    address_t address = data_specification_get_data_address();
-=======
-static bool initialise_recording(){
     data_specification_metadata_t *ds_regions =
             data_specification_get_data_address();
->>>>>>> a68522fb
     address_t recording_region = data_specification_get_region(
             RECORDING_REGION, ds_regions);
 
@@ -1008,19 +1003,11 @@
     }
     simulation_set_provenance_function(
             provenance_callback,
-<<<<<<< HEAD
-            data_specification_get_region(PROVENANCE_REGION, address));
-
-    // Read the parameters
-    if (!read_parameters((configuration_t *)
-            data_specification_get_region(CONFIGURATION, address))) {
-=======
             data_specification_get_region(PROVENANCE_REGION, ds_regions));
 
     // Read the parameters
     if (!read_parameters(
             data_specification_get_region(CONFIGURATION, ds_regions))) {
->>>>>>> a68522fb
         return false;
     }
 
@@ -1031,8 +1018,8 @@
 
     // Read the buffer region
     if (buffer_region_size > 0) {
-        if (!setup_buffer_region(data_specification_get_region(
-                BUFFER_REGION, ds_regions))) {
+        if (!setup_buffer_region(
+                data_specification_get_region(BUFFER_REGION, ds_regions))) {
             return false;
         }
     }
@@ -1040,19 +1027,11 @@
     return true;
 }
 
-<<<<<<< HEAD
 static void resume_callback(void) {
-    address_t address = data_specification_get_data_address();
-    setup_buffer_region(data_specification_get_region(
-            BUFFER_REGION, address));
-=======
-void resume_callback() {
-
     data_specification_metadata_t *ds_regions =
             data_specification_get_data_address();
-    setup_buffer_region(data_specification_get_region(
-            BUFFER_REGION, ds_regions));
->>>>>>> a68522fb
+    setup_buffer_region(
+            data_specification_get_region(BUFFER_REGION, ds_regions));
 
     // set the code to start sending packet requests again
     send_packet_reqs = true;
