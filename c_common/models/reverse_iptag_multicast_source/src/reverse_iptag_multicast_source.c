--- conflicted
+++ resolved
@@ -38,15 +38,11 @@
 #error APPLICATION_NAME_HASH must be defined
 #endif
 
-<<<<<<< HEAD
-//! Human readable versions of the different priorities and usages.
-=======
 #ifndef __use
 #define __use(x)    do { (void) (x); } while (0)
 #endif
 
-//! \brief human readable versions of the different priorities and usages.
->>>>>>> abf240e9
+//! Human readable versions of the different priorities and usages.
 enum interrupt_priorities {
     DMA = 0,
     SDP_CALLBACK = 1,
@@ -359,15 +355,9 @@
 //! \param[in] eieio_msg_ptr: Pointer to the message to print
 //! \param[in] length: Length of the message
 static inline void print_packet_bytes(
-<<<<<<< HEAD
         const eieio_msg_t eieio_msg_ptr, uint16_t length) {
-    use(eieio_msg_ptr);
-    use(length);
-=======
-        eieio_msg_t eieio_msg_ptr, uint16_t length) {
     __use(eieio_msg_ptr);
     __use(length);
->>>>>>> abf240e9
 #if LOG_LEVEL >= LOG_DEBUG
     uint8_t *ptr = (uint8_t *) eieio_msg_ptr;
 
@@ -1252,13 +1242,8 @@
 }
 
 //! \brief The fundamental operation loop for the application.
-<<<<<<< HEAD
 //! \param unused0: unused
 //! \param unused1: unused
-=======
-//! \param unused0 unused
-//! \param unused1 unused
->>>>>>> abf240e9
 static void timer_callback(UNUSED uint unused0, UNUSED uint unused1) {
     time++;
 
