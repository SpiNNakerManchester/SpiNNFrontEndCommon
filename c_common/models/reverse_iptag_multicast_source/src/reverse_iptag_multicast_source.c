#include <common-typedefs.h>
#include <data_specification.h>
#include <debug.h>
#include <simulation.h>
#include <sark.h>
#include <buffered_eieio_defs.h>
#include "recording.h"

// Declare wfi function
extern void spin1_wfi();

#ifndef APPLICATION_NAME_HASH
#define APPLICATION_NAME_HASH 0
#error APPLICATION_NAME_HASH must be defined
#endif

//! The EIEIO message types

//! \brief human readable versions of the different priorities and usages.
typedef enum callback_priorities {
    SDP_CALLBACK = 1, TIMER = 2, DMA = 0
}callback_priorities;

typedef enum eieio_data_message_types {
    KEY_16_BIT, KEY_PAYLOAD_16_BIT, KEY_32_BIT, KEY_PAYLOAD_32_bIT
} eieio_data_message_types;

//! The EIEIO prefix types
typedef enum eieio_prefix_types {
    PREFIX_TYPE_LOWER_HALF_WORD, PREFIX_TYPE_UPPER_HALF_WORD
} eieio_prefix_types;

//! The parameter positions
typedef enum read_in_parameters{
    APPLY_PREFIX, PREFIX, PREFIX_TYPE, CHECK_KEYS, HAS_KEY, KEY_SPACE, MASK,
    BUFFER_REGION_SIZE, SPACE_BEFORE_DATA_REQUEST, RETURN_TAG_ID,
    RETURN_TAG_DEST, BUFFERED_IN_SDP_PORT, TX_OFFSET
} read_in_parameters;

//! The memory regions
typedef enum memory_regions{
    SYSTEM,
    CONFIGURATION,
    RECORDING_REGION,
    BUFFER_REGION,
    PROVENANCE_REGION,
} memory_regions;

//! The provenance data items
typedef enum provenance_items {
    N_RECEIVED_PACKETS,
    N_SENT_PACKETS,
    INCORRECT_KEYS,
    INCORRECT_PACKETS,
    LATE_PACKETS
} provenance_items;

typedef union {
	uint32_t u;
	accum a;
} uint_accum_union;

//! The number of regions that can be recorded
#define NUMBER_OF_REGIONS_TO_RECORD 1
#define SPIKE_HISTORY_CHANNEL 0

//! the minimum space required for a buffer to work
#define MIN_BUFFER_SPACE 10

//! the amount of ticks to wait between requests
#define TICKS_BETWEEN_REQUESTS 25

//! the maximum size of a packet excluding header
#define MAX_PACKET_SIZE 272

#pragma pack(1)

typedef struct {
    uint32_t length;
    uint32_t time;
    uint8_t data[MAX_PACKET_SIZE];
} recorded_packet_t;

typedef struct {
    uint16_t event;
    uint16_t payload;
} event16_t;

typedef struct {
    uint16_t eieio_header_command;
    uint16_t chip_id;
    uint8_t processor;
    uint8_t pad1;
    uint8_t region;
    uint8_t sequence;
    uint32_t space_available;
} req_packet_sdp_t;

// Globals
static uint32_t time;
static uint32_t simulation_ticks;
static uint32_t infinite_run;
static bool apply_prefix;
static bool check;
static uint32_t prefix;
static bool has_key;
static uint32_t key_space;
static uint32_t mask;
static uint32_t incorrect_keys;
static uint32_t incorrect_packets;
static uint32_t late_packets;
static uint32_t last_stop_notification_request;
static eieio_prefix_types prefix_type;
static uint32_t buffer_region_size;
static uint32_t space_before_data_request;
static uint32_t n_received_packets = 0;
static uint32_t n_send_packets = 0;

//! keeps track of which types of recording should be done to this model.
static uint32_t recording_flags = 0;

static uint8_t *buffer_region;
static uint8_t *end_of_buffer_region;
static uint8_t *write_pointer;
static uint8_t *read_pointer;

sdp_msg_t req;
req_packet_sdp_t *req_ptr;
static eieio_msg_t msg_from_sdram;
static bool msg_from_sdram_in_use;
static int msg_from_sdram_length;
static uint32_t next_buffer_time;
static uint8_t pkt_last_sequence_seen;
static bool send_packet_reqs;
static bool last_buffer_operation;
static uint8_t return_tag_id;
static uint32_t return_tag_dest;
static uint32_t buffered_in_sdp_port;
static uint32_t tx_offset;
<<<<<<< HEAD
static uint_accum_union rand_fract;
=======
>>>>>>> 1e70fcb1
static uint32_t last_space;
static uint32_t last_request_tick;

static bool stopped = false;

static bool recording_in_progress = false;
static recorded_packet_t *recorded_packet;

static inline uint16_t calculate_eieio_packet_command_size(
        eieio_msg_t eieio_msg_ptr) {
    uint16_t data_hdr_value = eieio_msg_ptr[0];
    uint16_t command_number = data_hdr_value & ~0xC000;

    switch (command_number) {
    case DATABASE_CONFIRMATION:
    case EVENT_PADDING:
    case EVENT_STOP_COMMANDS:
    case STOP_SENDING_REQUESTS:
    case START_SENDING_REQUESTS:
        return 2;
    case SPINNAKER_REQUEST_BUFFERS:
        return 12;
    case HOST_SEND_SEQUENCED_DATA:

        // does not include the EIEIO packet payload
        return 4;
    case SPINNAKER_REQUEST_READ_DATA:
        return 16;
    case HOST_DATA_READ:
        return 8;
    default:
        return 0;
    }
    return 0;
}

static inline uint16_t calculate_eieio_packet_event_size(
        eieio_msg_t eieio_msg_ptr) {
    uint16_t data_hdr_value = eieio_msg_ptr[0];
    uint8_t pkt_type = (uint8_t)(data_hdr_value >> 10 & 0x3);
    bool pkt_apply_prefix = (bool)(data_hdr_value >> 15);
    bool pkt_payload_prefix_apply = (bool)(data_hdr_value >> 13 & 0x1);
    uint8_t event_count = data_hdr_value & 0xFF;
    uint16_t event_size, total_size;
    uint16_t header_size = 2;

    switch (pkt_type) {
    case KEY_16_BIT:
        event_size = 2;
        break;
    case KEY_PAYLOAD_16_BIT:
    case KEY_32_BIT:
        event_size = 4;
        break;
    case KEY_PAYLOAD_32_bIT:
        event_size = 8;
        break;
    }

    if (pkt_apply_prefix) {
        header_size += 2;
    }
    if (pkt_payload_prefix_apply) {
        if (pkt_type == 0 || pkt_type == 1) {
            header_size += 2;
        } else {
            header_size += 4;
        }
    }

    total_size = event_count * event_size + header_size;
    return total_size;
}

static inline uint16_t calculate_eieio_packet_size(eieio_msg_t eieio_msg_ptr) {
    uint16_t data_hdr_value = eieio_msg_ptr[0];
    uint8_t pkt_type = (data_hdr_value >> 14) & 0x03;

    if (pkt_type == 0x01) {
        return calculate_eieio_packet_command_size(eieio_msg_ptr);
    } else {
        return calculate_eieio_packet_event_size(eieio_msg_ptr);
    }
}

static inline void print_packet_bytes(
        eieio_msg_t eieio_msg_ptr, uint16_t length) {
    use(eieio_msg_ptr);
    use(length);
#if LOG_LEVEL >= LOG_DEBUG
    uint8_t *ptr = (uint8_t *) eieio_msg_ptr;

    log_debug("packet of %d bytes:", length);

    for (int i = 0; i < length; i++) {
        if ((i & 7) == 0) {
            io_printf(IO_BUF, "\n");
        }
        io_printf(IO_BUF, "%02x", ptr[i]);
    }
    io_printf(IO_BUF, "\n");
#endif
}

static inline void print_packet(eieio_msg_t eieio_msg_ptr) {
    use(eieio_msg_ptr);
#if LOG_LEVEL >= LOG_DEBUG
    uint32_t len = calculate_eieio_packet_size(eieio_msg_ptr);
    print_packet_bytes(eieio_msg_ptr, len);
#endif
}

static inline void signal_software_error(
        eieio_msg_t eieio_msg_ptr, uint16_t length) {
    use(eieio_msg_ptr);
    use(length);
#if LOG_LEVEL >= LOG_DEBUG
    print_packet_bytes(eieio_msg_ptr, length);
    rt_error(RTE_SWERR);
#endif
}

static inline uint32_t get_sdram_buffer_space_available() {
    if (read_pointer < write_pointer) {
        uint32_t final_space =
            (uint32_t) end_of_buffer_region - (uint32_t) write_pointer;
        uint32_t initial_space =
            (uint32_t) read_pointer - (uint32_t) buffer_region;
        return final_space + initial_space;
    } else if (write_pointer < read_pointer) {
        return (uint32_t) read_pointer - (uint32_t) write_pointer;
    } else if (last_buffer_operation == BUFFER_OPERATION_WRITE) {

        // If pointers are equal, buffer is full if last operation is write
        return 0;
    } else {

        // If pointers are equal, buffer is empty if last operation is read
        return buffer_region_size;
    }
}

static inline bool is_eieio_packet_in_buffer(void) {

    // If there is no buffering being done, there are no packets
    if (buffer_region_size == 0) {
        return false;
    }

    // There are packets as long as the buffer is not empty; the buffer is
    // empty if the pointers are equal and the last operation was read
    return !((write_pointer == read_pointer) &&
            (last_buffer_operation == BUFFER_OPERATION_READ));
}

static inline uint32_t extract_time_from_eieio_msg(eieio_msg_t eieio_msg_ptr) {
    uint16_t data_hdr_value = eieio_msg_ptr[0];
    bool pkt_has_timestamp = (bool) ((data_hdr_value >> 12) & 0x1);
    bool pkt_apply_prefix = (bool) ((data_hdr_value >> 15) & 0x1);
    bool pkt_mode = (bool) ((data_hdr_value >> 14) & 0x1);

    // If the packet is actually a command packet, return the current time
    if (!pkt_apply_prefix && pkt_mode) {
        return time;
    }

    // If the packet indicates that payloads are timestamps
    if (pkt_has_timestamp) {
        bool pkt_payload_prefix_apply = (bool) ((data_hdr_value >> 13) & 0x1);
        uint8_t pkt_type = (uint8_t) ((data_hdr_value >> 10) & 0x3);
        uint32_t payload_time = 0;
        bool got_payload_time = false;
        uint16_t *event_ptr = &eieio_msg_ptr[1];

        // If there is a payload prefix
        if (pkt_payload_prefix_apply) {

            // If there is a key prefix, the payload prefix is after that
            if (pkt_apply_prefix) {
                event_ptr += 1;
            }

            if (pkt_type & 0x2) {

                // 32 bit packet
                payload_time = (event_ptr[1] << 16) | event_ptr[0];
                event_ptr += 2;
            } else {

                // 16 bit packet
                payload_time = event_ptr[0];
                event_ptr += 1;
            }
            got_payload_time = true;
        }

        // If the packets have a payload
        if (pkt_type & 0x1) {
            if (pkt_type & 0x2) {

                // 32 bit packet
                payload_time |= (event_ptr[1] << 16) | event_ptr[0];
            } else {

                // 16 bit packet
                payload_time |= event_ptr[0];
            }
            got_payload_time = true;
        }

        // If no actual time was found, return the current time
        if (!got_payload_time) {
            return time;
        }
        return payload_time;
    }

    // This is not a timed packet, return the current time
    return time;
}

static inline bool add_eieio_packet_to_sdram(
        eieio_msg_t eieio_msg_ptr, uint32_t length) {
    uint8_t *msg_ptr = (uint8_t *) eieio_msg_ptr;

    log_debug("read_pointer = 0x%.8x, write_pointer= = 0x%.8x,"
              "last_buffer_operation == read = %d, packet length = %d",
              read_pointer,  write_pointer,
              last_buffer_operation == BUFFER_OPERATION_READ, length);
    if ((read_pointer < write_pointer) ||
            (read_pointer == write_pointer &&
                last_buffer_operation == BUFFER_OPERATION_READ)) {
        uint32_t final_space =
            (uint32_t) end_of_buffer_region - (uint32_t) write_pointer;

        if (final_space >= length) {
            log_debug("Packet fits in final space of %d", final_space);

            spin1_memcpy(write_pointer, msg_ptr, length);
            write_pointer += length;
            last_buffer_operation = BUFFER_OPERATION_WRITE;
            if (write_pointer >= end_of_buffer_region) {
                write_pointer = buffer_region;
            }
            return true;
        } else {

            uint32_t total_space =
                final_space +
                ((uint32_t) read_pointer - (uint32_t) buffer_region);
            if (total_space < length) {
                log_debug("Not enough space (%d bytes)", total_space);
                return false;
            }

            log_debug(
                "Copying first %d bytes to final space of %d", final_space);
            spin1_memcpy(write_pointer, msg_ptr, final_space);
            write_pointer = buffer_region;
            msg_ptr += final_space;

            uint32_t final_len = length - final_space;
            log_debug("Copying remaining %d bytes", final_len);
            spin1_memcpy(write_pointer, msg_ptr, final_len);
            write_pointer += final_len;
            last_buffer_operation = BUFFER_OPERATION_WRITE;
            if (write_pointer == end_of_buffer_region) {
                write_pointer = buffer_region;
            }
            return true;
        }
    } else if (write_pointer < read_pointer) {
        uint32_t middle_space =
            (uint32_t) read_pointer - (uint32_t) write_pointer;

        if (middle_space < length) {
            log_debug("Not enough space in middle (%d bytes)", middle_space);
            return false;
        } else {
            log_debug("Packet fits in middle space of %d", middle_space);
            spin1_memcpy(write_pointer, msg_ptr, length);
            write_pointer += length;
            last_buffer_operation = BUFFER_OPERATION_WRITE;
            if (write_pointer == end_of_buffer_region) {
                write_pointer = buffer_region;
            }
            return true;
        }
    }

    log_debug("Buffer already full");
    return false;
}

static inline void process_16_bit_packets(
        void* event_pointer, bool pkt_prefix_upper, uint32_t pkt_count,
        uint32_t pkt_key_prefix, uint32_t pkt_payload_prefix,
        bool pkt_has_payload, bool pkt_payload_is_timestamp) {

    log_debug("process_16_bit_packets");
    log_debug("event_pointer: %08x", (uint32_t) event_pointer);
    log_debug("count: %d", pkt_count);
    log_debug("pkt_prefix: %08x", pkt_key_prefix);
    log_debug("pkt_payload_prefix: %08x", pkt_payload_prefix);
    log_debug("payload on: %d", pkt_has_payload);
    log_debug("pkt_format: %d", pkt_prefix_upper);

    uint16_t *next_event = (uint16_t *) event_pointer;
    for (uint32_t i = 0; i < pkt_count; i++) {
        uint32_t key = (uint32_t) next_event[0];
        log_debug("Packet key = %d", key);
        next_event += 1;
        uint32_t payload = 0;
        if (pkt_has_payload) {
            payload = (uint32_t) next_event[0];
            next_event += 1;
        }

        if (!pkt_prefix_upper) {
            key <<= 16;
        }
        key |= pkt_key_prefix;
        payload |= pkt_payload_prefix;

        log_debug(
            "check before send packet: check=%d, key=0x%08x, mask=0x%08x,"
            " key_space=%d: %d", check, key, mask, key_space,
            (!check) || (check && ((key & mask) == key_space)));

        if (has_key) {
            if (!check || (check && ((key & mask) == key_space))) {
                n_send_packets += 1;
                if (pkt_has_payload && !pkt_payload_is_timestamp) {
                    log_debug(
                        "mc packet 16-bit key=%d, payload=%d", key, payload);
                    while (!spin1_send_mc_packet(key, payload, WITH_PAYLOAD)) {
                        spin1_delay_us(1);
                    }
                } else {
                    log_debug(
                        "mc packet 16-bit key=%d", key);
                    while (!spin1_send_mc_packet(key, 0, NO_PAYLOAD)) {
                        spin1_delay_us(1);
                    }
                }
            } else {
                incorrect_keys++;
            }
        }
    }
}

static inline void process_32_bit_packets(
        void* event_pointer, uint32_t pkt_count,
        uint32_t pkt_key_prefix, uint32_t pkt_payload_prefix,
        bool pkt_has_payload, bool pkt_payload_is_timestamp) {

    log_debug("process_32_bit_packets");
    log_debug("event_pointer: %08x", (uint32_t) event_pointer);
    log_debug("count: %d", pkt_count);
    log_debug("pkt_prefix: %08x", pkt_key_prefix);
    log_debug("pkt_payload_prefix: %08x", pkt_payload_prefix);
    log_debug("payload on: %d", pkt_has_payload);

    uint16_t *next_event = (uint16_t *) event_pointer;
    for (uint32_t i = 0; i < pkt_count; i++) {
        uint32_t key = (next_event[1] << 16) | next_event[0];
        log_debug("Packet key = 0x%08x", key);
        next_event += 2;
        uint32_t payload = 0;
        if (pkt_has_payload) {
            payload = (next_event[1] << 16) | next_event[0];
            next_event += 2;
        }

        key |= pkt_key_prefix;
        payload |= pkt_payload_prefix;

        log_debug("check before send packet: %d",
                  (!check) || (check && ((key & mask) == key_space)));

        if (has_key) {
            if (!check || (check && ((key & mask) == key_space))) {
                n_send_packets += 1;
                if (pkt_has_payload && !pkt_payload_is_timestamp) {
                    log_debug(
                        "mc packet 32-bit key=0x%08x , payload=0x%08x",
                        key, payload);
                    while (!spin1_send_mc_packet(key, payload, WITH_PAYLOAD)) {
                        spin1_delay_us(1);
                    }
                } else {
                    log_debug("mc packet 32-bit key=0x%08x", key);
                    while (!spin1_send_mc_packet(key, 0, NO_PAYLOAD)) {
                        spin1_delay_us(1);
                    }
                }
            } else {
                incorrect_keys++;
            }
        }
    }
}

void recording_done_callback() {
    recording_in_progress = false;
}

static inline void record_packet(eieio_msg_t eieio_msg_ptr, uint32_t length) {
    if (recording_flags > 0) {
        while (recording_in_progress) {
            spin1_wfi();
        }

        // Ensure that the recorded data size is a multiple of 4
        uint32_t recording_length = 4 * ((length + 3) / 4);
        log_debug(
            "recording a eieio message with length %u", recording_length);
        recording_in_progress = true;
        recorded_packet->length = recording_length;
        recorded_packet->time = time;
        spin1_memcpy(recorded_packet->data, eieio_msg_ptr, recording_length);

        // NOTE: recording_length could be bigger than the length of the valid
        // data in eieio_msg_ptr.  This is OK as the data pointed to by
        // eieio_msg_ptr is always big enough to have extra space in it.  The
        // bytes in this data will be random, but are also ignored by
        // whatever reads the data.
        recording_record_and_notify(
            SPIKE_HISTORY_CHANNEL, recorded_packet, recording_length + 8,
            recording_done_callback);
    }
}

static inline bool eieio_data_parse_packet(
        eieio_msg_t eieio_msg_ptr, uint32_t length) {
    log_debug("eieio_data_process_data_packet");
    print_packet_bytes(eieio_msg_ptr, length);

    uint16_t data_hdr_value = eieio_msg_ptr[0];
    void *event_pointer = (void *) &eieio_msg_ptr[1];

    if (data_hdr_value == 0) {

        // Count is 0, so no data
        return true;
    }

    log_debug("====================================");
    log_debug("eieio_msg_ptr: %08x", (uint32_t) eieio_msg_ptr);
    log_debug("event_pointer: %08x", (uint32_t) event_pointer);
    print_packet(eieio_msg_ptr);

    bool pkt_apply_prefix = (bool) ((data_hdr_value >> 15) & 0x1);
    bool pkt_prefix_upper = (bool) ((data_hdr_value >> 14) & 0x1);
    bool pkt_payload_apply_prefix = (bool) ((data_hdr_value >> 13) & 0x1);
    uint8_t pkt_type = (uint8_t) ((data_hdr_value >> 10) & 0x3);
    uint8_t pkt_count = (uint8_t) (data_hdr_value & 0xFF);
    bool pkt_has_payload = (bool) (pkt_type & 0x1);

    uint32_t pkt_key_prefix = 0;
    uint32_t pkt_payload_prefix = 0;
    bool pkt_payload_is_timestamp = (bool)((data_hdr_value >> 12) & 0x1);

    log_debug("data_hdr_value: %04x", data_hdr_value);
    log_debug("pkt_apply_prefix: %d", pkt_apply_prefix);
    log_debug("pkt_format: %d", pkt_prefix_upper);
    log_debug("pkt_payload_prefix: %d", pkt_payload_apply_prefix);
    log_debug("pkt_timestamp: %d", pkt_payload_is_timestamp);
    log_debug("pkt_type: %d", pkt_type);
    log_debug("pkt_count: %d", pkt_count);
    log_debug("payload_on: %d", pkt_has_payload);

    uint16_t *hdr_pointer = (uint16_t *) event_pointer;

    if (pkt_apply_prefix) {

        // Key prefix in the packet
        pkt_key_prefix = (uint32_t) hdr_pointer[0];
        hdr_pointer += 1;

        // If the prefix is in the upper part, shift the prefix
        if (pkt_prefix_upper) {
            pkt_key_prefix <<= 16;
        }
    } else if (!pkt_apply_prefix && apply_prefix) {

        // If there isn't a key prefix, but the config applies a prefix,
        // apply the prefix depending on the key_left_shift
        pkt_key_prefix = prefix;
        if (prefix_type == PREFIX_TYPE_UPPER_HALF_WORD) {
            pkt_prefix_upper = true;
        } else {
            pkt_prefix_upper = false;
        }
    }

    if (pkt_payload_apply_prefix) {

        if (!(pkt_type & 0x2)) {

            // If there is a payload prefix and the payload is 16-bit
            pkt_payload_prefix = (uint32_t) hdr_pointer[0];
            hdr_pointer += 1;
        } else {

            // If there is a payload prefix and the payload is 32-bit
            pkt_payload_prefix =
                (((uint32_t) hdr_pointer[1] << 16) |
                 (uint32_t) hdr_pointer[0]);
            hdr_pointer += 2;
        }
    }

    // Take the event pointer to start at the header pointer
    event_pointer = (void *) hdr_pointer;

    // If the packet has a payload that is a timestamp, but the timestamp
    // is not the current time, buffer it
    if (pkt_has_payload && pkt_payload_is_timestamp &&
            pkt_payload_prefix != time) {
        if (pkt_payload_prefix > time) {
            add_eieio_packet_to_sdram(eieio_msg_ptr, length);
            return true;
        }
        late_packets += 1;
        return false;
    }

    if (pkt_type <= 1) {
        process_16_bit_packets(
            event_pointer, pkt_prefix_upper, pkt_count, pkt_key_prefix,
            pkt_payload_prefix, pkt_has_payload, pkt_payload_is_timestamp);
        record_packet(eieio_msg_ptr, length);
        return true;
    } else {
        process_32_bit_packets(
            event_pointer, pkt_count, pkt_key_prefix,
            pkt_payload_prefix, pkt_has_payload, pkt_payload_is_timestamp);
        record_packet(eieio_msg_ptr, length);
        return false;
    }
}

static inline void eieio_command_parse_stop_requests(
        eieio_msg_t eieio_msg_ptr, uint16_t length) {
    use(eieio_msg_ptr);
    use(length);
    log_debug("Stopping packet requests - parse_stop_packet_reqs");
    send_packet_reqs = false;
    last_stop_notification_request = time;
}

static inline void eieio_command_parse_start_requests(
        eieio_msg_t eieio_msg_ptr, uint16_t length) {
    use(eieio_msg_ptr);
    use(length);
    log_debug("Starting packet requests - parse_start_packet_reqs");
    send_packet_reqs = true;
}

static inline void eieio_command_parse_sequenced_data(
        eieio_msg_t eieio_msg_ptr, uint16_t length) {
    uint16_t sequence_value_region_id = eieio_msg_ptr[1];
    uint16_t region_id = sequence_value_region_id & 0xFF;
    uint16_t sequence_value = (sequence_value_region_id >> 8) & 0xFF;
    uint8_t next_expected_sequence_no =
        (pkt_last_sequence_seen + 1) & MAX_SEQUENCE_NO;
    eieio_msg_t eieio_content_pkt = &eieio_msg_ptr[2];

    if (region_id != BUFFER_REGION) {
        log_debug("received sequenced eieio packet with invalid region ID:"
                  " %d.", region_id);
        signal_software_error(eieio_msg_ptr, length);
        incorrect_packets++;
    }

    log_debug("Received packet sequence number: %d", sequence_value);

    if (sequence_value == next_expected_sequence_no) {

        // parse_event_pkt returns false in case there is an error and the
        // packet is dropped (i.e. as it was never received)
        log_debug("add_eieio_packet_to_sdram");
        bool ret_value = add_eieio_packet_to_sdram(eieio_content_pkt,
                                                   length - 4);
        log_debug("add_eieio_packet_to_sdram return value: %d", ret_value);

        if (ret_value) {
            pkt_last_sequence_seen = sequence_value;
            log_debug("Updating last sequence seen to %d",
                pkt_last_sequence_seen);
        } else {
            log_debug("unable to buffer sequenced data packet.");
            signal_software_error(eieio_msg_ptr, length);
            incorrect_packets++;
        }
    }
}

static inline bool eieio_commmand_parse_packet(eieio_msg_t eieio_msg_ptr,
                                               uint16_t length) {
    uint16_t data_hdr_value = eieio_msg_ptr[0];
    uint16_t pkt_command = data_hdr_value & (~0xC000);

    switch (pkt_command) {
    case HOST_SEND_SEQUENCED_DATA:
        log_debug("command: HOST_SEND_SEQUENCED_DATA");
        eieio_command_parse_sequenced_data(eieio_msg_ptr, length);
        break;

    case STOP_SENDING_REQUESTS:
        log_debug("command: STOP_SENDING_REQUESTS");
        eieio_command_parse_stop_requests(eieio_msg_ptr, length);
        break;

    case START_SENDING_REQUESTS:
        log_debug("command: START_SENDING_REQUESTS");
        eieio_command_parse_start_requests(eieio_msg_ptr, length);
        break;

    case EVENT_STOP_COMMANDS:
        log_debug("command: EVENT_STOP");
        stopped = true;
        write_pointer = read_pointer;
        break;

    default:
        return false;
        break;
    }
    return true;
}

static inline bool packet_handler_selector(eieio_msg_t eieio_msg_ptr,
                                           uint16_t length) {
    log_debug("packet_handler_selector");

    uint16_t data_hdr_value = eieio_msg_ptr[0];
    uint8_t pkt_type = (data_hdr_value >> 14) & 0x03;

    if (pkt_type == 0x01) {
        log_debug("parsing a command packet");
        return eieio_commmand_parse_packet(eieio_msg_ptr, length);
    } else {
        log_debug("parsing an event packet");
        return eieio_data_parse_packet(eieio_msg_ptr, length);
    }
}

void fetch_and_process_packet() {
    uint32_t last_len = 2;

    log_debug("in fetch_and_process_packet");
    msg_from_sdram_in_use = false;

    // If we are not buffering, there is nothing to do
    log_debug("buffer size is %d", buffer_region_size);
    if (buffer_region_size == 0) {
        return;
    }

    log_debug("dealing with SDRAM is set to %d", msg_from_sdram_in_use);
    log_debug(
        "has_eieio_packet_in_buffer set to %d",
        is_eieio_packet_in_buffer());
    while ((!msg_from_sdram_in_use) && is_eieio_packet_in_buffer() &&
            last_len > 0) {

        // If there is padding, move on 2 bytes
        uint16_t next_header = (uint16_t) *read_pointer;
        if (next_header == 0x4002) {
            read_pointer += 2;
            if (read_pointer >= end_of_buffer_region) {
                read_pointer = buffer_region;
            }
        } else {
            uint8_t *src_ptr = (uint8_t *) read_pointer;
            uint8_t *dst_ptr = (uint8_t *) msg_from_sdram;
            uint32_t len = calculate_eieio_packet_size(
                (eieio_msg_t) read_pointer);

            last_len = len;
            if (len > MAX_PACKET_SIZE) {
                log_error("Packet from SDRAM at 0x%08x of %u bytes is too big!",
                    src_ptr, len);
                rt_error(RTE_SWERR);
            }
            uint32_t final_space = (end_of_buffer_region - read_pointer);

            log_debug("packet with length %d, from address: %08x", len,
                      read_pointer);

            if (len > final_space) {

                // If the packet is split, get the bits
                log_debug("split packet");
                log_debug("1 - reading packet to %08x from %08x length: %d",
                          (uint32_t) dst_ptr, (uint32_t) src_ptr, final_space);
                spin1_memcpy(dst_ptr, src_ptr, final_space);

                uint32_t remaining_len = len - final_space;
                dst_ptr += final_space;
                src_ptr = buffer_region;
                log_debug("2 - reading packet to %08x from %08x length: %d",
                          (uint32_t) dst_ptr, (uint32_t) src_ptr,
                          remaining_len);

                spin1_memcpy(dst_ptr, src_ptr, remaining_len);
                read_pointer = buffer_region + remaining_len;
            } else {

                // If the packet is whole, get the packet
                log_debug("full packet");
                log_debug("1 - reading packet to %08x from %08x length: %d",
                          (uint32_t) dst_ptr, (uint32_t) src_ptr, len);

                spin1_memcpy(dst_ptr, src_ptr, len);
                read_pointer += len;
                if (read_pointer >= end_of_buffer_region) {
                    read_pointer = buffer_region;
                }
            }

            last_buffer_operation = BUFFER_OPERATION_READ;

            print_packet_bytes(msg_from_sdram, len);
            next_buffer_time = extract_time_from_eieio_msg(msg_from_sdram);
            log_debug("packet time: %d, current time: %d",
                      next_buffer_time, time);

            if (next_buffer_time <= time) {
                packet_handler_selector(msg_from_sdram, len);
            } else {
                msg_from_sdram_in_use = true;
                msg_from_sdram_length = len;
            }
        }
    }
}

void send_buffer_request_pkt(void) {
    uint32_t space = get_sdram_buffer_space_available();
    if ((space >= space_before_data_request) &&
            ((space != last_space) || (space == buffer_region_size))) {
        log_debug("sending request packet with space: %d and seq_no: %d at %u",
                  space, pkt_last_sequence_seen, time);

        last_space = space;
        req_ptr->sequence |= pkt_last_sequence_seen;
        req_ptr->space_available = space;
        spin1_send_sdp_msg(&req, 1);
        req_ptr->sequence &= 0;
        req_ptr->space_available = 0;
    }
}

bool read_parameters(address_t region_address) {

    // Get the configuration data
    apply_prefix = region_address[APPLY_PREFIX];
    prefix = region_address[PREFIX];
    prefix_type = (eieio_prefix_types) region_address[PREFIX_TYPE];
    check = region_address[CHECK_KEYS];
    has_key = region_address[HAS_KEY];
    key_space = region_address[KEY_SPACE];
    mask = region_address[MASK];
    buffer_region_size = region_address[BUFFER_REGION_SIZE];
    space_before_data_request = region_address[SPACE_BEFORE_DATA_REQUEST];
    return_tag_id = region_address[RETURN_TAG_ID];
    return_tag_dest = region_address[RETURN_TAG_DEST];
    buffered_in_sdp_port = region_address[BUFFERED_IN_SDP_PORT];
<<<<<<< HEAD
    //tx_offset = region_address[TX_OFFSET];
    rand_fract.u = region_address[TX_OFFSET];
//    io_printf(IO_BUF,"tx_offset=%dus\n",tx_offset);
=======
    tx_offset = region_address[TX_OFFSET];
>>>>>>> 1e70fcb1

    // There is no point in sending requests until there is space for
    // at least one packet
    if (space_before_data_request < MIN_BUFFER_SPACE) {
        space_before_data_request = MIN_BUFFER_SPACE;
    }

    // Set the initial values
    incorrect_keys = 0;
    incorrect_packets = 0;
    msg_from_sdram_in_use = false;
    next_buffer_time = 0;
    pkt_last_sequence_seen = MAX_SEQUENCE_NO;
    send_packet_reqs = true;
    last_request_tick = 0;

    if (buffer_region_size != 0) {
        last_buffer_operation = BUFFER_OPERATION_WRITE;
    } else {
        last_buffer_operation = BUFFER_OPERATION_READ;
    }

    // allocate a buffer size of the maximum SDP payload size
    msg_from_sdram = (eieio_msg_t) spin1_malloc(MAX_PACKET_SIZE);
    recorded_packet = (recorded_packet_t *) spin1_malloc(
        sizeof(recorded_packet_t));

    req.length = 8 + sizeof(req_packet_sdp_t);
    req.flags = 0x7;
    req.tag = return_tag_id;
    req.dest_port = 0xFF;
    req.srce_port = (1 << 5) | spin1_get_core_id();
    req.dest_addr = return_tag_dest;
    req.srce_addr = spin1_get_chip_id();
    req_ptr = (req_packet_sdp_t*) &(req.cmd_rc);
    req_ptr->eieio_header_command = 1 << 14 | SPINNAKER_REQUEST_BUFFERS;
    req_ptr->chip_id = spin1_get_chip_id();
    req_ptr->processor = (spin1_get_core_id() << 3);
    req_ptr->pad1 = 0;
    req_ptr->region = BUFFER_REGION & 0x0F;

    log_info("apply_prefix: %d", apply_prefix);
    log_info("prefix: %d", prefix);
    log_info("prefix_type: %d", prefix_type);
    log_info("check: %d", check);
    log_info("key_space: 0x%08x", key_space);
    log_info("mask: 0x%08x", mask);
    log_info("space_before_read_request: %d", space_before_data_request);
    log_info("return_tag_id: %d", return_tag_id);
    log_info("return_tag_dest: 0x%08x", return_tag_dest);

    return true;
}

bool setup_buffer_region(address_t region_address) {
    buffer_region = (uint8_t *) region_address;
    read_pointer = buffer_region;
    write_pointer = buffer_region;
    end_of_buffer_region = buffer_region + buffer_region_size;

    log_info("buffer_region: 0x%.8x", buffer_region);
    log_info("buffer_region_size: %d", buffer_region_size);
    log_info("end_of_buffer_region: 0x%.8x", end_of_buffer_region);

    return true;
}

//! \brief Initialises the recording parts of the model
//! \return True if recording initialisation is successful, false otherwise
static bool initialise_recording(){
    address_t address = data_specification_get_data_address();
    address_t recording_region = data_specification_get_region(
            RECORDING_REGION, address);

    log_info("Recording starts at 0x%08x", recording_region);

    bool success = recording_initialize(recording_region, &recording_flags);
    log_info("Recording flags = 0x%08x", recording_flags);
    return success;
}

static void provenance_callback(address_t address) {
    address[N_RECEIVED_PACKETS] = n_received_packets;
    address[N_SENT_PACKETS] = n_send_packets;
    address[INCORRECT_KEYS] = incorrect_keys;
    address[INCORRECT_PACKETS] = incorrect_packets;
    address[LATE_PACKETS] = late_packets;
}

static void set_tx_offset(uint32_t t_period){

    tx_offset = (uint32_t)(rand_fract.a * (accum)t_period);
    io_printf(IO_BUF, "time_period=%dus\n", t_period);
    io_printf(IO_BUF, "rand_fract=%k\n", rand_fract.a);
    io_printf(IO_BUF, "tx_offset=%dus\n", tx_offset);
}

bool initialise(uint32_t *timer_period) {

    // Get the address this core's DTCM data starts at from SRAM
    address_t address = data_specification_get_data_address();

    // Read the header
    if (!data_specification_read_header(address)) {
        return false;
    }

    // Get the timing details and set up the simulation interface
    if (!simulation_initialise(
            data_specification_get_region(SYSTEM, address),
            APPLICATION_NAME_HASH, timer_period, &simulation_ticks,
            &infinite_run, SDP_CALLBACK, DMA)) {
        return false;
    }
    simulation_set_provenance_function(
        provenance_callback,
        data_specification_get_region(PROVENANCE_REGION, address));

    // Read the parameters
    if (!read_parameters(
            data_specification_get_region(CONFIGURATION, address))) {
        return false;
    }

    // set up recording data structures
    if (!initialise_recording()) {
         return false;
    }

    // Read the buffer region
    if (buffer_region_size > 0) {
        if (!setup_buffer_region(data_specification_get_region(
                BUFFER_REGION, address))) {
            return false;
        }
    }

    return true;
}

void resume_callback() {

    address_t address = data_specification_get_data_address();
    setup_buffer_region(data_specification_get_region(
        BUFFER_REGION, address));

    // set the code to start sending packet requests again
    send_packet_reqs = true;

    // magic state to allow the model to check for stuff in the SDRAM
    last_buffer_operation = BUFFER_OPERATION_WRITE;

    // have fallen out of a resume mode, set up the functions to start
    // resuming again
    recording_reset();

    stopped = false;
}

void timer_callback(uint unused0, uint unused1) {
    use(unused0);
    use(unused1);
    time++;

    log_debug("timer_callback, final time: %d, current time: %d,"
              "next packet buffer time: %d", simulation_ticks, time,
              next_buffer_time);

    if (stopped || ((infinite_run != TRUE) && (time >= simulation_ticks))) {

        // Enter pause and resume state to avoid another tick
        simulation_handle_pause_resume(resume_callback);

        // Wait for recording to finish
        while (recording_in_progress) {
            spin1_wfi();
        }

        // close recording channels
        if (recording_flags > 0) {
            recording_finalise();
        }

        log_debug("Last time of stop notification request: %d",
                  last_stop_notification_request);

        // Subtract 1 from the time so this tick gets done again on the next
        // run
        time = simulation_ticks - 1;

        simulation_ready_to_read();
        return;
    }

    //wait random amount of time (0-500us)
    spin1_delay_us(tx_offset);

    if (send_packet_reqs &&
            ((time - last_request_tick) >= TICKS_BETWEEN_REQUESTS)) {
        send_buffer_request_pkt();
        last_request_tick = time;
    }

    if (!msg_from_sdram_in_use) {
        fetch_and_process_packet();
    } else if (next_buffer_time < time) {
        late_packets += 1;
        fetch_and_process_packet();
    } else if (next_buffer_time == time) {
        eieio_data_parse_packet(msg_from_sdram, msg_from_sdram_length);
        fetch_and_process_packet();
    }

    if (recording_flags > 0) {
        recording_do_timestep_update(time);
    }
}

void sdp_packet_callback(uint mailbox, uint port) {
    use(port);
    sdp_msg_t *msg = (sdp_msg_t *) mailbox;
    uint16_t length = msg->length;
    eieio_msg_t eieio_msg_ptr = (eieio_msg_t) &(msg->cmd_rc);

    n_received_packets += 1;

    packet_handler_selector(eieio_msg_ptr, length - 8);

    // free the message to stop overload
    spin1_msg_free(msg);
}

// Entry point
void c_main(void) {

    // Configure system
    uint32_t timer_period = 0;
    if (!initialise(&timer_period)) {
        rt_error(RTE_SWERR);
        return;
    }

    // Set timer_callback
<<<<<<< HEAD
    spin1_set_timer_tick(timer_period);
    set_tx_offset(timer_period);
=======
    spin1_set_timer_tick_and_phase(timer_period, tx_offset);
>>>>>>> 1e70fcb1

    // Register callbacks
    simulation_sdp_callback_on(buffered_in_sdp_port, sdp_packet_callback);
    spin1_callback_on(TIMER_TICK, timer_callback, TIMER);

    // Start the time at "-1" so that the first tick will be 0
    time = UINT32_MAX;
    simulation_run();
}<|MERGE_RESOLUTION|>--- conflicted
+++ resolved
@@ -54,11 +54,6 @@
     INCORRECT_PACKETS,
     LATE_PACKETS
 } provenance_items;
-
-typedef union {
-	uint32_t u;
-	accum a;
-} uint_accum_union;
 
 //! The number of regions that can be recorded
 #define NUMBER_OF_REGIONS_TO_RECORD 1
@@ -137,10 +132,6 @@
 static uint32_t return_tag_dest;
 static uint32_t buffered_in_sdp_port;
 static uint32_t tx_offset;
-<<<<<<< HEAD
-static uint_accum_union rand_fract;
-=======
->>>>>>> 1e70fcb1
 static uint32_t last_space;
 static uint32_t last_request_tick;
 
@@ -913,13 +904,7 @@
     return_tag_id = region_address[RETURN_TAG_ID];
     return_tag_dest = region_address[RETURN_TAG_DEST];
     buffered_in_sdp_port = region_address[BUFFERED_IN_SDP_PORT];
-<<<<<<< HEAD
-    //tx_offset = region_address[TX_OFFSET];
-    rand_fract.u = region_address[TX_OFFSET];
-//    io_printf(IO_BUF,"tx_offset=%dus\n",tx_offset);
-=======
     tx_offset = region_address[TX_OFFSET];
->>>>>>> 1e70fcb1
 
     // There is no point in sending requests until there is space for
     // at least one packet
@@ -1114,9 +1099,6 @@
         return;
     }
 
-    //wait random amount of time (0-500us)
-    spin1_delay_us(tx_offset);
-
     if (send_packet_reqs &&
             ((time - last_request_tick) >= TICKS_BETWEEN_REQUESTS)) {
         send_buffer_request_pkt();
@@ -1163,12 +1145,7 @@
     }
 
     // Set timer_callback
-<<<<<<< HEAD
-    spin1_set_timer_tick(timer_period);
-    set_tx_offset(timer_period);
-=======
     spin1_set_timer_tick_and_phase(timer_period, tx_offset);
->>>>>>> 1e70fcb1
 
     // Register callbacks
     simulation_sdp_callback_on(buffered_in_sdp_port, sdp_packet_callback);
