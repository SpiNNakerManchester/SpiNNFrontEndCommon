#include <common-typedefs.h>
#include <data_specification.h>
#include <debug.h>
#include <simulation.h>
#include <sark.h>
#include <buffered_eieio_defs.h>
#include "recording.h"

// Declare wfi function
extern void spin1_wfi(void);

#ifndef APPLICATION_NAME_HASH
#define APPLICATION_NAME_HASH 0
#error APPLICATION_NAME_HASH must be defined
#endif

//! The EIEIO message types

//! \brief human readable versions of the different priorities and usages.
typedef enum callback_priorities {
    SDP_CALLBACK = 1, TIMER = 2, DMA = 0
}callback_priorities;

enum eieio_data_message_types {
    KEY_16_BIT,
    KEY_PAYLOAD_16_BIT,
    KEY_32_BIT,
    KEY_PAYLOAD_32_BIT
};

//! The EIEIO prefix types
typedef enum eieio_prefix_types {
    PREFIX_TYPE_LOWER_HALF_WORD,
    PREFIX_TYPE_UPPER_HALF_WORD
} eieio_prefix_types;

<<<<<<< HEAD
//! The parameters
typedef struct configuration_t {
    uint32_t apply_prefix;
    uint32_t prefix;
    uint32_t prefix_type;
    uint32_t check_keys;
    uint32_t has_key;
    uint32_t key_space;
    uint32_t mask;
    uint32_t buffer_region_size;
    uint32_t space_before_data_request;
    uint32_t return_tag_id;
    uint32_t return_tag_dest;
    uint32_t buffered_in_sdp_port;
} configuration_t;
=======
//! The parameter positions
typedef enum read_in_parameters{
    APPLY_PREFIX, PREFIX, PREFIX_TYPE, CHECK_KEYS, HAS_KEY, KEY_SPACE, MASK,
    BUFFER_REGION_SIZE, SPACE_BEFORE_DATA_REQUEST, RETURN_TAG_ID,
    RETURN_TAG_DEST, BUFFERED_IN_SDP_PORT, TX_OFFSET
} read_in_parameters;
>>>>>>> c79be214

//! The memory regions
typedef enum memory_regions{
    SYSTEM,
    CONFIGURATION,
    RECORDING_REGION,
    BUFFER_REGION,
    PROVENANCE_REGION,
} memory_regions;

//! The provenance data items
struct provenance_t {
    uint32_t num_received_packets;
    uint32_t num_sent_packets;
    uint32_t incorrect_keys;
    uint32_t incorrect_packets;
    uint32_t late_packets;
};

//! The number of regions that can be recorded
#define NUMBER_OF_REGIONS_TO_RECORD 1
#define SPIKE_HISTORY_CHANNEL 0

//! the minimum space required for a buffer to work
#define MIN_BUFFER_SPACE 10

//! the amount of ticks to wait between requests
#define TICKS_BETWEEN_REQUESTS 25

//! the maximum size of a packet excluding header
#define MAX_PACKET_SIZE 272

#pragma pack(1)

typedef struct {
    uint32_t length;
    uint32_t time;
    uint8_t data[MAX_PACKET_SIZE];
} recorded_packet_t;

typedef struct {
    uint16_t event;
    uint16_t payload;
} event16_t;

typedef struct {
    uint16_t eieio_header_command;
    uint16_t chip_id;
    uint8_t processor;
    uint8_t pad1;
    uint8_t region;
    uint8_t sequence;
    uint32_t space_available;
} req_packet_sdp_t;

//! It's addressing 32-bit quantities, but may only be half-word aligned
typedef uint32_t *eieio_32bit_payload_t __attribute__((aligned(2)));
/* Because EIEIO... */

typedef struct eieio_data_msg_t {
    uint16_t header;
    uint16_t data[];
} eieio_data_msg_t;

typedef struct eieio_sequenced_data_t {
    uint16_t eieio_header;
    uint8_t region_id;
    uint8_t sequence;
    uint16_t data[];
} eieio_sequenced_data_t;

// Globals
static uint32_t time;
static uint32_t simulation_ticks;
static uint32_t infinite_run;
static bool apply_prefix;
static bool check;
static uint32_t prefix;
static bool has_key;
static uint32_t key_space;
static uint32_t mask;
static uint32_t incorrect_keys;
static uint32_t incorrect_packets;
static uint32_t late_packets;
static uint32_t last_stop_notification_request;
static eieio_prefix_types prefix_type;
static uint32_t buffer_region_size;
static uint32_t space_before_data_request;
static uint32_t n_received_packets = 0;
static uint32_t n_send_packets = 0;

//! keeps track of which types of recording should be done to this model.
static uint32_t recording_flags = 0;

static uint8_t *buffer_region;
static uint8_t *end_of_buffer_region;
static uint8_t *write_pointer;
static uint8_t *read_pointer;

sdp_msg_t req;
req_packet_sdp_t *req_ptr;
static eieio_msg_t msg_from_sdram;
static bool msg_from_sdram_in_use;
static int msg_from_sdram_length;
static uint32_t next_buffer_time;
static uint8_t pkt_last_sequence_seen;
static bool send_packet_reqs;
static bool last_operation_was_write;
static uint8_t return_tag_id;
static uint32_t return_tag_dest;
static uint32_t buffered_in_sdp_port;
static uint32_t tx_offset;
static uint32_t last_space;
static uint32_t last_request_tick;

static bool stopped = false;

static bool recording_in_progress = false;
static recorded_packet_t *recorded_packet;

// Forward declaration of main entry point
void c_main(void);

// How to extract bit-flags and packet types from a field
#define FLAG_IS_SET(flags, bit_idx) ((bool)(((flags) >> (bit_idx)) & 0x1))
#define PKT_TYPE(flags, type_idx)   ((uint8_t)(((flags) >> (type_idx)) & 0x03))

// ------------------------------------------------------------------------

static inline uint16_t command_packet_size(eieio_msg_t eieio_msg_ptr) {
    uint16_t command = eieio_msg_ptr[0] & ~0xC000;

    switch (command) {
    case DATABASE_CONFIRMATION:
    case EVENT_PADDING:
    case EVENT_STOP_COMMANDS:
    case STOP_SENDING_REQUESTS:
    case START_SENDING_REQUESTS:
        return 2;
    case SPINNAKER_REQUEST_BUFFERS:
        return 12;
    case HOST_SEND_SEQUENCED_DATA:
        // does not include the EIEIO packet payload
        return 4;
    case SPINNAKER_REQUEST_READ_DATA:
        return 16;
    case HOST_DATA_READ:
        return 8;
    default:
        return 0;
    }
}

static inline uint16_t data_packet_size(eieio_msg_t eieio_msg_ptr) {
    uint16_t data_hdr_value = eieio_msg_ptr[0];
    uint8_t pkt_type = PKT_TYPE(data_hdr_value, 10);
    bool pkt_apply_prefix = FLAG_IS_SET(data_hdr_value, 15);
    bool pkt_payload_prefix_apply = FLAG_IS_SET(data_hdr_value, 13);
    uint8_t event_count = data_hdr_value & 0xFF;
    uint16_t event_size, total_size;
    uint16_t header_size = 2;

    switch (pkt_type) {
    case KEY_16_BIT:
        event_size = 2;
        break;
    case KEY_PAYLOAD_16_BIT:
    case KEY_32_BIT:
        event_size = 4;
        break;
    case KEY_PAYLOAD_32_BIT:
        event_size = 8;
        break;
    }

    if (pkt_apply_prefix) {
        header_size += 2;
    }
    if (pkt_payload_prefix_apply) {
        switch (pkt_type) {
        case KEY_16_BIT:
        case KEY_PAYLOAD_16_BIT:
            header_size += 2;
            break;
        case KEY_32_BIT:
        case KEY_PAYLOAD_32_BIT:
            header_size += 4;
        }
    }

    total_size = event_count * event_size + header_size;
    return total_size;
}

static inline uint16_t eieio_packet_size(eieio_msg_t eieio_msg_ptr) {
    uint16_t data_hdr_value = eieio_msg_ptr[0];
    uint8_t pkt_type = PKT_TYPE(data_hdr_value, 14);

    if (pkt_type == 0x01) {
        return command_packet_size(eieio_msg_ptr);
    } else {
        return data_packet_size(eieio_msg_ptr);
    }
}

static inline void print_packet_bytes(
        eieio_msg_t eieio_msg_ptr, uint16_t length) {
    use(eieio_msg_ptr);
    use(length);
#if LOG_LEVEL >= LOG_DEBUG
    uint8_t *ptr = (uint8_t *) eieio_msg_ptr;

    log_debug("packet of %d bytes:", length);

    for (int i = 0; i < length; i++) {
        if ((i & 7) == 0) {
            io_printf(IO_BUF, "\n");
        }
        io_printf(IO_BUF, "%02x", ptr[i]);
    }
    io_printf(IO_BUF, "\n");
#endif
}

static inline void print_packet(eieio_msg_t eieio_msg_ptr) {
    use(eieio_msg_ptr);
#if LOG_LEVEL >= LOG_DEBUG
    uint32_t len = eieio_packet_size(eieio_msg_ptr);
    print_packet_bytes(eieio_msg_ptr, len);
#endif
}

static inline void signal_software_error(
        eieio_msg_t eieio_msg_ptr, uint16_t length) {
    use(eieio_msg_ptr);
    use(length);
#if LOG_LEVEL >= LOG_DEBUG
    print_packet_bytes(eieio_msg_ptr, length);
    rt_error(RTE_SWERR);
#endif
}

static inline uint32_t get_sdram_buffer_space_available(void) {
    if (read_pointer < write_pointer) {
        uint32_t final_space = end_of_buffer_region - write_pointer;
        uint32_t initial_space = read_pointer - buffer_region;
        return final_space + initial_space;
    } else if (write_pointer < read_pointer) {
        return read_pointer - write_pointer;
    } else if (last_operation_was_write) {
        // If pointers are equal, buffer is full if last operation is write
        return 0;
    } else {
        // If pointers are equal, buffer is empty if last operation is read
        return buffer_region_size;
    }
}

static inline bool is_eieio_packet_in_buffer(void) {
    // If there is no buffering being done, there are no packets
    if (buffer_region_size == 0) {
        return false;
    }

    // There are packets as long as the buffer is not empty; the buffer is
    // empty if the pointers are equal and the last operation was read
    return write_pointer != read_pointer || last_operation_was_write;
}

static inline uint32_t extract_time_from_eieio_msg(eieio_msg_t eieio_msg_ptr) {
    uint16_t data_hdr_value = eieio_msg_ptr[0];
    bool pkt_has_timestamp = FLAG_IS_SET(data_hdr_value, 12);
    bool pkt_apply_prefix = FLAG_IS_SET(data_hdr_value, 15);
    bool pkt_mode = FLAG_IS_SET(data_hdr_value, 14);

    // If the packet is actually a command packet, return the current time
    if (!pkt_apply_prefix && pkt_mode) {
        return time;
    }
    // If this is not a timed packet, return the current time
    if (!pkt_has_timestamp) {
        return time;
    }

    // The packet indicates that payloads are timestamps
    bool pkt_payload_prefix_apply = FLAG_IS_SET(data_hdr_value, 13);
    uint8_t pkt_type = PKT_TYPE(data_hdr_value, 10);
    uint32_t payload_time = 0;
    bool got_payload_time = false;
    uint16_t *event_ptr = &eieio_msg_ptr[1];

    // If there is a payload prefix
    if (pkt_payload_prefix_apply) {
        // If there is a key prefix, the payload prefix is after that
        if (pkt_apply_prefix) {
            event_ptr += 1;
        }

        switch (pkt_type) {
        case KEY_16_BIT:
        case KEY_PAYLOAD_16_BIT:
            // 16 bit packet
            payload_time = event_ptr[0];
            event_ptr += 1;
            break;
        case KEY_32_BIT:
        case KEY_PAYLOAD_32_BIT:
            // 32 bit packet
            payload_time = ((eieio_32bit_payload_t) event_ptr)[0];
            event_ptr += 2;
            break;
        }

        got_payload_time = true;
    }

    // If the packets have a payload...
    switch (pkt_type) {
    case KEY_PAYLOAD_32_BIT:
        // 32 bit packet
        payload_time |= ((eieio_32bit_payload_t) event_ptr)[0];
        got_payload_time = true;
        break;
    case KEY_PAYLOAD_16_BIT:
        // 16 bit packet
        payload_time |= event_ptr[0];
        got_payload_time = true;
        break;
    }

    // If no actual time was found, return the current time
    return (got_payload_time ? payload_time : time);
}

static inline bool add_eieio_packet_to_sdram(
        eieio_msg_t eieio_msg_ptr, uint32_t length) {
    uint8_t *msg_ptr = (uint8_t *) eieio_msg_ptr;

    log_debug("read_pointer = 0x%.8x, write_pointer= = 0x%.8x, "
            "last_buffer_operation == read = %d, packet length = %d",
            read_pointer,  write_pointer,
            !last_operation_was_write, length);
    // Check if we're full
    if (read_pointer == write_pointer && last_operation_was_write) {
        log_debug("Buffer already full");
        return false;
    }

    // Write pointer before read pointer; simple case
    if (write_pointer < read_pointer) {
        uint32_t middle_space = read_pointer - write_pointer;
        if (middle_space < length) {
            log_debug("Not enough space in middle (%d bytes)", middle_space);
            return false;
        }

        log_debug("Packet fits in middle space of %d", middle_space);
        spin1_memcpy(write_pointer, msg_ptr, length);
        write_pointer += length;
        last_operation_was_write = BUFFER_OPERATION_WRITE;
        if (write_pointer == end_of_buffer_region) {
            write_pointer = buffer_region;
        }
        return true;
    }

    // Write pointer at or after read pointer
    uint32_t final_space = end_of_buffer_region - write_pointer;
    if (final_space >= length) {
        log_debug("Packet fits in final space of %d", final_space);

        spin1_memcpy(write_pointer, msg_ptr, length);
        write_pointer += length;
        last_operation_was_write = BUFFER_OPERATION_WRITE;
        if (write_pointer >= end_of_buffer_region) {
            write_pointer = buffer_region;
        }
        return true;
    }

    // Will need to wrap the write pointer around and do two writes

    uint32_t total_space = final_space + (read_pointer - buffer_region);
    if (total_space < length) {
        log_debug("Not enough space (%d bytes)", total_space);
        return false;
    }

    log_debug("Copying first %d bytes to final space of %d", final_space);
    spin1_memcpy(write_pointer, msg_ptr, final_space);
    write_pointer = buffer_region;
    msg_ptr += final_space;

    uint32_t final_len = length - final_space;
    log_debug("Copying remaining %d bytes", final_len);
    spin1_memcpy(write_pointer, msg_ptr, final_len);
    write_pointer += final_len;
    last_operation_was_write = BUFFER_OPERATION_WRITE;
    if (write_pointer == end_of_buffer_region) {
        write_pointer = buffer_region;
    }
    return true;
}

static inline bool key_matches(uint32_t key) {
    if (!check) {
        return true;
    }
    return (key & mask) == key_space;
}

static inline void process_16_bit_packets(
        uint16_t* data_ptr, bool prefix_upper, uint32_t count,
        uint32_t key_prefix, uint32_t payload_prefix, bool has_payload,
        bool payload_is_timestamp) {
    log_debug("process_16_bit_packets");
    log_debug("event_pointer: %08x", (uint32_t) data_ptr);
    log_debug("count: %d", count);
    log_debug("pkt_prefix: %08x", key_prefix);
    log_debug("pkt_payload_prefix: %08x", payload_prefix);
    log_debug("payload on: %d", has_payload);
    log_debug("pkt_format: %d", prefix_upper);

    if (!has_key) {
        log_debug("no key set; ignoring packet");
        return;
    }

    for (uint32_t i = 0, idx = 0; i < count; i++) {
        uint32_t key = data_ptr[idx++], payload = 0;
        log_debug("Packet key = %d", key);
        if (has_payload) {
            payload = data_ptr[idx++];
        }

        if (!prefix_upper) {
            key <<= 16;
        }
        key |= key_prefix;
        payload |= payload_prefix;

        log_debug("check before send packet: check=%d, key=0x%08x, mask=0x%08x,"
                " key_space=%d: %d", check, key, mask, key_space,
                key_matches(key));
        if (!key_matches(key)) {
            incorrect_keys++;
            continue;
        }

        n_send_packets++;
        if (has_payload && !payload_is_timestamp) {
            log_debug("mc packet 16-bit key=%d, payload=%d",
                    key, payload);
            while (!spin1_send_mc_packet(key, payload, WITH_PAYLOAD)) {
                spin1_delay_us(1);
            }
        } else {
            log_debug("mc packet 16-bit key=%d", key);
            while (!spin1_send_mc_packet(key, 0, NO_PAYLOAD)) {
                spin1_delay_us(1);
            }
        }
    }
}

static inline void process_32_bit_packets(
        eieio_32bit_payload_t data_ptr, uint32_t count, uint32_t key_prefix,
        uint32_t payload_prefix, bool has_payload, bool payload_is_timestamp) {
    log_debug("process_32_bit_packets");
    log_debug("event_pointer: %08x", (uint32_t) data_ptr);
    log_debug("count: %d", count);
    log_debug("pkt_prefix: %08x", key_prefix);
    log_debug("pkt_payload_prefix: %08x", payload_prefix);
    log_debug("payload on: %d", has_payload);

    if (!has_key) {
        log_debug("no key set; ignoring packet");
        return;
    }

    for (uint32_t i = 0, idx = 0; i < count; i++) {
        uint32_t key = data_ptr[idx++], payload = 0;
        log_debug("Packet key = 0x%08x", key);
        if (has_payload) {
            payload = data_ptr[idx++];
        }

        key |= key_prefix;
        payload |= payload_prefix;

        log_debug("check before send packet: %d", key_matches(key));
        if (!key_matches(key)) {
            incorrect_keys++;
            continue;
        }

        n_send_packets++;
        if (has_payload && !payload_is_timestamp) {
            log_debug("mc packet 32-bit key=0x%08x, payload=0x%08x",
                    key, payload);
            while (!spin1_send_mc_packet(key, payload, WITH_PAYLOAD)) {
                spin1_delay_us(1);
            }
        } else {
            log_debug("mc packet 32-bit key=0x%08x", key);
            while (!spin1_send_mc_packet(key, 0, NO_PAYLOAD)) {
                spin1_delay_us(1);
            }
        }
    }
}

static void recording_done_callback(void) {
    recording_in_progress = false;
}

static inline void record_packet(eieio_msg_t eieio_msg_ptr, uint32_t length) {
    if (recording_flags == 0) {
        return;
    }

    while (recording_in_progress) {
        spin1_wfi();
    }

    // Ensure that the recorded data size is a multiple of 4
    uint32_t recording_length = 4 * ((length + 3) / 4);
    log_debug("recording a eieio message with length %u", recording_length);
    recording_in_progress = true;
    recorded_packet->length = recording_length;
    recorded_packet->time = time;
    spin1_memcpy(recorded_packet->data, eieio_msg_ptr, recording_length);

    // NOTE: recording_length could be bigger than the length of the valid
    // data in eieio_msg_ptr.  This is OK as the data pointed to by
    // eieio_msg_ptr is always big enough to have extra space in it.  The
    // bytes in this data will be random, but are also ignored by
    // whatever reads the data.
    recording_record_and_notify(
            SPIKE_HISTORY_CHANNEL, recorded_packet, recording_length + 8,
            recording_done_callback);
}

static inline bool eieio_data_parse_packet(
        eieio_msg_t eieio_msg_ptr, uint32_t length) {
    log_debug("eieio_data_process_data_packet");
    print_packet_bytes(eieio_msg_ptr, length);
    eieio_data_msg_t *msg = (eieio_data_msg_t *) eieio_msg_ptr;

    uint16_t data_hdr_value = msg->header;
    uint16_t *data_ptr = msg->data;

    if (data_hdr_value == 0) {
        // Count is 0, so no data
        return true;
    }

    log_debug("====================================");
    log_debug("eieio_msg_ptr: %08x", (uint32_t) eieio_msg_ptr);
    log_debug("event_pointer: %08x", (uint32_t) data_ptr);
    print_packet(eieio_msg_ptr);

    bool pkt_apply_prefix = FLAG_IS_SET(data_hdr_value, 15);
    bool pkt_prefix_upper = FLAG_IS_SET(data_hdr_value, 14);
    bool pkt_payload_apply_prefix = FLAG_IS_SET(data_hdr_value, 13);
    uint8_t pkt_type = PKT_TYPE(data_hdr_value, 10);
    uint8_t pkt_count = (uint8_t) (data_hdr_value & 0xFF);
    bool pkt_has_payload = (bool) (pkt_type & 0x1);

    uint32_t pkt_key_prefix = 0;
    uint32_t pkt_payload_prefix = 0;
    bool pkt_payload_is_timestamp = FLAG_IS_SET(data_hdr_value, 12);

    log_debug("data_hdr_value: %04x", data_hdr_value);
    log_debug("pkt_apply_prefix: %d", pkt_apply_prefix);
    log_debug("pkt_format: %d", pkt_prefix_upper);
    log_debug("pkt_payload_prefix: %d", pkt_payload_apply_prefix);
    log_debug("pkt_timestamp: %d", pkt_payload_is_timestamp);
    log_debug("pkt_type: %d", pkt_type);
    log_debug("pkt_count: %d", pkt_count);
    log_debug("payload_on: %d", pkt_has_payload);

    if (pkt_apply_prefix) {
        // Key prefix in the packet
        pkt_key_prefix = data_ptr[0];
        data_ptr++;

        // If the prefix is in the upper part, shift the prefix
        if (pkt_prefix_upper) {
            pkt_key_prefix <<= 16;
        }
    } else if (!pkt_apply_prefix && apply_prefix) {
        // If there isn't a key prefix, but the config applies a prefix,
        // apply the prefix depending on the key_left_shift
        pkt_key_prefix = prefix;
        if (prefix_type == PREFIX_TYPE_UPPER_HALF_WORD) {
            pkt_prefix_upper = true;
        } else {
            pkt_prefix_upper = false;
        }
    }

    if (pkt_payload_apply_prefix) {
        switch (pkt_type) {
        case KEY_16_BIT:
        case KEY_PAYLOAD_16_BIT:
            // If there is a payload prefix and the payload is 16-bit
            pkt_payload_prefix = data_ptr[0];
            data_ptr++;
            break;
        case KEY_32_BIT:
        case KEY_PAYLOAD_32_BIT:
            // If there is a payload prefix and the payload is 32-bit
            pkt_payload_prefix = *((uint32_t *) data_ptr);
            data_ptr += 2;
            break;
        }
    }

    // If the packet has a payload that is a timestamp, but the timestamp
    // is not the current time, buffer it
    switch (pkt_type) {
    case KEY_PAYLOAD_16_BIT:
    case KEY_PAYLOAD_32_BIT:
        if (pkt_payload_is_timestamp && pkt_payload_prefix != time) {
            if (pkt_payload_prefix > time) {
                add_eieio_packet_to_sdram(eieio_msg_ptr, length);
                return true;
            }
            late_packets += 1;
            return false;
        }
    }

    switch (pkt_type) {
    case KEY_16_BIT:
    case KEY_PAYLOAD_16_BIT:
        process_16_bit_packets(
                data_ptr, pkt_prefix_upper, pkt_count, pkt_key_prefix,
                pkt_payload_prefix, pkt_has_payload, pkt_payload_is_timestamp);
        break;
    case KEY_32_BIT:
    case KEY_PAYLOAD_32_BIT:
        process_32_bit_packets(
                (eieio_32bit_payload_t) data_ptr, pkt_count, pkt_key_prefix,
                pkt_payload_prefix, pkt_has_payload, pkt_payload_is_timestamp);
        break;
    }

    record_packet(eieio_msg_ptr, length);
    return (pkt_type <= 1);
}

static inline void parse_sequenced_data(
        eieio_sequenced_data_t *msg_ptr, uint16_t length) {
    uint16_t region_id = msg_ptr->region_id;
    uint16_t sequence_value = msg_ptr->sequence;
    uint8_t next_expected_sequence_no =
            (pkt_last_sequence_seen + 1) & MAX_SEQUENCE_NO;
    eieio_msg_t eieio_content_pkt = msg_ptr->data;

    if (region_id != BUFFER_REGION) {
        log_info("received sequenced EIEIO packet with bad region ID: %d",
                region_id);
        signal_software_error((eieio_msg_t) msg_ptr, length);
        incorrect_packets++;
        return;
    }

    log_debug("Received packet sequence number: %d", sequence_value);

    if (sequence_value == next_expected_sequence_no) {
        // parse_event_pkt returns false in case there is an error and the
        // packet is dropped (i.e. as it was never received)
        log_debug("add_eieio_packet_to_sdram");
        if (!add_eieio_packet_to_sdram(eieio_content_pkt,
                length - sizeof(eieio_sequenced_data_t))) {
            log_info("unable to buffer sequenced data packet");
            signal_software_error((eieio_msg_t) msg_ptr, length);
            incorrect_packets++;
            return;
        }

        pkt_last_sequence_seen = sequence_value;
        log_debug("updated last sequence seen to %d", pkt_last_sequence_seen);
    }
}

static inline bool eieio_commmand_parse_packet(
        eieio_msg_t eieio_msg_ptr, uint16_t length) {
    uint16_t data_hdr_value = eieio_msg_ptr[0];
    uint16_t pkt_command = data_hdr_value & (~0xC000);

    switch (pkt_command) {
    case HOST_SEND_SEQUENCED_DATA:
        log_debug("command: HOST_SEND_SEQUENCED_DATA");
        parse_sequenced_data((eieio_sequenced_data_t *) eieio_msg_ptr, length);
        return true;

    case STOP_SENDING_REQUESTS:
        log_debug("command: STOP_SENDING_REQUESTS");
        send_packet_reqs = false;
        last_stop_notification_request = time;
        return true;

    case START_SENDING_REQUESTS:
        log_debug("command: START_SENDING_REQUESTS");
        send_packet_reqs = true;
        return true;

    case EVENT_STOP_COMMANDS:
        log_debug("command: EVENT_STOP");
        stopped = true;
        write_pointer = read_pointer;
        return true;

    default:
        return false;
    }
}

static inline bool packet_handler_selector(
        eieio_msg_t eieio_msg_ptr, uint16_t length) {
    log_debug("packet_handler_selector");

    uint16_t data_hdr_value = eieio_msg_ptr[0];
    uint8_t pkt_type = PKT_TYPE(data_hdr_value, 14);

    if (pkt_type == 0x01) {
        log_debug("parsing a command packet");
        return eieio_commmand_parse_packet(eieio_msg_ptr, length);
    } else {
        log_debug("parsing an event packet");
        return eieio_data_parse_packet(eieio_msg_ptr, length);
    }
}

static void fetch_and_process_packet(void) {
    uint32_t last_len = 2;

    log_debug("in fetch_and_process_packet");
    msg_from_sdram_in_use = false;

    // If we are not buffering, there is nothing to do
    log_debug("buffer size is %d", buffer_region_size);
    if (buffer_region_size == 0) {
        return;
    }

    log_debug("dealing with SDRAM is set to %d", msg_from_sdram_in_use);
    log_debug("has_eieio_packet_in_buffer set to %d",
            is_eieio_packet_in_buffer());
    while (!msg_from_sdram_in_use && is_eieio_packet_in_buffer() &&
            last_len > 0) {
        uint8_t *src_ptr = read_pointer;
        uint8_t *dst_ptr = (uint8_t *) msg_from_sdram;
        uint32_t len = eieio_packet_size((eieio_msg_t) read_pointer);

        last_len = len;
        if (len > MAX_PACKET_SIZE) {
            log_error("Packet from SDRAM of %u bytes is too big!", len);
            rt_error(RTE_SWERR);
        }
        uint32_t final_space = end_of_buffer_region - read_pointer;

        log_debug("packet with length %d, from address: %08x", len,
                read_pointer);

        if (len > final_space) {
            // If the packet is split, get the bits
            log_debug("split packet");
            log_debug("1 - reading packet to %08x from %08x length: %d",
                    dst_ptr, src_ptr, final_space);
            spin1_memcpy(dst_ptr, src_ptr, final_space);

            uint32_t remaining_len = len - final_space;
            dst_ptr += final_space;
            src_ptr = buffer_region;
            log_debug("2 - reading packet to %08x from %08x length: %d",
                    dst_ptr, src_ptr, remaining_len);

            spin1_memcpy(dst_ptr, src_ptr, remaining_len);
            read_pointer = buffer_region + remaining_len;
        } else {
            // If the packet is whole, get the packet
            log_debug("full packet");
            log_debug("1 - reading packet to %08x from %08x length: %d",
                    dst_ptr, src_ptr, len);

            spin1_memcpy(dst_ptr, src_ptr, len);
            read_pointer += len;
            if (read_pointer >= end_of_buffer_region) {
                read_pointer = buffer_region;
            }
<<<<<<< HEAD
        }
=======
        } else {
            uint8_t *src_ptr = (uint8_t *) read_pointer;
            uint8_t *dst_ptr = (uint8_t *) msg_from_sdram;
            uint32_t len = calculate_eieio_packet_size(
                (eieio_msg_t) read_pointer);

            last_len = len;
            if (len > MAX_PACKET_SIZE) {
                log_error("Packet from SDRAM at 0x%08x of %u bytes is too big!",
                    src_ptr, len);
                rt_error(RTE_SWERR);
            }
            uint32_t final_space = (end_of_buffer_region - read_pointer);

            log_debug("packet with length %d, from address: %08x", len,
                      read_pointer);

            if (len > final_space) {

                // If the packet is split, get the bits
                log_debug("split packet");
                log_debug("1 - reading packet to %08x from %08x length: %d",
                          (uint32_t) dst_ptr, (uint32_t) src_ptr, final_space);
                spin1_memcpy(dst_ptr, src_ptr, final_space);

                uint32_t remaining_len = len - final_space;
                dst_ptr += final_space;
                src_ptr = buffer_region;
                log_debug("2 - reading packet to %08x from %08x length: %d",
                          (uint32_t) dst_ptr, (uint32_t) src_ptr,
                          remaining_len);

                spin1_memcpy(dst_ptr, src_ptr, remaining_len);
                read_pointer = buffer_region + remaining_len;
            } else {

                // If the packet is whole, get the packet
                log_debug("full packet");
                log_debug("1 - reading packet to %08x from %08x length: %d",
                          (uint32_t) dst_ptr, (uint32_t) src_ptr, len);

                spin1_memcpy(dst_ptr, src_ptr, len);
                read_pointer += len;
                if (read_pointer >= end_of_buffer_region) {
                    read_pointer = buffer_region;
                }
            }
>>>>>>> c79be214

        last_operation_was_write = BUFFER_OPERATION_READ;

        print_packet_bytes(msg_from_sdram, len);
        next_buffer_time = extract_time_from_eieio_msg(msg_from_sdram);
        log_debug("packet time: %d, current time: %d",
                next_buffer_time, time);

        if (next_buffer_time <= time) {
            packet_handler_selector(msg_from_sdram, len);
        } else {
            msg_from_sdram_in_use = true;
            msg_from_sdram_length = len;
        }
    }
}

static void send_buffer_request_pkt(void) {
    uint32_t space = get_sdram_buffer_space_available();
    if ((space >= space_before_data_request) &&
            ((space != last_space) || (space == buffer_region_size))) {
        log_debug("sending request packet with space: %d and seq_no: %d at %u",
                space, pkt_last_sequence_seen, time);

        last_space = space;
        req_ptr->sequence |= pkt_last_sequence_seen;
        req_ptr->space_available = space;
        spin1_send_sdp_msg(&req, 1);
        req_ptr->sequence &= 0;
        req_ptr->space_available = 0;
    }
}

static bool read_parameters(configuration_t *config_ptr) {
    // Get the configuration data
<<<<<<< HEAD
    apply_prefix = config_ptr->apply_prefix;
    prefix = config_ptr->prefix;
    prefix_type = (eieio_prefix_types) config_ptr->prefix_type;
    check = config_ptr->check_keys;
    has_key = config_ptr->has_key;
    key_space = config_ptr->key_space;
    mask = config_ptr->mask;
    buffer_region_size = config_ptr->buffer_region_size;
    space_before_data_request = config_ptr->space_before_data_request;
    return_tag_id = config_ptr->return_tag_id;
    return_tag_dest = config_ptr->return_tag_id;
    buffered_in_sdp_port = config_ptr->buffered_in_sdp_port;
=======
    apply_prefix = region_address[APPLY_PREFIX];
    prefix = region_address[PREFIX];
    prefix_type = (eieio_prefix_types) region_address[PREFIX_TYPE];
    check = region_address[CHECK_KEYS];
    has_key = region_address[HAS_KEY];
    key_space = region_address[KEY_SPACE];
    mask = region_address[MASK];
    buffer_region_size = region_address[BUFFER_REGION_SIZE];
    space_before_data_request = region_address[SPACE_BEFORE_DATA_REQUEST];
    return_tag_id = region_address[RETURN_TAG_ID];
    return_tag_dest = region_address[RETURN_TAG_DEST];
    buffered_in_sdp_port = region_address[BUFFERED_IN_SDP_PORT];
    tx_offset = region_address[TX_OFFSET];
>>>>>>> c79be214

    // There is no point in sending requests until there is space for
    // at least one packet
    if (space_before_data_request < MIN_BUFFER_SPACE) {
        space_before_data_request = MIN_BUFFER_SPACE;
    }

    // Set the initial values
    incorrect_keys = 0;
    incorrect_packets = 0;
    msg_from_sdram_in_use = false;
    next_buffer_time = 0;
    pkt_last_sequence_seen = MAX_SEQUENCE_NO;
    send_packet_reqs = true;
    last_request_tick = 0;

    if (buffer_region_size != 0) {
        last_operation_was_write = BUFFER_OPERATION_WRITE;
    } else {
        last_operation_was_write = BUFFER_OPERATION_READ;
    }

    // allocate a buffer size of the maximum SDP payload size
    msg_from_sdram = spin1_malloc(MAX_PACKET_SIZE);
    recorded_packet = spin1_malloc(sizeof(recorded_packet_t));

    req.length = 8 + sizeof(req_packet_sdp_t);
    req.flags = 0x7;
    req.tag = return_tag_id;
    req.dest_port = 0xFF;
    req.srce_port = (1 << 5) | spin1_get_core_id();
    req.dest_addr = return_tag_dest;
    req.srce_addr = spin1_get_chip_id();
    req_ptr = (req_packet_sdp_t*) &(req.cmd_rc);
    req_ptr->eieio_header_command = 1 << 14 | SPINNAKER_REQUEST_BUFFERS;
    req_ptr->chip_id = spin1_get_chip_id();
    req_ptr->processor = spin1_get_core_id() << 3;
    req_ptr->pad1 = 0;
    req_ptr->region = BUFFER_REGION & 0x0F;

    log_info("apply_prefix: %d", apply_prefix);
    log_info("prefix: %d", prefix);
    log_info("prefix_type: %d", prefix_type);
    log_info("check: %d", check);
    log_info("key_space: 0x%08x", key_space);
    log_info("mask: 0x%08x", mask);
    log_info("space_before_read_request: %d", space_before_data_request);
    log_info("return_tag_id: %d", return_tag_id);
    log_info("return_tag_dest: 0x%08x", return_tag_dest);

    return true;
}

static bool setup_buffer_region(address_t region_address) {
    buffer_region = (uint8_t *) region_address;
    read_pointer = buffer_region;
    write_pointer = buffer_region;
    end_of_buffer_region = buffer_region + buffer_region_size;

    log_info("buffer_region: 0x%.8x", buffer_region);
    log_info("buffer_region_size: %d", buffer_region_size);
    log_info("end_of_buffer_region: 0x%.8x", end_of_buffer_region);

    return true;
}

//! \brief Initialises the recording parts of the model
//! \return True if recording initialisation is successful, false otherwise
static bool initialise_recording(void) {
    address_t address = data_specification_get_data_address();
    address_t recording_region = data_specification_get_region(
            RECORDING_REGION, address);

    log_info("Recording starts at 0x%08x", recording_region);

    bool success = recording_initialize(recording_region, &recording_flags);
    log_info("Recording flags = 0x%08x", recording_flags);
    return success;
}

static void provenance_callback(address_t address) {
    struct provenance_t *provenance_ptr = (struct provenance_t *) address;

    provenance_ptr->num_received_packets = n_received_packets;
    provenance_ptr->num_sent_packets = n_send_packets;
    provenance_ptr->incorrect_keys = incorrect_keys;
    provenance_ptr->incorrect_packets = incorrect_packets;
    provenance_ptr->late_packets = late_packets;
}

static bool initialise(uint32_t *timer_period) {
    // Get the address this core's DTCM data starts at from SRAM
    address_t address = data_specification_get_data_address();

    // Read the header
    if (!data_specification_read_header(address)) {
        return false;
    }

    // Get the timing details and set up the simulation interface
    if (!simulation_initialise(
            data_specification_get_region(SYSTEM, address),
            APPLICATION_NAME_HASH, timer_period, &simulation_ticks,
            &infinite_run, SDP_CALLBACK, DMA)) {
        return false;
    }
    simulation_set_provenance_function(
            provenance_callback,
            data_specification_get_region(PROVENANCE_REGION, address));

    // Read the parameters
    if (!read_parameters((configuration_t *)
            data_specification_get_region(CONFIGURATION, address))) {
        return false;
    }

    // set up recording data structures
    if (!initialise_recording()) {
         return false;
    }

    // Read the buffer region
    if (buffer_region_size > 0) {
        if (!setup_buffer_region(data_specification_get_region(
                BUFFER_REGION, address))) {
            return false;
        }
    }

    return true;
}

static void resume_callback(void) {
    address_t address = data_specification_get_data_address();
    setup_buffer_region(data_specification_get_region(
            BUFFER_REGION, address));

    // set the code to start sending packet requests again
    send_packet_reqs = true;

    // magic state to allow the model to check for stuff in the SDRAM
    last_operation_was_write = BUFFER_OPERATION_WRITE;

    // have fallen out of a resume mode, set up the functions to start
    // resuming again
    recording_reset();

    stopped = false;
}

static inline void suspend_running(void) {
    // Enter pause and resume state to avoid another tick
    simulation_handle_pause_resume(resume_callback);

    // Wait for recording to finish
    while (recording_in_progress) {
        spin1_wfi();
    }

    // close recording channels
    if (recording_flags > 0) {
        recording_finalise();
    }

    log_debug("Last time of stop notification request: %d",
            last_stop_notification_request);

    // Subtract 1 from the time so this tick gets done again on the next run
    time = simulation_ticks - 1;

    simulation_ready_to_read();
}

static void timer_callback(uint unused0, uint unused1) {
    use(unused0);
    use(unused1);
    time++;

    log_debug("timer_callback, final time: %d, current time: %d, "
            "next packet buffer time: %d", simulation_ticks, time,
            next_buffer_time);

    if (stopped || ((infinite_run != TRUE) && (time >= simulation_ticks))) {
        suspend_running();
        return;
    }

    if (send_packet_reqs &&
            (time - last_request_tick >= TICKS_BETWEEN_REQUESTS)) {
        send_buffer_request_pkt();
        last_request_tick = time;
    }

    if (!msg_from_sdram_in_use) {
        fetch_and_process_packet();
    } else if (next_buffer_time < time) {
        late_packets += 1;
        fetch_and_process_packet();
    } else if (next_buffer_time == time) {
        eieio_data_parse_packet(msg_from_sdram, msg_from_sdram_length);
        fetch_and_process_packet();
    }

    if (recording_flags > 0) {
        recording_do_timestep_update(time);
    }
}

static void sdp_packet_callback(uint mailbox, uint port) {
    use(port);

    sdp_msg_t *msg = (sdp_msg_t *) mailbox;
    uint16_t length = msg->length;
    eieio_msg_t eieio_msg_ptr = (eieio_msg_t) &msg->cmd_rc;

    n_received_packets += 1;

    packet_handler_selector(eieio_msg_ptr, length - 8);

    // free the message to stop overload
    spin1_msg_free(msg);
}

// Entry point
void c_main(void) {
    // Configure system
    uint32_t timer_period = 0;
    if (!initialise(&timer_period)) {
        rt_error(RTE_SWERR);
        return;
    }

    // Set timer_callback
    spin1_set_timer_tick_and_phase(timer_period, tx_offset);

    // Register callbacks
    simulation_sdp_callback_on(buffered_in_sdp_port, sdp_packet_callback);
    spin1_callback_on(TIMER_TICK, timer_callback, TIMER);

    // Start the time at "-1" so that the first tick will be 0
    time = UINT32_MAX;
    simulation_run();
}<|MERGE_RESOLUTION|>--- conflicted
+++ resolved
@@ -34,7 +34,6 @@
     PREFIX_TYPE_UPPER_HALF_WORD
 } eieio_prefix_types;
 
-<<<<<<< HEAD
 //! The parameters
 typedef struct configuration_t {
     uint32_t apply_prefix;
@@ -49,15 +48,8 @@
     uint32_t return_tag_id;
     uint32_t return_tag_dest;
     uint32_t buffered_in_sdp_port;
+    uint32_t tx_offset;
 } configuration_t;
-=======
-//! The parameter positions
-typedef enum read_in_parameters{
-    APPLY_PREFIX, PREFIX, PREFIX_TYPE, CHECK_KEYS, HAS_KEY, KEY_SPACE, MASK,
-    BUFFER_REGION_SIZE, SPACE_BEFORE_DATA_REQUEST, RETURN_TAG_ID,
-    RETURN_TAG_DEST, BUFFERED_IN_SDP_PORT, TX_OFFSET
-} read_in_parameters;
->>>>>>> c79be214
 
 //! The memory regions
 typedef enum memory_regions{
@@ -852,57 +844,7 @@
             if (read_pointer >= end_of_buffer_region) {
                 read_pointer = buffer_region;
             }
-<<<<<<< HEAD
-        }
-=======
-        } else {
-            uint8_t *src_ptr = (uint8_t *) read_pointer;
-            uint8_t *dst_ptr = (uint8_t *) msg_from_sdram;
-            uint32_t len = calculate_eieio_packet_size(
-                (eieio_msg_t) read_pointer);
-
-            last_len = len;
-            if (len > MAX_PACKET_SIZE) {
-                log_error("Packet from SDRAM at 0x%08x of %u bytes is too big!",
-                    src_ptr, len);
-                rt_error(RTE_SWERR);
-            }
-            uint32_t final_space = (end_of_buffer_region - read_pointer);
-
-            log_debug("packet with length %d, from address: %08x", len,
-                      read_pointer);
-
-            if (len > final_space) {
-
-                // If the packet is split, get the bits
-                log_debug("split packet");
-                log_debug("1 - reading packet to %08x from %08x length: %d",
-                          (uint32_t) dst_ptr, (uint32_t) src_ptr, final_space);
-                spin1_memcpy(dst_ptr, src_ptr, final_space);
-
-                uint32_t remaining_len = len - final_space;
-                dst_ptr += final_space;
-                src_ptr = buffer_region;
-                log_debug("2 - reading packet to %08x from %08x length: %d",
-                          (uint32_t) dst_ptr, (uint32_t) src_ptr,
-                          remaining_len);
-
-                spin1_memcpy(dst_ptr, src_ptr, remaining_len);
-                read_pointer = buffer_region + remaining_len;
-            } else {
-
-                // If the packet is whole, get the packet
-                log_debug("full packet");
-                log_debug("1 - reading packet to %08x from %08x length: %d",
-                          (uint32_t) dst_ptr, (uint32_t) src_ptr, len);
-
-                spin1_memcpy(dst_ptr, src_ptr, len);
-                read_pointer += len;
-                if (read_pointer >= end_of_buffer_region) {
-                    read_pointer = buffer_region;
-                }
-            }
->>>>>>> c79be214
+        }
 
         last_operation_was_write = BUFFER_OPERATION_READ;
 
@@ -938,7 +880,6 @@
 
 static bool read_parameters(configuration_t *config_ptr) {
     // Get the configuration data
-<<<<<<< HEAD
     apply_prefix = config_ptr->apply_prefix;
     prefix = config_ptr->prefix;
     prefix_type = (eieio_prefix_types) config_ptr->prefix_type;
@@ -951,21 +892,7 @@
     return_tag_id = config_ptr->return_tag_id;
     return_tag_dest = config_ptr->return_tag_id;
     buffered_in_sdp_port = config_ptr->buffered_in_sdp_port;
-=======
-    apply_prefix = region_address[APPLY_PREFIX];
-    prefix = region_address[PREFIX];
-    prefix_type = (eieio_prefix_types) region_address[PREFIX_TYPE];
-    check = region_address[CHECK_KEYS];
-    has_key = region_address[HAS_KEY];
-    key_space = region_address[KEY_SPACE];
-    mask = region_address[MASK];
-    buffer_region_size = region_address[BUFFER_REGION_SIZE];
-    space_before_data_request = region_address[SPACE_BEFORE_DATA_REQUEST];
-    return_tag_id = region_address[RETURN_TAG_ID];
-    return_tag_dest = region_address[RETURN_TAG_DEST];
-    buffered_in_sdp_port = region_address[BUFFERED_IN_SDP_PORT];
-    tx_offset = region_address[TX_OFFSET];
->>>>>>> c79be214
+    tx_offset = config_ptr->tx_offset;
 
     // There is no point in sending requests until there is space for
     // at least one packet
