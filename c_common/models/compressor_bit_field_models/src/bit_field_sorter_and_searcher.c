--- conflicted
+++ resolved
@@ -105,19 +105,13 @@
 //! \brief stores which values have been tested
 bit_field_t tested_mid_points;
 
-<<<<<<< HEAD
 comms_sdram_t *comms_sdram;
-=======
-//! tracker for what each processor is doing (in terms of midpoints)
-int* processor_status;
->>>>>>> 31f87675
 
 //============================================================================
 
 //! \brief Load the best routing table to the router.
 //! \return bool saying if the table was loaded into the router or not
-
-bool load_routing_table_into_router(void) {
+static inline bool load_routing_table_into_router(void) {
 
     // Try to allocate sufficient room for the routing table.
     int start_entry = rtr_alloc_id(last_compressed_table->size, app_id);
@@ -146,13 +140,10 @@
     return true;
 }
 
-
 //! \brief sends a message forcing the processor to stop its compression
 //! attempt
 //! \param[in] processor_id: the processor id to send a force stop
 //! compression attempt
-//! \return bool saying successfully sent the message
-<<<<<<< HEAD
 void send_force_stop_message(int processor_id){
     if (comms_sdram[processor_id].sorter_instruction == RUN) {
         log_debug(
@@ -165,41 +156,16 @@
 //! This is critical as it tells the processor to clear the result field
 //! \param[in] processor_id: the processor id to send a prepare to
 //! compression attempt
-//! \return bool saying successfully sent the message
 void send_prepare_message(int processor_id){
     // set message params
     log_debug(
         "sending prepare to processor %d", processor_id);
     comms_sdram[processor_id].sorter_instruction = PREPARE;
-=======
-static void send_force_stop_message(int processor_id) {
-    // set message params
-    log_debug(
-        "sending stop to processor %d", processor_id);
-    vcpu_t *sark_virtual_processor_info = (vcpu_t*) SV_VCPU;
-    vcpu_t *comp_processor = &sark_virtual_processor_info[processor_id];
-    comp_processor->user2 = FORCE_TO_STOP;
-}
-
-//! \brief sends a message telling the processor to prepare for the next run
-//! This is critical as it tells the processor to clear the result field
-//! \param[in] processor_id: the processor id to send a prepare to
-//! compression attempt
-//! \return bool saying successfully sent the message
-static void send_prepare_message(int processor_id) {
-    // set message params
-    log_debug(
-        "sending prepare to processor %d", processor_id);
-    vcpu_t *sark_virtual_processor_info = (vcpu_t*) SV_VCPU;
-    vcpu_t *comp_processor = &sark_virtual_processor_info[processor_id];
-    comp_processor->user2 = PREPARE;
-    processor_status[processor_id] = PREPARING;
->>>>>>> 31f87675
 }
 
 //! \brief sets up the search bitfields.
 //! \return bool saying success or failure of the setup
-bool set_up_tested_mid_points(void) {
+static inline bool set_up_tested_mid_points(void) {
     log_info(
         "set_up_tested_mid_point n bf addresses is %d",
         sorted_bit_fields->n_bit_fields);
@@ -221,7 +187,6 @@
 }
 
 //! brief frees SDRAM from the compressor processor.
-<<<<<<< HEAD
 //! \param[in] instuctions: Pointer to the instructions on the compressors
 void free_sdram_from_compression_attempt(int processor_id) {
     malloc_extras_check_all_marked(1010);
@@ -230,26 +195,11 @@
         for (int bit_field_id = 0;
                 bit_field_id < comms_sdram[processor_id].n_elements;
                 bit_field_id++) {
-            malloc_extras_free_marked(
-                comms_sdram[processor_id].elements[bit_field_id], 1100);
-        }
-        malloc_extras_free_marked(comms_sdram[processor_id].elements, 1102);
+            FREE_MARKED(comms_sdram[processor_id].elements[bit_field_id], 1100);
+        }
+        FREE_MARKED(comms_sdram[processor_id].elements, 1102);
     }
     comms_sdram[processor_id].elements = NULL;
-=======
-//! \param[in] instructions: Pointer to the instructions on the compressors
-void free_sdram_from_compression_attempt(comp_instruction_t* instructions) {
-    malloc_extras_check_all_marked(1010);
-    if (instructions->elements != NULL) {
-        // free the individual elements
-        for (int bit_field_id = 0; bit_field_id < instructions->n_elements;
-                bit_field_id++) {
-            FREE_MARKED(instructions->elements[bit_field_id], 1100);
-        }
-        FREE_MARKED(instructions->elements, 1102);
-    }
-    instructions->elements = NULL;
->>>>>>> 31f87675
 }
 
 //! \brief stores the addresses for freeing when response code is sent
@@ -270,7 +220,6 @@
     log_info(
         "using processor %d for %d rts with %d entries for %d bitfields",
         processor_id, n_rt_addresses, n_entries, mid_point);
-<<<<<<< HEAD
     //free previous if there is any
     free_sdram_from_compression_attempt(processor_id);
     comms_sdram[processor_id].n_elements = n_rt_addresses;
@@ -279,25 +228,6 @@
     // prepare_processor_first_time did compressed_table and fake_heap_data
 
     comms_sdram[processor_id].sorter_instruction = RUN;
-=======
-
-    vcpu_t *sark_virtual_processor_info = (vcpu_t*) SV_VCPU;
-    vcpu_t *comp_processor = &sark_virtual_processor_info[processor_id];
-
-    comp_instruction_t* instructions =
-        (comp_instruction_t*) comp_processor->user1;
-
-    //free previous if there is any
-    free_sdram_from_compression_attempt(instructions);
-
-    // set up next next set.
-    instructions->n_elements = n_rt_addresses;
-    instructions->elements = bit_field_routing_tables;
-    instructions->n_bit_fields = mid_point;
-
-    // tell the compressor to start compression
-    comp_processor->user2 = RUN;
->>>>>>> 31f87675
 }
 
 //! builds tables and tries to set off a compressor processor based off
@@ -305,7 +235,7 @@
 //! \param[in] mid_point: the mid point to start at
 //! \param[in] processor_id: the processor to run the compression on
 //! \return bool fag if it fails for memory issues
-bool create_tables_and_set_off_bit_compressor(
+static inline bool create_tables_and_set_off_bit_compressor(
         int mid_point, int processor_id) {
     int n_rt_addresses = 0;
     log_debug("started create bit field router tables");
@@ -323,13 +253,8 @@
     log_debug("finished creating bit field router tables");
 
     // if successful, try setting off the bitfield compression
-<<<<<<< HEAD
     pass_instructions_to_compressor(n_rt_addresses, processor_id, mid_point,
         bit_field_routing_tables);
-=======
-    pass_instructions_to_compressor(
-        n_rt_addresses, processor_id, mid_point, bit_field_routing_tables);
->>>>>>> 31f87675
 
     malloc_extras_check_all_marked(1001);
     return true;
@@ -399,7 +324,7 @@
 
     // iterate though the processors sorted, and remove said bitfields from its
     // region
-    for (int r_id = 0; r_id < region_addresses->n_triples; r_id++){
+    for (int r_id = 0; r_id < region_addresses->n_triples; r_id++) {
         int processor_id = sorted_bf_key_proc[r_id].processor_id;
         log_debug("processor id %d", processor_id);
 
@@ -413,7 +338,7 @@
             n_bfs - sorted_bf_key_proc[r_id].key_list->length_of_list;
 
         // only operate if there is a reduction to do
-        if (filter_region->n_filters != n_bfs){
+        if (filter_region->n_filters != n_bfs) {
             // pointers for shifting data up by excluding the ones been added to
             // router.
             filter_info_t *write_index = filter_region->filters;
@@ -445,29 +370,19 @@
     // free items
     for (int r_id = 0; r_id < region_addresses->n_triples; r_id++) {
         if (sorted_bf_key_proc[r_id].key_list->length_of_list != 0) {
-<<<<<<< HEAD
-            malloc_extras_free_marked(sorted_bf_key_proc[r_id].key_list->master_pop_keys, 1103);
-            malloc_extras_free_marked(sorted_bf_key_proc[r_id].key_list, 1104);
-        }
-    }
-
-    malloc_extras_free_marked(sorted_bf_key_proc, 1105);
-=======
-            FREE_MARKED(
-                sorted_bf_key_proc[r_id].key_list->master_pop_keys, 1103);
+            FREE_MARKED(sorted_bf_key_proc[r_id].key_list->master_pop_keys, 1103);
             FREE_MARKED(sorted_bf_key_proc[r_id].key_list, 1104);
         }
     }
 
     FREE_MARKED(sorted_bf_key_proc, 1105);
->>>>>>> 31f87675
     // return we successfully removed merged bitfields
     return true;
 }
 
 //! \brief locates the next valid midpoint to test
 //! \return int which is the midpoint or -1 if no midpoints left
-int locate_next_mid_point(void) {
+static inline int locate_next_mid_point(void) {
     int new_mid_point;
     if (sorted_bit_fields->n_bit_fields == 0) {
         return FAILED_TO_FIND;
@@ -557,26 +472,14 @@
 //! \brief cleans up all malloc not needed in the result
 void malloc_cleanup(void) {
     for (int processor_id = 0; processor_id < MAX_PROCESSORS; processor_id++) {
-<<<<<<< HEAD
         free_sdram_from_compression_attempt(processor_id);
-=======
-        // Check each compressor asked to run or forced
-        if (processor_status[processor_id] >= 0) {
-            vcpu_t *sark_virtual_processor_info = (vcpu_t*) SV_VCPU;
-            vcpu_t *comp_processor =
-                &sark_virtual_processor_info[processor_id];
-            comp_instruction_t* instructions =
-                (comp_instruction_t*) comp_processor->user1;
-            free_sdram_from_compression_attempt(instructions);
-        }
->>>>>>> 31f87675
     }
 }
 
 //! \brief handles the freeing of memory from compressor processors, waiting
 //! for compressor processors to finish and removing merged bitfields from
 //! the bitfield regions.
-void handle_best_cleanup(void){
+static inline void handle_best_cleanup(void){
     // load routing table into router
     load_routing_table_into_router();
     log_debug("finished loading table");
@@ -590,25 +493,14 @@
     uint processor_id = spin1_get_core_id();
     sark_virtual_processor_info[processor_id].user2 = best_search_point;
 
-<<<<<<< HEAD
+    // removes any mallocs that are dangling
     malloc_cleanup();
 
     // Safety to break out of loop in check_buffer_queue
-=======
-    // removes any compressor mallocs that are dangling
-    malloc_cleanup();
-
-    // Safety to break out of loop in check_compressors
->>>>>>> 31f87675
     found_best = true;
 
     malloc_extras_terminate(EXITED_CLEANLY);
 }
-
-bool check_processor_prepared(int processor_id) {
-    return comms_sdram[processor_id].compressor_state == PREPARED;
-}
-
 
 //! \brief Prepraes a processor for the first time.
 //!
@@ -629,7 +521,7 @@
     comms_sdram[processor_id].fake_heap_data = malloc_extras_get_stolen_heap();
     log_debug("fake_heap_data %u", comms_sdram[processor_id].fake_heap_data);
     int count = 0;
-    while (!check_processor_prepared(processor_id)) {
+    while (!(comms_sdram[processor_id].compressor_state == PREPARED)) {
         // give chance for compressor to read
         spin1_delay_us(50);
         count++;
@@ -643,26 +535,14 @@
     return true;
 }
 
-//! \brief checks if a given processor id is in the prepared state.
-//! \param[in] processor_id: the processor id to check.
-//! \return bool that says if the processor is in the PREPARED state.
-bool check_processor_prepared(int processor_id) {
-    vcpu_t *sark_virtual_processor_info = (vcpu_t*) SV_VCPU;
-    vcpu_t *comp_processor = &sark_virtual_processor_info[processor_id];
-    compressor_states comp_state = (compressor_states)comp_processor->user3;
-    return comp_state == PREPARED;
-}
-
-//! \brief Prepares a processor for the first time.
-//! This includes malloc-ing the comp_instruction_t user
+//! \brief Returns the next processor id which is ready to run a compression
 //! \param[in] mid_point: the mid point this processor will use
 //! \return the processor id of the next available processor or -1 if none
-<<<<<<< HEAD
 int find_prepared_processor(void) {
     // Look for a prepared one
     for (int processor_id = 0; processor_id < MAX_PROCESSORS; processor_id++) {
         if (comms_sdram[processor_id].sorter_instruction == PREPARE) {
-            if (check_processor_prepared(processor_id)) {
+            if (comms_sdram[processor_id].compressor_state == PREPARED) {
                 log_info("found prepared %d", processor_id);
                 return processor_id;
             }
@@ -673,73 +553,6 @@
         log_debug("processor_id %d status %d", processor_id,
             comms_sdram[processor_id].sorter_instruction);
         if (comms_sdram[processor_id].sorter_instruction == TO_BE_PREPARED) {
-=======
-bool prepare_processor_first_time(int processor_id ) {
-
-    // set the processor to PREPARE
-    vcpu_t *sark_virtual_processor_info = (vcpu_t*) SV_VCPU;
-    vcpu_t *comp_processor = &sark_virtual_processor_info[processor_id];
-    comp_processor->user2 = PREPARE;
-
-    //malloc the sdram for trnasfering data across to the compressor.
-    comp_instruction_t* instructions = MALLOC_SDRAM(sizeof(comp_instruction_t));
-    if (instructions == NULL) {
-        log_error("Failed to malloc comp_instruction_t for processor %d",
-            processor_id);
-        processor_status[processor_id] = DO_NOT_USE;
-        return false;
-    }
-    // initialise the instructions with NULLs.
-    comp_processor->user1 = (int)instructions;
-    instructions->n_elements = NULL;
-    instructions->n_bit_fields = NULL;
-    instructions->compressed_table = MALLOC_SDRAM(
-            routing_table_sdram_size_of_table(TARGET_LENGTH));
-    if (instructions->compressed_table == NULL) {
-        log_error("Failed to malloc comp_instruction_t for processor %d",
-            processor_id);
-        processor_status[processor_id] = DO_NOT_USE;
-        malloc_extras_free_marked((void*)comp_processor->user1, 1106);
-        return false;
-    }
-    instructions->elements = NULL;
-    instructions->fake_heap_data = malloc_extras_get_stolen_heap();
-    log_debug("fake_heap_data %u", instructions->fake_heap_data);
-    int count = 0;
-    while (!check_processor_prepared(processor_id)) {
-        // give chance for compressor to read
-        spin1_delay_us(ATTEMPT_DELAY);
-        count++;
-        if (count > ATTEMPTS_FOR_COMPRESSOR_TO_READ_CHANGE) {
-            processor_status[processor_id] = DO_NOT_USE;
-            malloc_extras_free_marked(instructions->compressed_table, 1107);
-            malloc_extras_free_marked((void*)comp_processor->user1, 1108);
-            log_error("compressor failed to reply %d", processor_id);
-            return false;
-        }
-    }
-    return true;
-}
-
-//! \brief Returns the next processor id which is ready to run a compression
-//! \return the processor id of the next available processor or -1 if none
-int find_prepared_processor(void) {
-    // Look for a prepared one
-    for (int processor_id = 0; processor_id < MAX_PROCESSORS; processor_id++) {
-        if (processor_status[processor_id] == PREPARING) {
-            if (check_processor_prepared(processor_id)) {
-                log_info("found prepared %d", processor_id);
-                return processor_id;
-            }
-        }
-    }
-    // Look for a processor never used and  prepare it
-    for (int processor_id = 0; processor_id < MAX_PROCESSORS; processor_id++) {
-        log_debug(
-            "processor_id %d status %d",
-            processor_id, processor_status[processor_id]);
-        if (processor_status[processor_id] == TO_BE_PREPARED) {
->>>>>>> 31f87675
             if (prepare_processor_first_time(processor_id)) {
                 log_debug("found to be prepared %d", processor_id);
                 return processor_id;
@@ -759,11 +572,7 @@
     int processor_id = find_prepared_processor();
     if (processor_id > FAILED_TO_FIND) {
         // allocate this core to do this midpoint.
-<<<<<<< HEAD
         comms_sdram[processor_id].n_bit_fields = midpoint;
-=======
-        processor_status[processor_id] = midpoint;
->>>>>>> 31f87675
         // set the tracker to use this midpoint
         bit_field_set(tested_mid_points, midpoint);
         // return processor id
@@ -776,27 +585,14 @@
 //! \return true if at least one processor is ready to compress
 bool all_compressor_processors_busy(void) {
     for (int processor_id = 0; processor_id < MAX_PROCESSORS; processor_id++) {
-<<<<<<< HEAD
         log_debug("processor_id %d status %d", processor_id,
             comms_sdram[processor_id].sorter_instruction);
         if (comms_sdram[processor_id].sorter_instruction == PREPARE) {
-=======
-        log_debug(
-            "processor_id %d status %d",
-            processor_id, processor_status[processor_id]);
-        // if a processor is in preparing phase. then its not busy
-        // TODO ask christian why this repeat cycle needed
-        if (processor_status[processor_id] == PREPARING) {
->>>>>>> 31f87675
-            if (check_processor_prepared(processor_id)) {
+            if (comms_sdram[processor_id].compressor_state == PREPARED) {
                 return false;
             }
         }
-<<<<<<< HEAD
         else if (comms_sdram[processor_id].sorter_instruction == TO_BE_PREPARED) {
-=======
-        else if (processor_status[processor_id] == TO_BE_PREPARED) {
->>>>>>> 31f87675
             return false;
         }
     }
@@ -807,11 +603,7 @@
 //! \return true if all processors are done and not set ready
 bool all_compressor_processors_done(void) {
     for (int processor_id = 0; processor_id < MAX_PROCESSORS; processor_id++) {
-<<<<<<< HEAD
         if (comms_sdram[processor_id].sorter_instruction >= PREPARE) {
-=======
-        if (processor_status[processor_id] >= PREPARING) {
->>>>>>> 31f87675
             return false;
         }
     }
@@ -827,11 +619,7 @@
     }
     if (all_compressor_processors_busy()) {
         log_debug("all_compressor_processors_busy");
-<<<<<<< HEAD
         return;  //Pass back to check_buffer_queue
-=======
-        return;  //Pass back to check_compressors
->>>>>>> 31f87675
     }
     log_debug("start carry_on_binary_search");
 
@@ -843,20 +631,12 @@
         // At least default no bitfield handled elsewhere so safe here.
         for (int processor_id = 0; processor_id < MAX_PROCESSORS;
                 processor_id++) {
-<<<<<<< HEAD
             if (comms_sdram[processor_id].sorter_instruction == PREPARE) {
                 comms_sdram[processor_id].sorter_instruction = DO_NOT_USE;
             } else if (comms_sdram[processor_id].sorter_instruction > PREPARE) {
                 log_info("waiting for processor %d status %d doing midpoint %u",
                     processor_id, comms_sdram[processor_id].sorter_instruction,
                     comms_sdram[processor_id].n_bit_fields);
-=======
-            if (processor_status[processor_id] == PREPARING) {
-                processor_status[processor_id] = DO_NOT_USE;
-            } else if (processor_status[processor_id] > PREPARING) {
-                log_info("waiting for processor %d doing midpoint %u",
-                    processor_id, processor_status[processor_id]);
->>>>>>> 31f87675
             }
         }
         return;
@@ -873,14 +653,9 @@
         comms_sdram[processor_id].sorter_instruction = DO_NOT_USE;
         for (int processor_id = 0; processor_id < MAX_PROCESSORS;
                 processor_id++) {
-<<<<<<< HEAD
             if ((comms_sdram[processor_id].sorter_instruction == PREPARE) ||
                     (comms_sdram[processor_id].sorter_instruction == TO_BE_PREPARED)) {
                 comms_sdram[processor_id].sorter_instruction = DO_NOT_USE;
-=======
-            if (processor_status[processor_id] == PREPARING) {
-                processor_status[processor_id] = DO_NOT_USE;
->>>>>>> 31f87675
             }
         }
         // Ok that midpoint did not work so need to try it again
@@ -899,7 +674,6 @@
     use(unused0);
     use(unused1);
     time_steps+=1;
-<<<<<<< HEAD
     //if ((time_steps & 1023) == 0){
     //    log_info("time_steps: %u", time_steps);
     //}
@@ -909,51 +683,29 @@
     //}
 }
 
-// !brief handle the fact that a midpoint failed.
+//! brief handle the fact that a midpoint failed.
 //! \param[in] mid_point: the mid point that failed
 void process_failed(int midpoint) {
     if (lowest_failure > midpoint){
         log_info(
             "Changing lowest_failure from: %d to midpoint:%d",
                 lowest_failure, midpoint);
-=======
-    if (time_steps > KILL_TIME){
-       log_error("timer overran %u", time_steps);
-        rt_error(RTE_SWERR);
-    }
-}
-
-//! \brief handle the fact that a midpoint failed.
-//! \param[in] mid_point: the mid point that failed
-static void process_failed(int midpoint) {
-    log_info("lowest_failure: %d midpoint:%d", lowest_failure, midpoint);
-    if (lowest_failure > midpoint) {
->>>>>>> 31f87675
         lowest_failure = midpoint;
     } else {
         log_info(
             "lowest_failure: %d already lower than midpoint:%d",
-<<<<<<< HEAD
                 lowest_failure, midpoint);
-=======
-            lowest_failure, midpoint);
->>>>>>> 31f87675
     }
     // tell all compression processors trying midpoints above this one
     // to stop, as its highly likely a waste of time.
     for (int processor_id = 0; processor_id < MAX_PROCESSORS; processor_id++) {
-<<<<<<< HEAD
         if (comms_sdram[processor_id].n_bit_fields > midpoint) {
-=======
-        if (processor_status[processor_id] > midpoint) {
->>>>>>> 31f87675
             send_force_stop_message(processor_id);
         }
     }
 }
 
-<<<<<<< HEAD
-// !brief handle the fact that a midpoint was successfull.
+//! brief handle the fact that a midpoint was successfull.
 //! \param[in] mid_point: the mid point that failed
 void process_success(int processor_id) {
     int mid_point = comms_sdram[processor_id].n_bit_fields;
@@ -965,20 +717,6 @@
             last_compressed_table, comms_sdram[processor_id].compressed_table);
         sark_mem_cpy(
             last_compressed_table, comms_sdram[processor_id].compressed_table,
-=======
-// !brief handle the fact that a midpoint was successful.
-//! \param[in] mid_point: the mid point that failed
-//! \param[in] instructions: instructions sent to a given compressor processor.
-void process_success(int mid_point, comp_instruction_t* instructions) {
-    if (best_success <= mid_point) {
-        best_success = mid_point;
-        malloc_extras_check_all_marked(1003);
-        log_info(
-            "copying to %x from %x for compressed table",
-            last_compressed_table, instructions->compressed_table);
-        sark_mem_cpy(
-            last_compressed_table, instructions->compressed_table,
->>>>>>> 31f87675
             routing_table_sdram_size_of_table(TARGET_LENGTH));
         log_debug("n entries is %d", last_compressed_table->size);
         malloc_extras_check_all_marked(1004);
@@ -987,12 +725,7 @@
     // kill any search below this point, as they all redundant as
     // this is a better search.
     for (int processor_id = 0; processor_id < MAX_PROCESSORS; processor_id++) {
-<<<<<<< HEAD
         if (comms_sdram[processor_id].n_bit_fields < mid_point) {
-=======
-        if (processor_status[processor_id] >= 0 &&
-                processor_status[processor_id] < mid_point) {
->>>>>>> 31f87675
             send_force_stop_message(processor_id);
         }
     }
@@ -1008,10 +741,6 @@
     int mid_point = comms_sdram[processor_id].n_bit_fields;
     log_debug("received response %d from processor %d doing %d midpoint",
         finished_state, processor_id, mid_point);
-    vcpu_t *sark_virtual_processor_info = (vcpu_t*) SV_VCPU;
-    vcpu_t *comp_processor = &sark_virtual_processor_info[processor_id];
-    comp_instruction_t* instructions =
-        (comp_instruction_t*)comp_processor->user1;
 
     // safety check to ensure we dont go on if the uncompressed failed
     if (mid_point == 0  && finished_state != SUCCESSFUL_COMPRESSION) {
@@ -1022,73 +751,46 @@
     // free the processor for future processing
     send_prepare_message(processor_id);
 
-<<<<<<< HEAD
     switch (finished_state) {
 
-=======
-    // react on compressor processor state.
-    switch (finished_state) {
-
         // compressor was successful at compressing the tables.
->>>>>>> 31f87675
         case SUCCESSFUL_COMPRESSION:
             log_info(
                 "successful from processor %d doing mid point %d",
                 processor_id, mid_point);
-<<<<<<< HEAD
             process_success(processor_id);
             break;
 
-=======
-            process_success(mid_point, instructions);
-            break;
 
         // compressor failed as a malloc request failed.
->>>>>>> 31f87675
         case FAILED_MALLOC:
             log_info(
                 "failed by malloc from processor %d doing mid point %d",
                 processor_id, mid_point);
             // this will threshold the number of compressor processors that
             // can be ran at any given time.
-<<<<<<< HEAD
             comms_sdram[processor_id].sorter_instruction = DO_NOT_USE;
             // Remove the flag that say this midpoint has been checked
             bit_field_clear(tested_mid_points, mid_point);
             break;
 
-=======
-            processor_status[processor_id] = DO_NOT_USE;
-            // Remove the flag that say this midpoint has been checked
-            bit_field_clear(tested_mid_points, mid_point);
-            break;
         // compressor failed to compress the tables as no more merge options.
->>>>>>> 31f87675
         case FAILED_TO_COMPRESS:
             log_info(
                 "failed to compress from processor %d doing mid point %d",
                 processor_id, mid_point);
             process_failed(mid_point);
             break;
-<<<<<<< HEAD
-
-         case RAN_OUT_OF_TIME:
+
+        // compressor failed to compress as it ran out of time.
+        case RAN_OUT_OF_TIME:
             log_info(
                 "failed by time from processor %d doing mid point %d",
                 processor_id, mid_point);
             process_failed(mid_point);
             break;
 
-=======
-        // compressor failed to compress as it ran out of time.
-        case RAN_OUT_OF_TIME:
-           log_info(
-               "failed by time from processor %d doing mid point %d",
-               processor_id, mid_point);
-           process_failed(mid_point);
-           break;
-        // compressor failed as the sorter told it to stop.
->>>>>>> 31f87675
+        // compressor stopped at the request of the sorter.
         case FORCED_BY_COMPRESSOR_CONTROL:
             log_info(
                 "ack from forced from processor %d doing mid point %d",
@@ -1100,14 +802,13 @@
                 "ignoring", finished_state, processor_id);
     }
 
-<<<<<<< HEAD
+    // free any dangling pointers
     free_sdram_from_compression_attempt(processor_id);
-=======
-    // free any dangling pointers
-    free_sdram_from_compression_attempt(instructions);
->>>>>>> 31f87675
-}
-
+}
+
+//! \brief sets up the compression attempt for the no bitfield version.
+//! \return bool which says if setting off the compression attempt was
+//! successful or not.
 bool setup_no_bitfields_attempt(void) {
     int processor_id = find_compressor_processor_and_set_tracker(0);
     if (processor_id == FAILED_TO_FIND) {
@@ -1153,17 +854,12 @@
     use(unused0);
     use(unused1);
 
-<<<<<<< HEAD
-=======
-    // get the processor info
-    vcpu_t *sark_virtual_processor_info = (vcpu_t*) SV_VCPU;
-
->>>>>>> 31f87675
     log_info("check_compressors");
     // iterate over the compressors buffer until we have the finished state
     while (!found_best) {
         bool no_new_result = true;
-<<<<<<< HEAD
+
+        // iterate over processors looking for a new result
         for (int processor_id = 0; processor_id < MAX_PROCESSORS; processor_id++) {
             // Check each compressor asked to run or forced
             compressor_states finished_state =
@@ -1173,25 +869,6 @@
                 process_compressor_response(processor_id, finished_state);
             }
         }
-=======
-
-        // iterate over processors
-        for (int processor_id = 0; processor_id < MAX_PROCESSORS;
-                processor_id++) {
-            // Check each compressor asked to run or forced
-            if (processor_status[processor_id] >= 0) {
-                vcpu_t *comp_processor =
-                    &sark_virtual_processor_info[processor_id];
-                int finished_state = (int)comp_processor->user3;
-                if (finished_state > COMPRESSING) {
-                    no_new_result = false;
-                    process_compressor_response(processor_id, finished_state);
-                }
-            }
-        }
-
-        //
->>>>>>> 31f87675
         if (no_new_result) {
             log_debug("no_new_result");
             // Check if another processor could be started or even done
@@ -1200,15 +877,13 @@
             log_debug("result");
         }
     }
-<<<<<<< HEAD
-    // Safety code incase exit after setting best_found fails
-=======
     // Safety code in case exit after setting best_found fails
->>>>>>> 31f87675
     log_info("exiting the interrupt, to allow the binary to finish");
 }
 
 //! \brief starts the work for the compression search
+//! \param[in] unused0: api
+//! \param[in] unused1: api
 void start_compression_process(uint unused0, uint unused1) {
     //api requirements
     use(unused0);
@@ -1298,7 +973,6 @@
 }
 
 //! \brief reads in router table setup params
-
 static void initialise_routing_control_flags(void) {
     app_id = uncompressed_router_table->app_id;
     log_debug(
@@ -1307,6 +981,7 @@
 }
 
 //! \brief get compressor processors
+//! \return bool saying if the init compressor succeeded or not.
 bool initialise_compressor_processors(void) {
     // allocate DTCM memory for the processor status trackers
     log_info("allocate and step compressor processor status");
@@ -1317,24 +992,17 @@
     for (uint32_t processor_index = 0;
             processor_index < compressor_processors_top->n_processors;
             processor_index++) {
-<<<<<<< HEAD
         // Switch compressor processors to TO_BE_PREPARED
         int processor_id =
             compressor_processors_top->processor_id[processor_index];
         comms_sdram[processor_id].sorter_instruction = TO_BE_PREPARED;
     }
 
-=======
-        processor_status[
-            compressor_processors_top->processor_id[processor_index]] =
-                TO_BE_PREPARED;
-    }
-    //print_processor_status();
->>>>>>> 31f87675
     return true;
 }
 
 //! \brief the callback for setting off the router compressor
+//! \return bool which says if the initialisation was successful or not.
 static bool initialise(void) {
     log_debug(
         "Setting up stuff to allow bitfield comp control class to occur.");
@@ -1342,8 +1010,8 @@
     // Get pointer to 1st virtual processor info struct in SRAM
     initialise_user_register_tracker();
 
-    // ensure the original table is sorted by key (
-    // done here instead of by host for performance)
+    // ensure the original table is sorted by key
+    // (done here instead of by host for performance)
     sort_table_by_key(&uncompressed_router_table->uncompressed_table);
 
     // get the compressor data flags (app id, compress only when needed,
