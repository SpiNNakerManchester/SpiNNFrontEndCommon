/*
 * Copyright (c) 2019-2020 The University of Manchester
 *
 * This program is free software: you can redistribute it and/or modify
 * it under the terms of the GNU General Public License as published by
 * the Free Software Foundation, either version 3 of the License, or
 * (at your option) any later version.
 *
 * This program is distributed in the hope that it will be useful,
 * but WITHOUT ANY WARRANTY; without even the implied warranty of
 * MERCHANTABILITY or FITNESS FOR A PARTICULAR PURPOSE.  See the
 * GNU General Public License for more details.
 *
 * You should have received a copy of the GNU General Public License
 * along with this program.  If not, see <http://www.gnu.org/licenses/>.
 */

#ifndef __BIT_FIELD_CREATER_H__
#define __BIT_FIELD_CREATER_H__

#include <debug.h>
#include <malloc_extras.h>
#include "common/constants.h"
#include "common/compressor_sorter_structs.h"

// For each possible processor the first index of a row for that processor
int processor_heads[MAX_PROCESSORS];

// Sum of packets per processor for bitfields with redundancy not yet ordered
uint32_t processor_totals[MAX_PROCESSORS];

// Number of bitfields with redundancy
int n_bf_addresses = 0;

void _log_bitfield(bit_field_t bit_field){
    log_info("0:%u 1:%u 2:%u 3:%u 4:%u 5:%u 6:%u 7:%u 8:%u 9:%u 10:%u 11:%u 12:%u",
        bit_field_test(bit_field, 0),
        bit_field_test(bit_field, 1),
        bit_field_test(bit_field, 2),
        bit_field_test(bit_field, 3),
        bit_field_test(bit_field, 4),
        bit_field_test(bit_field, 5),
        bit_field_test(bit_field, 6),
        bit_field_test(bit_field, 7),
        bit_field_test(bit_field, 8),
        bit_field_test(bit_field, 9),
        bit_field_test(bit_field, 10),
        bit_field_test(bit_field, 11),
        bit_field_test(bit_field, 12));
}

sorted_bit_fields_t* _malloc_sorted_bit_fields(){
    sorted_bit_fields_t* sorted_bit_fields =
       MALLOC(sizeof(sorted_bit_fields_t));
    if (sorted_bit_fields == NULL){
        log_error("failed to allocate dtcm for sorted bitfields.");
        return NULL;
    }

    // malloc the separate bits of the sorted bitfield struct
    sorted_bit_fields->bit_fields = MALLOC(
        n_bf_addresses * sizeof(filter_info_t*));
    if (sorted_bit_fields->bit_fields == NULL){
        log_error("cannot allocate memory for the sorted bitfield addresses");
        return NULL;
    }

    sorted_bit_fields->processor_ids =
        MALLOC(n_bf_addresses * sizeof(int));
    if (sorted_bit_fields->processor_ids == NULL){
        log_error("cannot allocate memory for the sorted bitfields with "
                  "processors ids");
        return NULL;
    }

    sorted_bit_fields->sort_order =
        MALLOC(n_bf_addresses * sizeof(int));
    if (sorted_bit_fields->sort_order == NULL){
        log_error("cannot allocate memory for the sorted bitfields with "
                  "sort_order");
        return NULL;
    }

    return sorted_bit_fields;
}

//! \brief reads a bitfield and deduces how many bits are not set
//! \param[in] filter_info_struct: the struct holding a bitfield
//! \return how many redundant packets there are
uint32_t _detect_redundant_packet_count(filter_info_t *filter_info){
    uint32_t n_filtered_packets = 0;
    uint32_t n_neurons = filter_info->n_atoms;
    for (uint neuron_id = 0; neuron_id < n_neurons; neuron_id++) {
        if (!bit_field_test(filter_info->data, neuron_id)) {
            n_filtered_packets += 1;
        }
    }
    return n_filtered_packets;
}

//! \brief Fills in the order column based on packet reduction
//! \param[in] sorted_bit_fields: data to be ordered
void _order_bitfields(sorted_bit_fields_t* sorted_bit_fields) {
    // Semantic sugar to avoid extra lookup all the time
    int* processor_ids = sorted_bit_fields->processor_ids;
    int* sort_order =  sorted_bit_fields->sort_order;
    filter_info_t** bit_fields = sorted_bit_fields->bit_fields;

    // To label each row in sort order
    for (int i = 0; i < n_bf_addresses; i++) {
        // Find the processor with highest number of packets coming in
        int worst_processor = 0;
        uint32_t highest_neurons = 0;
        for (int c = 0; c < MAX_PROCESSORS; c++) {
            if (processor_totals[c] > highest_neurons){
                worst_processor = c;
                highest_neurons = processor_totals[c];
            }
        }
        // Label the row pointer to bu the header as next
        int index = processor_heads[worst_processor];
        log_debug(
            "processor %u index %u total %u",
            worst_processor, index, processor_totals[worst_processor]);
        sort_order[index] = i;

        // If there is another row with the same processor
        if ((index < n_bf_addresses -1) &&
                (processor_ids[index] == processor_ids[index+1])) {
            log_debug(
                "i %u processor %u index %u more %u total %u",
                i, worst_processor, index, n_bf_addresses,
                processor_totals[worst_processor]);
            // reduce the packet count bu redunancy
            processor_totals[worst_processor] -=
                _detect_redundant_packet_count(bit_fields[index]);
            // move the prointer
            processor_heads[worst_processor] += 1;
        } else {
            // otherwise set the counters to ignore this processor
            log_debug(
                "i %u processor %u index %u last %u total %u",
                i, worst_processor, index, n_bf_addresses,
                processor_totals[worst_processor]);
            processor_totals[worst_processor] = 0;
            processor_heads[worst_processor] = -1;
        }
    }
}

//! brief Sorts the data bases on the sort_order array
//! \param[in] sorted_bit_fields: data to be ordered
//! \param[in] n_bf_addresses: Number of bit_feilds with redundancy
void _sort_by_order(sorted_bit_fields_t* sorted_bit_fields){
    // Everytime there is a swap at least one of the rows is moved to the
    //         final place.
    //  There is one check per row in the for loop plus if the first fails
    //        up to one more for each row about to be moved to the correct place.

    malloc_extras_check_all_marked(60011);
    int* processor_ids = sorted_bit_fields->processor_ids;
    int* sort_order = sorted_bit_fields->sort_order;
    filter_info_t** bit_fields = sorted_bit_fields->bit_fields;
    // Check each row in the lists
    for (int i = 0; i < n_bf_addresses; i++) {
        // check that the data is in the correct place
        while (sort_order[i] != i){
            int j = sort_order[i];
            // If not swap the data there into the correct place
            int temp_processor_id = processor_ids[i];
            processor_ids[i] = processor_ids[j];
            processor_ids[j] = temp_processor_id;
            uint32_t temp_sort_order = sort_order[i];
            sort_order[i] = sort_order[j];
            sort_order[j] = temp_sort_order;
            filter_info_t* bit_field_temp = bit_fields[i];
            bit_fields[i] = bit_fields[j];
            bit_fields[j] = bit_field_temp;
            malloc_extras_check_all_marked(60010);
        }
    }
}

void _sort_by_key(sorted_bit_fields_t* sorted_bit_fields) {
    malloc_extras_check_all_marked(60031);
    int* processor_ids = sorted_bit_fields->processor_ids;
    int* sort_order = sorted_bit_fields->sort_order;
    filter_info_t** bit_fields = sorted_bit_fields->bit_fields;

    for (int i = 0; i < n_bf_addresses - 1; i++) {
        for (int j = i + 1; j < n_bf_addresses; j++) {
           if (bit_fields[i]->key > bit_fields[j]->key){
                // If not swap the data there into the correct place
                int temp_processor_id = processor_ids[i];
                processor_ids[i] = processor_ids[j];
                processor_ids[j] = temp_processor_id;
                uint32_t temp_sort_order = sort_order[i];
                sort_order[i] = sort_order[j];
                sort_order[j] = temp_sort_order;
                filter_info_t* bit_field_temp = bit_fields[i];
                bit_fields[i] = bit_fields[j];
                bit_fields[j] = bit_field_temp;
            }
        }
    }
    malloc_extras_check_all_marked(60032);
}

//! \brief reads in bitfields
// \param[in] region_addresses: the addresses of the regions to read
//! \param[in/out] success: bool that helps decide if method finished
//! successfully or not
//! \return bool that states if it succeeded or not.
sorted_bit_fields_t* bit_field_creator_read_in_bit_fields(
        region_addresses_t *region_addresses){

    int n_pairs_of_addresses = region_addresses->n_pairs;
    log_debug("n pairs of addresses = %d", n_pairs_of_addresses);

    n_bf_addresses = 0;
    for (int r_id = 0; r_id < n_pairs_of_addresses; r_id++) {
        n_bf_addresses += region_addresses->pairs[r_id].filter->n_redundancy_filters;
    }
    log_info("Number of bitfields found is %u", n_bf_addresses);

    sorted_bit_fields_t* sorted_bit_fields = _malloc_sorted_bit_fields();
    if (sorted_bit_fields == NULL){
        return NULL;
    }

    for (int i = 0; i < MAX_PROCESSORS; i++){
        processor_heads[i] = -1;
        processor_totals[i] = 0;
    }

    // iterate through a processors bitfield region and add to the bf by
    // processor struct, whilst updating n bf total param.
    int index = 0;
    for (int r_id = 0; r_id < n_pairs_of_addresses; r_id++) {
        // locate data for malloc memory calcs
        filter_region_t *filter_region = region_addresses->pairs[r_id].filter;
        int processor = region_addresses->pairs[r_id].processor;
        processor_heads[processor] = index;
        for (int bf_id = 0; bf_id < filter_region->n_redundancy_filters; bf_id++) {
            sorted_bit_fields->processor_ids[index] = processor;
            sorted_bit_fields->bit_fields[index] =
                &filter_region->filters[bf_id];
            processor_totals[processor] +=
                filter_region->filters[bf_id].n_atoms;
            log_debug(
                "index %u processor: %u, key: %u, data %u redundant %u",
                index,
                sorted_bit_fields->processor_ids[index],
                sorted_bit_fields->bit_fields[index]->key,
                sorted_bit_fields->bit_fields[index]->data,
                _detect_redundant_packet_count(
                    sorted_bit_fields->bit_fields[index]));
<<<<<<< HEAD
            index++;
        }
        for (int bf_id = filter_region->n_redundancy_filters;
                bf_id < filter_region->n_filters; bf_id++) {
            core_totals[processor] += filter_region->filters[bf_id].n_atoms;
        }
    }
    platform_check_all_marked(60012);
=======
                malloc_extras_check_all_marked(60001);
                index++;
        }
    }

    malloc_extras_check_all_marked(60012);
>>>>>>> 0f9cfde9

    for (int i = 0; i < MAX_PROCESSORS; i++){
        log_debug(
            "i: %d, head: %d count: %d",
            i, processor_heads[i], processor_totals[i]);
    }
    malloc_extras_check_all_marked(60013);
    for (index = 0; index < n_bf_addresses; index++) {
        log_debug(
            "index %u processor: %u, key: %u, n_atoms %u redundant %u "
            "order %u",
            index,
            sorted_bit_fields->processor_ids[index],
            sorted_bit_fields->bit_fields[index]->key,
            sorted_bit_fields->bit_fields[index]->n_atoms,
            _detect_redundant_packet_count(
                    sorted_bit_fields->bit_fields[index]),
            sorted_bit_fields->sort_order[index]
            );
    }
    malloc_extras_check_all_marked(60014);
    _order_bitfields(sorted_bit_fields);
    malloc_extras_check_all_marked(60015);

    for (index = 0; index < n_bf_addresses; index++) {
        log_debug("index %u processor: %u, key: %u, data %u redundant %u "
            "order %u", index,
            sorted_bit_fields->processor_ids[index],
            sorted_bit_fields->bit_fields[index]->key,
            sorted_bit_fields->bit_fields[index]->data,
            _detect_redundant_packet_count(
                    sorted_bit_fields->bit_fields[index]),
            sorted_bit_fields->sort_order[index]
            );
    }
     _sort_by_key(sorted_bit_fields);

    // usful for debugging
    for (index = 0; index < n_bf_addresses; index++) {
        log_debug(
            "index %u processor: %u, key: %u, data %u redundant %u order %u",
            index,
            sorted_bit_fields->processor_ids[index],
            sorted_bit_fields->bit_fields[index]->key,
            sorted_bit_fields->bit_fields[index]->data,
            _detect_redundant_packet_count(
                    sorted_bit_fields->bit_fields[index]),
            sorted_bit_fields->sort_order[index]);
    }

    sorted_bit_fields->n_bit_fields = n_bf_addresses;
    return sorted_bit_fields;
}

//! sort out bitfields into processors and the keys of the bitfields to remove
//! \param[out] sorted_bf_by_processor: the sorted stuff
//! \param[in] region_addresses: addresses of the regions
//! \param[in] best_search_point: best search point
//! \param[in] sorted_bit_fields: the bitfields in sort order
//! \return list of master pop keys for a given processor
proc_bit_field_keys_t* sorter_by_processors(
        region_addresses_t *region_addresses, int best_search_point,
        sorted_bit_fields_t* sorted_bit_fields) {
    proc_bit_field_keys_t *sorted_bf_by_processor =
            MALLOC(region_addresses->n_pairs * sizeof(proc_bit_field_keys_t));
    if (sorted_bf_by_processor == NULL) {
        log_error(
            "failed to allocate memory for the sorting of bitfield to keys");
        return NULL;
    }

    // malloc the lists
    for (int r_id = 0; r_id < region_addresses->n_pairs; r_id++){
        sorted_bf_by_processor[r_id].key_list =
            MALLOC(sizeof(master_pop_key_list_t));
        if (sorted_bf_by_processor[r_id].key_list == NULL){
            log_error("failed to alloc memory for master pop key list.");
            return NULL;
        }
    }

    //locate how many bitfields in the search space accepted that are of a
    // given processor.
    for (int r_id = 0; r_id < region_addresses->n_pairs; r_id++){

        // locate processor id for this region
        int region_proc_id = region_addresses->pairs[r_id].processor;
        sorted_bf_by_processor[r_id].processor_id = region_proc_id;

        // count entries
        int n_entries = 0;
        for (int bf_index = 0; bf_index < best_search_point; bf_index++) {
            if (sorted_bit_fields->processor_ids[bf_index] == region_proc_id) {
                n_entries ++;
            }
        }

        // update length
        sorted_bf_by_processor[r_id].key_list->length_of_list = n_entries;

        // alloc for keys
        if (n_entries != 0){
            sorted_bf_by_processor[r_id].key_list->master_pop_keys =
                MALLOC(n_entries * sizeof(int));
            if (sorted_bf_by_processor[r_id].key_list->master_pop_keys ==
                    NULL) {
                log_error(
                    "failed to allocate memory for the master pop keys for "
                    "processor %d in the sorting of successful bitfields to "
                    "remove.", region_proc_id);
                for (int free_id =0; free_id < r_id; free_id++) {
                    FREE(sorted_bf_by_processor[free_id].key_list->master_pop_keys);
                }
                for (int free_id = 0; free_id < region_addresses->n_pairs;
                        free_id++){
                    FREE(sorted_bf_by_processor[free_id].key_list);
                }
                FREE(sorted_bf_by_processor);
                return NULL;
            }

            // put keys in the array
            int a_index = 0;
            for (int bf_index = 0; bf_index < best_search_point; bf_index++) {
                if (sorted_bit_fields->processor_ids[bf_index] ==
                        region_proc_id) {
                    filter_info_t* bf_pointer =
                        sorted_bit_fields->bit_fields[bf_index];
                    sorted_bf_by_processor[r_id].key_list->master_pop_keys[
                        a_index] = bf_pointer->key;
                    a_index ++;
                }
            }
         }
    }

    return sorted_bf_by_processor;
}


#endif  // __BIT_FIELD_CREATER_H__<|MERGE_RESOLUTION|>--- conflicted
+++ resolved
@@ -255,23 +255,17 @@
                 sorted_bit_fields->bit_fields[index]->data,
                 _detect_redundant_packet_count(
                     sorted_bit_fields->bit_fields[index]));
-<<<<<<< HEAD
             index++;
+                malloc_extras_check_all_marked(60001);
+                index++;
         }
         for (int bf_id = filter_region->n_redundancy_filters;
                 bf_id < filter_region->n_filters; bf_id++) {
             core_totals[processor] += filter_region->filters[bf_id].n_atoms;
         }
     }
-    platform_check_all_marked(60012);
-=======
-                malloc_extras_check_all_marked(60001);
-                index++;
-        }
-    }
 
     malloc_extras_check_all_marked(60012);
->>>>>>> 0f9cfde9
 
     for (int i = 0; i < MAX_PROCESSORS; i++){
         log_debug(
