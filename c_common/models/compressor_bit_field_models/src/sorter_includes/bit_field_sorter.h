/*
 * Copyright (c) 2019-2020 The University of Manchester
 *
 * This program is free software: you can redistribute it and/or modify
 * it under the terms of the GNU General Public License as published by
 * the Free Software Foundation, either version 3 of the License, or
 * (at your option) any later version.
 *
 * This program is distributed in the hope that it will be useful,
 * but WITHOUT ANY WARRANTY; without even the implied warranty of
 * MERCHANTABILITY or FITNESS FOR A PARTICULAR PURPOSE.  See the
 * GNU General Public License for more details.
 *
 * You should have received a copy of the GNU General Public License
 * along with this program.  If not, see <http://www.gnu.org/licenses/>.
 */

#ifndef __BIT_FIELD_SORTER_H__
#define __BIT_FIELD_SORTER_H__

#include "sorters.h"

//! \brief reads a bitfield and deduces how many bits are not set
//! \param[in] filter_info_struct: the struct holding a bitfield
//! \param[in] the addresses of the regions to read
//! \return how many redundant packets there are
uint32_t detect_redundant_packet_count(
    filter_info_t filter_info_struct, region_addresses_t *region_addresses){
    uint32_t n_filtered_packets = 0;
    uint32_t n_neurons = helpful_functions_locate_key_atom_map(
        filter_info_struct.key, region_addresses);
    for (uint neuron_id = 0; neuron_id < n_neurons; neuron_id++) {
        if (!bit_field_test(filter_info_struct.data, neuron_id)) {
            n_filtered_packets += 1;
        }
    }
    log_debug("n filtered packets = %d", n_filtered_packets);
    return n_filtered_packets;
}

//! \brief do some location and addition stuff
//! \param[in] coverage:the set of bitfields and corresponding processors
//!                      for bitfields with a given redundant packet count.
//! \param[in] coverage_index: where in the coverage array we are
//! \param[in] cores_to_add_for: the cores who's bitfields we want to find
//! \param[in] cores_to_add_length: length of array of core ids
//! \param[in] diff: the amount of bitfields to add for these cores
//! \param[out] covered: the new set of bitfields
//! \param[out] sorted_bit_fields: the pointer to where sorted bitfields are
//! \param[in] sorted_bf_fill_loc: the location in the sorted bit fields
//! currently filling in
//! \param[in] region_addresses: the sdram where all regions are
//! \return the new covered level
static inline int locate_and_add_bit_fields(
        _coverage_t** coverage, int coverage_index,
        int *cores_to_add_for, int cores_to_add_length, int diff,
        int covered, sorted_bit_fields_t* sorted_bit_fields,
        int *sorted_bf_fill_loc, region_addresses_t *region_addresses){

    log_debug(
        "going to look for %d cores with a diff of %d",
        cores_to_add_length, diff);
    for (int index = 0; index < cores_to_add_length; index++) {
        log_debug("am allowed to add from core %d", cores_to_add_for[index]);
    }

    // get the coverage we're interested in
    _coverage_t* coverage_e = coverage[coverage_index];
    log_debug(
        "taking from coverage %d which has r packets of %d",
        coverage_index, coverage_e->n_redundant_packets);

    for (int p_index = 0; p_index < coverage_e->length_of_list; p_index++) {
        // check for the processor id's in the cores to add from, and add the
        // bitfield with that redundant packet rate and processor to the sorted
        // bitfields
        int proc = coverage_e->processor_ids[p_index];

        // look to see if the core is one of those allowed to merge
        for (int check_idx = 0; check_idx < cores_to_add_length; check_idx++) {
            int allowed_p = cores_to_add_for[check_idx];

            // escape when we've found enough to satisfy the diff
            if (covered >= diff) {
                return covered;
            }

            // if processor is one to take bf's from. remove and update.
            // Ensure we're not adding one which we've already added
            if (proc == allowed_p &&
                    coverage_e->bit_field_addresses[proc] != NULL) {
                // update coverage so that it can reflect merger
                covered += 1;

                // add to sorted bitfield
                sorted_bit_fields->bit_fields[*sorted_bf_fill_loc] =
                    coverage_e->bit_field_addresses[p_index];
                sorted_bit_fields->processor_ids[*sorted_bf_fill_loc] = proc;
                *sorted_bf_fill_loc += 1;

                log_debug(
                    "dumping into sorted at index %d proc %d, for key %d and "
                    "has redundant packet count of %d",
                    *sorted_bf_fill_loc - 1, proc,
                    coverage_e->bit_field_addresses[p_index]->key,
                    detect_redundant_packet_count(
                        *coverage_e->bit_field_addresses[p_index],
                        region_addresses));

                // delete (aka set to null, to bypass lots of data moves and
                // ensure the next time we know not to add this one)
                coverage_e->bit_field_addresses[p_index] = NULL;
                coverage_e->processor_ids[p_index] = NULL;

                log_debug(
                    "removing from index's %d, %d", coverage_index, p_index);
            }
        }
    }
    return covered;
}

//! \brief printer for the coverage struct bitfields component
//! \param[in] n_unique_redundant_packet_counts: how many coverage bits there
//!  are
//! \param[in] coverage: the coverage struct (pointer to a list of them).
static void print_coverage_for_sanity_purposes(
        int n_unique_redundant_packet_counts, _coverage_t **coverage){
    int added = 0;
    for (int c_index = 0; c_index < n_unique_redundant_packet_counts;
            c_index++){
        for (int bf_index = 0; bf_index < coverage[c_index]->length_of_list;
                bf_index++){
            log_debug(
                "before sort by n bitfields bitfield address in coverage at "
                "index %d in array index %d is %x",
                c_index, bf_index,
                coverage[c_index]->bit_field_addresses[bf_index]);
            added += 1;
        }
    }
    log_debug("added %d bitfields", added);
}

//! \brief printer for the coverage struct processor component
//! \param[in] n_unique_redundant_packet_counts: how many coverage bits there
//!  are
//! \param[in] coverage: the coverage struct (pointer to a list of them).
void print_coverage_procs_for_sanity_purposes(
        int n_unique_redundant_packet_counts, _coverage_t **coverage){
     for (int c_index = 0; c_index < n_unique_redundant_packet_counts;
            c_index++){
        for (int bf_index = 0; bf_index < coverage[c_index]->length_of_list;
                bf_index ++){
            log_debug(
                "bitfield in coverage at index %d in bf index x %d is proc %d "
                " with redundant packet count %d",
                c_index, bf_index, coverage[c_index]->processor_ids[bf_index],
                coverage[c_index]->n_redundant_packets);
        }
    }
}

//! \brief takes whats left in the coverage and adds them to the sorted bit
//! fields
//! \param[in] sorted_bit_fields: the pointer to the sorted bitfield struct
//! \param[in] n_unique_redundant_packet_counts: how many coverage bits there
//!  are
//! \param[in] coverage: the coverage struct (pointer to a list of them).
//! \param[in] sorted_bf_fill_loc: the current position in the sorted
//! \param[in] region_addresses: the sdram of all the regions.
//! bitfields for filling in.
void add_left_overs(
        sorted_bit_fields_t* sorted_bit_fields,
        int n_unique_redundant_packet_counts, _coverage_t** coverage,
        int *sorted_bf_fill_loc, region_addresses_t *region_addresses) {

    // iterate through the coverage and add any that are left over.
    for (int i = 0; i < n_unique_redundant_packet_counts; i++) {
        for (int bf_index = 0; bf_index < coverage[i]->length_of_list;
                bf_index++) {
            if (coverage[i]->bit_field_addresses[bf_index] != NULL) {

                sorted_bit_fields->bit_fields[*sorted_bf_fill_loc] =
                    coverage[i]->bit_field_addresses[bf_index];

                log_debug(
                    "dumping into sorted at index %d proc %d, for key %d and "
                    "has redundant packet count of %d",
                    *sorted_bf_fill_loc, coverage[i]->processor_ids[bf_index],
                    coverage[i]->bit_field_addresses[bf_index]->key,
                    detect_redundant_packet_count(
                        *coverage[i]->bit_field_addresses[bf_index],
                        region_addresses));

                sorted_bit_fields->processor_ids[*sorted_bf_fill_loc] =
                    coverage[i]->processor_ids[bf_index];

                *sorted_bf_fill_loc += 1;
            }
        }
    }
}

//! \prints out the proc by coverage map
//! \param[in] n_pairs_of_addresses: the n pairs of addresses
//! \param[in] proc_cov_by_bf: the proc by coverage map
void print_proc_by_coverage(
        int n_pairs_of_addresses, _proc_cov_by_bitfield_t** proc_cov_by_bf){
    for (int r_id = 0; r_id < n_pairs_of_addresses; r_id++) {
        for (int l_id =0; l_id < proc_cov_by_bf[r_id]->length_of_list; l_id++){
            log_debug(
                "proc %d at index %d has redund %d",
                proc_cov_by_bf[r_id]->processor_id, l_id,
                proc_cov_by_bf[r_id]->redundant_packets[l_id]);
        }
    }
}

//! \brief adds the bitfields for the binary search based off the impact
//! made in reducing the redundant packet processing on cores.
//! \param[in] coverage: the set of bitfields and corresponding processors
//!                      for bitfields with a given redundant packet count.
//! \param[in] proc_cov_by_bit_field: the processors bitfield redundant
//! packet counts.
//! \param[in] n_pairs: the number of processors/elements to search
//! \param[in] n_unique_redundant_packet_counts: the count of how many unique
//!      redundant packet counts there are.
//! \param[in] sorted_bit_fields:  the pointer to the sorted bitfield struct
//! \param[in] region_addresses: the sdram of all the regions.
//! \return None
static inline void add_bit_fields_based_on_impact(
        _coverage_t **coverage, _proc_cov_by_bitfield_t **proc_cov_by_bit_field,
        int n_pairs, int n_unique_redundant_packet_counts,
        sorted_bit_fields_t* sorted_bit_fields,
        region_addresses_t *region_addresses) {

    // print all coverage for sanity purposes
    print_coverage_for_sanity_purposes(
        n_unique_redundant_packet_counts, coverage);

    // sort processor coverage by bitfield so that ones with longest length are
    // at the front of the list
    sorter_sort_by_n_bit_fields(proc_cov_by_bit_field, n_pairs);

    // print all coverage for sanity purposes
    //print_coverage_procs_for_sanity_purposes(
    //    n_unique_redundant_packet_counts, coverage);

    // move bit_fields over from the worst affected cores. The list of worst
    // affected cores will grow in time as the worst cores are balanced out
    // by the redundant packets being filtered by each added bitfield.
    int cores_to_add_for[n_pairs];
    int cores_to_add_length = 0;
    int sorted_bf_fill_loc = 0;

    // go through all cores but last 1
    for (int worst_core_id = 0; worst_core_id < n_pairs - 1;
            worst_core_id++){

        // add worst core to set to look for bitfields in
        cores_to_add_for[cores_to_add_length] =
            proc_cov_by_bit_field[worst_core_id]->processor_id;
        cores_to_add_length += 1;
        log_debug(
            "adding core %d into the search",
            proc_cov_by_bit_field[worst_core_id]->processor_id);

        // determine difference between the worst and next worst
        log_debug(
            "worst has %d bitfields, worst +1 has %d bitfields",
            proc_cov_by_bit_field[worst_core_id]->length_of_list,
            proc_cov_by_bit_field[worst_core_id + 1]->length_of_list);
        int diff = proc_cov_by_bit_field[worst_core_id]->length_of_list -
             proc_cov_by_bit_field[worst_core_id + 1]->length_of_list;
        //log_info("diff is %d", diff);

        // sort by bubble sort so that the most redundant packet count
        // addresses are at the front
        sorter_sort_by_redundant_packet_count(
            proc_cov_by_bit_field,
            proc_cov_by_bit_field[worst_core_id]->length_of_list,
            worst_core_id);

        //print_proc_by_coverage(
        //    region_addresses->n_pairs, proc_cov_by_bit_field);

        // print for sanity
        for (int r_packet_index = 0;
                r_packet_index < proc_cov_by_bit_field[
                    worst_core_id]->length_of_list;
                r_packet_index ++){
            log_debug(
                "order of redundant packet count at index %d is %d",
                proc_cov_by_bit_field[worst_core_id]->redundant_packets[
                    r_packet_index]);
        }

        //print_coverage_for_sanity_purposes(
        //    n_unique_redundant_packet_counts, coverage);

        // cycle through the list of a cores redundant packet counts and locate
        // the bitfields which match up
        int covered = 0;
        for (int redundant_packet_count_index = 0;
                redundant_packet_count_index <
                proc_cov_by_bit_field[worst_core_id]->length_of_list;
                redundant_packet_count_index ++){

            // the coverage packet count to try this time
            int x_redundant_packets = proc_cov_by_bit_field[
                worst_core_id]->redundant_packets[redundant_packet_count_index];

            // locate the bitfield with coverage that matches the x redundant
            // packets and add them to the sorted struct
            for (int i = 0; i < n_unique_redundant_packet_counts; i++) {
                if (coverage[i]->n_redundant_packets == x_redundant_packets) {
                    covered = locate_and_add_bit_fields(
                        coverage, i, cores_to_add_for, cores_to_add_length,
                        diff, covered, sorted_bit_fields, &sorted_bf_fill_loc,
                        region_addresses);
                    log_debug("filled sorted to %d", sorted_bf_fill_loc);
                }
            }

            // print all coverage for sanity purposes
            //print_coverage_for_sanity_purposes(
            //    n_unique_redundant_packet_counts, coverage);
            //print_coverage_procs_for_sanity_purposes(
            //    n_unique_redundant_packet_counts, coverage);
            log_debug("next cycle of moving to sorted");
        }
    }

    // print all coverage for sanity purposes
    print_coverage_for_sanity_purposes(
        n_unique_redundant_packet_counts, coverage);

    // add left overs
    sorter_sort_bitfields_so_most_impact_at_front(
        coverage, n_unique_redundant_packet_counts);
    add_left_overs(
        sorted_bit_fields, n_unique_redundant_packet_counts, coverage,
        &sorted_bf_fill_loc, region_addresses);
    //log_info("filled sorted to %d", sorted_bf_fill_loc);
}

//! \brief creates a struct that defines which bitfields are based on which
//! redundant packet count of those bitfields.
//! \param[in] region_addresses: the location of all the regions
//! \return the proc by coverage struct.
static inline _proc_cov_by_bitfield_t** create_coverage_by_bit_field(
        region_addresses_t *region_addresses){

    int n_pairs_of_addresses = region_addresses->n_pairs;

    // build processor coverage by bitfield
    _proc_cov_by_bitfield_t **proc_cov_by_bf = MALLOC(
        n_pairs_of_addresses * sizeof(_proc_cov_by_bitfield_t*));
    if (proc_cov_by_bf == NULL) {
        log_error("failed to allocate memory for processor coverage by "
                  "bitfield, if it fails here. might as well give up");
        return NULL;
    }
    log_debug("finished malloc proc_cov_by_bf");

    // iterate through a processors bitfield region and get n bitfields
    for (int r_id = 0; r_id < n_pairs_of_addresses; r_id++) {

        // malloc for n redundant packets
        proc_cov_by_bf[r_id] = MALLOC(sizeof(_proc_cov_by_bitfield_t));
        if (proc_cov_by_bf[r_id] == NULL){
            log_error("failed to allocate memory for processor coverage for "
                      "region %d. might as well give up", r_id);
            return NULL;
        }

        // track processor id
        proc_cov_by_bf[r_id]->processor_id =
            region_addresses->pairs[r_id].processor;

        // track lengths
        filter_region_t *filter_region = region_addresses->pairs[r_id].filter;
        uint32_t core_n_bit_fields = filter_region->n_filters;
        proc_cov_by_bf[r_id]->length_of_list = core_n_bit_fields;

        // malloc for n redundant packets
        if (core_n_bit_fields != 0) {
            proc_cov_by_bf[r_id]->redundant_packets =
                MALLOC(core_n_bit_fields * sizeof(uint));
            if (proc_cov_by_bf[r_id]->redundant_packets == NULL){
                log_error(
                    "failed to allocate memory of %d for processor coverage "
                    "for region %d, might as well fail",
                    core_n_bit_fields * sizeof(int), r_id);
                return NULL;
            }
        }

        for (uint32_t bf_id = 0; bf_id < core_n_bit_fields; bf_id++){
            uint32_t n_red_packets = detect_redundant_packet_count(
                filter_region->filters[bf_id], region_addresses);
            proc_cov_by_bf[r_id]->redundant_packets[bf_id] = n_red_packets;
        }
    }

    //print_proc_by_coverage(n_pairs_of_addresses, proc_cov_by_bf);

    return proc_cov_by_bf;
}

//! \brief checks if a redundant packet count is already in the list of
//! redundant packet counts.
//! \param[in] length_n_redundant_packets: how many unique redundant packet
//! counts have been found already.
//! \param[in] redundant_packets: list of unique redundant packet counts.
//! \param[in] x_packets: the new unique redundant packet count to try to
//! find in the current set.
//! \return bool that states true if the new redundant packet count has been
//! found already, false otherwise.
static bool is_already_found(
        int length_n_redundant_packets, int *redundant_packets,
        int x_packets) {
    for (int index = 0; index < length_n_redundant_packets; index++) {
        if (redundant_packets[index] == x_packets) {
            return true;
        }
    }
    return false;
}

//! \brief locate all the counts of redundant packets from every bitfield and
//! find the total unique counts and return how of them there are.
//! \param[in] region_addresses: the location of all the regions
//! \param[in] proc_cov_by_bf: the struct holding coverage per processor
//! \param[in] redundant_packets: the list of redundant packet count.
//! \return the number of unique redundant packets.
static inline int determine_unique_redundant_packets(
        region_addresses_t *region_addresses,
        _proc_cov_by_bitfield_t **proc_cov_by_bf, int *redundant_packets) {

    int n_unique_redundant_packets = 0;
    int n_pairs_of_addresses = region_addresses->n_pairs;

    // filter out duplicates in the n redundant packets
    for (int r_id = 0; r_id < n_pairs_of_addresses; r_id++) {
        // cycle through the bitfield registers again to get n bitfields per
        // core
        filter_region_t *filter_region = region_addresses->pairs[r_id].filter;
        int core_n_filters = filter_region->n_filters;

        // check that each bitfield redundant packets are unique and add to set
        for (int bf_id = 0; bf_id < core_n_filters;  bf_id++) {
            int x_packets = proc_cov_by_bf[r_id]->redundant_packets[bf_id];

            // if not a duplicate, add to list and update size
            if (!is_already_found(n_unique_redundant_packets, redundant_packets,
                    x_packets)) {
                redundant_packets[n_unique_redundant_packets++] = x_packets;
            }
        }
    }
    log_debug("length of n redundant packets = %d", n_unique_redundant_packets);
    return n_unique_redundant_packets;
}

//! \brief creates a map of bitfields which have the same redundant packet count
//! \param[in] n_unique_redundant_packets: the number of unique redundant
//! packet counts.
//! \param[in] redundant_packets: the list of redundant packets counts
//! \param[in] n_pairs_of_addresses: the number of addresses to search through
//! \param[in] proc_cov_by_bf: the map of processor to redundant packet count
//! \param[in] bf_by_processor: the map from processor to bitfields.
//! \return list of coverage structs.
static _coverage_t** create_coverage_by_redundant_packet(
        int n_unique_redundant_packets, int* redundant_packets,
        int n_pairs_of_addresses, _proc_cov_by_bitfield_t** proc_cov_by_bf,
        bit_field_by_processor_t* bf_by_processor){

    // malloc space for the bitfield by coverage map
    _coverage_t** coverage =
        MALLOC(n_unique_redundant_packets * sizeof(_coverage_t*));
    if (coverage == NULL) {
        log_error("failed to malloc memory for the bitfields by coverage. "
                  "might as well fail");
        return NULL;
    }

    // go through the unique x redundant packets and build the list of
    // bitfields for it
    for (int r_i = 0; r_i < n_unique_redundant_packets; r_i++) {
        // malloc a redundant packet entry
        log_debug(
            "try to allocate memory of size %d for coverage at index %d",
             sizeof(_coverage_t), r_i);
        coverage[r_i] = MALLOC(sizeof(_coverage_t));
        if (coverage[r_i] == NULL) {
            log_error(
                "failed to malloc memory for the bitfields by coverage "
                "for index %d. might as well fail", r_i);
            return NULL;
        }

        // update the redundant packet pointer
        coverage[r_i]->n_redundant_packets = redundant_packets[r_i];

        // search to see how long the list is going to be.
        int n_bf_with_same_r_packets = 0;
        for (int r_id = 0; r_id < n_pairs_of_addresses; r_id++) {
            int length = proc_cov_by_bf[r_id]->length_of_list;
            for (int red_i = 0; red_i < length; red_i ++) {
                if (proc_cov_by_bf[r_id]->redundant_packets[
                        red_i] == redundant_packets[r_i]){
                    n_bf_with_same_r_packets += 1;
                }
            }
        }

        log_debug("size going to be %d", n_bf_with_same_r_packets);

        // update length of list
        coverage[r_i]->length_of_list = n_bf_with_same_r_packets;

        // malloc list size for these addresses of bitfields with same
        // redundant packet counts.
        coverage[r_i]->bit_field_addresses =
            MALLOC(n_bf_with_same_r_packets * sizeof(address_t));
        if (coverage[r_i]->bit_field_addresses == NULL) {
            log_error(
                "failed to allocate memory for the coverage on index %d"
                " for addresses. might as well fail.", r_i);
            return NULL;
        }

        // malloc list size for the corresponding processors ids for the
        // bitfields
        log_info(
            "trying to allocate %d bytes, for x bitfields same xr packets %d",
            n_bf_with_same_r_packets * sizeof(uint32_t),
            n_bf_with_same_r_packets);
        coverage[r_i]->processor_ids =
            MALLOC(n_bf_with_same_r_packets * sizeof(uint32_t));
        if (coverage[r_i]->processor_ids == NULL) {
            log_error(
                "failed to allocate memory for the coverage on index %d"
                " for processors. might as well fail.", r_i);
            return NULL;
        }

        // populate list of bitfields addresses which have same redundant
        //packet count.
        log_debug(
            "populating list of bitfield addresses with same packet count");
        int processor_i = 0;
        for (int r_id = 0; r_id < n_pairs_of_addresses; r_id++){
            for (int red_i = 0; red_i < proc_cov_by_bf[r_id]->length_of_list;
                    red_i ++){
                if (proc_cov_by_bf[r_id]->redundant_packets[red_i] ==
                        redundant_packets[r_i]){
                    log_debug(
                        "found! at %x",
                        bf_by_processor[r_id].bit_field_addresses[red_i]);

                    coverage[r_i]->bit_field_addresses[processor_i] =
                        &bf_by_processor[r_id].bit_field_addresses[red_i];

                    coverage[r_i]->processor_ids[processor_i] =
                        bf_by_processor[r_id].processor_id;

                    processor_i += 1;
                }
            }
        }
        log_debug(
            "processor id index = %d and need to fill in %d elements",
            processor_i, n_bf_with_same_r_packets);
        if (processor_i != n_bf_with_same_r_packets){
            log_error("WTF!");
            rt_error(RTE_SWERR);
        }
    }

    // free the redundant packet tracker, as now tailored ones are in the dict
    FREE(redundant_packets);

    return coverage;
}


//! \brief no sorting, just plonking into list sorted bitfield list.
//! \param[in] region_addresses: the sdram that stores data addresses
//! \param[in] sorted_bit_fields: the sorted bitfields struct pointer
//! \param[in] bit_field_by_processor: the map of processor to bitfields.
/*
void just_add_to_list(
        region_addresses_t *region_addresses,
        sorted_bit_fields_t* sorted_bit_fields,
        bit_field_by_processor_t* bit_field_by_processor){
    use(bit_field_by_processor);

    int pos_in_sorted = 0;
    int n_regions = region_addresses->n_pairs;
    log_info("n regions is %d", n_regions);
    for (int r_id = 0; r_id < n_regions; r_id++){
        filter_region_t *filter_region = region_addresses->pairs[r_id].filter;
        int core_n_bit_fields = filter_region->n_filters;
        log_info("n bitfields in region %d is %d", r_id, core_n_bit_fields);

        for (int bf_id = 0; bf_id < core_n_bit_fields; bf_id++){
            sorted_bit_fields->bit_fields[pos_in_sorted] =
                &filter_region->filters[bf_id];
            sorted_bit_fields->processor_ids[pos_in_sorted] =
                region_addresses->pairs[r_id].processor;
            //print_bit_field_struct(&filter_region->filters[bf_id]);

            pos_in_sorted += 1;
        }
    }
}*/


//! \brief reads in bitfields, makes a few maps, sorts into most priority.
//! \param[in] n_bf_addresses: the number of bitfields to sort
//! \param[in] region_addresses: the addresses where the data is
//! \param[in] bit_field_by_processor: the map from processor to bitfields
//! \return bool that states if it succeeded or not.
sorted_bit_fields_t* bit_field_sorter_sort(
        int n_bf_addresses, region_addresses_t *region_addresses,
        bit_field_by_processor_t* bit_field_by_processor){

    sorted_bit_fields_t* sorted_bit_fields =
       MALLOC(sizeof(sorted_bit_fields_t));

    if (sorted_bit_fields == NULL){
        log_error("failed to allocate dtcm for sorted bitfields.");
        return NULL;
    }

    // malloc the separate bits of the sorted bitfield struct
    log_debug("n bitfield addresses = %d", n_bf_addresses);
    sorted_bit_fields->bit_fields = MALLOC(n_bf_addresses * sizeof(address_t));
    if (sorted_bit_fields->bit_fields == NULL){
        log_error("cannot allocate memory for the sorted bitfield addresses");
        return NULL;
    }

    sorted_bit_fields->processor_ids =
        MALLOC(n_bf_addresses * sizeof(uint32_t));
    if (sorted_bit_fields->processor_ids == NULL){
        log_error("cannot allocate memory for the sorted bitfields with "
                  "processors ids");
        return NULL;
    }

    // NOTE: THis is if you want to debug / need surplus itcm. as this will
    //put the fields in the list, but without any sorting at all.
    //log_info("just adding");
    //just_add_to_list(
    //    region_addresses, sorted_bit_fields, bit_field_by_processor);
    //log_info("fin just adding");
    //return sorted_bit_fields;


    // populate the bitfield by coverage
    _proc_cov_by_bitfield_t** proc_cov_by_bf = create_coverage_by_bit_field(
        region_addresses);
    if (proc_cov_by_bf == NULL){
        log_error("failed to allocate proc cov by bf.");
        return NULL;
    }

    // set up redundant packet tracker
    int* redundant_packets = MALLOC(n_bf_addresses * sizeof(int));
    if (redundant_packets == NULL){
        log_error("cannot allocate memory for the redundant packet counts");
        return NULL;
    }

    // determine how many unique redundant packets there are
    int n_unique_redundant_packets = determine_unique_redundant_packets(
        region_addresses, proc_cov_by_bf, redundant_packets);

    // create coverage by redundant packets
    int n_pairs_of_addresses = region_addresses->n_pairs;
    _coverage_t** coverage = create_coverage_by_redundant_packet(
        n_unique_redundant_packets, redundant_packets, n_pairs_of_addresses,
        proc_cov_by_bf, bit_field_by_processor);

    // order the bitfields based off the impact to cores redundant packet
    // processing
    add_bit_fields_based_on_impact(
        coverage, proc_cov_by_bf, n_pairs_of_addresses,
        n_unique_redundant_packets, sorted_bit_fields, region_addresses);

    // free the data holders we don't care about now that we've got our
    // sorted bitfields list
    for (int r_id = 0; r_id < n_unique_redundant_packets; r_id++) {
        _coverage_t* cov_element = coverage[r_id];
        FREE(cov_element->bit_field_addresses);
        cov_element->bit_field_addresses = NULL;
        FREE(cov_element->processor_ids);
        cov_element->processor_ids = NULL;
        FREE(cov_element);
        cov_element = NULL;
    }

    for (int r_id = 0; r_id < n_pairs_of_addresses; r_id++){
        _proc_cov_by_bitfield_t* proc_cov_element = proc_cov_by_bf[r_id];
<<<<<<< HEAD
        FREE(proc_cov_element->redundant_packets);
        proc_cov_element->redundant_packets = NULL;
=======
        if (proc_cov_element->length_of_list != 0) {
            FREE(proc_cov_element->redundant_packets);
            proc_cov_element->redundant_packets = NULL;
        }
>>>>>>> 4c566496
        FREE(proc_cov_element);
        proc_cov_element = NULL;

    }
    FREE(coverage);
    coverage = NULL;
    FREE(proc_cov_by_bf);
    proc_cov_by_bf = NULL;
    return sorted_bit_fields;

}

#endif  // __BIT_FIELD_SORTER_H__<|MERGE_RESOLUTION|>--- conflicted
+++ resolved
@@ -706,15 +706,10 @@
 
     for (int r_id = 0; r_id < n_pairs_of_addresses; r_id++){
         _proc_cov_by_bitfield_t* proc_cov_element = proc_cov_by_bf[r_id];
-<<<<<<< HEAD
-        FREE(proc_cov_element->redundant_packets);
-        proc_cov_element->redundant_packets = NULL;
-=======
         if (proc_cov_element->length_of_list != 0) {
             FREE(proc_cov_element->redundant_packets);
             proc_cov_element->redundant_packets = NULL;
         }
->>>>>>> 4c566496
         FREE(proc_cov_element);
         proc_cov_element = NULL;
 
