--- conflicted
+++ resolved
@@ -105,7 +105,7 @@
 
     // Determine the word and bit
     uint32_t word = i / BITS_IN_A_WORD;
-    uint32_t bit  = 1 << (i & 31);
+    uint32_t bit = 1 << (i % BITS_IN_A_WORD);
 
     // Set the word and bit
     b->_data[word] |= bit;
@@ -126,7 +126,7 @@
 
     // Determine the word and bit
     uint32_t word = i / BITS_IN_A_WORD;
-    uint32_t bit = 1 << (i & 31);
+    uint32_t bit = 1 << (i % BITS_IN_A_WORD);
     return (bool) (b->_data[word] & bit);
 }
 
@@ -139,8 +139,8 @@
         return false;
     }
     // Determine the word and bit
-    uint32_t word = i >> 5;
-    uint32_t bit  = 1 << (i & 0x1f);
+    uint32_t word = i / BITS_IN_A_WORD;
+    uint32_t bit = 1 << (i % BITS_IN_A_WORD);
 
     // Decrement the count of set elements
     b->count--;
@@ -155,41 +155,16 @@
 //! \param[in] e: The word of a bit_field to be printed.
 //! \param[in] offset: the offset in id
 static inline void bit_set_print_entry(uint32_t e, uint32_t offset) {
-    for (counter_t i = 32 ; i > 0; i--) {
-        log_debug("%d,%c", offset + i, ((e & 0x1) == 0) ? ' ' : '1');
-        e >>= 1;
+    for (counter_t i = BITS_IN_A_WORD ; i-- > 0; e <<= 1) {
+        log_debug("%d,%c", offset + i, (e & 0x80000000) ? '1' : ' ');
     }
 }
 
-<<<<<<< HEAD
 //! \brief Print a bit set
-=======
-//! \brief This function prints out an entire bit_field,
-//!     as a sequence of ones and zeros.
-//! \param[in] b The sequence of words representing a bit_field.
-//! \param[in] s The size of the bit_field.
-void print_bit_field_bits_v2(bit_field_t b, size_t s) {
-    for (int i = s; i > 0; i--) {
-	    print_bit_field_entry_v2(b[i], ((i - 1) * 32));
-    }
-}
-
-//! \brief This function prints out an entire bit_field,
-//!     as a sequence of ones and zeros.
-//! \param[in] b The sequence of words representing a bit_field.
-//! \param[in] s The size of the bit_field.
-void print_bit_set_bits(bit_field_t b, int s) {
-    for (int i = s; i > 0; i--) {
-	    print_bit_field_entry_v2(b[i], ((i - 1) * BITS_IN_A_WORD));
-    }
-}
-
-//! \brief prints a bit set
->>>>>>> abf240e9
 //! \param[in] b: the bitset to print
 void bit_set_print(bit_set_t b) {
-    for (uint32_t i = b.n_words; i > 0; i--) {
-        bit_set_print_entry(b._data[i], (i - 1) * BITS_IN_A_WORD);
+    for (uint32_t i = b.n_words; i-- > 0; ) {
+        bit_set_print_entry(b._data[i], i * BITS_IN_A_WORD);
     }
 }
 
