--- conflicted
+++ resolved
@@ -285,22 +285,14 @@
 static inline filter_region_t *find_processor_bit_field_region(
         uint32_t processor_id) {
     // find the right bitfield region
-<<<<<<< HEAD
-    uint32_t n_triples = region_addresses->n_triples;
-    for (uint32_t i = 0; i < n_triples; i++) {
-        int region_proc_id = region_addresses->triples[i].processor;
-        log_debug("is looking for %d and found %d",
+    uint32_t np = region_addresses->n_processors;
+    for (uint32_t i = 0; i < np; i++) {
+        bitfield_proc_t *proc = &region_addresses->processors[i];
+        uint32_t region_proc_id = proc->processor;
+        log_debug("is looking for %u and found %u",
                 processor_id, region_proc_id);
         if (region_proc_id == processor_id) {
-            return region_addresses->triples[i].filter;
-=======
-    for (int r_id = 0; r_id < region_addresses->n_processors; r_id++) {
-        int region_proc_id = region_addresses->processors[r_id].processor;
-        log_debug("is looking for %d and found %d",
-                processor_id, region_proc_id);
-        if (region_proc_id == processor_id) {
-            return region_addresses->processors[r_id].filter;
->>>>>>> d48fc294
+            return proc->filter;
         }
     }
 
@@ -314,54 +306,11 @@
 //! \brief Set the flag for the merged filters
 static inline void set_merged_filters(void) {
     log_info("best_success %d", best_success);
-<<<<<<< HEAD
-
-    // Initialize highest order to -1 ie None merged in
-    for (uint32_t i = 0; i < MAX_PROCESSORS; i++) {
-        highest_order[i] = -1;
-    }
-
-    // Find the first key above the best midpoint for each processor
-    for (uint32_t i = 0; i < sorted_bit_fields->n_bit_fields; i++) {
-        int test = sorted_bit_fields->sort_order[i];
-        if (test <= best_success) {
-            uint32_t processor_id = sorted_bit_fields->processor_ids[i];
-            if (test > highest_order[processor_id]) {
-                highest_order[processor_id] = test;
-                highest_key[processor_id] = sorted_bit_fields->bit_fields[i]->key;
-            }
-        }
-    }
-
-    // debug
-    for (uint32_t p = 0; p < MAX_PROCESSORS; p++) {
-        log_debug("processor %u, first_key %d, first_order %d", p,
-                highest_key[p], highest_order[p]);
-    }
-
-    // Set n_redundancy_filters
-    for (uint32_t i = 0; i < region_addresses->n_triples; i++) {
-        uint32_t processor_id = region_addresses->triples[i].processor;
-        filter_region_t *filter = region_addresses->triples[i].filter;
-
-        // Find the index of highest one merged in
-        uint32_t index = filter->n_redundancy_filters;
-        while ((index > 0) &&
-                (filter->filters[index - 1].key != highest_key[processor_id])) {
-            index--;
-        }
-        filter->n_merged_filters = index;
-
-        log_info("core %d has %d bitfields of which %u have redundancy "
-                "of which %u merged in", processor_id, filter->n_filters,
-                filter->n_redundancy_filters, filter->n_merged_filters);
-=======
     for (int i = 0; i < best_success; i++) {
         // Find the actual index of this bitfield
-        int bf_i = sorted_bit_fields->sort_order[i];
+        int j = sorted_bit_fields->sort_order[i];
         // Update the flag
-        sorted_bit_fields->bit_fields[bf_i]->merged = 1;
->>>>>>> d48fc294
+        sorted_bit_fields->bit_fields[j]->merged = 1;
     }
 }
 
