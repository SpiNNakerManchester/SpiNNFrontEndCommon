/*
 * Copyright (c) 2019-2020 The University of Manchester
 *
 * This program is free software: you can redistribute it and/or modify
 * it under the terms of the GNU General Public License as published by
 * the Free Software Foundation, either version 3 of the License, or
 * (at your option) any later version.
 *
 * This program is distributed in the hope that it will be useful,
 * but WITHOUT ANY WARRANTY; without even the implied warranty of
 * MERCHANTABILITY or FITNESS FOR A PARTICULAR PURPOSE.  See the
 * GNU General Public License for more details.
 *
 * You should have received a copy of the GNU General Public License
 * along with this program.  If not, see <http://www.gnu.org/licenses/>.
 */

//! \dir
//! \brief Support files for the bitfield sorter
//! \file
//! \brief Code for reading bitfields in SDRAM
#ifndef __BIT_FIELD_READER_H__
#define __BIT_FIELD_READER_H__

#include <debug.h>
#include <malloc_extras.h>
#include "common/constants.h"
#include "bit_field_common/compressor_sorter_structs.h"

//! For each possible processor the first index of a row for that processor
static uint32_t processor_heads[MAX_PROCESSORS];

//! Sum of packets per processor for bitfields with redundancy not yet ordered
static uint32_t processor_totals[MAX_PROCESSORS];

//! \brief Detemine how many bits are not set in a bit field
//! \param[in] filter: The bitfield to look for redundancy in
//! \return How many redundant packets there are
<<<<<<< HEAD
static uint32_t detect_redundant_packet_count(
        filter_info_t *restrict filter_info) {
    uint32_t n_filtered_packets = 0;
    uint32_t n_neurons = filter_info->n_atoms;
    for (uint32_t i = 0; i < n_neurons; i++) {
        if (!bit_field_test(filter_info->data, i)) {
            n_filtered_packets++;
        }
    }
    return n_filtered_packets;
=======
static uint32_t n_redundant(filter_info_t *restrict filter) {
    uint32_t n_atoms = filter->n_atoms;
    uint32_t n_words = get_bit_field_size(n_atoms);
    return n_atoms - count_bit_field(filter->data, n_words);
>>>>>>> d48fc294
}

//! \brief Fill in the order column based on packet reduction
//! \param[in] sorted_bit_fields: Data to be ordered
static inline void order_bitfields(
        sorted_bit_fields_t *restrict sorted_bit_fields) {
    // Semantic sugar to avoid extra lookup all the time
    uint32_t *restrict processor_ids = sorted_bit_fields->processor_ids;
    int *restrict sort_order =  sorted_bit_fields->sort_order;
    filter_info_t **restrict bit_fields = sorted_bit_fields->bit_fields;

    // To label each row in sort order
    for (uint32_t i = 0; i < sorted_bit_fields->n_bit_fields; i++) {
        // Find the processor with highest number of packets coming in
        uint32_t worst_processor = 0;
        uint32_t highest_neurons = 0;
        for (uint32_t c = 0; c < MAX_PROCESSORS; c++) {
            if (processor_totals[c] > highest_neurons){
                worst_processor = c;
                highest_neurons = processor_totals[c];
            }
        }

        // Label the row pointer to be the header as next
        uint32_t index = processor_heads[worst_processor];
        sort_order[index] = i;
        log_debug("processor %u index %u total %u",
                worst_processor, index, processor_totals[worst_processor]);

        // If there is another row with the same processor
        if ((index + 1 < sorted_bit_fields->n_bit_fields) &&
                (processor_ids[index] == processor_ids[index + 1])) {
            log_debug("i %u processor %u index %u more %u total %u",
                    i, worst_processor, index,
                    sorted_bit_fields->n_bit_fields,
                    processor_totals[worst_processor]);

            // reduce the packet count bu redundancy
            processor_totals[worst_processor] -= n_redundant(bit_fields[index]);

            // move the pointer
            processor_heads[worst_processor]++;
        } else {
            // otherwise set the counters to ignore this processor
            processor_totals[worst_processor] = NO_BIT_FIELDS;
            processor_heads[worst_processor] = DO_NOT_USE;

            log_debug("i %u processor %u index %u last %u total %u",
                    i, worst_processor, index,
                    sorted_bit_fields->n_bit_fields,
                    processor_totals[worst_processor]);
        }
    }
}

//! \brief Sort the data based on the bitfield key
//! \param[in] sorted_bit_fields: Data to be ordered
static inline void sort_by_key(
        sorted_bit_fields_t *restrict sorted_bit_fields) {
    // Semantic sugar to avoid extra lookup all the time
    uint32_t *restrict processor_ids = sorted_bit_fields->processor_ids;
    int *restrict sort_order = sorted_bit_fields->sort_order;
    filter_info_t **restrict bit_fields = sorted_bit_fields->bit_fields;
    uint32_t i, j;

    for (i = 1; i < sorted_bit_fields->n_bit_fields; i++) {
        const uint32_t temp_processor_id = processor_ids[i];
        const int temp_sort_order = sort_order[i];
        filter_info_t *const bit_field_temp = bit_fields[i];
        register uint32_t key = bit_field_temp->key;

        for (j = i; j > 0 && bit_fields[j - 1]->key > key; j--) {
            processor_ids[j] = processor_ids[j - 1];
            sort_order[j] = sort_order[j - 1];
            bit_fields[j] = bit_fields[j - 1];
        }

        processor_ids[j] = temp_processor_id;
        sort_order[j] = temp_sort_order;
        bit_fields[j] = bit_field_temp;
    }
}

//! \brief Debugging support for bit_field_reader_read_in_bit_fields();
//!     prints sorted bitfields and tests memory allocation
//! \param[in] sorted_bit_fields: The sorted bitfields
static inline void print_structs(
        sorted_bit_fields_t *restrict sorted_bit_fields) {
    // useful for debugging
    for (uint32_t i = 0; i < sorted_bit_fields->n_bit_fields; i++) {
        log_info("index %u processor: %u, key: %u, data %u redundant %u "
<<<<<<< HEAD
                "order %u", i,
                sorted_bit_fields->processor_ids[i],
                sorted_bit_fields->bit_fields[i]->key,
                sorted_bit_fields->bit_fields[i]->data,
                detect_redundant_packet_count(sorted_bit_fields->bit_fields[i]),
                sorted_bit_fields->sort_order[i]);
=======
                "order %u", index,
                sorted_bit_fields->processor_ids[index],
                sorted_bit_fields->bit_fields[index]->key,
                sorted_bit_fields->bit_fields[index]->data,
                n_redundant(sorted_bit_fields->bit_fields[index]),
                sorted_bit_fields->sort_order[index]);
>>>>>>> d48fc294
    }
}

//! \brief Sort a subset of the bit fields by the redundancy
//! \param[in/out] sorted_bit_fields: The bit fields to sort.  The bit field order
//!                                   is actually changed by this function.
//! \param[in] start: The index of the first bit field to sort
//! \param[in] end: The index after the last bit field to sort
static inline void sort_by_redundancy(sorted_bit_fields_t *sorted_bit_fields,
        uint32_t start, uint32_t end) {
    // We only need to sort the bit fields, as this assumes it is called
    // before the index is filled in, and where start and n_items covers items
    // with the same processor id
    filter_info_t **bit_fields = sorted_bit_fields->bit_fields;
    for (uint32_t i = start + 1; i < end; i++) {
        filter_info_t *temp_bf = bit_fields[i];

        uint32_t j;
        for (j = i; j > start && n_redundant(bit_fields[j - 1]) < n_redundant(temp_bf); j--) {
            bit_fields[j] = bit_fields[j - 1];
        }
        bit_fields[j] = temp_bf;
    }
}

//! \brief Fill in the sorted bit-field struct and builds tracker of
//!     incoming packet counts.
//! \param[in] region_addresses: The addresses of the regions to read
//! \param[in] sorted_bit_fields: The sorted bitfield struct with bitfields
//!     in sorted order.
static inline void fills_in_sorted_bit_fields_and_tracker(
        region_addresses_t *restrict region_addresses,
        sorted_bit_fields_t *restrict sorted_bit_fields) {
    // iterate through a processors bitfield region and add to the bf by
    // processor struct, whilst updating num of total param.
<<<<<<< HEAD
    for (uint32_t i = 0, index = 0; i < region_addresses->n_triples; i++) {
        // locate data for malloc memory calcs
        filter_region_t *restrict filter_region =
                region_addresses->triples[i].filter;
        uint32_t processor = region_addresses->triples[i].processor;

        if (filter_region->n_redundancy_filters == 0) {
            // no bitfields to point at or sort so total can stay zero
            continue;
        }
=======
    for (int r_id = 0, index = 0; r_id < region_addresses->n_processors; r_id++) {
        // locate data for malloc memory calcs
        filter_region_t *restrict filter_region =
                region_addresses->processors[r_id].filter;
        int processor = region_addresses->processors[r_id].processor;
>>>>>>> d48fc294

        // store the index in bitfields list where this processors bitfields
        // start being read in at. (not sorted)
        processor_heads[processor] = index;

        // read in the processors bitfields.
<<<<<<< HEAD
        for (uint32_t j = 0; j < filter_region->n_redundancy_filters;
                j++, index++) {
            // update trackers.
            sorted_bit_fields->processor_ids[index] = processor;
            sorted_bit_fields->bit_fields[index] = &filter_region->filters[j];
            processor_totals[processor] += filter_region->filters[j].n_atoms;
        }

        // accum the incoming packets from bitfields which have no redundancy
        for (uint32_t j = filter_region->n_redundancy_filters;
                j < filter_region->n_filters; j++) {
            processor_totals[processor] += filter_region->filters[j].n_atoms;
=======
        filter_info_t *filters = filter_region->filters;
        for (uint32_t bf_id = 0; bf_id < filter_region->n_filters; bf_id++) {
            // update trackers.
            if (!filters[bf_id].all_ones) {
                sorted_bit_fields->processor_ids[index] = processor;
                sorted_bit_fields->bit_fields[index] = &filters[bf_id];
                index++;
            }

            // also accum the incoming packets from bitfields which have no
            // redundancy
            processor_totals[processor] += filters[bf_id].n_atoms;
>>>>>>> d48fc294
        }
        sort_by_redundancy(sorted_bit_fields, processor_heads[processor], index);
    }
}


//! \brief Read in bitfields
//! \param[in] region_addresses: The addresses of the regions to read
//! \param[in] sorted_bit_fields: The sorted bitfield structure to which
//!     bitfields in sorted order will be populated.
static inline void bit_field_reader_read_in_bit_fields(
        region_addresses_t *restrict region_addresses,
        sorted_bit_fields_t *restrict sorted_bit_fields) {
    //init data tracking structures
    for (uint32_t i = 0; i < MAX_PROCESSORS; i++) {
        processor_heads[i] = DO_NOT_USE;
        processor_totals[i] = 0;
    }

    // track positions and incoming packet counts.
    fills_in_sorted_bit_fields_and_tracker(region_addresses, sorted_bit_fields);

    //TODO safety code to be removed.
    for (uint32_t i = 0; i < MAX_PROCESSORS; i++) {
        log_debug("i: %u, head: %d count: %d",
                i, processor_heads[i], processor_totals[i]);
    }
#if 0
    print_structs(sorted_bit_fields);
#endif

    // sort bitfields so that bit-fields are in order of most impact on worse
    // affected cores. so that merged bitfields should reduce packet rates
    // fairly across cores on the chip.
    order_bitfields(sorted_bit_fields);

    //TODO safety code to be removed.
#if 0
    print_structs(sorted_bit_fields);
#endif

    // sort the bitfields by key.
    // NOTE: does not affect previous sort, as this directly affects the index
    // in the bitfield array, whereas the previous sort affects the sort index
    // array.
    sort_by_key(sorted_bit_fields);

    // useful for debugging
#if 0
    print_structs(sorted_bit_fields);
#endif
}

//! \brief Sets up the initial sorted bitfield struct
//! \param[in] region_addresses:
//!     The address that holds all the chips' bitfield addresses
//! \return The pointer to the sorted memory tracker, or `NULL` if any of the
//!     #MALLOC's failed for any reason.
static inline sorted_bit_fields_t * bit_field_reader_initialise(
        region_addresses_t *restrict region_addresses) {
    sorted_bit_fields_t *restrict sorted_bit_fields = MALLOC_SDRAM(
            sizeof(sorted_bit_fields_t));
    if (sorted_bit_fields == NULL) {
        log_error("failed to allocate DTCM for sorted bitfields.");
        return NULL;
    }

    // figure out how many bitfields we need
<<<<<<< HEAD
    log_debug("n triples of addresses = %u", region_addresses->n_triples);
    uint32_t n_bit_fields = 0;
    for (uint32_t i = 0; i < region_addresses->n_triples; i++) {
        const triples_t *triple = &region_addresses->triples[i];
        n_bit_fields += triple->filter->n_redundancy_filters;
        log_info("Core %u has %u bitfields of which %u have redundancy",
                triple->processor, triple->filter->n_filters,
                triple->filter->n_redundancy_filters);
=======
    log_debug("n_processors of addresses = %d", region_addresses->n_processors);
    int n_bit_fields = 0;
    for (int r_id = 0; r_id < region_addresses->n_processors; r_id++) {
        filter_region_t *restrict filter = region_addresses->processors[r_id].filter;
        uint32_t n_filters = filter->n_filters;
        filter_info_t *filters = filter->filters;
        uint32_t n_usable = 0;
        for (uint32_t f_id = 0; f_id < n_filters; f_id++) {
            n_usable += !filters[f_id].all_ones;
        }
        n_bit_fields += n_usable;
        log_info("Core %d has %u bitfields of which %u have redundancy",
                region_addresses->processors[r_id].processor,
                filter->n_filters, n_usable);
>>>>>>> d48fc294
    }
    sorted_bit_fields->n_bit_fields = n_bit_fields;
    log_info("Number of bitfields with redundancy found is %u",
            sorted_bit_fields->n_bit_fields);

    // if there are no bit-fields just return sorted bitfields.
    if (n_bit_fields != 0) {
        // malloc the separate bits of the sorted bitfield struct
        sorted_bit_fields->bit_fields = MALLOC_SDRAM(
                n_bit_fields * sizeof(filter_info_t*));
        if (sorted_bit_fields->bit_fields == NULL) {
            log_error("cannot allocate memory for sorted bitfield addresses");
            FREE(sorted_bit_fields);
            return NULL;
        }

        sorted_bit_fields->processor_ids = MALLOC_SDRAM(
                n_bit_fields * sizeof(uint32_t));
        if (sorted_bit_fields->processor_ids == NULL) {
            log_error("cannot allocate memory for sorted bitfield processor ids");
            FREE(sorted_bit_fields->bit_fields);
            FREE(sorted_bit_fields);
            return NULL;
        }

        sorted_bit_fields->sort_order = MALLOC_SDRAM(
                n_bit_fields * sizeof(int));
        if (sorted_bit_fields->sort_order == NULL) {
            log_error("cannot allocate memory for sorted bitfield sort_order");
            FREE(sorted_bit_fields->bit_fields);
            FREE(sorted_bit_fields->processor_ids);
            FREE(sorted_bit_fields);
            return NULL;
        }

        // init to -1, else random data (used to make prints cleaner)
        for (uint32_t i = 0; i < n_bit_fields; i++) {
            sorted_bit_fields->sort_order[i] = FAILED_TO_FIND;
        }
    }

    // return
    return sorted_bit_fields;
}

#endif  // __BIT_FIELD_READER_H__<|MERGE_RESOLUTION|>--- conflicted
+++ resolved
@@ -33,26 +33,13 @@
 //! Sum of packets per processor for bitfields with redundancy not yet ordered
 static uint32_t processor_totals[MAX_PROCESSORS];
 
-//! \brief Detemine how many bits are not set in a bit field
+//! \brief Determine how many bits are not set in a bit field
 //! \param[in] filter: The bitfield to look for redundancy in
 //! \return How many redundant packets there are
-<<<<<<< HEAD
-static uint32_t detect_redundant_packet_count(
-        filter_info_t *restrict filter_info) {
-    uint32_t n_filtered_packets = 0;
-    uint32_t n_neurons = filter_info->n_atoms;
-    for (uint32_t i = 0; i < n_neurons; i++) {
-        if (!bit_field_test(filter_info->data, i)) {
-            n_filtered_packets++;
-        }
-    }
-    return n_filtered_packets;
-=======
 static uint32_t n_redundant(filter_info_t *restrict filter) {
     uint32_t n_atoms = filter->n_atoms;
     uint32_t n_words = get_bit_field_size(n_atoms);
     return n_atoms - count_bit_field(filter->data, n_words);
->>>>>>> d48fc294
 }
 
 //! \brief Fill in the order column based on packet reduction
@@ -144,27 +131,18 @@
     // useful for debugging
     for (uint32_t i = 0; i < sorted_bit_fields->n_bit_fields; i++) {
         log_info("index %u processor: %u, key: %u, data %u redundant %u "
-<<<<<<< HEAD
                 "order %u", i,
                 sorted_bit_fields->processor_ids[i],
                 sorted_bit_fields->bit_fields[i]->key,
                 sorted_bit_fields->bit_fields[i]->data,
-                detect_redundant_packet_count(sorted_bit_fields->bit_fields[i]),
+                n_redundant(sorted_bit_fields->bit_fields[i]),
                 sorted_bit_fields->sort_order[i]);
-=======
-                "order %u", index,
-                sorted_bit_fields->processor_ids[index],
-                sorted_bit_fields->bit_fields[index]->key,
-                sorted_bit_fields->bit_fields[index]->data,
-                n_redundant(sorted_bit_fields->bit_fields[index]),
-                sorted_bit_fields->sort_order[index]);
->>>>>>> d48fc294
     }
 }
 
 //! \brief Sort a subset of the bit fields by the redundancy
-//! \param[in/out] sorted_bit_fields: The bit fields to sort.  The bit field order
-//!                                   is actually changed by this function.
+//! \param[in/out] sorted_bit_fields: The bit fields to sort.
+//!     The bit field order is actually changed by this function.
 //! \param[in] start: The index of the first bit field to sort
 //! \param[in] end: The index after the last bit field to sort
 static inline void sort_by_redundancy(sorted_bit_fields_t *sorted_bit_fields,
@@ -194,57 +172,35 @@
         sorted_bit_fields_t *restrict sorted_bit_fields) {
     // iterate through a processors bitfield region and add to the bf by
     // processor struct, whilst updating num of total param.
-<<<<<<< HEAD
-    for (uint32_t i = 0, index = 0; i < region_addresses->n_triples; i++) {
+    for (uint32_t i = 0, index = 0; i < region_addresses->n_processors; i++) {
         // locate data for malloc memory calcs
         filter_region_t *restrict filter_region =
-                region_addresses->triples[i].filter;
-        uint32_t processor = region_addresses->triples[i].processor;
+                region_addresses->processors[i].filter;
+        uint32_t processor = region_addresses->processors[i].processor;
 
         if (filter_region->n_redundancy_filters == 0) {
             // no bitfields to point at or sort so total can stay zero
             continue;
         }
-=======
-    for (int r_id = 0, index = 0; r_id < region_addresses->n_processors; r_id++) {
-        // locate data for malloc memory calcs
-        filter_region_t *restrict filter_region =
-                region_addresses->processors[r_id].filter;
-        int processor = region_addresses->processors[r_id].processor;
->>>>>>> d48fc294
 
         // store the index in bitfields list where this processors bitfields
         // start being read in at. (not sorted)
         processor_heads[processor] = index;
 
         // read in the processors bitfields.
-<<<<<<< HEAD
-        for (uint32_t j = 0; j < filter_region->n_redundancy_filters;
-                j++, index++) {
+        uint32_t n_filters = filter_region->n_filters;
+        for (uint32_t j = 0; j < n_filters; j++) {
+            filter_info_t *f_info = &filter_region->filters[j];
             // update trackers.
-            sorted_bit_fields->processor_ids[index] = processor;
-            sorted_bit_fields->bit_fields[index] = &filter_region->filters[j];
-            processor_totals[processor] += filter_region->filters[j].n_atoms;
-        }
-
-        // accum the incoming packets from bitfields which have no redundancy
-        for (uint32_t j = filter_region->n_redundancy_filters;
-                j < filter_region->n_filters; j++) {
-            processor_totals[processor] += filter_region->filters[j].n_atoms;
-=======
-        filter_info_t *filters = filter_region->filters;
-        for (uint32_t bf_id = 0; bf_id < filter_region->n_filters; bf_id++) {
-            // update trackers.
-            if (!filters[bf_id].all_ones) {
+            if (!f_info->all_ones) {
                 sorted_bit_fields->processor_ids[index] = processor;
-                sorted_bit_fields->bit_fields[index] = &filters[bf_id];
+                sorted_bit_fields->bit_fields[index] = f_info;
                 index++;
             }
 
             // also accum the incoming packets from bitfields which have no
             // redundancy
-            processor_totals[processor] += filters[bf_id].n_atoms;
->>>>>>> d48fc294
+            processor_totals[processor] += f_info->n_atoms;
         }
         sort_by_redundancy(sorted_bit_fields, processor_heads[processor], index);
     }
@@ -313,31 +269,19 @@
     }
 
     // figure out how many bitfields we need
-<<<<<<< HEAD
-    log_debug("n triples of addresses = %u", region_addresses->n_triples);
+    log_debug("n_processors of addresses = %d", region_addresses->n_processors);
     uint32_t n_bit_fields = 0;
-    for (uint32_t i = 0; i < region_addresses->n_triples; i++) {
-        const triples_t *triple = &region_addresses->triples[i];
-        n_bit_fields += triple->filter->n_redundancy_filters;
-        log_info("Core %u has %u bitfields of which %u have redundancy",
-                triple->processor, triple->filter->n_filters,
-                triple->filter->n_redundancy_filters);
-=======
-    log_debug("n_processors of addresses = %d", region_addresses->n_processors);
-    int n_bit_fields = 0;
-    for (int r_id = 0; r_id < region_addresses->n_processors; r_id++) {
-        filter_region_t *restrict filter = region_addresses->processors[r_id].filter;
+    for (uint32_t i = 0; i < region_addresses->n_processors; i++) {
+        filter_region_t *filter = region_addresses->processors[i].filter;
         uint32_t n_filters = filter->n_filters;
-        filter_info_t *filters = filter->filters;
+        filter_info_t *f_infos = filter->filters;
         uint32_t n_usable = 0;
-        for (uint32_t f_id = 0; f_id < n_filters; f_id++) {
-            n_usable += !filters[f_id].all_ones;
+        for (uint32_t j = 0; j < n_filters; j++) {
+            n_usable += !f_infos[j].all_ones;
         }
         n_bit_fields += n_usable;
         log_info("Core %d has %u bitfields of which %u have redundancy",
-                region_addresses->processors[r_id].processor,
-                filter->n_filters, n_usable);
->>>>>>> d48fc294
+                region_addresses->processors[i].processor, n_filters, n_usable);
     }
     sorted_bit_fields->n_bit_fields = n_bit_fields;
     log_info("Number of bitfields with redundancy found is %u",
