--- conflicted
+++ resolved
@@ -135,32 +135,19 @@
     //! The bitfield wrapper
     filter_region_t *filter;
     //! The core associated with the bitfield
-<<<<<<< HEAD
     uint32_t processor;
-} triples_t;
-=======
-    int processor;
 } bitfield_proc_t;
->>>>>>> d48fc294
 
 //! \brief Top-level structure in the addresses area
 typedef struct region_addresses_t {
     //! Minimum percentage of bitfields to be merge in (currently ignored)
     uint32_t threshold;
     //! Pointer to the area malloced to hold the comms_sdram
-<<<<<<< HEAD
     comms_sdram_t *comms_sdram;
-    //! Number of triples in the list
-    uint32_t n_triples;
-    //! The mappings
-    triples_t triples[];
-=======
-    comms_sdram_t* comms_sdram;
     //! Number of processors in the list
-    int n_processors;
+    uint32_t n_processors;
     //! The data for the processors
     bitfield_proc_t processors[];
->>>>>>> d48fc294
 } region_addresses_t;
 
 #endif  // __COMPRESSOR_SORTER_STRUCTS_H__