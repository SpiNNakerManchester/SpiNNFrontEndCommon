/*
 * Copyright (c) 2017-2019 The University of Manchester
 *
 * This program is free software: you can redistribute it and/or modify
 * it under the terms of the GNU General Public License as published by
 * the Free Software Foundation, either version 3 of the License, or
 * (at your option) any later version.
 *
 * This program is distributed in the hope that it will be useful,
 * but WITHOUT ANY WARRANTY; without even the implied warranty of
 * MERCHANTABILITY or FITNESS FOR A PARTICULAR PURPOSE.  See the
 * GNU General Public License for more details.
 *
 * You should have received a copy of the GNU General Public License
 * along with this program.  If not, see <http://www.gnu.org/licenses/>.
 */

//! imports
#include "spin1_api.h"
#include "common-typedefs.h"
#include <data_specification.h>
#include <simulation.h>
#include <debug.h>
#include <bit_field.h>
#include <sdp_no_scp.h>

//-----------------------------------------------------------------------------
// MAGIC NUMBERS
//-----------------------------------------------------------------------------

//! timeout used in sending SDP messages
#define SDP_TIMEOUT 100

<<<<<<< HEAD
//! whatever SDP flags do
#define SDP_FLAGS 0x07

//! the source port for the SDP messages. possibly used by host
#define SDP_SOURCE_PORT 3

=======
>>>>>>> e77dbd75
//! the time to wait before trying again to send a message (MC, SDP)
#define MESSAGE_DELAY_TIME_WHEN_FAIL 1

//! first sequence number to use and reset to
#define FIRST_SEQ_NUM 0

<<<<<<< HEAD
//! convert between words to bytes
#define WORD_TO_BYTE_MULTIPLIER 4

//! max id needed to cover the chips in either direction on a spinn-5 board
#define MAX_CHIP_ID 8

//! size of total missing seq packets as elements
#define TOTAL_MISSING_SEQ_PACKETS_IN_ELEMENTS 1

// bit shift to find x coord from the chip int in sdp message
#define BIT_SHIFT_CHIP_X_COORD 16

// mask for getting y coord from the chip int in sdp message
#define BIT_MASK_FOR_CHIP_Y_COORD 0x0000FFFF
=======
// max index needed to cover the chips in either direction on a spinn-5 board
#define MAX_CHIP_INDEX 8
>>>>>>> e77dbd75

// sdp port commands received
enum sdp_port_commands {
    // received
    SDP_SEND_DATA_TO_LOCATION_CMD = 200,
    SDP_SEND_SEQ_DATA_CMD = 2000,
    SDP_SEND_MISSING_SEQ_NUMS_BACK_TO_HOST_CMD = 2001,
    SDP_LAST_DATA_IN_CMD = 2002,
    // sent
    SDP_SEND_FIRST_MISSING_SEQ_DATA_IN_CMD = 2003,
    SDP_SEND_MISSING_SEQ_DATA_IN_CMD = 2004,
    SDP_SEND_FINISHED_DATA_IN_CMD = 2005
};

// threshold for sdram vs dtcm missing seq store.
#define SDRAM_VS_DTCM_THRESHOLD 40000

// location of command IDs in SDP message
#define COMMAND_ID 0

enum {
    //! How many multicast packets are to be received per SDP packet
    ITEMS_PER_DATA_PACKET = 68,
    //! offset with just command and seq in bytes
    SEND_SEQ_DATA_HEADER_WORDS = 2,
    //! offset with command, x, y, address in bytes
    SEND_DATA_LOCATION_HEADER_WORDS = 4
};

enum {
    //! size of data stored in packet with command and address
    //! defined from calculation:
    DATA_IN_ADDRESS_PACKET_WORDS =
            ITEMS_PER_DATA_PACKET - SEND_DATA_LOCATION_HEADER_WORDS,
    //! size of data stored in packet with command and seq
    //! defined from calculation:
    DATA_IN_NORMAL_PACKET_WORDS =
            ITEMS_PER_DATA_PACKET - SEND_SEQ_DATA_HEADER_WORDS,
    //! size of payload for a packet describing the first batch of missing
    //! inbound seqs
    ITEMS_PER_FIRST_MISSING_PACKET = ITEMS_PER_DATA_PACKET - 2,
    //! size of payload for a packet describing the further batches of missing
    //! inbound seqs
    ITEMS_PER_MORE_MISSING_PACKET = ITEMS_PER_DATA_PACKET - 1
};


//! meaning of payload in first data in SDP packet
typedef struct receive_data_to_location_msg_t {
    uint command;
    address_t address;
    ushort chip_y;
    ushort chip_x;
    uint max_seq_num;
    uint data[];
} receive_data_to_location_msg_t;

//! meaning of payload in subsequent data in SDP packets
typedef struct receive_seq_data_msg_t {
    uint command;
    uint seq_num;
    uint data[];
} receive_seq_data_msg_t;

typedef union sdp_msg_out_payload_t {
    uint command;
    struct {
        uint command;
        uint n_packets;
        uint data[ITEMS_PER_FIRST_MISSING_PACKET];
    } first;
    struct {
        uint command;
        uint data[ITEMS_PER_MORE_MISSING_PACKET];
    } more;
} sdp_msg_out_payload_t;

//! control value, which says how many timer ticks to run for before exiting
static uint32_t simulation_ticks = 0;
static uint32_t infinite_run = 0;
static uint32_t timer = 0;

//! the key that causes sequence number to be processed
static uint32_t new_sequence_key = 0;
static uint32_t first_data_key = 0;
static uint32_t end_flag_key = 0;

//! default seq num
static uint32_t seq_num = FIRST_SEQ_NUM;
static uint32_t max_seq_num = 0;

//! data holders for the SDP packet
static uint32_t data[ITEMS_PER_DATA_PACKET];
static uint32_t position_in_store = 0;

//! SDP message holder for transmissions
static sdp_msg_pure_data my_msg;

//! human readable definitions of each region in SDRAM
enum {
    SYSTEM_REGION,
    CONFIG,
    CHIP_TO_KEY
};

//! human readable definitions of the data in each region
typedef struct data_out_config_t {
    uint new_seq_key;
    uint first_data_key;
    uint end_flag_key;
    uint tag_id;
} data_out_config_t;

//! values for the priority for each callback
enum {
    MC_PACKET = -1,
    SDP = 0,
    DMA = 0,
    TIMER = 1
};

// Note that these addresses are *board-local* chip addresses.
static uint data_in_mc_key_map[MAX_CHIP_INDEX][MAX_CHIP_INDEX] = {{0}};
static uint chip_x = 0xFFFFFFF; // Not a legal chip coordinate
static uint chip_y = 0xFFFFFFF; // Not a legal chip coordinate

static bit_field_t received_seq_nums_store = NULL;
static uint size_of_bitfield = 0;
static bool alloc_in_sdram = false;

static uint total_received_seq_nums = 0;
static uint last_seen_seq_num = 0;
static uint start_sdram_address = 0;

// Timeout control
static uint time, wait_until;
#define TIMER_INTERVAL 1000
#define TIMEOUT 33

//! Human readable definitions of the offsets for multicast key elements.
//! These act as commands sent to the target extra monitor core.
typedef enum {
    WRITE_ADDR_KEY_OFFSET = 0,
    DATA_KEY_OFFSET = 1,
    BOUNDARY_KEY_OFFSET = 2
} key_offsets;

typedef struct data_in_config_t {
    uint32_t n_chips;
    struct chip_key_data_t {
        uint32_t x_coord;
        uint32_t y_coord;
        uint32_t base_key;
    } chip_to_key[];
} data_in_config_t;

//-----------------------------------------------------------------------------
// FUNCTIONS
//-----------------------------------------------------------------------------

//! \brief sends the SDP message built in the my_msg global
static inline void send_sdp_message(void) {
    log_debug("sending message of length %u", my_msg.length);
    while (!spin1_send_sdp_msg((sdp_msg_t *) &my_msg, SDP_TIMEOUT)) {
        log_error("failed to send SDP message");
        spin1_delay_us(MESSAGE_DELAY_TIME_WHEN_FAIL);
    }
}

//! \brief sends a multicast (with payload) message to the current target chip
//! \param[in] command: the key offset, which indicates the command being sent
//! \param[in] payload: the argument to the command
static inline void send_mc_message(key_offsets command, uint payload) {
    uint key = data_in_mc_key_map[chip_x][chip_y] + command;
    while (spin1_send_mc_packet(key, payload, WITH_PAYLOAD) == 0) {
        spin1_delay_us(MESSAGE_DELAY_TIME_WHEN_FAIL);
    }
}

static inline void sanity_check_write(uint write_address, uint n_elements) {
    // determine size of data to send
    log_debug("Writing %u elements to 0x%08x", n_elements, write_address);

    uint end_ptr = write_address + n_elements * sizeof(uint);
    if (write_address < SDRAM_BASE_BUF || end_ptr >= SDRAM_BASE_UNBUF) {
        log_error("bad write range 0x%08x-0x%08x", write_address, end_ptr);
        rt_error(RTE_SWERR);
    }
}

//! \brief sends multicast messages accordingly for an SDP message
//! \param[in] data: the actual data from the SDP message
//! \param[in] n_elements: the number of data items in the SDP message
//! \param[in] set_write_address: bool flag for if we should send the
//                                address where our writes will start;
//                                this is not set every time to reduce
//                                on-chip network overhead
//! \param[in] write_address: the sdram address where this block of data is
//                            to be written to
static void process_sdp_message_into_mc_messages(
        const uint *data, uint n_elements, bool set_write_address,
        uint write_address) {
    // send mc message with SDRAM location to correct chip
    if (set_write_address) {
        send_mc_message(WRITE_ADDR_KEY_OFFSET, write_address);
    }

    // send mc messages containing rest of sdp data
    for (uint data_index = 0; data_index < n_elements; data_index++) {
        send_mc_message(DATA_KEY_OFFSET, data[data_index]);
    }
}

//! \brief creates a store for seq nums in a memory store.
//! \param[in] max_seq: the max seq num expected during this stage
static void create_sequence_number_bitfield(uint max_seq) {
    size_of_bitfield = get_bit_field_size(max_seq + 1);
    if (max_seq_num != max_seq) {
        max_seq_num = max_seq;
        alloc_in_sdram = false;
        if (max_seq_num >= SDRAM_VS_DTCM_THRESHOLD || (NULL ==
                (received_seq_nums_store = spin1_malloc(
                        size_of_bitfield * sizeof(uint32_t))))) {
            received_seq_nums_store = sark_xalloc(
                    sv->sdram_heap, size_of_bitfield * sizeof(uint32_t), 0,
                    ALLOC_LOCK | ALLOC_ID | (sark_vec->app_id << 8));
            if (received_seq_nums_store == NULL) {
                log_error(
                        "Failed to allocate %u bytes for missing seq num store",
                        size_of_bitfield * sizeof(uint32_t));
                rt_error(RTE_SWERR);
            }
            alloc_in_sdram = true;
        }
    }
    log_debug("clearing bit field");
    clear_bit_field(received_seq_nums_store, size_of_bitfield);
}

static inline void free_sequence_number_bitfield(void) {
    if (alloc_in_sdram) {
        sark_xfree(sv->sdram_heap, received_seq_nums_store,
                ALLOC_LOCK | ALLOC_ID | (sark_vec->app_id << 8));
    } else {
        sark_free(received_seq_nums_store);
    }
    received_seq_nums_store = NULL;
    max_seq_num = 0;
}

//! \brief determines how many packets will be needed to describe missing seqs.
static inline uint data_in_n_missing_seq_packets(void) {
    uint received = count_bit_field(received_seq_nums_store, size_of_bitfield);
    uint missing_seq_count = max_seq_num - received;
    if (missing_seq_count < ITEMS_PER_FIRST_MISSING_PACKET) {
        return 0;
    }
    missing_seq_count -= ITEMS_PER_FIRST_MISSING_PACKET;
    const uint denom = ITEMS_PER_MORE_MISSING_PACKET;
    uint num = missing_seq_count / denom, rem = missing_seq_count % denom;
    return num + (rem > 0 ? 1 : 0);
}

//! \brief calculates the new sdram location for a given seq num
//! \param[in] seq_num: the seq num to figure offset for
//! \return the new sdram location.
static inline uint calculate_sdram_address_from_seq_num(uint seq_num) {
    if (seq_num == 0) {
        return start_sdram_address;
    }

    return start_sdram_address
            + (DATA_IN_ADDRESS_PACKET_WORDS
                    + DATA_IN_NORMAL_PACKET_WORDS * (seq_num - 1))
                    * sizeof(uint);
}

static inline void schedule_timeout(void) {
    wait_until = time + TIMEOUT;
    log_debug("scheduled timeout for %u (now %u)", wait_until, time);
}

static inline void cancel_timeout(void) {
    wait_until = 0;
}

static inline void set_message_length(const void *end) {
    my_msg.length = ((const uint8_t *) end) - &my_msg.flags;
    if (my_msg.length > 272) {
        log_error("bad message length %u", my_msg.length);
    }
}

//! \brief searches through received seq nums and transmits missing ones back
//! to host for retransmission
static void process_missing_seq_nums_and_request_retransmission(void) {
    //! \brief Used to guard access to the received_seq_nums_store from this
    //!   function; it counts the number of running calls to this function.
    //!   Access to this variable is only allowed when you have disabled
    //!   interrupts!
    static uint access_lock = 0;

    uint sr;
    sr = spin1_irq_disable();
    if (++access_lock > 1) {
        access_lock--;
        spin1_mode_restore(sr);
        return;
    } else if (received_seq_nums_store == NULL) {
        access_lock--;
        spin1_mode_restore(sr);
        return;
    }
    spin1_mode_restore(sr);

    sdp_msg_out_payload_t *payload = (sdp_msg_out_payload_t *) my_msg.data;

    // check that missing seq transmission is actually needed, or
    // have we finished
    if (total_received_seq_nums == max_seq_num) {
        free_sequence_number_bitfield();
        sr = spin1_irq_disable();
        access_lock--;
        spin1_mode_restore(sr);

        // send boundary key, so that monitor knows everything in the previous
        // stream is done
        send_mc_message(BOUNDARY_KEY_OFFSET, 0);
        payload->command = SDP_SEND_FINISHED_DATA_IN_CMD;
        my_msg.length = sizeof(sdp_hdr_t) + sizeof(int);
        send_sdp_message();
        log_info("Sent end flag");
        return;
    }

    // sending missing seq nums
    log_info("Looking for %d missing packets",
            ((int) max_seq_num) - ((int) total_received_seq_nums));
    const uint *data_start, *end_of_buffer = (uint *) (payload + 1);
    uint *data_ptr;
    payload->first.command = SDP_SEND_FIRST_MISSING_SEQ_DATA_IN_CMD;
    payload->first.n_packets = data_in_n_missing_seq_packets();
    data_start = data_ptr = payload->first.data;
    for (uint bit = 1; bit <= max_seq_num; bit++) {
        if (bit_field_test(received_seq_nums_store, bit)) {
            continue;
        }

        *(data_ptr++) = bit;
        if (data_ptr >= end_of_buffer) {
            set_message_length(data_ptr);
            send_sdp_message();
            payload->more.command = SDP_SEND_MISSING_SEQ_DATA_IN_CMD;
            data_start = data_ptr = payload->more.data;
        }
    }

    sr = spin1_irq_disable();
    access_lock--;
    spin1_mode_restore(sr);

    // send final message if required
    if (data_ptr > data_start) {
        set_message_length(data_ptr);
        send_sdp_message();
    }
}

//! \brief Calculates the number of words of data in an SDP message.
//! \param[in] msg: the SDP message, as received from SARK
//! \param[in] data_start: where in the message the data actually starts
static inline uint n_elements_in_msg(
        const sdp_msg_pure_data *msg, const uint *data_start) {
    // Offset in bytes from the start of the SDP message to where the data is
    uint offset = ((uint8_t *) data_start) - &msg->flags;
    return (msg->length - offset) / sizeof(uint);
}

//! \brief because spin1_memcpy is stupid, especially for access to SDRAM
static inline void copy_data(
        void *restrict target, const void *source, uint n_words) {
    uint *to = target;
    const uint *from = source;
    while (n_words-- > 0) {
        *to++ = *from++;
    }
}

static inline void receive_data_to_location(const sdp_msg_pure_data *msg) {
    const receive_data_to_location_msg_t *receive_data_cmd =
            (receive_data_to_location_msg_t *) msg->data;

    // translate elements to variables
    uint prev_x = chip_x, prev_y = chip_y;
    chip_x = receive_data_cmd->chip_x;
    chip_y = receive_data_cmd->chip_y;
    if (prev_x != chip_x || prev_y != chip_y) {
        log_info("Changed stream target chip to %d,%d", chip_x, chip_y);
    }
    log_info("Writing %u packets to 0x%08x",
            receive_data_cmd->max_seq_num, receive_data_cmd->address);

    // allocate location for holding the seq numbers
    create_sequence_number_bitfield(receive_data_cmd->max_seq_num);
    total_received_seq_nums = 0;

    // set start of last seq number
    last_seen_seq_num = 0;
    // store where the sdram started, for out-of-order UDP packets.
    start_sdram_address = (uint) receive_data_cmd->address;

    uint n_elements = n_elements_in_msg(msg, receive_data_cmd->data);
    sanity_check_write((uint) receive_data_cmd->address, n_elements);
    if (chip_x == 0 && chip_y == 0) {
        // directly write the data to where it belongs
        copy_data(receive_data_cmd->address, receive_data_cmd->data, n_elements);
    } else {
        // send start key, so that monitor knows everything in the previous stream is done
        send_mc_message(BOUNDARY_KEY_OFFSET, 0);
        // send mc messages for first packet; the data lasts to the end of the
        // message
        process_sdp_message_into_mc_messages(
                receive_data_cmd->data, n_elements, true, start_sdram_address);
    }
}

static inline void receive_seq_data(const sdp_msg_pure_data *msg) {
    const receive_seq_data_msg_t *receive_data_cmd =
            (receive_seq_data_msg_t *) msg->data;
    uint seq = receive_data_cmd->seq_num;
    log_debug("Sequence data, seq:%u", seq);
    if (seq > max_seq_num) {
        log_error("Bad sequence number %u when max is %u!", seq, max_seq_num);
        return;
    }

    uint this_sdram_address = calculate_sdram_address_from_seq_num(seq);
    bool send_sdram_address = (last_seen_seq_num != seq - 1);

    if (!bit_field_test(received_seq_nums_store, seq)) {
        bit_field_set(received_seq_nums_store, seq);
        total_received_seq_nums++;
    }
    last_seen_seq_num = seq;

    uint n_elements = n_elements_in_msg(msg, receive_data_cmd->data);
    sanity_check_write(this_sdram_address, n_elements);
    if (chip_x == 0 && chip_y == 0) {
        // directly write the data to where it belongs
        copy_data((address_t) this_sdram_address, receive_data_cmd->data, n_elements);
    } else {
        // transmit data to chip; the data lasts to the end of the message
        process_sdp_message_into_mc_messages(
                receive_data_cmd->data, n_elements,
                send_sdram_address, this_sdram_address);
    }
}

static void check_for_timeout(uint unused0, uint unused1) {
    use(unused0);
    use(unused1);
    if (wait_until != 0 && ++time > wait_until) {
        log_info("Timed out; checking for missing anyway");
        cancel_timeout();
        process_missing_seq_nums_and_request_retransmission();
    }
}

//! \brief processes sdp messages
//! \param[in] mailbox: the sdp message
//! \param[in] port: the port associated with this sdp message
static void data_in_receive_sdp_data(uint mailbox, uint port) {
    // use as not important
    use(port);

    // convert mailbox into correct sdp format
    sdp_msg_pure_data *msg = (sdp_msg_pure_data *) mailbox;
    uint command = msg->data[COMMAND_ID];

    // check for separate commands
    switch (command) {
    case SDP_SEND_DATA_TO_LOCATION_CMD:
        // Stop timeouts while doing synchronous message processing
        cancel_timeout();
        receive_data_to_location(msg);
        // Schedule a timeout for if all subsequent messages go missing
        schedule_timeout();
        break;
    case SDP_SEND_SEQ_DATA_CMD:
        // Stop timeouts while doing synchronous message processing
        cancel_timeout();
        receive_seq_data(msg);
        // Schedule a timeout for if all subsequent messages go missing
        schedule_timeout();
        break;
    case SDP_SEND_MISSING_SEQ_NUMS_BACK_TO_HOST_CMD:
        log_debug("Checking for missing");
        cancel_timeout();
        process_missing_seq_nums_and_request_retransmission();
        break;
    case SDP_LAST_DATA_IN_CMD:
        log_debug("Received final flag");
        cancel_timeout();
        process_missing_seq_nums_and_request_retransmission();
        break;
    default:
        log_error("Failed to recognise command id %u", command);
    }

    // free the message to stop overload
    spin1_msg_free((sdp_msg_t *) msg);
}

static void send_data(void) {
    copy_data(&my_msg.data, data, position_in_store);
    my_msg.length = sizeof(sdp_hdr_t) + position_in_store * sizeof(uint);

    if (seq_num > max_seq_num) {
        log_error("Got a funky seq num in sending; max is %d, received %d",
                max_seq_num, seq_num);
    }

    send_sdp_message();

    position_in_store = 1;
    seq_num++;
    data[0] = seq_num;
}

static void receive_data(uint key, uint payload) {
    if (key == new_sequence_key) {
        if (position_in_store != 1) {
            send_data();
        }
        data[0] = payload;
        seq_num = payload;
        position_in_store = 1;

        if (payload > max_seq_num) {
            log_error("Got a funky seq num; max is %d, received %d",
                    max_seq_num, payload);
        }
    } else {
        data[position_in_store] = payload;
        position_in_store++;

        if (key == first_data_key) {
            seq_num = FIRST_SEQ_NUM;
            data[0] = seq_num;
            position_in_store = 1;
            max_seq_num = payload;
        }

        if (key == end_flag_key) {
            // set end flag bit in seq num
            data[0] |= 1 << 31;

            // adjust size as last payload not counted
            position_in_store--;

            send_data();
        } else if (position_in_store == ITEMS_PER_DATA_PACKET) {
            send_data();
        }
    }
}

static void initialise(void) {
    // Get the address this core's DTCM data starts at from SRAM
    data_specification_metadata_t *ds_regions =
            data_specification_get_data_address();

    // Read the header
    if (!data_specification_read_header(ds_regions)) {
        log_error("Failed to read the data spec header");
        rt_error(RTE_SWERR);
    }

    // Get the timing details and set up the simulation interface
    uint32_t dummy;
    if (!simulation_initialise(
            data_specification_get_region(SYSTEM_REGION, ds_regions),
            APPLICATION_NAME_HASH, &dummy, &simulation_ticks,
            &infinite_run, &timer, SDP, DMA)) {
        rt_error(RTE_SWERR);
    }

    log_info("Initialising data out");

    data_out_config_t *config = (data_out_config_t *)
            data_specification_get_region(CONFIG, ds_regions);
    new_sequence_key = config->new_seq_key;
    first_data_key = config->first_data_key;
    end_flag_key = config->end_flag_key;

    my_msg.tag = config->tag_id;    	// IPTag 1
    my_msg.dest_port = PORT_ETH;		// Ethernet
    my_msg.dest_addr = sv->eth_addr;		// Nearest Ethernet chip

    // fill in SDP source & flag fields
    my_msg.flags = 0x07;
    my_msg.srce_port = 3;
    my_msg.srce_addr = sv->p2p_addr;

    spin1_callback_on(FRPL_PACKET_RECEIVED, receive_data, MC_PACKET);

    log_info("Initialising data in");

    // Get the address this core's DTCM data starts at from SRAM
    data_in_config_t *chip_key_map = (data_in_config_t *)
            data_specification_get_region(CHIP_TO_KEY, ds_regions);

    uint n_chips = chip_key_map->n_chips;
    for (uint i = 0; i < n_chips; i++) {
        uint x_coord = chip_key_map->chip_to_key[i].x_coord;
        uint y_coord = chip_key_map->chip_to_key[i].y_coord;
        uint base_key = chip_key_map->chip_to_key[i].base_key;

        data_in_mc_key_map[x_coord][y_coord] = base_key;
    }

    spin1_callback_on(SDP_PACKET_RX, data_in_receive_sdp_data, SDP);

    // Set up the timeout system
    time = 0;
    wait_until = 0;
    spin1_set_timer_tick(TIMER_INTERVAL);
    spin1_callback_on(TIMER_TICK, check_for_timeout, TIMER);
    log_info("receive timeout is %dus", TIMER_INTERVAL * TIMEOUT);
}


/****f*
 *
 * SUMMARY
 *  This function is called at application start-up.
 *  It is used to register event callbacks and begin the simulation.
 *
 * SYNOPSIS
 *  int c_main()
 *
 * SOURCE
 */
void c_main(void) {
    log_info("Configuring packet gatherer");

    // initialise the code
    initialise();

    // start execution
    log_info("Starting");

    spin1_start(SYNC_NOWAIT);
}<|MERGE_RESOLUTION|>--- conflicted
+++ resolved
@@ -31,40 +31,14 @@
 //! timeout used in sending SDP messages
 #define SDP_TIMEOUT 100
 
-<<<<<<< HEAD
-//! whatever SDP flags do
-#define SDP_FLAGS 0x07
-
-//! the source port for the SDP messages. possibly used by host
-#define SDP_SOURCE_PORT 3
-
-=======
->>>>>>> e77dbd75
 //! the time to wait before trying again to send a message (MC, SDP)
 #define MESSAGE_DELAY_TIME_WHEN_FAIL 1
 
 //! first sequence number to use and reset to
 #define FIRST_SEQ_NUM 0
 
-<<<<<<< HEAD
-//! convert between words to bytes
-#define WORD_TO_BYTE_MULTIPLIER 4
-
-//! max id needed to cover the chips in either direction on a spinn-5 board
-#define MAX_CHIP_ID 8
-
-//! size of total missing seq packets as elements
-#define TOTAL_MISSING_SEQ_PACKETS_IN_ELEMENTS 1
-
-// bit shift to find x coord from the chip int in sdp message
-#define BIT_SHIFT_CHIP_X_COORD 16
-
-// mask for getting y coord from the chip int in sdp message
-#define BIT_MASK_FOR_CHIP_Y_COORD 0x0000FFFF
-=======
 // max index needed to cover the chips in either direction on a spinn-5 board
 #define MAX_CHIP_INDEX 8
->>>>>>> e77dbd75
 
 // sdp port commands received
 enum sdp_port_commands {
