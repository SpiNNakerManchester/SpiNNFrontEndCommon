//! imports
#include "spin1_api.h"
#include "common-typedefs.h"
#include <data_specification.h>
#include <simulation.h>
#include <debug.h>
#include <bit_field.h>

//-----------------------------------------------------------------------------
// MAGIC NUMBERS
//-----------------------------------------------------------------------------

//! timeout used in sending SDP messages
#define SDP_TIMEOUT 100

 //! whatever SDP flags do
#define SDP_FLAGS 0x07

 //! the source port for the SDP messages. possibly used by host
#define SDP_SOURCE_PORT 3

 //! the time to wait before trying again to send a message (MC, SDP)
#define MESSAGE_DELAY_TIME_WHEN_FAIL 1

//! How many multicast packets are to be received per SDP packet
#define ITEMS_PER_DATA_PACKET 68

//! first sequence number to use and reset to
#define FIRST_SEQ_NUM 0

// max id needed to cover the chips in either direction on a spinn-5 board
#define MAX_CHIP_ID 8

//! size of total missing seq packets as elements
#define TOTAL_MISSING_SEQ_PACKETS_IN_ELEMENTS 1

// bit shift to find x coord from the chip int in sdp message
#define BIT_SHIFT_CHIP_X_COORD 16

// mask for getting y coord from the chip int in sdp message
#define BIT_MASK_FOR_CHIP_Y_COORD 0x0000FFFF

// sdp port commands received
enum sdp_port_commands {
    // received
    SDP_SEND_DATA_TO_LOCATION_CMD = 200,
    SDP_SEND_SEQ_DATA_CMD = 2000,
    SDP_SEND_MISSING_SEQ_NUMS_BACK_TO_HOST_CMD = 2001,
    SDP_LAST_DATA_IN_CMD = 2002,
    // sent
    SDP_SEND_FIRST_MISSING_SEQ_DATA_IN_CMD = 2003,
    SDP_SEND_MISSING_SEQ_DATA_IN_CMD = 2004,
    SDP_SEND_FINISHED_DATA_IN_CMD = 2005
};

// threshold for sdram vs dtcm missing seq store.
#define SDRAM_VS_DTCM_THRESHOLD 40000

// location of command ids in sdp message
#define COMMAND_ID 0

//! offset with just command and seq in bytes
#define SEND_SEQ_DATA_HEADER_WORDS 2

//! offset with command, x, y, address in bytes
#define SEND_DATA_LOCATION_HEADER_WORDS 4

//! size of data stored in packet with command and address
//! defined from calculation:
#define DATA_IN_ADDRESS_PACKET_WORDS \
    (ITEMS_PER_DATA_PACKET - SEND_DATA_LOCATION_HEADER_WORDS)

//! size of data stored in packet with command and seq
//! defined from calculation:
#define DATA_IN_NORMAL_PACKET_WORDS \
    (ITEMS_PER_DATA_PACKET - SEND_SEQ_DATA_HEADER_WORDS)

//! size of payload for a packet describing the first batch of missing inbound seqs
#define ITEMS_PER_FIRST_MISSING_PACKET \
    (ITEMS_PER_DATA_PACKET - 2)

//! size of payload for a packet describing the further batches of missing inbound seqs
#define ITEMS_PER_MORE_MISSING_PACKET \
    (ITEMS_PER_DATA_PACKET - 1)

//-----------------------------------------------------------------------------
// TYPES AND GLOBALS
//-----------------------------------------------------------------------------

//! struct for a SDP message with pure data, no SCP header
struct sdp_msg_pure_data {	// SDP message (=292 bytes)
    struct sdp_msg *next;	// Next in free list
    uint16_t length;		// length
    uint16_t checksum;		// checksum (if used)

    // sdp_hdr_t
    // The length field measures from HERE...
    uint8_t flags;	    	// SDP flag byte
    uint8_t tag;		    // SDP IPtag
    uint8_t dest_port;		// SDP destination port/CPU
    uint8_t srce_port;		// SDP source port/CPU
    uint16_t dest_addr;		// SDP destination address
    uint16_t srce_addr;		// SDP source address

    // User data (272 bytes when no SCP header)
    uint32_t data[ITEMS_PER_DATA_PACKET];

    uint32_t _PAD;		// Private padding
};

//! meaning of payload in first data in SDP packet
typedef struct receive_data_to_location_msg_t {
    uint command;
    address_t address;
    ushort chip_y;
    ushort chip_x;
    uint max_seq_num;
    uint data[];
} receive_data_to_location_msg_t;

//! meaning of payload in subsequent data in SDP packets
typedef struct receive_seq_data_msg_t {
    uint command;
    uint seq_num;
    uint data[];
} receive_seq_data_msg_t;

typedef union sdp_msg_out_payload_t {
    uint command;
    struct {
        uint command;
        uint n_packets;
        uint data[ITEMS_PER_FIRST_MISSING_PACKET];
    } first;
    struct {
        uint command;
        uint data[ITEMS_PER_MORE_MISSING_PACKET];
    } more;
} sdp_msg_out_payload_t;

//! control value, which says how many timer ticks to run for before exiting
static uint32_t simulation_ticks = 0;
static uint32_t infinite_run = 0;

//! int as a bool to represent if this simulation should run forever
static uint32_t infinite_run;

//! the key that causes sequence number to be processed
static uint32_t new_sequence_key = 0;
static uint32_t first_data_key = 0;
static uint32_t end_flag_key = 0;

//! default seq num
static uint32_t seq_num = FIRST_SEQ_NUM;
static uint32_t max_seq_num = 0;

//! data holders for the SDP packet
static uint32_t data[ITEMS_PER_DATA_PACKET];
static uint32_t position_in_store = 0;

//! SDP message holder for transmissions
<<<<<<< HEAD
static struct sdp_msg_pure_data my_msg;


//! human readable definitions of each region in SDRAM
enum regions_e {
    SYSTEM_REGION,
    CONFIG
};

//! human readable definitions of the data in each region
typedef struct {
    uint32_t new_sequence_key;
    uint32_t first_data_key;
    uint32_t end_flag_key;
    uint32_t sdp_tag;
} config_t;

//! values for the priority for each callback
enum callback_priorities{
    MC_PACKET = -1,
    SDP = 0,
    DMA = 0
};

static void send_data(void) {
    //log_info("last element is %d", data[position_in_store - 1]);
    //log_info("first element is %d", data[0]);

    spin1_memcpy(&my_msg.data, data,
            position_in_store * WORD_TO_BYTE_MULTIPLIER);
    my_msg.length =
            LENGTH_OF_SDP_HEADER + (position_in_store * WORD_TO_BYTE_MULTIPLIER);
    //log_info("my length is %d with position %d",
    //        my_msg.length, position_in_store);

    if (seq_num > max_seq_num) {
        log_error("got a funky seq num in sending. max is %d, received %d",
                max_seq_num, seq_num);
=======
static sdp_msg_pure_data my_msg;

//! human readable definitions of each region in SDRAM
typedef enum regions_e {
    SYSTEM_REGION,
    CONFIG,
    CHIP_TO_KEY
} regions_e;

//! human readable definitions of the data in each region
typedef struct data_out_config_t {
    uint new_seq_key;
    uint first_data_key;
    uint end_flag_key;
    uint tag_id;
} data_out_config_t;

//! values for the priority for each callback
typedef enum callback_priorities {
    MC_PACKET = -1,
    SDP = 0,
    DMA = 0
} callback_priorities;

// Note that these addresses are *board-local* chip addresses.
static uint data_in_mc_key_map[MAX_CHIP_ID][MAX_CHIP_ID] = {{0}};
static uint chip_x = 0xFFFFFFF; // Not a legal chip coordinate
static uint chip_y = 0xFFFFFFF; // Not a legal chip coordinate

static bit_field_t received_seq_nums_store = NULL;
static uint size_of_bitfield = 0;
static bool alloc_in_sdram = false;

static uint total_received_seq_nums = 0;
static uint last_seen_seq_num = 0;
static uint start_sdram_address = 0;

//! Human readable definitions of the offsets for multicast key elements.
//! These act as commands sent to the target extra monitor core.
typedef enum key_offsets {
    WRITE_ADDR_KEY_OFFSET = 0,
    DATA_KEY_OFFSET = 1,
    RESTART_KEY_OFFSET = 2
} key_offsets;

typedef struct data_in_config_t {
    uint32_t n_chips;
    struct chip_key_data_t {
        uint32_t x_coord;
        uint32_t y_coord;
        uint32_t base_key;
    } chip_to_key[];
} data_in_config_t;

//-----------------------------------------------------------------------------
// FUNCTIONS
//-----------------------------------------------------------------------------

//! \brief sends the SDP message built in the my_msg global
static inline void send_sdp_message(void) {
    while (!spin1_send_sdp_msg((sdp_msg_t *) &my_msg, SDP_TIMEOUT)) {
        spin1_delay_us(MESSAGE_DELAY_TIME_WHEN_FAIL);
    }
}

//! \brief sends a multicast (with payload) message to the current target chip
//! \param[in] command: the key offset, which indicates the command being sent
//! \param[in] payload: the argument to the command
static inline void send_mc_message(uint command, uint payload) {
    uint key = data_in_mc_key_map[chip_x][chip_y] + command;
    while (spin1_send_mc_packet(key, payload, WITH_PAYLOAD) == 0) {
        spin1_delay_us(MESSAGE_DELAY_TIME_WHEN_FAIL);
    }
}

//! \brief sends multicast messages accordingly for an SDP message
//! \param[in] data: the actual data from the SDP message
//! \param[in] n_elements: the number of data items in the SDP message
//! \param[in] set_write_address: bool flag for if we should send the
//                                address where our writes will start;
//                                this is not set every time to reduce
//                                on-chip network overhead
//! \param[in] write_address: the sdram address where this block of data is
//                            to be written to
static void process_sdp_message_into_mc_messages(
        const uint *data, uint n_elements, bool set_write_address,
        uint write_address) {
    // determine size of data to send
    log_debug("Writing %u elements to 0x%08x", n_elements, write_address);

    // send mc message with SDRAM location to correct chip
    if (set_write_address) {
        send_mc_message(WRITE_ADDR_KEY_OFFSET, write_address);
    }

    // send mc messages containing rest of sdp data
    for (uint data_index = 0; data_index < n_elements; data_index++) {
        send_mc_message(DATA_KEY_OFFSET, data[data_index]);
    }
}

//! \brief creates a store for seq nums in a memory store.
//! \param[in] max_seq: the max seq num expected during this stage
static void create_sequence_number_bitfield(uint max_seq) {
    size_of_bitfield = get_bit_field_size(max_seq + 1);
    if (max_seq_num != max_seq) {
        max_seq_num = max_seq;
        alloc_in_sdram = false;
        if (max_seq_num >= SDRAM_VS_DTCM_THRESHOLD || (NULL ==
                (received_seq_nums_store = spin1_malloc(
                        size_of_bitfield * sizeof(uint32_t))))) {
            received_seq_nums_store = sark_xalloc(
                    sv->sdram_heap, size_of_bitfield * sizeof(uint32_t), 0,
                    ALLOC_LOCK | ALLOC_ID | (sark_vec->app_id << 8));
            if (received_seq_nums_store == NULL) {
                log_error(
                        "Failed to allocate %u bytes for missing seq num store",
                        size_of_bitfield * sizeof(uint32_t));
                rt_error(RTE_SWERR);
            }
            alloc_in_sdram = true;
        }
    }
    log_debug("clearing bit field");
    clear_bit_field(received_seq_nums_store, size_of_bitfield);
}

static inline void free_sequence_number_bitfield(void) {
    if (alloc_in_sdram) {
        sark_xfree(sv->sdram_heap, received_seq_nums_store,
                ALLOC_LOCK | ALLOC_ID | (sark_vec->app_id << 8));
    } else {
        sark_free(received_seq_nums_store);
    }
    received_seq_nums_store = NULL;
    max_seq_num = 0;
}

//! \brief determines how many packets will be needed to describe missing seqs.
static inline uint data_in_n_missing_seq_packets(void) {
    uint received = count_bit_field(received_seq_nums_store, size_of_bitfield);
    uint missing_seq_count = max_seq_num - received;
    if (missing_seq_count < ITEMS_PER_FIRST_MISSING_PACKET) {
        return 0;
    }
    missing_seq_count -= ITEMS_PER_FIRST_MISSING_PACKET;
    const uint denom = ITEMS_PER_MORE_MISSING_PACKET;
    uint num = missing_seq_count / denom, rem = missing_seq_count % denom;
    return num + (rem > 0 ? 1 : 0);
}

//! \brief calculates the new sdram location for a given seq num
//! \param[in] seq_num: the seq num to figure offset for
//! \return the new sdram location.
static inline uint calculate_sdram_address_from_seq_num(uint seq_num) {
    if (seq_num == 0) {
        return start_sdram_address;
    }

    return start_sdram_address
            + (DATA_IN_ADDRESS_PACKET_WORDS
                    + DATA_IN_NORMAL_PACKET_WORDS * (seq_num - 1))
                    * sizeof(uint);
}

//! \brief searches through received seq nums and transmits missing ones back
//! to host for retransmission
static void process_missing_seq_nums_and_request_retransmission(void) {
    sdp_msg_out_payload_t *payload = (sdp_msg_out_payload_t *) my_msg.data;

    // check that missing seq transmission is actually needed, or
    // have we finished
    if (total_received_seq_nums == max_seq_num) {
        payload->command = SDP_SEND_FINISHED_DATA_IN_CMD;
        my_msg.length = sizeof(sdp_hdr_t) + sizeof(int);
        //log_info("length of end data = %d", my_msg.length);
        send_sdp_message();
        log_info("Sent end flag");
        free_sequence_number_bitfield();
        total_received_seq_nums = 0;
        return;
    }

    // sending missing seq nums
    log_info("Looking for %d missing packets",
            ((int) max_seq_num) - ((int) total_received_seq_nums));
    const uint *end_of_buffer = (uint *) (payload + 1);
    uint *data_start, *data_ptr;
    payload->first.command = SDP_SEND_FIRST_MISSING_SEQ_DATA_IN_CMD;
    payload->first.n_packets = data_in_n_missing_seq_packets();
    data_ptr = data_start = payload->first.data;
    for (uint bit = 1; bit <= max_seq_num; bit++) {
        if (bit_field_test(received_seq_nums_store, bit)) {
            continue;
        }

        *(data_ptr++) = bit;
        if (data_ptr >= end_of_buffer) {
            my_msg.length = &my_msg.flags - (uint8_t *) data_ptr;
            send_sdp_message();
            payload->more.command = SDP_SEND_MISSING_SEQ_DATA_IN_CMD;
            data_ptr = data_start = payload->more.data;
        }
    }

    // send final message if required
    if (data_ptr > data_start) {
        my_msg.length = &my_msg.flags - (uint8_t *) data_ptr;
        send_sdp_message();
    }
}

//! \brief Calculates the number of words of data in an SDP message.
//! \param[in] msg: the SDP message, as received from SARK
//! \param[in] data_start: where in the message the data actually starts
static inline uint n_elements_in_msg(
        const sdp_msg_pure_data *msg, const uint *data_start) {
    // Offset in bytes from the start of the SDP message to where the data is
    uint offset = ((uint8_t *) data_start) - &msg->flags;
    return (msg->length - offset) / sizeof(uint);
}

static inline void receive_data_to_location(const sdp_msg_pure_data *msg) {
    const receive_data_to_location_msg_t *receive_data_cmd =
            (receive_data_to_location_msg_t *) msg->data;

    // translate elements to variables
    uint prev_x = chip_x, prev_y = chip_y;
    chip_x = receive_data_cmd->chip_x;
    chip_y = receive_data_cmd->chip_y;
    if (prev_x != chip_x || prev_y != chip_y) {
        log_info("Changed stream target chip to %d,%d", chip_x, chip_y);
    }
    log_info("Writing %u packets to 0x%08x",
            receive_data_cmd->max_seq_num, receive_data_cmd->address);

    // allocate location for holding the seq numbers
    create_sequence_number_bitfield(receive_data_cmd->max_seq_num);

    // set start of last seq number
    last_seen_seq_num = 0;
    // store where the sdram started, for out-of-order UDP packets.
    start_sdram_address = (uint) receive_data_cmd->address;

    uint n_elements = n_elements_in_msg(msg, receive_data_cmd->data);
    if (chip_x == 0 && chip_y == 0) {
        // directly write the data to where it belongs
        spin1_memcpy(receive_data_cmd->address, receive_data_cmd->data,
                n_elements * sizeof(uint));
    } else {
        // send start key, so that monitor is configured to start
        send_mc_message(RESTART_KEY_OFFSET, 0);

        // send mc messages for first packet; the data lasts to the end of the
        // message
        process_sdp_message_into_mc_messages(
                receive_data_cmd->data, n_elements, true, start_sdram_address);
>>>>>>> b2efdab4
    }
}

static inline void receive_seq_data(const sdp_msg_pure_data *msg) {
    const receive_seq_data_msg_t *receive_data_cmd =
            (receive_seq_data_msg_t *) msg->data;
    uint seq = receive_data_cmd->seq_num;
    log_debug("Sequence data, seq:%u", seq);
    if (seq > max_seq_num) {
        log_error("Bad sequence number %u when max is %u!", seq, max_seq_num);
        return;
    }

    uint this_sdram_address = calculate_sdram_address_from_seq_num(seq);
    bool send_sdram_address = (last_seen_seq_num != seq - 1);

    if (!bit_field_test(received_seq_nums_store, seq)) {
        bit_field_set(received_seq_nums_store, seq);
        total_received_seq_nums++;
    }
    last_seen_seq_num = seq;

    uint n_elements = n_elements_in_msg(msg, receive_data_cmd->data);
    if (chip_x == 0 && chip_y == 0) {
        // directly write the data to where it belongs
        spin1_memcpy((address_t) this_sdram_address, receive_data_cmd->data,
                n_elements * sizeof(uint));
    } else {
        // transmit data to chip; the data lasts to the end of the message
        process_sdp_message_into_mc_messages(
                receive_data_cmd->data, n_elements,
                send_sdram_address, this_sdram_address);
    }
}

//! \brief processes sdp messages
//! \param[in] mailbox: the sdp message
//! \param[in] port: the port associated with this sdp message
static void data_in_receive_sdp_data(uint mailbox, uint port) {
    // use as not important
    use(port);

    // convert mailbox into correct sdp format
    sdp_msg_pure_data *msg = (sdp_msg_pure_data *) mailbox;
    uint command = msg->data[COMMAND_ID];

    // check for separate commands
    switch (command) {
    case SDP_SEND_DATA_TO_LOCATION_CMD:
        receive_data_to_location(msg);
        break;
    case SDP_SEND_SEQ_DATA_CMD:
        receive_seq_data(msg);
        break;
    case SDP_SEND_MISSING_SEQ_NUMS_BACK_TO_HOST_CMD:
        log_debug("Checking for missing");
        process_missing_seq_nums_and_request_retransmission();
        break;
    case SDP_LAST_DATA_IN_CMD:
        log_debug("Received final flag");
        process_missing_seq_nums_and_request_retransmission();
        break;
    default:
        log_error("Failed to recognise command id %u", command);
    }

    // free the message to stop overload
    spin1_msg_free((sdp_msg_t *) msg);
}

static void send_data(void) {
    spin1_memcpy(&my_msg.data, data, position_in_store * sizeof(uint));
    my_msg.length = sizeof(sdp_hdr_t) + position_in_store * sizeof(uint);

<<<<<<< HEAD
    while (!spin1_send_sdp_msg((sdp_msg_t *) &my_msg, 100)) {
        // Empty body
=======
    if (seq_num > max_seq_num) {
        log_error("Got a funky seq num in sending; max is %d, received %d",
                max_seq_num, seq_num);
>>>>>>> b2efdab4
    }

    send_sdp_message();

    position_in_store = 1;
    seq_num++;
    data[0] = seq_num;
}

static void receive_data(uint key, uint payload) {
<<<<<<< HEAD
    //log_info("packet!");
=======
>>>>>>> b2efdab4
    if (key == new_sequence_key) {
        if (position_in_store != 1) {
            send_data();
        }
        data[0] = payload;
        seq_num = payload;
        position_in_store = 1;

        if (payload > max_seq_num) {
<<<<<<< HEAD
            log_error("got a funky seq num. max is %d, received %d",
                    max_seq_num, payload);
        }
    } else {
        //log_info(" payload = %d posiiton = %d", payload, position_in_store);
=======
            log_error("Got a funky seq num; max is %d, received %d",
                    max_seq_num, payload);
        }
    } else {
>>>>>>> b2efdab4
        data[position_in_store] = payload;
        position_in_store++;

        if (key == first_data_key) {
            seq_num = FIRST_SEQ_NUM;
            data[0] = seq_num;
            position_in_store = 1;
            max_seq_num = payload;
        }

        if (key == end_flag_key) {
            // set end flag bit in seq num
            data[0] |= 1 << 31;

            // adjust size as last payload not counted
            position_in_store--;

            send_data();
        } else if (position_in_store == ITEMS_PER_DATA_PACKET) {
            send_data();
        }
    }
}

static void initialise(void) {
    // Get the address this core's DTCM data starts at from SRAM
    address_t address = data_specification_get_data_address();

    // Read the header
    if (!data_specification_read_header(address)) {
        log_error("Failed to read the data spec header");
        rt_error(RTE_SWERR);
    }

    // Get the timing details and set up the simulation interface
    uint32_t dummy;
    if (!simulation_initialise(
            data_specification_get_region(SYSTEM_REGION, address),
            APPLICATION_NAME_HASH, &dummy, &simulation_ticks,
            &infinite_run, SDP, DMA)) {
        rt_error(RTE_SWERR);
    }

<<<<<<< HEAD
    config_t *config_ptr = (config_t *)
            data_specification_get_region(CONFIG, address);
    new_sequence_key = config_ptr->new_sequence_key;
    first_data_key = config_ptr->first_data_key;
    end_flag_key = config_ptr->end_flag_key;

    my_msg.tag = config_ptr->sdp_tag;		// IPTag 1
    my_msg.dest_port = PORT_ETH;	    	// Ethernet
=======
    log_info("Initialising data out");

    data_out_config_t *config = (data_out_config_t *)
            data_specification_get_region(CONFIG, address);
    new_sequence_key = config->new_seq_key;
    first_data_key = config->first_data_key;
    end_flag_key = config->end_flag_key;

    my_msg.tag = config->tag_id;    	// IPTag 1
    my_msg.dest_port = PORT_ETH;		// Ethernet
>>>>>>> b2efdab4
    my_msg.dest_addr = sv->eth_addr;		// Nearest Ethernet chip

    // fill in SDP source & flag fields
    my_msg.flags = 0x07;
    my_msg.srce_port = 3;
    my_msg.srce_addr = sv->p2p_addr;

    spin1_callback_on(FRPL_PACKET_RECEIVED, receive_data, MC_PACKET);

    log_info("Initialising data in");

    // Get the address this core's DTCM data starts at from SRAM
    data_in_config_t *chip_key_map = (data_in_config_t *)
            data_specification_get_region(CHIP_TO_KEY, address);

    uint n_chips = chip_key_map->n_chips;
    for (uint i = 0; i < n_chips; i++) {
        uint x_coord = chip_key_map->chip_to_key[i].x_coord;
        uint y_coord = chip_key_map->chip_to_key[i].y_coord;
        uint base_key = chip_key_map->chip_to_key[i].base_key;

        data_in_mc_key_map[x_coord][y_coord] = base_key;
    }

    spin1_callback_on(SDP_PACKET_RX, data_in_receive_sdp_data, SDP);
}


/****f*
 *
 * SUMMARY
 *  This function is called at application start-up.
 *  It is used to register event callbacks and begin the simulation.
 *
 * SYNOPSIS
 *  int c_main()
 *
 * SOURCE
 */
void c_main(void) {
<<<<<<< HEAD
    log_info("starting packet gatherer\n");
=======
    log_info("Configuring packet gatherer");
>>>>>>> b2efdab4

    // initialise the code
    initialise();

    // start execution
    log_info("Starting");

    spin1_start(SYNC_NOWAIT);
}<|MERGE_RESOLUTION|>--- conflicted
+++ resolved
@@ -88,7 +88,7 @@
 //-----------------------------------------------------------------------------
 
 //! struct for a SDP message with pure data, no SCP header
-struct sdp_msg_pure_data {	// SDP message (=292 bytes)
+typedef struct sdp_msg_pure_data {	// SDP message (=292 bytes)
     struct sdp_msg *next;	// Next in free list
     uint16_t length;		// length
     uint16_t checksum;		// checksum (if used)
@@ -106,7 +106,7 @@
     uint32_t data[ITEMS_PER_DATA_PACKET];
 
     uint32_t _PAD;		// Private padding
-};
+} sdp_msg_pure_data;
 
 //! meaning of payload in first data in SDP packet
 typedef struct receive_data_to_location_msg_t {
@@ -159,54 +159,14 @@
 static uint32_t position_in_store = 0;
 
 //! SDP message holder for transmissions
-<<<<<<< HEAD
-static struct sdp_msg_pure_data my_msg;
-
+static sdp_msg_pure_data my_msg;
 
 //! human readable definitions of each region in SDRAM
 enum regions_e {
     SYSTEM_REGION,
-    CONFIG
-};
-
-//! human readable definitions of the data in each region
-typedef struct {
-    uint32_t new_sequence_key;
-    uint32_t first_data_key;
-    uint32_t end_flag_key;
-    uint32_t sdp_tag;
-} config_t;
-
-//! values for the priority for each callback
-enum callback_priorities{
-    MC_PACKET = -1,
-    SDP = 0,
-    DMA = 0
-};
-
-static void send_data(void) {
-    //log_info("last element is %d", data[position_in_store - 1]);
-    //log_info("first element is %d", data[0]);
-
-    spin1_memcpy(&my_msg.data, data,
-            position_in_store * WORD_TO_BYTE_MULTIPLIER);
-    my_msg.length =
-            LENGTH_OF_SDP_HEADER + (position_in_store * WORD_TO_BYTE_MULTIPLIER);
-    //log_info("my length is %d with position %d",
-    //        my_msg.length, position_in_store);
-
-    if (seq_num > max_seq_num) {
-        log_error("got a funky seq num in sending. max is %d, received %d",
-                max_seq_num, seq_num);
-=======
-static sdp_msg_pure_data my_msg;
-
-//! human readable definitions of each region in SDRAM
-typedef enum regions_e {
-    SYSTEM_REGION,
     CONFIG,
     CHIP_TO_KEY
-} regions_e;
+};
 
 //! human readable definitions of the data in each region
 typedef struct data_out_config_t {
@@ -217,11 +177,11 @@
 } data_out_config_t;
 
 //! values for the priority for each callback
-typedef enum callback_priorities {
+enum callback_priorities {
     MC_PACKET = -1,
     SDP = 0,
     DMA = 0
-} callback_priorities;
+};
 
 // Note that these addresses are *board-local* chip addresses.
 static uint data_in_mc_key_map[MAX_CHIP_ID][MAX_CHIP_ID] = {{0}};
@@ -456,7 +416,6 @@
         // message
         process_sdp_message_into_mc_messages(
                 receive_data_cmd->data, n_elements, true, start_sdram_address);
->>>>>>> b2efdab4
     }
 }
 
@@ -531,14 +490,9 @@
     spin1_memcpy(&my_msg.data, data, position_in_store * sizeof(uint));
     my_msg.length = sizeof(sdp_hdr_t) + position_in_store * sizeof(uint);
 
-<<<<<<< HEAD
-    while (!spin1_send_sdp_msg((sdp_msg_t *) &my_msg, 100)) {
-        // Empty body
-=======
     if (seq_num > max_seq_num) {
         log_error("Got a funky seq num in sending; max is %d, received %d",
                 max_seq_num, seq_num);
->>>>>>> b2efdab4
     }
 
     send_sdp_message();
@@ -549,10 +503,6 @@
 }
 
 static void receive_data(uint key, uint payload) {
-<<<<<<< HEAD
-    //log_info("packet!");
-=======
->>>>>>> b2efdab4
     if (key == new_sequence_key) {
         if (position_in_store != 1) {
             send_data();
@@ -562,18 +512,10 @@
         position_in_store = 1;
 
         if (payload > max_seq_num) {
-<<<<<<< HEAD
-            log_error("got a funky seq num. max is %d, received %d",
-                    max_seq_num, payload);
-        }
-    } else {
-        //log_info(" payload = %d posiiton = %d", payload, position_in_store);
-=======
             log_error("Got a funky seq num; max is %d, received %d",
                     max_seq_num, payload);
         }
     } else {
->>>>>>> b2efdab4
         data[position_in_store] = payload;
         position_in_store++;
 
@@ -617,16 +559,6 @@
         rt_error(RTE_SWERR);
     }
 
-<<<<<<< HEAD
-    config_t *config_ptr = (config_t *)
-            data_specification_get_region(CONFIG, address);
-    new_sequence_key = config_ptr->new_sequence_key;
-    first_data_key = config_ptr->first_data_key;
-    end_flag_key = config_ptr->end_flag_key;
-
-    my_msg.tag = config_ptr->sdp_tag;		// IPTag 1
-    my_msg.dest_port = PORT_ETH;	    	// Ethernet
-=======
     log_info("Initialising data out");
 
     data_out_config_t *config = (data_out_config_t *)
@@ -637,7 +569,6 @@
 
     my_msg.tag = config->tag_id;    	// IPTag 1
     my_msg.dest_port = PORT_ETH;		// Ethernet
->>>>>>> b2efdab4
     my_msg.dest_addr = sv->eth_addr;		// Nearest Ethernet chip
 
     // fill in SDP source & flag fields
@@ -678,11 +609,7 @@
  * SOURCE
  */
 void c_main(void) {
-<<<<<<< HEAD
-    log_info("starting packet gatherer\n");
-=======
     log_info("Configuring packet gatherer");
->>>>>>> b2efdab4
 
     // initialise the code
     initialise();
