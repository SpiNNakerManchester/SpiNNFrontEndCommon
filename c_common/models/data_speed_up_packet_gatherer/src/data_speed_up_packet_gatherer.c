--- conflicted
+++ resolved
@@ -180,14 +180,9 @@
 enum callback_priorities {
     MC_PACKET = -1,
     SDP = 0,
-<<<<<<< HEAD
-    DMA = 0
-};
-=======
     DMA = 0,
     TIMER = 1
 } callback_priorities;
->>>>>>> a68522fb
 
 // Note that these addresses are *board-local* chip addresses.
 static uint data_in_mc_key_map[MAX_CHIP_ID][MAX_CHIP_ID] = {{0}};
@@ -656,7 +651,7 @@
 
     log_info("Initialising data out");
 
-    data_out_config_t *config = (data_out_config_t *)
+    data_out_config_t *config =
             data_specification_get_region(CONFIG, ds_regions);
     new_sequence_key = config->new_seq_key;
     first_data_key = config->first_data_key;
@@ -676,7 +671,7 @@
     log_info("Initialising data in");
 
     // Get the address this core's DTCM data starts at from SRAM
-    data_in_config_t *chip_key_map = (data_in_config_t *)
+    data_in_config_t *chip_key_map =
             data_specification_get_region(CHIP_TO_KEY, ds_regions);
 
     uint n_chips = chip_key_map->n_chips;
