/*
 * Copyright (c) 2017-2019 The University of Manchester
 *
 * This program is free software: you can redistribute it and/or modify
 * it under the terms of the GNU General Public License as published by
 * the Free Software Foundation, either version 3 of the License, or
 * (at your option) any later version.
 *
 * This program is distributed in the hope that it will be useful,
 * but WITHOUT ANY WARRANTY; without even the implied warranty of
 * MERCHANTABILITY or FITNESS FOR A PARTICULAR PURPOSE.  See the
 * GNU General Public License for more details.
 *
 * You should have received a copy of the GNU General Public License
 * along with this program.  If not, see <http://www.gnu.org/licenses/>.
 */

//! imports
#include "spin1_api.h"
#include "common-typedefs.h"
#include <data_specification.h>
#include <simulation.h>
#include <debug.h>
<<<<<<< HEAD
#include <sdp_no_scp.h>
=======
#include <bit_field.h>

//-----------------------------------------------------------------------------
// MAGIC NUMBERS
//-----------------------------------------------------------------------------

//! timeout used in sending SDP messages
#define SDP_TIMEOUT 100

 //! whatever SDP flags do
#define SDP_FLAGS 0x07

 //! the source port for the SDP messages. possibly used by host
#define SDP_SOURCE_PORT 3

 //! the time to wait before trying again to send a message (MC, SDP)
#define MESSAGE_DELAY_TIME_WHEN_FAIL 1

//! How many multicast packets are to be received per SDP packet
#define ITEMS_PER_DATA_PACKET 68
>>>>>>> f17982f4

//! first sequence number to use and reset to
#define FIRST_SEQ_NUM 0

<<<<<<< HEAD
//! convert between words to bytes
#define WORD_TO_BYTE_MULTIPLIER 4

=======
// max id needed to cover the chips in either direction on a spinn-5 board
#define MAX_CHIP_ID 8

//! size of total missing seq packets as elements
#define TOTAL_MISSING_SEQ_PACKETS_IN_ELEMENTS 1

// bit shift to find x coord from the chip int in sdp message
#define BIT_SHIFT_CHIP_X_COORD 16

// mask for getting y coord from the chip int in sdp message
#define BIT_MASK_FOR_CHIP_Y_COORD 0x0000FFFF

// sdp port commands received
enum sdp_port_commands {
    // received
    SDP_SEND_DATA_TO_LOCATION_CMD = 200,
    SDP_SEND_SEQ_DATA_CMD = 2000,
    SDP_SEND_MISSING_SEQ_NUMS_BACK_TO_HOST_CMD = 2001,
    SDP_LAST_DATA_IN_CMD = 2002,
    // sent
    SDP_SEND_FIRST_MISSING_SEQ_DATA_IN_CMD = 2003,
    SDP_SEND_MISSING_SEQ_DATA_IN_CMD = 2004,
    SDP_SEND_FINISHED_DATA_IN_CMD = 2005
};

// threshold for sdram vs dtcm missing seq store.
#define SDRAM_VS_DTCM_THRESHOLD 40000

// location of command ids in sdp message
#define COMMAND_ID 0

//! offset with just command and seq in bytes
#define SEND_SEQ_DATA_HEADER_WORDS 2

//! offset with command, x, y, address in bytes
#define SEND_DATA_LOCATION_HEADER_WORDS 4

//! size of data stored in packet with command and address
//! defined from calculation:
#define DATA_IN_ADDRESS_PACKET_WORDS \
    (ITEMS_PER_DATA_PACKET - SEND_DATA_LOCATION_HEADER_WORDS)

//! size of data stored in packet with command and seq
//! defined from calculation:
#define DATA_IN_NORMAL_PACKET_WORDS \
    (ITEMS_PER_DATA_PACKET - SEND_SEQ_DATA_HEADER_WORDS)

//! size of payload for a packet describing the first batch of missing inbound seqs
#define ITEMS_PER_FIRST_MISSING_PACKET \
    (ITEMS_PER_DATA_PACKET - 2)

//! size of payload for a packet describing the further batches of missing inbound seqs
#define ITEMS_PER_MORE_MISSING_PACKET \
    (ITEMS_PER_DATA_PACKET - 1)

//-----------------------------------------------------------------------------
// TYPES AND GLOBALS
//-----------------------------------------------------------------------------

//! struct for a SDP message with pure data, no SCP header
typedef struct sdp_msg_pure_data {	// SDP message (=292 bytes)
    struct sdp_msg *next;	// Next in free list
    uint16_t length;		// length
    uint16_t checksum;		// checksum (if used)

    // sdp_hdr_t
    // The length field measures from HERE...
    uint8_t flags;	    	// SDP flag byte
    uint8_t tag;		    // SDP IPtag
    uint8_t dest_port;		// SDP destination port/CPU
    uint8_t srce_port;		// SDP source port/CPU
    uint16_t dest_addr;		// SDP destination address
    uint16_t srce_addr;		// SDP source address

    // User data (272 bytes when no SCP header)
    uint32_t data[ITEMS_PER_DATA_PACKET];

    uint32_t _PAD;		// Private padding
} sdp_msg_pure_data;

//! meaning of payload in first data in SDP packet
typedef struct receive_data_to_location_msg_t {
    uint command;
    address_t address;
    ushort chip_y;
    ushort chip_x;
    uint max_seq_num;
    uint data[];
} receive_data_to_location_msg_t;

//! meaning of payload in subsequent data in SDP packets
typedef struct receive_seq_data_msg_t {
    uint command;
    uint seq_num;
    uint data[];
} receive_seq_data_msg_t;

typedef union sdp_msg_out_payload_t {
    uint command;
    struct {
        uint command;
        uint n_packets;
        uint data[ITEMS_PER_FIRST_MISSING_PACKET];
    } first;
    struct {
        uint command;
        uint data[ITEMS_PER_MORE_MISSING_PACKET];
    } more;
} sdp_msg_out_payload_t;

>>>>>>> f17982f4
//! control value, which says how many timer ticks to run for before exiting
static uint32_t simulation_ticks = 0;
static uint32_t infinite_run = 0;
static uint32_t timer = 0;

//! the key that causes sequence number to be processed
static uint32_t new_sequence_key = 0;
static uint32_t first_data_key = 0;
static uint32_t end_flag_key = 0;

//! default seq num
static uint32_t seq_num = FIRST_SEQ_NUM;
static uint32_t max_seq_num = 0;

//! data holders for the SDP packet
static uint32_t data[ITEMS_PER_DATA_PACKET];
static uint32_t position_in_store = 0;

//! SDP message holder for transmissions
static sdp_msg_pure_data my_msg;

//! human readable definitions of each region in SDRAM
typedef enum regions_e {
    SYSTEM_REGION,
    CONFIG,
    CHIP_TO_KEY
} regions_e;

//! human readable definitions of the data in each region
typedef struct data_out_config_t {
    uint new_seq_key;
    uint first_data_key;
    uint end_flag_key;
    uint tag_id;
} data_out_config_t;

//! values for the priority for each callback
typedef enum callback_priorities {
    MC_PACKET = -1,
    SDP = 0,
    DMA = 0,
    TIMER = 1
} callback_priorities;

// Note that these addresses are *board-local* chip addresses.
static uint data_in_mc_key_map[MAX_CHIP_ID][MAX_CHIP_ID] = {{0}};
static uint chip_x = 0xFFFFFFF; // Not a legal chip coordinate
static uint chip_y = 0xFFFFFFF; // Not a legal chip coordinate

static bit_field_t received_seq_nums_store = NULL;
static uint size_of_bitfield = 0;
static bool alloc_in_sdram = false;

static uint total_received_seq_nums = 0;
static uint last_seen_seq_num = 0;
static uint start_sdram_address = 0;

// Timeout control
static uint time, wait_until;
#define TIMER_INTERVAL 1000
#define TIMEOUT 33

//! Human readable definitions of the offsets for multicast key elements.
//! These act as commands sent to the target extra monitor core.
typedef enum key_offsets {
    WRITE_ADDR_KEY_OFFSET = 0,
    DATA_KEY_OFFSET = 1,
    BOUNDARY_KEY_OFFSET = 2
} key_offsets;

typedef struct data_in_config_t {
    uint32_t n_chips;
    struct chip_key_data_t {
        uint32_t x_coord;
        uint32_t y_coord;
        uint32_t base_key;
    } chip_to_key[];
} data_in_config_t;

//-----------------------------------------------------------------------------
// FUNCTIONS
//-----------------------------------------------------------------------------

//! \brief sends the SDP message built in the my_msg global
static inline void send_sdp_message(void) {
    log_debug("sending message of length %u", my_msg.length);
    while (!spin1_send_sdp_msg((sdp_msg_t *) &my_msg, SDP_TIMEOUT)) {
        log_error("failed to send SDP message");
        spin1_delay_us(MESSAGE_DELAY_TIME_WHEN_FAIL);
    }
}

//! \brief sends a multicast (with payload) message to the current target chip
//! \param[in] command: the key offset, which indicates the command being sent
//! \param[in] payload: the argument to the command
static inline void send_mc_message(uint command, uint payload) {
    uint key = data_in_mc_key_map[chip_x][chip_y] + command;
    while (spin1_send_mc_packet(key, payload, WITH_PAYLOAD) == 0) {
        spin1_delay_us(MESSAGE_DELAY_TIME_WHEN_FAIL);
    }
}

static inline void sanity_check_write(uint write_address, uint n_elements) {
    // determine size of data to send
    log_debug("Writing %u elements to 0x%08x", n_elements, write_address);

    uint end_ptr = write_address + n_elements * sizeof(uint);
    if (write_address < SDRAM_BASE_BUF || end_ptr >= SDRAM_BASE_UNBUF) {
        log_error("bad write range 0x%08x-0x%08x", write_address, end_ptr);
        rt_error(RTE_SWERR);
    }
}

//! \brief sends multicast messages accordingly for an SDP message
//! \param[in] data: the actual data from the SDP message
//! \param[in] n_elements: the number of data items in the SDP message
//! \param[in] set_write_address: bool flag for if we should send the
//                                address where our writes will start;
//                                this is not set every time to reduce
//                                on-chip network overhead
//! \param[in] write_address: the sdram address where this block of data is
//                            to be written to
static void process_sdp_message_into_mc_messages(
        const uint *data, uint n_elements, bool set_write_address,
        uint write_address) {
    // send mc message with SDRAM location to correct chip
    if (set_write_address) {
        send_mc_message(WRITE_ADDR_KEY_OFFSET, write_address);
    }

    // send mc messages containing rest of sdp data
    for (uint data_index = 0; data_index < n_elements; data_index++) {
        send_mc_message(DATA_KEY_OFFSET, data[data_index]);
    }
}

//! \brief creates a store for seq nums in a memory store.
//! \param[in] max_seq: the max seq num expected during this stage
static void create_sequence_number_bitfield(uint max_seq) {
    size_of_bitfield = get_bit_field_size(max_seq + 1);
    if (max_seq_num != max_seq) {
        max_seq_num = max_seq;
        alloc_in_sdram = false;
        if (max_seq_num >= SDRAM_VS_DTCM_THRESHOLD || (NULL ==
                (received_seq_nums_store = spin1_malloc(
                        size_of_bitfield * sizeof(uint32_t))))) {
            received_seq_nums_store = sark_xalloc(
                    sv->sdram_heap, size_of_bitfield * sizeof(uint32_t), 0,
                    ALLOC_LOCK | ALLOC_ID | (sark_vec->app_id << 8));
            if (received_seq_nums_store == NULL) {
                log_error(
                        "Failed to allocate %u bytes for missing seq num store",
                        size_of_bitfield * sizeof(uint32_t));
                rt_error(RTE_SWERR);
            }
            alloc_in_sdram = true;
        }
    }
    log_debug("clearing bit field");
    clear_bit_field(received_seq_nums_store, size_of_bitfield);
}

static inline void free_sequence_number_bitfield(void) {
    if (alloc_in_sdram) {
        sark_xfree(sv->sdram_heap, received_seq_nums_store,
                ALLOC_LOCK | ALLOC_ID | (sark_vec->app_id << 8));
    } else {
        sark_free(received_seq_nums_store);
    }
    received_seq_nums_store = NULL;
    max_seq_num = 0;
}

//! \brief determines how many packets will be needed to describe missing seqs.
static inline uint data_in_n_missing_seq_packets(void) {
    uint received = count_bit_field(received_seq_nums_store, size_of_bitfield);
    uint missing_seq_count = max_seq_num - received;
    if (missing_seq_count < ITEMS_PER_FIRST_MISSING_PACKET) {
        return 0;
    }
    missing_seq_count -= ITEMS_PER_FIRST_MISSING_PACKET;
    const uint denom = ITEMS_PER_MORE_MISSING_PACKET;
    uint num = missing_seq_count / denom, rem = missing_seq_count % denom;
    return num + (rem > 0 ? 1 : 0);
}

//! \brief calculates the new sdram location for a given seq num
//! \param[in] seq_num: the seq num to figure offset for
//! \return the new sdram location.
static inline uint calculate_sdram_address_from_seq_num(uint seq_num) {
    if (seq_num == 0) {
        return start_sdram_address;
    }

    return start_sdram_address
            + (DATA_IN_ADDRESS_PACKET_WORDS
                    + DATA_IN_NORMAL_PACKET_WORDS * (seq_num - 1))
                    * sizeof(uint);
}

static inline void schedule_timeout(void) {
    wait_until = time + TIMEOUT;
    log_debug("scheduled timeout for %u (now %u)", wait_until, time);
}

static inline void cancel_timeout(void) {
    wait_until = 0;
}

static inline void set_message_length(const void *end) {
    my_msg.length = ((const uint8_t *) end) - &my_msg.flags;
    if (my_msg.length > 272) {
        log_error("bad message length %u", my_msg.length);
    }
}

//! \brief searches through received seq nums and transmits missing ones back
//! to host for retransmission
static void process_missing_seq_nums_and_request_retransmission(void) {
    //! \brief Used to guard access to the received_seq_nums_store from this
    //!   function; it counts the number of running calls to this function.
    //!   Access to this variable is only allowed when you have disabled
    //!   interrupts!
    static uint access_lock = 0;

    uint sr;
    sr = spin1_irq_disable();
    if (++access_lock > 1) {
        access_lock--;
        spin1_mode_restore(sr);
        return;
    } else if (received_seq_nums_store == NULL) {
        access_lock--;
        spin1_mode_restore(sr);
        return;
    }
    spin1_mode_restore(sr);

    sdp_msg_out_payload_t *payload = (sdp_msg_out_payload_t *) my_msg.data;

    // check that missing seq transmission is actually needed, or
    // have we finished
    if (total_received_seq_nums == max_seq_num) {
        free_sequence_number_bitfield();
        sr = spin1_irq_disable();
        access_lock--;
        spin1_mode_restore(sr);

        // send boundary key, so that monitor knows everything in the previous
        // stream is done
        send_mc_message(BOUNDARY_KEY_OFFSET, 0);
        payload->command = SDP_SEND_FINISHED_DATA_IN_CMD;
        my_msg.length = sizeof(sdp_hdr_t) + sizeof(int);
        send_sdp_message();
        log_info("Sent end flag");
        return;
    }

    // sending missing seq nums
    log_info("Looking for %d missing packets",
            ((int) max_seq_num) - ((int) total_received_seq_nums));
    const uint *data_start, *end_of_buffer = (uint *) (payload + 1);
    uint *data_ptr;
    payload->first.command = SDP_SEND_FIRST_MISSING_SEQ_DATA_IN_CMD;
    payload->first.n_packets = data_in_n_missing_seq_packets();
    data_start = data_ptr = payload->first.data;
    for (uint bit = 1; bit <= max_seq_num; bit++) {
        if (bit_field_test(received_seq_nums_store, bit)) {
            continue;
        }

        *(data_ptr++) = bit;
        if (data_ptr >= end_of_buffer) {
            set_message_length(data_ptr);
            send_sdp_message();
            payload->more.command = SDP_SEND_MISSING_SEQ_DATA_IN_CMD;
            data_start = data_ptr = payload->more.data;
        }
    }

    sr = spin1_irq_disable();
    access_lock--;
    spin1_mode_restore(sr);

    // send final message if required
    if (data_ptr > data_start) {
        set_message_length(data_ptr);
        send_sdp_message();
    }
}

//! \brief Calculates the number of words of data in an SDP message.
//! \param[in] msg: the SDP message, as received from SARK
//! \param[in] data_start: where in the message the data actually starts
static inline uint n_elements_in_msg(
        const sdp_msg_pure_data *msg, const uint *data_start) {
    // Offset in bytes from the start of the SDP message to where the data is
    uint offset = ((uint8_t *) data_start) - &msg->flags;
    return (msg->length - offset) / sizeof(uint);
}

//! \brief because spin1_memcpy is stupid, especially for access to SDRAM
static inline void copy_data(void *target, const void *source, uint n_words) {
    uint *to = target;
    const uint *from = source;
    while (n_words-- > 0) {
        *to++ = *from++;
    }
}

static inline void receive_data_to_location(const sdp_msg_pure_data *msg) {
    const receive_data_to_location_msg_t *receive_data_cmd =
            (receive_data_to_location_msg_t *) msg->data;

    // translate elements to variables
    uint prev_x = chip_x, prev_y = chip_y;
    chip_x = receive_data_cmd->chip_x;
    chip_y = receive_data_cmd->chip_y;
    if (prev_x != chip_x || prev_y != chip_y) {
        log_info("Changed stream target chip to %d,%d", chip_x, chip_y);
    }
    log_info("Writing %u packets to 0x%08x",
            receive_data_cmd->max_seq_num, receive_data_cmd->address);

    // allocate location for holding the seq numbers
    create_sequence_number_bitfield(receive_data_cmd->max_seq_num);
    total_received_seq_nums = 0;

    // set start of last seq number
    last_seen_seq_num = 0;
    // store where the sdram started, for out-of-order UDP packets.
    start_sdram_address = (uint) receive_data_cmd->address;

    uint n_elements = n_elements_in_msg(msg, receive_data_cmd->data);
    sanity_check_write((uint) receive_data_cmd->address, n_elements);
    if (chip_x == 0 && chip_y == 0) {
        // directly write the data to where it belongs
        copy_data(receive_data_cmd->address, receive_data_cmd->data, n_elements);
    } else {
        // send start key, so that monitor knows everything in the previous stream is done
        send_mc_message(BOUNDARY_KEY_OFFSET, 0);
        // send mc messages for first packet; the data lasts to the end of the
        // message
        process_sdp_message_into_mc_messages(
                receive_data_cmd->data, n_elements, true, start_sdram_address);
    }
}

static inline void receive_seq_data(const sdp_msg_pure_data *msg) {
    const receive_seq_data_msg_t *receive_data_cmd =
            (receive_seq_data_msg_t *) msg->data;
    uint seq = receive_data_cmd->seq_num;
    log_debug("Sequence data, seq:%u", seq);
    if (seq > max_seq_num) {
        log_error("Bad sequence number %u when max is %u!", seq, max_seq_num);
        return;
    }

    uint this_sdram_address = calculate_sdram_address_from_seq_num(seq);
    bool send_sdram_address = (last_seen_seq_num != seq - 1);

    if (!bit_field_test(received_seq_nums_store, seq)) {
        bit_field_set(received_seq_nums_store, seq);
        total_received_seq_nums++;
    }
    last_seen_seq_num = seq;

    uint n_elements = n_elements_in_msg(msg, receive_data_cmd->data);
    sanity_check_write(this_sdram_address, n_elements);
    if (chip_x == 0 && chip_y == 0) {
        // directly write the data to where it belongs
        copy_data((address_t) this_sdram_address, receive_data_cmd->data, n_elements);
    } else {
        // transmit data to chip; the data lasts to the end of the message
        process_sdp_message_into_mc_messages(
                receive_data_cmd->data, n_elements,
                send_sdram_address, this_sdram_address);
    }
}

static void check_for_timeout(uint unused0, uint unused1) {
    use(unused0);
    use(unused1);
    if (wait_until != 0 && ++time > wait_until) {
        log_info("Timed out; checking for missing anyway");
        cancel_timeout();
        process_missing_seq_nums_and_request_retransmission();
    }
}

//! \brief processes sdp messages
//! \param[in] mailbox: the sdp message
//! \param[in] port: the port associated with this sdp message
static void data_in_receive_sdp_data(uint mailbox, uint port) {
    // use as not important
    use(port);

    // convert mailbox into correct sdp format
    sdp_msg_pure_data *msg = (sdp_msg_pure_data *) mailbox;
    uint command = msg->data[COMMAND_ID];

    // check for separate commands
    switch (command) {
    case SDP_SEND_DATA_TO_LOCATION_CMD:
        // Stop timeouts while doing synchronous message processing
        cancel_timeout();
        receive_data_to_location(msg);
        // Schedule a timeout for if all subsequent messages go missing
        schedule_timeout();
        break;
    case SDP_SEND_SEQ_DATA_CMD:
        // Stop timeouts while doing synchronous message processing
        cancel_timeout();
        receive_seq_data(msg);
        // Schedule a timeout for if all subsequent messages go missing
        schedule_timeout();
        break;
    case SDP_SEND_MISSING_SEQ_NUMS_BACK_TO_HOST_CMD:
        log_debug("Checking for missing");
        cancel_timeout();
        process_missing_seq_nums_and_request_retransmission();
        break;
    case SDP_LAST_DATA_IN_CMD:
        log_debug("Received final flag");
        cancel_timeout();
        process_missing_seq_nums_and_request_retransmission();
        break;
    default:
        log_error("Failed to recognise command id %u", command);
    }

    // free the message to stop overload
    spin1_msg_free((sdp_msg_t *) msg);
}

static void send_data(void) {
    copy_data(&my_msg.data, data, position_in_store);
    my_msg.length = sizeof(sdp_hdr_t) + position_in_store * sizeof(uint);

    if (seq_num > max_seq_num) {
        log_error("Got a funky seq num in sending; max is %d, received %d",
                max_seq_num, seq_num);
    }

    send_sdp_message();

    position_in_store = 1;
    seq_num++;
    data[0] = seq_num;
}

static void receive_data(uint key, uint payload) {
    if (key == new_sequence_key) {
        if (position_in_store != 1) {
            send_data();
        }
        data[0] = payload;
        seq_num = payload;
        position_in_store = 1;

        if (payload > max_seq_num) {
            log_error("Got a funky seq num; max is %d, received %d",
                    max_seq_num, payload);
        }
    } else {
        data[position_in_store] = payload;
        position_in_store++;

        if (key == first_data_key) {
            seq_num = FIRST_SEQ_NUM;
            data[0] = seq_num;
            position_in_store = 1;
            max_seq_num = payload;
        }

        if (key == end_flag_key) {
            // set end flag bit in seq num
            data[0] |= 1 << 31;

            // adjust size as last payload not counted
            position_in_store--;

            send_data();
        } else if (position_in_store == ITEMS_PER_DATA_PACKET) {
            send_data();
        }
    }
}

static void initialise(void) {
    // Get the address this core's DTCM data starts at from SRAM
    data_specification_metadata_t *ds_regions =
            data_specification_get_data_address();

    // Read the header
    if (!data_specification_read_header(ds_regions)) {
        log_error("Failed to read the data spec header");
        rt_error(RTE_SWERR);
    }

    // Get the timing details and set up the simulation interface
    uint32_t dummy;
    if (!simulation_initialise(
            data_specification_get_region(SYSTEM_REGION, ds_regions),
            APPLICATION_NAME_HASH, &dummy, &simulation_ticks,
            &infinite_run, &timer, SDP, DMA)) {
        rt_error(RTE_SWERR);
    }

    log_info("Initialising data out");

    data_out_config_t *config = (data_out_config_t *)
            data_specification_get_region(CONFIG, ds_regions);
    new_sequence_key = config->new_seq_key;
    first_data_key = config->first_data_key;
    end_flag_key = config->end_flag_key;

    my_msg.tag = config->tag_id;    	// IPTag 1
    my_msg.dest_port = PORT_ETH;		// Ethernet
    my_msg.dest_addr = sv->eth_addr;		// Nearest Ethernet chip

    // fill in SDP source & flag fields
    my_msg.flags = 0x07;
    my_msg.srce_port = 3;
    my_msg.srce_addr = sv->p2p_addr;

    spin1_callback_on(FRPL_PACKET_RECEIVED, receive_data, MC_PACKET);

    log_info("Initialising data in");

    // Get the address this core's DTCM data starts at from SRAM
    data_in_config_t *chip_key_map = (data_in_config_t *)
            data_specification_get_region(CHIP_TO_KEY, ds_regions);

    uint n_chips = chip_key_map->n_chips;
    for (uint i = 0; i < n_chips; i++) {
        uint x_coord = chip_key_map->chip_to_key[i].x_coord;
        uint y_coord = chip_key_map->chip_to_key[i].y_coord;
        uint base_key = chip_key_map->chip_to_key[i].base_key;

        data_in_mc_key_map[x_coord][y_coord] = base_key;
    }

    spin1_callback_on(SDP_PACKET_RX, data_in_receive_sdp_data, SDP);

    // Set up the timeout system
    time = 0;
    wait_until = 0;
    spin1_set_timer_tick(TIMER_INTERVAL);
    spin1_callback_on(TIMER_TICK, check_for_timeout, TIMER);
    log_info("receive timeout is %dus", TIMER_INTERVAL * TIMEOUT);
}


/****f*
 *
 * SUMMARY
 *  This function is called at application start-up.
 *  It is used to register event callbacks and begin the simulation.
 *
 * SYNOPSIS
 *  int c_main()
 *
 * SOURCE
 */
void c_main(void) {
    log_info("Configuring packet gatherer");

    // initialise the code
    initialise();

    // start execution
    log_info("Starting");

    spin1_start(SYNC_NOWAIT);
}<|MERGE_RESOLUTION|>--- conflicted
+++ resolved
@@ -21,10 +21,8 @@
 #include <data_specification.h>
 #include <simulation.h>
 #include <debug.h>
-<<<<<<< HEAD
+#include <bit_field.h>
 #include <sdp_no_scp.h>
-=======
-#include <bit_field.h>
 
 //-----------------------------------------------------------------------------
 // MAGIC NUMBERS
@@ -33,28 +31,22 @@
 //! timeout used in sending SDP messages
 #define SDP_TIMEOUT 100
 
- //! whatever SDP flags do
+//! whatever SDP flags do
 #define SDP_FLAGS 0x07
 
- //! the source port for the SDP messages. possibly used by host
+//! the source port for the SDP messages. possibly used by host
 #define SDP_SOURCE_PORT 3
 
- //! the time to wait before trying again to send a message (MC, SDP)
+//! the time to wait before trying again to send a message (MC, SDP)
 #define MESSAGE_DELAY_TIME_WHEN_FAIL 1
-
-//! How many multicast packets are to be received per SDP packet
-#define ITEMS_PER_DATA_PACKET 68
->>>>>>> f17982f4
 
 //! first sequence number to use and reset to
 #define FIRST_SEQ_NUM 0
 
-<<<<<<< HEAD
 //! convert between words to bytes
 #define WORD_TO_BYTE_MULTIPLIER 4
 
-=======
-// max id needed to cover the chips in either direction on a spinn-5 board
+/ max id needed to cover the chips in either direction on a spinn-5 board
 #define MAX_CHIP_ID 8
 
 //! size of total missing seq packets as elements
@@ -109,30 +101,6 @@
 #define ITEMS_PER_MORE_MISSING_PACKET \
     (ITEMS_PER_DATA_PACKET - 1)
 
-//-----------------------------------------------------------------------------
-// TYPES AND GLOBALS
-//-----------------------------------------------------------------------------
-
-//! struct for a SDP message with pure data, no SCP header
-typedef struct sdp_msg_pure_data {	// SDP message (=292 bytes)
-    struct sdp_msg *next;	// Next in free list
-    uint16_t length;		// length
-    uint16_t checksum;		// checksum (if used)
-
-    // sdp_hdr_t
-    // The length field measures from HERE...
-    uint8_t flags;	    	// SDP flag byte
-    uint8_t tag;		    // SDP IPtag
-    uint8_t dest_port;		// SDP destination port/CPU
-    uint8_t srce_port;		// SDP source port/CPU
-    uint16_t dest_addr;		// SDP destination address
-    uint16_t srce_addr;		// SDP source address
-
-    // User data (272 bytes when no SCP header)
-    uint32_t data[ITEMS_PER_DATA_PACKET];
-
-    uint32_t _PAD;		// Private padding
-} sdp_msg_pure_data;
 
 //! meaning of payload in first data in SDP packet
 typedef struct receive_data_to_location_msg_t {
@@ -164,7 +132,6 @@
     } more;
 } sdp_msg_out_payload_t;
 
->>>>>>> f17982f4
 //! control value, which says how many timer ticks to run for before exiting
 static uint32_t simulation_ticks = 0;
 static uint32_t infinite_run = 0;
