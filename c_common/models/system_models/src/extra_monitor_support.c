--- conflicted
+++ resolved
@@ -1259,9 +1259,10 @@
 //! \param[in] n_entries: how many router entries to read in
 static void data_in_load_router(
         router_entry_t *sdram_address, uint n_entries) {
-<<<<<<< HEAD
     uint count_failures = 0;
-    //io_printf(IO_BUF, "Writing %u router entries\n", n_entries);
+#ifdef DEBUG_DATA_IN
+    io_printf(IO_BUF, "Writing %u router entries\n", n_entries);
+#endif
     for (uint idx = 0; idx < n_entries; idx++) {
         if (!rtr_mc_set(idx + N_BASIC_SYSTEM_ROUTER_ENTRIES,
                 sdram_address[idx].key, sdram_address[idx].mask,
@@ -1270,87 +1271,31 @@
             count_failures++;
             if (count_failures == 1) {
                 io_printf(IO_BUF,
-                        "Error setting router entry %u to entry %u "
+                        "WARNING: Error setting router entry %u to entry %u "
                         "(key=%x, mask=%x, route=%x)\n",
                         idx, idx + N_BASIC_SYSTEM_ROUTER_ENTRIES,
                         sdram_address[idx].key, sdram_address[idx].mask,
                         sdram_address[idx].route);
-=======
-#ifdef DEBUG_DATA_IN
-    io_printf(IO_BUF, "Writing %u router entries\n", n_entries);
-#endif
-    if (n_entries == 0) {
-        return;
-    }
-    uint start_entry_id = rtr_alloc_id(n_entries, sark_app_id());
-    if (start_entry_id == 0) {
-        io_printf(IO_BUF, "Received error with requesting %u router entries."
-                " Shutting down\n", n_entries);
-        rt_error(RTE_SWERR);
-    }
-
-    for (uint idx = 0; idx < n_entries; idx++) {
-        // check for invalid entries (possible during alloc and free or
-        // just not filled in.
-        if (sdram_address[idx].key != INVALID_ROUTER_ENTRY_KEY &&
-                sdram_address[idx].mask != INVALID_ROUTER_ENTRY_MASK &&
-                sdram_address[idx].route != INVALID_ROUTER_ENTRY_ROUTE) {
-#ifdef DEBUG_DATA_IN
-            // Produces quite a lot of debugging output when enabled
-            io_printf(IO_BUF,
-                    "Setting key %08x, mask %08x, route %08x for entry %u\n",
-                    sdram_address[idx].key, sdram_address[idx].mask,
-                    sdram_address[idx].route, idx + start_entry_id);
-#endif
-            // try setting the valid router entry
-            if (rtr_mc_set(idx + start_entry_id, sdram_address[idx].key,
-                    sdram_address[idx].mask, sdram_address[idx].route) != 1) {
-                io_printf(IO_BUF, "WARNING: failed to write router entry %d, "
-                        "with key %08x, mask %08x, route %08x\n",
-                        idx + start_entry_id, sdram_address[idx].key,
-                        sdram_address[idx].mask, sdram_address[idx].route);
->>>>>>> 99e080d2
             }
         }
     }
     if (count_failures > 1) {
-        io_printf(IO_BUF, "Also failed to set a further %u entries\n",
+        io_printf(IO_BUF, "WARNING: Also failed to set a further %u entries\n",
                 count_failures - 1);
     }
 }
 
 //! \brief reads in routers entries and places in application sdram location
 static void data_in_save_router(void) {
-<<<<<<< HEAD
     rtr_entry_t *rtr_copy = sv->rtr_copy;
 
     for (uint entry_id = N_BASIC_SYSTEM_ROUTER_ENTRIES, i = 0;
             entry_id < N_ROUTER_ENTRIES; entry_id++, i++) {
-        saved_application_router_table[i].key = rtr_copy[i].key;
-        saved_application_router_table[i].mask = rtr_copy[i].mask;
-        saved_application_router_table[i].route = rtr_copy[i].route;
-=======
-    rtr_entry_t router_entry;
-    data_in_application_table_n_valid_entries = 0;
-    for (uint entry_id = N_BASIC_SYSTEM_ROUTER_ENTRIES, i = 0;
-            entry_id < N_ROUTER_ENTRIES; entry_id++, i++) {
-        (void) rtr_mc_get(entry_id, &router_entry);
-
-        if (router_entry.key != INVALID_ROUTER_ENTRY_KEY &&
-                router_entry.mask != INVALID_ROUTER_ENTRY_MASK &&
-                router_entry.route != INVALID_ROUTER_ENTRY_ROUTE) {
-            // move to sdram
-            data_in_saved_application_router_table[
-                    data_in_application_table_n_valid_entries].key = router_entry.key;
-            data_in_saved_application_router_table[
-                    data_in_application_table_n_valid_entries].mask = router_entry.mask;
-            data_in_saved_application_router_table[
-                    data_in_application_table_n_valid_entries].route = router_entry.route;
-            data_in_application_table_n_valid_entries++;
-        }
->>>>>>> 99e080d2
-    }
-    application_table_n_valid_entries =
+        data_in_saved_application_router_table[i].key = rtr_copy[i].key;
+        data_in_saved_application_router_table[i].mask = rtr_copy[i].mask;
+        data_in_saved_application_router_table[i].route = rtr_copy[i].route;
+    }
+    data_in_application_table_n_valid_entries =
             N_ROUTER_ENTRIES - N_BASIC_SYSTEM_ROUTER_ENTRIES;
 }
 
