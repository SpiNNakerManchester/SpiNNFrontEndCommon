/*
 * Copyright (c) 2017-2019 The University of Manchester
 *
 * This program is free software: you can redistribute it and/or modify
 * it under the terms of the GNU General Public License as published by
 * the Free Software Foundation, either version 3 of the License, or
 * (at your option) any later version.
 *
 * This program is distributed in the hope that it will be useful,
 * but WITHOUT ANY WARRANTY; without even the implied warranty of
 * MERCHANTABILITY or FITNESS FOR A PARTICULAR PURPOSE.  See the
 * GNU General Public License for more details.
 *
 * You should have received a copy of the GNU General Public License
 * along with this program.  If not, see <http://www.gnu.org/licenses/>.
 */

//! \file
//!
//! \brief The implementation of the Extra Monitor.
//!
//! The purpose of this application is to provide extra monitor functions (such
//! as reinjection control) that do not fit in SCAMP, and to provide an
//! endpoint on each chip for streaming data in and out at high speed (while
//! the main user application is not running).
//!
//! \note This application does not use spin1_api as it needs low-level access
//! to interrupts.

// SARK-based program
#include <sark.h>
#include <stdbool.h>
#include <common-typedefs.h>
#include <spinn_extra.h>
#include "common.h"
#include <wfi.h>

// Debugging control
//#define DEBUG_DATA_IN
#undef DEBUG_DATA_IN

// ------------------------------------------------------------------------
// constants
// ------------------------------------------------------------------------

//-----------------------------------------------------------------------------
// stuff to do with SARK DMA
//-----------------------------------------------------------------------------

//! \brief Use DMA bursts of 16 (2<sup>4</sup>) transfer units (double words)
//!
//! See [SpiNNaker Data Sheet][datasheet], Section 7.4, register r3
//!
//! [datasheet]: https://spinnakermanchester.github.io/docs/SpiNN2DataShtV202.pdf
#define DMA_BURST_SIZE 4

//! the number of DMA buffers to build
#define N_DMA_BUFFERS 2

//-----------------------------------------------------------------------------
// magic numbers for data speed up extractor
//-----------------------------------------------------------------------------

//! flag size for saying ended, in bytes
#define END_FLAG_SIZE 4
//! flag for saying stuff has ended
#define END_FLAG      0xFFFFFFFF

//! Sizes of things to do with data speed up out message sizes
enum {
    //! Size of the sequence number, in words
    SEQUENCE_NUMBER_SIZE = 1,
    //! Size of the transaction ID, in words
    TRANSACTION_ID_SIZE = 1,
    //! Effective size of the SDP packet payload, in words of actual content
    SDP_PAYLOAD_WORDS =
            ITEMS_PER_DATA_PACKET - SEQUENCE_NUMBER_SIZE - TRANSACTION_ID_SIZE,
    //! Effective size of the SDP packet payload, in bytes of actual content
    SDP_PAYLOAD_BYTES = SDP_PAYLOAD_WORDS * sizeof(uint)
};

//-----------------------------------------------------------------------------
//! SDP flags
//-----------------------------------------------------------------------------

typedef enum data_out_sdp_commands {
    //! send data command ID in SDP
    SDP_CMD_START_SENDING_DATA = 100,
    //! start missing SDP sequence numbers in SDP
    //! (this includes number of SDP packets expected)
    SDP_CMD_START_OF_MISSING_SDP_PACKETS = 1000,
    //! other missing SDP sequence numbers in SDP
    SDP_CMD_MORE_MISSING_SDP_PACKETS = 1001,
    //! stop sending now!
    SDP_CMD_CLEAR = 2000
} data_out_sdp_commands;

//! timeout for trying to end SDP packet
#define SDP_TIMEOUT 1000

//! extra length adjustment for the SDP header, in bytes
#define LENGTH_OF_SDP_HEADER 8

//-----------------------------------------------------------------------------
// speed up Data in stuff
//-----------------------------------------------------------------------------

//! max router entries
#define N_ROUTER_ENTRIES           1024

//! hardcoded invalud router entry state for key
#define INVALID_ROUTER_ENTRY_KEY   0xFFFFFFFF

//! hardcoded invalid router entry state for mask
#define INVALID_ROUTER_ENTRY_MASK  0x00000000

//! hardcoded invalid router entry state for route
#define INVALID_ROUTER_ENTRY_ROUTE 0xFF000000

//! mask to get app id from free entry of rtr_entry_t
#define APP_ID_MASK_FROM_FREE      0x000000FF

//! offset for getting app id from free
#define APP_ID_OFFSET_FROM_FREE    24

//! number of entries in the multicast router for SARK and SCAMP
#define N_BASIC_SYSTEM_ROUTER_ENTRIES 1

//! number of entries in the multicast router that we can manage
#define N_USABLE_ROUTER_ENTRIES    (N_ROUTER_ENTRIES - N_BASIC_SYSTEM_ROUTER_ENTRIES)

//-----------------------------------------------------------------------------
// reinjection functionality magic numbers
//-----------------------------------------------------------------------------

//! Throttle power on the MC transmissions if needed (assume not needed)
#define TDMA_WAIT_PERIOD   0

//! The initial timeout of the router
#define ROUTER_INITIAL_TIMEOUT 0x4f

//! Amount to call the timer callback
#define TICK_PERIOD        10

//! dumped packet queue length
#define PKT_QUEUE_SIZE     4096

//! Maximum router timeout value
#define ROUTER_TIMEOUT_MAX 0xFF

//-----------------------------------------------------------------------------
// VIC slots assigned
//-----------------------------------------------------------------------------

//! VIC slot definitions
enum {
    //! CPU VIC slot (WDOG and SDP; message from SCAMP for SARK)
    CPU_SLOT = SLOT_0,
    //! Communications controller VIC slot
    CC_SLOT = SLOT_1,
    //! Timer VIC slot
    TIMER_SLOT = SLOT_2,
    //! DMA completed VIC slot
    DMA_SLOT = SLOT_3,
    //! DMA error VIC slot
    DMA_ERROR_SLOT = SLOT_4,
    //! DMA timeout VIC slot
    DMA_TIMEOUT_SLOT = SLOT_5,
    //! Multicast-with-payload message arrived VIC slot
    MC_PAYLOAD_SLOT = SLOT_6
};

// ------------------------------------------------------------------------
// structs used in system
// ------------------------------------------------------------------------

//! dumped packet type
typedef struct dumped_packet_t {
    router_packet_header_t hdr; //!< Header word of packet
    uint key;                   //!< Key word of packet
    uint pld;                   //!< Payload word of packet (might be undefined)
} dumped_packet_t;

//! packet queue type
typedef struct pkt_queue_t {
    uint head; //!< Index of head of queue in circular buffer
    uint tail; //!< Index of tail of queue in circular buffer
    //! Circular buffer used to implement the queue of packets to reinject
    dumped_packet_t queue[PKT_QUEUE_SIZE];
} pkt_queue_t;

//! SDP tags used by the SDRAM reader component.
enum dma_tags_for_data_speed_up {
    //! DMA complete tag for original transmission, this isn't used yet, but
    //! needed for full protocol
    DMA_TAG_READ_FOR_TRANSMISSION = 0,
    //! DMA complete tag for retransmission of data sequence numbers
    DMA_TAG_READ_FOR_RETRANSMISSION = 1,
    //! DMA complete tag for the reading from SDRAM of data to be retransmitted
    DMA_TAG_RETRANSMISSION_READING = 2,
    //! DMA complete tag for writing the missing SEQ numbers to SDRAM
    DMA_TAG_FOR_WRITING_MISSING_SEQ_NUMS = 3
};

//! \brief message payload for the data speed up out SDP messages
typedef struct sdp_data_out_t {
    //! What operation are we dealing with
    data_out_sdp_commands command;
    //! \brief What is the transaction ID
    //!
    //! This is used to stop confusion when critical packets get lost
    uint transaction_id;
    //! What location are we talking about
    address_t sdram_location;
    //! How much data are we moving
    uint length;
} sdp_data_out_t;

//! \brief router entry positions in sdram
typedef struct router_entry_t {
    uint32_t key;   //!< The SpiNNaker router key
    uint32_t mask;  //!< The SpiNNaker router mask
    uint32_t route; //!< The SpiNNaker router route (to use when masked key matches)
} router_entry_t;

//! \brief data positions in sdram for data in config
typedef struct data_in_data_items {
    //! What key to use to receive an address to write to
    uint32_t address_mc_key;
    //! What key to use to receive a word to write
    uint32_t data_mc_key;
    //! What key to use to receive an instruction that writing is done
    uint32_t boundary_mc_key;
    //! The number of system (non-app, non-SCAMP) router entries to use for Data In
    uint32_t n_system_router_entries;
    //! The system (non-app, non-SCAMP) router entries to use for Data In
    router_entry_t system_router_entries[];
} data_in_data_items_t;

//! \brief position in message for missing sequence numbers
enum missing_seq_num_data_positions {
    POSITION_OF_NO_MISSING_SEQ_PACKETS = 2,
    START_OF_MISSING_MORE = 2,
    START_OF_MISSING_SEQ_NUMS = 3,
};

//! defintion of response packet for reinjector status
typedef struct reinjector_status_response_packet_t {
    //! \brief The current router timeout
    //!
    //! See [SpiNNaker Data Sheet][datasheet], Section 10.11, register r0, field wait1
    //!
    //! [datasheet]: https://spinnakermanchester.github.io/docs/SpiNN2DataShtV202.pdf
    uint router_timeout;
    //! \brief The current router emergency timeout
    //!
    //! See [SpiNNaker Data Sheet][datasheet], Section 10.11, register r0, field wait2
    //!
    //! [datasheet]: https://spinnakermanchester.github.io/docs/SpiNN2DataShtV202.pdf
    uint router_emergency_timeout;
    //! The number of packets that were dropped
    uint n_dropped_packets;
    //! The number of packets that were dumped by the router
    uint n_missed_dropped_packets;
    //! The number of packets that were dropped due to overflow
    uint n_dropped_packets_overflows;
    //! The number of packets that were reinjected
    uint n_reinjected_packets;
    //! The number of packets dropped because a link was busy
    uint n_link_dumped_packets;
    //! The number of packets dropped because a processor was busy
    uint n_processor_dumped_packets;
    //! What packet types are we reinjecting
    uint packet_types_reinjected;
} reinjector_status_response_packet_t;

//! how the reinjection configuration is laid out in memory.
typedef struct reinject_config_t {
    //! \brief Whether we are reinjecting multicast packets
    //! \warning The sense is inverted; 0 means inject, and 1 means don't
    uint multicast_flag;
    //! \brief Whether we are reinjecting point-to-point packets
    //! \warning The sense is inverted; 0 means inject, and 1 means don't
    uint point_to_point_flag;
    //! \brief Whether we are reinjecting fixed route packets
    //! \warning The sense is inverted; 0 means inject, and 1 means don't
    uint fixed_route_flag;
    //! \brief Whether we are reinjecting nearest neighbour packets
    //! \warning The sense is inverted; 0 means inject, and 1 means don't
    uint nearest_neighbour_flag;
    uint reinjection_base_mc_key;
} reinject_config_t;

//! values for SDP port numbers that this core will respond to
enum functionality_to_port_num_map {
    REINJECTION_PORT = 4,
    DATA_SPEED_UP_OUT_PORT = 5,
    DATA_SPEED_UP_IN_PORT = 6
};

//! DSG region identifiers
enum data_spec_regions {
    //! Reinjector configuration
    CONFIG_REINJECTION = 0,
    //! Data Speed Up (Outbound) configuration
    CONFIG_DATA_SPEED_UP_OUT = 1,
    //! Data Speed Up (Inbound) configuration
    CONFIG_DATA_SPEED_UP_IN = 2
};

//! Commands for supporting Data In routing
enum speed_up_in_command {
    //! read in application multicast routes
    SDP_COMMAND_FOR_SAVING_APPLICATION_MC_ROUTING = 6,
    //! load application multicast routes
    SDP_COMMAND_FOR_LOADING_APPLICATION_MC_ROUTES = 7,
    //! load system multicast routes
    SDP_COMMAND_FOR_LOADING_SYSTEM_MC_ROUTES = 8
};

//! human readable definitions of each element in the transmission region
typedef struct data_speed_out_config_t {
    //! The key to say here is a piece of data
    uint my_key;
    //! The key to say that we are starting a new sequence
    uint new_seq_key;
    //! The key to say that this data is the first
    uint first_data_key;
    //! The key to say that this data is a transaction identifier
    uint transaction_id_key;
    //! The key to say that we've finished transmitting data
    uint end_flag_key;
} data_speed_out_config_t;

//! values for the priority for each callback
enum callback_priorities {
    SDP = 0,
    DMA = 0
};

// ------------------------------------------------------------------------
// global variables for reinjector functionality
// ------------------------------------------------------------------------

//! \brief The content of the communications controller SAR register.
//!
//! Specifically, the P2P source identifier.
static uint reinject_p2p_source_id;

//! \brief dumped packet queue
static pkt_queue_t reinject_pkt_queue;

// statistics
//! \brief Count of all packets dropped by router.
static uint reinject_n_dropped_packets;

//! \brief Count of packets dumped because the router was itself overloaded.
static uint reinject_n_missed_dropped_packets;

//! \brief Count of packets lost because we ran out of queue space.
static uint reinject_n_dropped_packet_overflows;

//! \brief Count of all packets reinjected.
static uint reinject_n_reinjected_packets;

//! \brief Estimated count of packets dropped by router because a destination
//! link is busy.
static uint reinject_n_link_dumped_packets;

//! \brief Estimated count of packets dropped by router because a destination
//! core (local) is busy.
static uint reinject_n_processor_dumped_packets;

// Determine what to reinject

//! \brief Flag: whether to reinject multicast packets.
static bool reinject_mc;

//! \brief Flag: whether to reinject point-to-point packets.
static bool reinject_pp;

//! \brief Flag: whether to reinject nearest neighbour packets.
static bool reinject_nn;

//! \brief Flag: whether to reinject fixed route packets.
static bool reinject_fr;

//! Whether we are running the reinjector
static bool reinject_run = true;

// ------------------------------------------------------------------------
// global variables for data speed up in functionality
// ------------------------------------------------------------------------

// data in variables
//! \brief Where we save a copy of the application code's router table while the
//! system router table entries are loaded.
static router_entry_t *data_in_saved_application_router_table = NULL;

//! This packet contains the address of the start of a stream.
static uint data_in_address_key = 0;

//! This packet contains a word of data in the stream.
static uint data_in_data_key = 0;

//! This packet is the end of a stream.
static uint data_in_boundary_key = 0;

//! Where we will write the next received word. `NULL` if not in a stream.
static address_t data_in_write_address = NULL;

//! Where we wrote the first word in the stream. `NULL` if not in a stream.
static address_t data_in_first_write_address = NULL;

//! The size of the ::data_in_saved_application_router_table
static int data_in_application_table_n_valid_entries = 0;

//! Do we have the system router table loaded?
static bool data_in_last_table_load_was_system = false;

// ------------------------------------------------------------------------
// global variables for data speed up out functionality
// ------------------------------------------------------------------------

// transmission stuff

//! The DTCM buffers holding data to transmit. DMA targets.
static uint32_t data_out_data_to_transmit[N_DMA_BUFFERS][ITEMS_PER_DATA_PACKET];

//! \brief Which ::data_out_data_to_transmit buffer is the target of the current
//! DMA transfer.
static uint32_t data_out_transmit_dma_pointer = 0;

//! Index (by words) into the block of SDRAM being read.
static uint32_t data_out_position_in_store = 0;

//! Size of the current DMA transfer.
static uint32_t data_out_num_items_read = 0;

//! \brief The current transaction identifier, identifying the stream of items
//! being moved.
//!
//! Also written to the user1 SARK register
static uint32_t data_out_transaction_id = 0;

//! Whether we are about the first transmission in a stream.
static bool data_out_first_transmission = true;

//! Whether we have reached the end of a stream.
static bool data_out_has_finished = false;

//! The size of payload DMA'd into the send buffer.
static uint32_t data_out_retransmitted_seq_num_items_read = 0;

// retransmission stuff

//! The number of missing packets that the host wants us to resend.
static uint32_t data_out_n_missing_seq_packets = 0;

//! The number of sequence numbers of missing packets that we've accumulated.
static uint32_t data_out_n_missing_seq_nums_in_sdram = 0;

//! The number of words that remain to be read from SDRAM.
static uint32_t data_out_n_elements_to_read_from_sdram = 0;

//! Buffer in SDRAM where the sequence numbers of missing packets are stored.
static address_t data_out_missing_seq_num_sdram_address = NULL;

//! The maximum sequence number that can be in a transmission stream.
static uint32_t data_out_max_seq_num = 0;

// retransmission DMA stuff

//! \brief DTCM buffer of sequence numbers to be retransmitted.
//!
//! Gets filled from ::data_out_missing_seq_num_sdram_address by DMA
static uint32_t data_out_retransmit_seq_nums[ITEMS_PER_DATA_PACKET];

//! Used to track where we are in the retransmissions.
static uint32_t data_out_position_for_retransmission = 0;

//! The current sequence number for the chunk being being DMA'd in.
static uint32_t data_out_missing_seq_num_being_processed = 0;

//! \brief Index into ::data_out_retransmit_seq_nums used to track where we are
//! in a chunk of sequence numbers to retransmit.
static uint32_t data_out_read_data_position = 0;

//! The tag of the current DMA.
static uint32_t data_out_dma_port_last_used = 0;

//! Whether we're transmitting or retransmitting.
static bool data_out_in_retransmission_mode = false;

//! The location in SDRAM where data is being read out from.
static address_t data_out_store_address = NULL;

//! The SpiNNaker packet key for a piece of data.
static uint32_t data_out_basic_data_key = 0;

//! The SpiNNaker packet key for the start of a sequence.
static uint32_t data_out_new_sequence_key = 0;

//! The SpiNNaker packet key for the first piece of data of some data.
static uint32_t data_out_first_data_key = 0;

//! The SpiNNaker packet key for the transaction ID.
static uint32_t data_out_transaction_id_key = 0;

//! The SpiNNaker packet key for the end of a stream.
static uint32_t data_out_end_flag_key = 0;

//! Whether the data out streaming has been asked to stop.
static bool data_out_stop = false;

// ------------------------------------------------------------------------
// support functions and variables
// ------------------------------------------------------------------------

//! The standard SARK CPU interrupt handler.
extern INT_HANDLER sark_int_han(void);

//! \brief Where are we (as a P2P address)?
//!
//! Used for error reporting.
static ushort my_addr;

//! The SARK virtual processor information table in SRAM.
static vcpu_t *const _sark_virtual_processor_info = (vcpu_t *) SV_VCPU;

//! The magic number that marks a valid DSE metadata descriptor
#define DSE_MAGIC       0xAD130AD6

//! The version of the DSE metadata descriptor
#define DSE_VERSION     0x00010000

//! \brief DSE metadata
//!
//! Must structurally match data_specification_metadata_t
typedef struct dse_header_t {
    uint magic_number;  //!< Magic number (== #DSE_MAGIC)
    uint version;       //!< Version (== #DSE_VERSION)
    void *regions[];    //!< Pointers to DSG regions
} dse_header_t;

//! Checks that our region data really is region data.
static void dse_validate(void) {
    dse_header_t *dse_header = (dse_header_t *)
            _sark_virtual_processor_info[sark.virt_cpu].user0;

    if (dse_header->magic_number != DSE_MAGIC) {
        // bad magic
        io_printf(IO_BUF, "Bad magic number in DSE block: %08x\n",
                dse_header->magic_number);
        rt_error(RTE_SWERR);
    }
    if (dse_header->version != DSE_VERSION) {
        io_printf(IO_BUF, "Unsupported DSE version: %08x\n",
                dse_header->version);
        rt_error(RTE_SWERR);
    }
}

//! \brief Get the DSG region with the given index.
//!
//! Does *not* validate the DSG header!
//!
//! \param[in] index: The index into the region table.
//! \return The address of the region
static inline void *dse_block(uint index) {
    dse_header_t *dse_header = (dse_header_t *)
            _sark_virtual_processor_info[sark.virt_cpu].user0;
    return dse_header->regions[index];
}

//! \brief publishes the current transaction ID to the user1 register.
//!
//! The register is a place where it can be read from host and by debugging
//! tools.
//!
//! \param[in] transaction_id: The value to store
static void publish_transaction_id(int transaction_id) {
    _sark_virtual_processor_info[sark.virt_cpu].user1 = transaction_id;
}

//! \brief allocate a block of SDRAM (to be freed with sdram_free())
//! \param[in] size: the size of the block
//! \return a pointer to the block, or `NULL` if allocation failed
static inline void *sdram_alloc(uint size) {
    return sark_xalloc(sv->sdram_heap, size, 0,
            ALLOC_LOCK | ALLOC_ID | (sark_vec->app_id << 8));
}

//! \brief free a block of SDRAM allocated with sdram_alloc()
//! \param[in] data: the block to free
static inline void sdram_free(void *data) {
    sark_xfree(sv->sdram_heap, data,
            ALLOC_LOCK | ALLOC_ID | (sark_vec->app_id << 8));
}

//! \brief the maximum SDRAM block size
//! \return The maximum size of heap memory block that may be allocated in SDRAM
static inline uint sdram_max_block_size(void) {
    return sark_heap_max(sv->sdram_heap, ALLOC_LOCK);
}

//! \brief How to get an SDP message out of the mailbox correctly.
//! \return The retrieved message, or `NULL` if message buffer allocation
//! failed.
static inline sdp_msg_t *get_message_from_mailbox(void) {
    sdp_msg_t *shm_msg = (sdp_msg_t *) sark.vcpu->mbox_ap_msg;
    sdp_msg_t *msg = sark_msg_get();
    if (msg != NULL) {
        sark_msg_cpy(msg, shm_msg);
    }
    sark_shmsg_free(shm_msg);
    sark.vcpu->mbox_ap_cmd = SHM_IDLE;
    return msg;
}

//! Marks the end of an interrupt handler from the VIC's perspective.
static inline void vic_interrupt_done(void) {
    vic_control->vector_address = (vic_interrupt_handler_t) vic;
}

//! \brief Install an interrupt handler.
//! \param[in] slot: Where to install the handler (controls priority).
//! \param[in] type: What we are handling.
//! \param[in] callback: The interrupt handler to install.
static inline void set_vic_callback(
        uint8_t slot, uint type, vic_interrupt_handler_t callback) {
    vic_interrupt_vector[slot] = callback;
    vic_interrupt_control[slot] = (vic_vector_control_t) {
        .source = type,
        .enable = true
    };
}

// ------------------------------------------------------------------------
// reinjector main functions
// ------------------------------------------------------------------------

//! \brief Enable the interrupt when the Communications Controller can accept
//! another packet.
static inline void reinjection_enable_comms_interrupt(void) {
    vic_control->int_enable = (vic_mask_t) {
        .cc_tx_not_full = true
    };
}

//! \brief Disable the interrupt when the Communications Controller can accept
//! another packet.
static inline void reinjection_disable_comms_interrupt(void) {
    vic_control->int_disable = (vic_mask_t) {
        .cc_tx_not_full = true
    };
}

//! \brief Whether the comms hardware can accept packet now.
//! \return True if the router output stage is empty.
static inline bool reinjection_can_send_now(void) {
    return router_control->status.output_stage == ROUTER_OUTPUT_STAGE_EMPTY;
}

//! \brief the plugin callback for the timer
static INT_HANDLER reinjection_timer_callback(void) {
    // clear interrupt in timer,
    timer1_control->interrupt_clear = true;

    // check if router not blocked
    if (reinjection_can_send_now()) {
        // access packet queue with FIQ disabled,
        uint cpsr = cpu_fiq_disable();

        // if queue not empty turn on packet bouncing,
        if (reinject_pkt_queue.tail != reinject_pkt_queue.head) {
            // restore FIQ after queue access,
            cpu_int_restore(cpsr);

            // enable communications controller. interrupt to bounce packets
            reinjection_enable_comms_interrupt();
        } else {
            // restore FIQ after queue access
            cpu_int_restore(cpsr);
        }
    }

    // and tell VIC we're done
    vic_interrupt_done();
}

//! \brief Does the actual reinjection of a packet.
//! \param[in] pkt: The packet to reinject.
static inline void reinjection_reinject_packet(const dumped_packet_t *pkt) {
    // write header and route
    comms_control->tx_control = (comms_tx_control_t) {
        .control_byte = pkt->hdr.control
    };
    comms_control->source_addr = (comms_source_addr_t) {
        .p2p_source_id = reinject_p2p_source_id,
        .route = pkt->hdr.route
    };

    // maybe write payload,
    spinnaker_packet_control_byte_t control =
            (spinnaker_packet_control_byte_t) pkt->hdr.control;
    if (control.payload) {
        comms_control->tx_data = pkt->pld;
    }

    // write key to fire packet,
    comms_control->tx_key = pkt->key;

    // Add to statistics
    reinject_n_reinjected_packets++;
}

//! \brief Called when the router can accept a packet and the reinjection queue
//! is non-empty.
static INT_HANDLER reinjection_ready_to_send_callback(void) {
    // TODO: may need to deal with packet timestamp.

    // check if router not blocked
    if (reinjection_can_send_now()) {
        // access packet queue with FIQ disabled,
        uint cpsr = cpu_fiq_disable();

        // if queue not empty bounce packet,
        if (reinject_pkt_queue.tail != reinject_pkt_queue.head) {
            // dequeue packet and update queue pointer
            dumped_packet_t pkt =
                    reinject_pkt_queue.queue[reinject_pkt_queue.head];
            reinject_pkt_queue.head =
                    (reinject_pkt_queue.head + 1) % PKT_QUEUE_SIZE;

            // restore FIQ queue access,
            cpu_int_restore(cpsr);

            // reinject the packet
            reinjection_reinject_packet(&pkt);
        } else {
            // restore FIQ after queue access,
            cpu_int_restore(cpsr);

            // and disable communications controller interrupts; queue empty!
            reinjection_disable_comms_interrupt();
        }
    } else {
        // disable communications controller interrupts
        reinjection_disable_comms_interrupt();
    }

    // and tell VIC we're done
    vic_interrupt_done();
}

//! \brief the callback plugin for handling dropped packets
static INT_HANDLER reinjection_dropped_packet_callback(void) {
    // get packet from router,
    router_packet_header_t hdr = router_control->dump.header;
    uint pld = router_control->dump.payload;
    uint key = router_control->dump.key;

    // clear dump status and interrupt in router,
    router_dump_status_t rtr_dstat = router_control->dump.status;
    router_dump_outputs_t rtr_dump_outputs = router_control->dump.outputs;

    // only reinject if configured

    uint packet_type = ((spinnaker_packet_control_byte_t) hdr.control).type;
    if (((packet_type == SPINNAKER_PACKET_TYPE_MC) && reinject_mc) ||
            ((packet_type == SPINNAKER_PACKET_TYPE_P2P) && reinject_pp) ||
            ((packet_type == SPINNAKER_PACKET_TYPE_NN) && reinject_nn) ||
            ((packet_type == SPINNAKER_PACKET_TYPE_FR) && reinject_fr)) {

        // check for overflow from router
        if (rtr_dstat.overflow) {
            reinject_n_missed_dropped_packets++;
        } else {
            // Note that the processor_dump and link_dump flags are sticky
            // so you can only really count these if you *haven't* missed a
            // dropped packet - hence this being split out

            if (rtr_dump_outputs.processor > 0) {
                // add to the count the number of active bits from this dumped
                // packet, as this indicates how many processors this packet
                // was meant to go to.
                reinject_n_processor_dumped_packets +=
                        __builtin_popcount(rtr_dump_outputs.processor);
            }

            if (rtr_dump_outputs.link > 0) {
                // add to the count the number of active bits from this dumped
                // packet, as this indicates how many links this packet was
                // meant to go to.
                reinject_n_link_dumped_packets +=
                        __builtin_popcount(rtr_dump_outputs.link);
            }
        }

        // Only update this counter if this is a packet to reinject
        reinject_n_dropped_packets++;

        // Disable FIQ for queue access
        uint cpsr = cpu_fiq_disable();

        // try to insert dumped packet in the queue,
        uint new_tail = (reinject_pkt_queue.tail + 1) % PKT_QUEUE_SIZE;

        // check for space in the queue
        if (new_tail != reinject_pkt_queue.head) {
            // queue packet,
            reinject_pkt_queue.queue[reinject_pkt_queue.tail].hdr = hdr;
            reinject_pkt_queue.queue[reinject_pkt_queue.tail].key = key;
            reinject_pkt_queue.queue[reinject_pkt_queue.tail].pld = pld;

            // update queue pointer,
            reinject_pkt_queue.tail = new_tail;
        } else {
            // The queue of packets has overflowed
            reinject_n_dropped_packet_overflows++;
        }

        // restore FIQ after queue access,
        cpu_int_restore(cpsr);
    }
}

//! \brief reads a DSG memory region to set packet types for reinjection
//! \param[in] config: where to read the reinjection packet types from
static void reinjection_read_packet_types(const reinject_config_t *config) {
    // process multicast reinject flag
    if (config->multicast_flag == 1) {
        reinject_mc = false;
    } else {
        reinject_mc = true;
    }

    // process point to point flag
    if (config->point_to_point_flag == 1) {
        reinject_pp = false;
    } else {
        reinject_pp = true;
    }

    // process fixed route flag
    if (config->fixed_route_flag == 1) {
        reinject_fr = false;
    } else {
        reinject_fr = true;
    }

    // process fixed route flag
    if (config->nearest_neighbour_flag == 1) {
        reinject_nn = false;
    } else {
        reinject_nn = true;
    }

    io_printf(
        IO_BUF,
        "Setting reinject mc to %d\n Setting reinject pp to %d\n"
        "Setting reinject fr to %d\n Setting reinject nn to %d\n",
        reinject_mc, reinject_pp, reinject_fr, reinject_nn);

    // set the reinjection mc api
    initialise_reinjection_mc_api(config->reinjection_base_mc_key);

}

//! \brief Set the wait1 router timeout.
//! \param[in] payload: The encoded value to set. Must be in legal range.
static inline void reinjection_set_wait1_timeout(uint payload) {
    router_control->control.begin_emergency_wait_time = payload;
}

//! \brief Set the wait2 router timeout.
//! \param[in] payload: The encoded value to set. Must be in legal range.
static inline void reinjection_set_wait2_timeout(uint payload) {
    router_control->control.drop_wait_time = payload;
}

//! \brief Set the router wait1 timeout.
//!
//! Delegates to reinjection_set_timeout()
//!
//! \param[in,out] msg: The message requesting the change. Will be updated with
//! response
//! \return The payload size of the response message.
static inline int reinjection_set_timeout_sdp(sdp_msg_t *msg) {
    io_printf(IO_BUF, "setting router timeouts via sdp\n");
    if (msg->arg1 > ROUTER_TIMEOUT_MAX) {
        msg->cmd_rc = RC_ARG;
        return 0;
    }

    router_control->control.begin_emergency_wait_time = msg->arg1;

    // set SCP command to OK , as successfully completed
    msg->cmd_rc = RC_OK;
    return 0;
}

//! \brief Set the router wait2 timeout.
//!
//! Delegates to reinjection_set_emergency_timeout()
//!
//! \param[in,out] msg: The message requesting the change. Will be updated with
//! response
//! \return The payload size of the response message.
static inline int reinjection_set_emergency_timeout_sdp(sdp_msg_t *msg) {
    io_printf(IO_BUF, "setting router emergency timeouts via sdp\n");
    if (msg->arg1 > ROUTER_TIMEOUT_MAX) {
        msg->cmd_rc = RC_ARG;
        return 0;
    }

    router_control->control.drop_wait_time = msg->arg1;

    // set SCP command to OK, as successfully completed
    msg->cmd_rc = RC_OK;
    return 0;
}

//! \brief Set the re-injection options.
//! \param[in,out] msg: The message requesting the change. Will be updated with
//! response
//! \return The payload size of the response message.
static inline int reinjection_set_packet_types(sdp_msg_t *msg) {
    reinject_mc = msg->arg1;
    reinject_pp = msg->arg2;
    reinject_fr = msg->arg3;
    reinject_nn = msg->data[0];

    io_printf(
        IO_BUF,
        "Setting reinject mc to %d\n Setting reinject pp to %d\n"
        "Setting reinject fr to %d\n Setting reinject nn to %d\n",
        reinject_mc, reinject_pp, reinject_fr, reinject_nn);

    // set SCP command to OK, as successfully completed
    msg->cmd_rc = RC_OK;
    return 0;
}

//! \brief Get the status and put it in the packet
//! \param[in,out] msg: The message requesting the change. Will be updated with
//! response
//! \return The payload size of the response message.
static inline int reinjection_get_status(sdp_msg_t *msg) {
    reinjector_status_response_packet_t *data =
            (reinjector_status_response_packet_t *) &msg->arg1;

    // Put the router timeouts in the packet
    router_control_t control = router_control->control;
    data->router_timeout = control.begin_emergency_wait_time;
    data->router_emergency_timeout = control.drop_wait_time;

    // Put the statistics in the packet
    data->n_dropped_packets = reinject_n_dropped_packets;
    data->n_missed_dropped_packets = reinject_n_missed_dropped_packets;
    data->n_dropped_packets_overflows = reinject_n_dropped_packet_overflows;
    data->n_reinjected_packets = reinject_n_reinjected_packets;
    data->n_link_dumped_packets = reinject_n_link_dumped_packets;
    data->n_processor_dumped_packets = reinject_n_processor_dumped_packets;

    io_printf(IO_BUF, "dropped packets %d\n", reinject_n_dropped_packets);

    // Put the current services enabled in the packet
    data->packet_types_reinjected = 0;
    bool values_to_check[] = {reinject_mc, reinject_pp,
                              reinject_nn, reinject_fr};
    for (int i = 0; i < 4; i++) {
        data->packet_types_reinjected |= (values_to_check[i] << i);
    }

    // set SCP command to OK, as successfully completed
    msg->cmd_rc = RC_OK;
    // Return the number of bytes in the packet
    return sizeof(reinjector_status_response_packet_t);
}

//! \brief Reset the counters
//! \param[in,out] msg: The message requesting the change. Will be updated with
//! response
//! \return The payload size of the response message.
static inline int reinjection_reset_counters(sdp_msg_t *msg) {
    reinject_n_dropped_packets = 0;
    reinject_n_missed_dropped_packets = 0;
    reinject_n_dropped_packet_overflows = 0;
    reinject_n_reinjected_packets = 0;
    reinject_n_link_dumped_packets = 0;
    reinject_n_processor_dumped_packets = 0;

    // set SCP command to OK, as successfully completed
    msg->cmd_rc = RC_OK;
    return 0;
}

//! \brief Stop the reinjector.
//! \param[in,out] msg: The message requesting the change. Will be updated with
//! response
//! \return The payload size of the response message.
static inline int reinjection_exit(sdp_msg_t *msg) {
    vic_control->int_disable = (vic_mask_t) {
        .timer1 = true,
        .router_dump = true
    };
    reinjection_disable_comms_interrupt();
    vic_control->int_select = (vic_mask_t) {
        // Also all the rest are not FIQ
        .router_dump = false
    };
    reinject_run = false;

    // set SCP command to OK, as successfully completed
    msg->cmd_rc = RC_OK;
    return 0;
}

//! Clear the queue of messages to reinject.
static void reinjection_clear(void) {
    // Disable FIQ for queue access
    uint cpsr = cpu_fiq_disable();
    // Clear any stored dropped packets
    reinject_pkt_queue.head = 0;
    reinject_pkt_queue.tail = 0;
    // restore FIQ after queue access,
    cpu_int_restore(cpsr);
    // and disable communications controller interrupts
    reinjection_disable_comms_interrupt();
}

//! \brief Clear the queue of messages to reinject.
//! \param[in,out] msg: The message requesting the change. Will be updated with
//! response
//! \return The payload size of the response message.
static inline int reinjection_clear_message(sdp_msg_t *msg) {
    reinjection_clear();
    // set SCP command to OK, as successfully completed
    msg->cmd_rc = RC_OK;
    return 0;
}

//! \brief handles the commands for the reinjector code.
//! \param[in,out] msg: The message with the command. Will be updated with
//! response.
//! \return the length of extra data put into the message for return
static uint reinjection_sdp_command(sdp_msg_t *msg) {
    switch (msg->cmd_rc) {
    //io_printf(IO_BUF, "seq %d\n", msg->seq);
    case CMD_DPRI_SET_ROUTER_TIMEOUT:
        //io_printf(IO_BUF, "router timeout\n");
        return reinjection_set_timeout_sdp(msg);
    case CMD_DPRI_SET_ROUTER_EMERGENCY_TIMEOUT:
        //io_printf(IO_BUF, "router emergency timeout\n");
        return reinjection_set_emergency_timeout_sdp(msg);
    case CMD_DPRI_SET_PACKET_TYPES:
        //io_printf(IO_BUF, "router set packet type\n");
        return reinjection_set_packet_types(msg);
    case CMD_DPRI_GET_STATUS:
        //io_printf(IO_BUF, "router get status\n");
        return reinjection_get_status(msg);
    case CMD_DPRI_RESET_COUNTERS:
        //io_printf(IO_BUF, "router reset\n");
        return reinjection_reset_counters(msg);
    case CMD_DPRI_EXIT:
        //io_printf(IO_BUF, "router exit\n");
        return reinjection_exit(msg);
    case CMD_DPRI_CLEAR:
        //io_printf(IO_BUF, "router clear\n");
        return reinjection_clear_message(msg);
    default:
        // If we are here, the command was not recognised, so fail (ARG as the
        // command is an argument)
        msg->cmd_rc = RC_ARG;
        return 0;
    }
}

//! \brief SARK level timer interrupt setup
static void reinjection_configure_timer(void) {
    // Clear the interrupt
    timer1_control->control = (timer_control_t) {
        .enable = false,
        .interrupt_enable = false
    };
    timer1_control->interrupt_clear = true;

    // Set the timer times
    timer1_control->load_value = sv->cpu_clk * TICK_PERIOD;
    timer1_control->background_load_value = sv->cpu_clk * TICK_PERIOD;
}

//! \brief Store this chip's p2p address for future use.
static void reinjection_configure_comms_controller(void) {
    // remember SAR register contents (p2p source ID)
    reinject_p2p_source_id = comms_control->source_addr.p2p_source_id;
}

//! \brief sets up SARK and router to have a interrupt when a packet is dropped
static void reinjection_configure_router(void) {
    // re-configure wait values in router
    router_control_t control = router_control->control;
    control.begin_emergency_wait_time = ROUTER_INITIAL_TIMEOUT;
    control.drop_wait_time = 0;
    router_control->control = control;

    // clear router interrupts,
    (void) router_control->status;

    // clear router dump status,
    (void) router_control->dump.status;

    // clear router error status,
    (void) router_control->error.status;

    // and enable router interrupts when dumping packets, and count errors
    control.dump_interrupt_enable = true;
    control.count_framing_errors = true;
    control.count_parity_errors = true;
    control.count_timestamp_errors = true;
    router_control->control = control;
}

//-----------------------------------------------------------------------------
// data in speed up main functions
//-----------------------------------------------------------------------------

//! Clears all (non-SARK/SCAMP) entries from the router.
static void data_in_clear_router(void) {
    rtr_entry_t router_entry;

    // clear the currently loaded routing table entries
    for (uint entry_id = N_BASIC_SYSTEM_ROUTER_ENTRIES;
            entry_id < N_ROUTER_ENTRIES; entry_id++) {
#ifdef DEBUG_DATA_IN
        io_printf(IO_BUF, "clearing entry %d\n", entry_id);
#endif
        if (rtr_mc_get(entry_id, &router_entry) &&
                router_entry.key != INVALID_ROUTER_ENTRY_KEY &&
                router_entry.mask != INVALID_ROUTER_ENTRY_MASK) {
            rtr_free(entry_id, 1);
        }
    }
#ifdef DEBUG_DATA_IN
    io_printf(IO_BUF, "max free block is %d\n", rtr_alloc_max());
#endif
}

//! Resets the state due to reaching the end of a data stream
static inline void data_in_process_boundary(void) {
    if (data_in_write_address) {
#ifdef DEBUG_DATA_IN
        io_printf(IO_BUF, "Wrote %u words\n",
                data_in_write_address - data_in_first_write_address);
#endif
        data_in_write_address = NULL;
    }
    data_in_first_write_address = NULL;
}

//! \brief Sets the next location to write data at
//! \param[in] data: The address to write at
static inline void data_in_process_address(uint data) {
    if (data_in_write_address) {
        data_in_process_boundary();
    }
#ifdef DEBUG_DATA_IN
    io_printf(IO_BUF, "Setting write address to 0x%08x\n", data);
#endif
    data_in_first_write_address = data_in_write_address = (address_t) data;
}

//! \brief Writes a word in a stream and advances the write pointer.
//! \param[in] data: The word to write
static inline void data_in_process_data(uint data) {
    // data keys require writing to next point in sdram

    if (data_in_write_address == NULL) {
        io_printf(IO_BUF, "Write address not set when write data received!\n");
        rt_error(RTE_SWERR);
    }
    *data_in_write_address = data;
    data_in_write_address++;
}

//! \brief Process a multicast packet with payload.
//!
//! Shared between the reinjection and data in code paths. Calls one of:
//!
//! * reinjection_set_timeout()
//! * reinjection_set_emergency_timeout()
//! * reinjection_clear()
//! * data_in_process_address()
//! * data_in_process_data()
//! * data_in_process_boundary()
static INT_HANDLER process_mc_payload_packet(void) {
    // get data from comm controller
    uint data = comms_control->rx_data;
    uint key = comms_control->rx_key;
#if 0
    io_printf(IO_BUF, "received key %08x payload %08x\n", key, data);
#endif

    if (key == reinject_timeout_mc_key) {
        reinjection_set_wait1_timeout(data);
    } else if (key == reinject_emergency_timeout_mc_key) {
        reinjection_set_wait2_timeout(data);
    } else if (key == reinject_clear_mc_key) {
        reinjection_clear();
    } else if (key == data_in_address_key) {
        data_in_process_address(data);
    } else if (key == data_in_data_key) {
        data_in_process_data(data);
    } else if (key == data_in_boundary_key) {
        data_in_process_boundary();
    } else {
        io_printf(IO_BUF,
                "WARNING: failed to recognise multicast packet key 0x%08x\n",
                key);
    }

    // and tell VIC we're done
    vic_interrupt_done();
}

//! \brief Writes router entries to the router.
//! \param[in] sdram_address: the sdram address where the router entries reside
//! \param[in] n_entries: how many router entries to read in
static void data_in_load_router(
        router_entry_t *sdram_address, uint n_entries) {
#ifdef DEBUG_DATA_IN
    io_printf(IO_BUF, "Writing %u router entries\n", n_entries);
#endif
    if (n_entries == 0) {
        return;
    }
    uint start_entry_id = rtr_alloc_id(n_entries, sark_app_id());
    if (start_entry_id == 0) {
        io_printf(IO_BUF, "Received error with requesting %u router entries."
                " Shutting down\n", n_entries);
        rt_error(RTE_SWERR);
    }

    for (uint idx = 0; idx < n_entries; idx++) {
        // check for invalid entries (possible during alloc and free or
        // just not filled in.
        if (sdram_address[idx].key != INVALID_ROUTER_ENTRY_KEY &&
                sdram_address[idx].mask != INVALID_ROUTER_ENTRY_MASK &&
                sdram_address[idx].route != INVALID_ROUTER_ENTRY_ROUTE) {
#ifdef DEBUG_DATA_IN
            // Produces quite a lot of debugging output when enabled
            io_printf(IO_BUF,
                    "Setting key %08x, mask %08x, route %08x for entry %u\n",
                    sdram_address[idx].key, sdram_address[idx].mask,
                    sdram_address[idx].route, idx + start_entry_id);
#endif
            // try setting the valid router entry
            if (rtr_mc_set(idx + start_entry_id, sdram_address[idx].key,
                    sdram_address[idx].mask, sdram_address[idx].route) != 1) {
                io_printf(IO_BUF, "WARNING: failed to write router entry %d, "
                        "with key %08x, mask %08x, route %08x\n",
                        idx + start_entry_id, sdram_address[idx].key,
                        sdram_address[idx].mask, sdram_address[idx].route);
            }
        }
    }
}

//! \brief reads in routers entries and places in application sdram location
static void data_in_save_router(void) {
    rtr_entry_t router_entry;
    data_in_application_table_n_valid_entries = 0;
    for (uint entry_id = N_BASIC_SYSTEM_ROUTER_ENTRIES, i = 0;
            entry_id < N_ROUTER_ENTRIES; entry_id++, i++) {
        (void) rtr_mc_get(entry_id, &router_entry);

        if (router_entry.key != INVALID_ROUTER_ENTRY_KEY &&
                router_entry.mask != INVALID_ROUTER_ENTRY_MASK &&
                router_entry.route != INVALID_ROUTER_ENTRY_ROUTE) {
            // move to sdram
            data_in_saved_application_router_table[
                    data_in_application_table_n_valid_entries].key = router_entry.key;
            data_in_saved_application_router_table[
                    data_in_application_table_n_valid_entries].mask = router_entry.mask;
            data_in_saved_application_router_table[
                    data_in_application_table_n_valid_entries].route = router_entry.route;
            data_in_application_table_n_valid_entries++;
        }
    }
}

//! \brief Sets up system routes on router.
//!
//! Required by the data in speed up functionality.
//! \param[in] items: The collection of system routes to load.
static void data_in_speed_up_load_in_system_tables(
        data_in_data_items_t *items) {
    // read in router table into app store in sdram (in case its changed
    // since last time)
#ifdef DEBUG_DATA_IN
    io_printf(IO_BUF, "Saving existing router table\n");
#endif
    data_in_save_router();

    // clear the currently loaded routing table entries to avoid conflicts
    data_in_clear_router();

    // read in and load routing table entries
#ifdef DEBUG_DATA_IN
    io_printf(IO_BUF, "Loading system routes\n");
#endif
    data_in_load_router(
            items->system_router_entries, items->n_system_router_entries);
}

//! \brief Sets up application routes on router.
//!
//! Required by data in speed up functionality.
static void data_in_speed_up_load_in_application_routes(void) {
    // clear the currently loaded routing table entries
    data_in_clear_router();

    // load app router entries from sdram
#ifdef DEBUG_DATA_IN
    io_printf(IO_BUF, "Loading application routes\n");
#endif
    data_in_load_router(
            data_in_saved_application_router_table, data_in_application_table_n_valid_entries);
}

//! \brief The handler for all control messages coming in for data in speed up
//! functionality.
//! \param[in,out] msg: the SDP message (without SCP header); will be updated
//! with response
//! \return complete code if successful
static uint data_in_speed_up_command(sdp_msg_t *msg) {
    switch (msg->cmd_rc) {
    case SDP_COMMAND_FOR_SAVING_APPLICATION_MC_ROUTING:
#ifdef DEBUG_DATA_IN
        io_printf(IO_BUF, "Saving application router entries from router\n");
#endif
        data_in_save_router();
        msg->cmd_rc = RC_OK;
        break;
    case SDP_COMMAND_FOR_LOADING_APPLICATION_MC_ROUTES:
        data_in_speed_up_load_in_application_routes();
        msg->cmd_rc = RC_OK;
        data_in_last_table_load_was_system = false;
        break;
    case SDP_COMMAND_FOR_LOADING_SYSTEM_MC_ROUTES:
        if (data_in_last_table_load_was_system) {
            io_printf(IO_BUF,
                    "Already loaded system router; ignoring but replying\n");
            msg->cmd_rc = RC_OK;
            break;
        }
        data_in_speed_up_load_in_system_tables(
                dse_block(CONFIG_DATA_SPEED_UP_IN));
        msg->cmd_rc = RC_OK;
        data_in_last_table_load_was_system = true;
        break;
    default:
        io_printf(IO_BUF,
                "Received unknown SDP packet in data in speed up port with"
                "command id %d\n", msg->cmd_rc);
        msg->cmd_rc = RC_ARG;
    }
    return 0;
}

//-----------------------------------------------------------------------------
// data speed up out main functions
//-----------------------------------------------------------------------------

//! \brief Sends a fixed route packet with payload.
//! \param[in] key: The "key" (first word) of the packet.
//! \param[in] data: The "data" (second word) of the packet.
static inline void send_fixed_route_packet(uint32_t key, uint32_t data) {
    enum {
        //! Whether the comms controller can accept another packet
        TX_NOT_FULL_MASK = 0x10000000
    };

    // If stop, don't send anything
    if (data_out_stop) {
        return;
    }

    // Wait for a router slot
    while (!comms_control->tx_control.not_full) {
        // Empty body; CC array is volatile
    }
    const spinnaker_packet_control_byte_t fixed_route_with_payload = {
        .payload = true,
        .type = SPINNAKER_PACKET_TYPE_FR
    };
    comms_control->tx_control = (comms_tx_control_t) {
        .control_byte = fixed_route_with_payload.value
    };
    comms_control->tx_data = data;
    comms_control->tx_key = key;
}

//! \brief takes a DMA'ed block and transmits its contents as fixed route
//! packets to the packet gatherer.
//! \param[in] current_dma_pointer: the DMA pointer for the 2 buffers
//! \param[in] n_elements_to_send: the number of multicast packets to send
//! \param[in] first_packet_key: the first key to transmit with.
//! \param[in] second_packet_key: the second key to transmit with; all
//! subsequent packets use the default key.
static void data_out_send_data_block(
        uint32_t current_dma_pointer, uint32_t n_elements_to_send,
        uint32_t first_packet_key, uint32_t second_packet_key) {
    // send data
    for (uint i = 0; i < n_elements_to_send; i++) {
        uint32_t current_data = data_out_data_to_transmit[current_dma_pointer][i];

        send_fixed_route_packet(first_packet_key, current_data);

        // update key to transmit with
        if (i == 0) {
            first_packet_key = second_packet_key;
        } else {
            first_packet_key = data_out_basic_data_key;
        }
    }
}

//! \brief Initiate a DMA read, copying from SDRAM into DTCM.
//!
//! This is a basic operation. It does not include any safeguards.
//!
//! \param[in] dma_tag: A label for what is being read. Should be one of the
//! values in dma_tags_for_data_speed_up
//! \param[in] source: Where in SDRAM to read from.
//! \param[in] destination: Where in DTCM to write to.
//! \param[in] n_words: The number of _words_ to transfer. Can be up to 32k
//! _words_.
static inline void data_out_start_dma_read(
        uint32_t dma_tag, void *source, void *destination, uint n_words) {
    data_out_dma_port_last_used = dma_tag;
    dma_control->sdram_address = source;
    dma_control->tcm_address = destination;
    dma_control->description = (dma_description_t) {
        .width = DMA_TRANSFER_DOUBLE_WORD,
        .burst = DMA_BURST_SIZE,
        .direction = DMA_DIRECTION_READ,
        .length_words = n_words
    };
}

//! \brief sets off a DMA reading a block of SDRAM in preparation for sending to
//! the packet gatherer
//! \param[in] dma_tag: the DMA tag associated with this read.
//!            transmission or retransmission
//! \param[in] offset: where in the data array to start writing to
//! \param[in] items_to_read: the number of word items to read
static void data_out_read(
        uint32_t dma_tag, uint32_t offset, uint32_t items_to_read) {
    // set off DMA
    data_out_transmit_dma_pointer =
            (data_out_transmit_dma_pointer + 1) % N_DMA_BUFFERS;

    address_t data_sdram_position =
            &data_out_store_address[data_out_position_in_store];

    // update positions as needed
    data_out_position_in_store += items_to_read;
    data_out_num_items_read = items_to_read;

    // set off DMA
    data_out_start_dma_read(dma_tag, data_sdram_position,
            &data_out_data_to_transmit[data_out_transmit_dma_pointer][offset],
            items_to_read);
}

//! \brief Sends the end flag to the packet gatherer.
static void data_out_send_end_flag(void) {
    send_fixed_route_packet(data_out_end_flag_key, END_FLAG);
}

//! \brief DMA complete callback for reading for original transmission
//!
//! Uses a pair of buffers in DTCM so data can be read in from SDRAM while the
//! previous is being transferred over the network.
//!
//! Callback associated with ::DMA_TAG_READ_FOR_TRANSMISSION
static void data_out_dma_complete_reading_for_original_transmission(void) {
    // set up state
    uint32_t current_dma_pointer = data_out_transmit_dma_pointer;
    uint32_t key_to_transmit = data_out_basic_data_key;
    uint32_t second_key_to_transmit = data_out_basic_data_key;
    uint32_t items_read_this_time = data_out_num_items_read;

    // put size in bytes if first send
    if (data_out_first_transmission) {
        //io_printf(IO_BUF, "in first\n");
        data_out_data_to_transmit[current_dma_pointer][0] = data_out_max_seq_num;
        data_out_data_to_transmit[current_dma_pointer][1] = data_out_transaction_id;
        key_to_transmit = data_out_first_data_key;
        second_key_to_transmit = data_out_transaction_id_key;
        data_out_first_transmission = false;
        items_read_this_time += 2;
    }

    // stopping procedure
    // if a full packet, read another and try again
    if (data_out_position_in_store < data_out_n_elements_to_read_from_sdram) {
        uint32_t num_items_to_read = SDP_PAYLOAD_WORDS;
        uint32_t next_position_in_store =
                data_out_position_in_store + SDP_PAYLOAD_WORDS;

        // if less data needed request less data
        if (next_position_in_store >= data_out_n_elements_to_read_from_sdram) {
            num_items_to_read =
                    data_out_n_elements_to_read_from_sdram -
                    data_out_position_in_store;
        }

        // set off another read and transmit DMA'ed one
        data_out_read(DMA_TAG_READ_FOR_TRANSMISSION, 0, num_items_to_read);
        data_out_send_data_block(current_dma_pointer, items_read_this_time,
                key_to_transmit, second_key_to_transmit);
    } else {
        data_out_send_data_block(current_dma_pointer, items_read_this_time,
                key_to_transmit, second_key_to_transmit);

        // send end flag.
        data_out_send_end_flag();

        data_out_has_finished = true;
        data_out_n_missing_seq_packets = 0;
    }

    if (TDMA_WAIT_PERIOD != 0) {
        sark_delay_us(TDMA_WAIT_PERIOD);
    }
}

//! \brief Basic write sequence numbers to SDRAM that need retransmitting
//! \param[in] data: data to write into SDRAM
//! \param[in] length: length of data
//! \param[in] start_offset: where in the data to start writing in from.
static void data_out_write_missing_seq_nums_into_sdram(
        uint32_t data[], uint length, uint32_t start_offset) {
    for (uint i = start_offset, j = data_out_n_missing_seq_nums_in_sdram;
            i < length; i++, j++) {
        data_out_missing_seq_num_sdram_address[j] = data[i];
        if (data[i] > data_out_max_seq_num) {
            io_printf(IO_BUF, "Storing some bad seq num. WTF! %d %d\n",
                    data[i], data_out_max_seq_num);
        }
    }
    data_out_n_missing_seq_nums_in_sdram += length - start_offset;
}

//! \brief Store sequence numbers into SDRAM.
//!
//! Acts as a memory management front end to
//! data_out_write_missing_seq_nums_into_sdram()
//!
//! \param[in] data: the message data to read into SDRAM
//! \param[in] length: how much data to read
//! \param[in] first: if first packet about missing sequence numbers. If so
//! there is different behaviour
static void data_out_store_missing_seq_nums(
        uint32_t data[], uint length, bool first) {
    uint32_t start_reading_offset = START_OF_MISSING_MORE;
    if (first) {
        data_out_n_missing_seq_packets =
                data[POSITION_OF_NO_MISSING_SEQ_PACKETS];

        uint32_t size_of_data =
                (data_out_n_missing_seq_packets * ITEMS_PER_DATA_PACKET * sizeof(uint))
                + END_FLAG_SIZE;

        if (data_out_missing_seq_num_sdram_address != NULL) {
            sdram_free(data_out_missing_seq_num_sdram_address);
            data_out_missing_seq_num_sdram_address = NULL;
        }
        data_out_missing_seq_num_sdram_address = sdram_alloc(size_of_data);

        // if not got enough sdram to alllocate all missing seq nums
        if (data_out_missing_seq_num_sdram_address == NULL) {
            // biggest sdram block
            uint32_t max_bytes = sdram_max_block_size();
            // if can't hold more than this packets worth of data, blow up
            if (max_bytes < SDP_PAYLOAD_BYTES + END_FLAG_SIZE) {
                io_printf(IO_BUF,
                        "Can't allocate SDRAM for missing seq nums\n");
                rt_error(RTE_SWERR);
            }

            io_printf(IO_BUF, "Activate bacon protocol!");

            // allocate biggest block
            data_out_missing_seq_num_sdram_address = sdram_alloc(max_bytes);
            // determine max full seq num packets to store
            max_bytes -= END_FLAG_SIZE + SDP_PAYLOAD_BYTES;
            data_out_n_missing_seq_packets = 1
                    + max_bytes / (ITEMS_PER_DATA_PACKET * sizeof(uint));
        }
        start_reading_offset = START_OF_MISSING_SEQ_NUMS;
    }
    if (data_out_n_missing_seq_packets > 0) {
        // write data to SDRAM and update packet counter
        data_out_write_missing_seq_nums_into_sdram(
                data, length, start_reading_offset);
        data_out_n_missing_seq_packets--;
    } else {
        io_printf(IO_BUF, "Unable to save missing sequence number\n");
    }
}

//! \brief sets off a DMA for retransmission stuff
static void data_out_retransmission_dma_read(void) {
    // locate where we are in SDRAM
    address_t data_sdram_position =
            &data_out_missing_seq_num_sdram_address[data_out_position_for_retransmission];

    // set off DMA
    data_out_start_dma_read(DMA_TAG_READ_FOR_RETRANSMISSION,
            data_sdram_position, data_out_retransmit_seq_nums,
            ITEMS_PER_DATA_PACKET);
}

//! \brief reads in missing sequence numbers and sets off the reading of
//! SDRAM for the equivalent data
//!
//! Callback associated with ::DMA_TAG_READ_FOR_RETRANSMISSION
static void data_out_dma_complete_read_missing_seqeuence_nums(void) {
    // check if at end of read missing sequence numbers
    if (data_out_read_data_position > ITEMS_PER_DATA_PACKET) {
        data_out_position_for_retransmission += ITEMS_PER_DATA_PACKET;
        if (data_out_n_missing_seq_nums_in_sdram >
                data_out_position_for_retransmission) {
            data_out_read_data_position = 0;
            data_out_retransmission_dma_read();
        }
        return;
    }

    // get next sequence number to regenerate
    data_out_missing_seq_num_being_processed = (uint32_t)
            data_out_retransmit_seq_nums[data_out_read_data_position];
    if (data_out_missing_seq_num_being_processed != END_FLAG) {
        // regenerate data
        data_out_position_in_store =
                data_out_missing_seq_num_being_processed * SDP_PAYLOAD_WORDS;
        uint32_t left_over_portion =
                data_out_n_elements_to_read_from_sdram -
                data_out_position_in_store;

        if (left_over_portion < SDP_PAYLOAD_WORDS) {
            data_out_retransmitted_seq_num_items_read = left_over_portion + 1;
            data_out_read(DMA_TAG_RETRANSMISSION_READING, 1, left_over_portion);
        } else {
            data_out_retransmitted_seq_num_items_read =
                    ITEMS_PER_DATA_PACKET - TRANSACTION_ID_SIZE;
            data_out_read(DMA_TAG_RETRANSMISSION_READING, 1, SDP_PAYLOAD_WORDS);
        }
    } else {        // finished data send, tell host its done
        data_out_send_end_flag();
        data_out_in_retransmission_mode = false;
        data_out_missing_seq_num_sdram_address = NULL;
        data_out_read_data_position = 0;
        data_out_position_for_retransmission = 0;
        data_out_n_missing_seq_nums_in_sdram = 0;
    }
}

//! \brief DMA complete callback for have read missing sequence number data.
//!
//! Callback associated with ::DMA_TAG_RETRANSMISSION_READING
static void data_out_dma_complete_reading_retransmission_data(void) {
    // set sequence number as first element
    data_out_data_to_transmit[data_out_transmit_dma_pointer][0] =
            data_out_missing_seq_num_being_processed;
    if (data_out_missing_seq_num_being_processed > data_out_max_seq_num) {
        io_printf(IO_BUF,
                "Got some bad seq num here; max is %d, got %d\n",
                data_out_max_seq_num, data_out_missing_seq_num_being_processed);
    }

    // send new data back to host
    data_out_send_data_block(
            data_out_transmit_dma_pointer,
            data_out_retransmitted_seq_num_items_read,
            data_out_new_sequence_key, data_out_basic_data_key);

    data_out_read_data_position++;
    data_out_dma_complete_read_missing_seqeuence_nums();
}

//! \brief DMA complete callback for have read missing sequence number data
static void data_out_dma_complete_writing_missing_seq_to_sdram(void) {
    io_printf(IO_BUF, "Need to figure what to do here\n");
}

//! \brief the handler for all messages coming in for data speed up
//! functionality.
//! \param[in] msg: the SDP message (without SCP header)
static void data_out_speed_up_command(sdp_msg_pure_data *msg) {
    sdp_data_out_t *message = (sdp_data_out_t *) msg->data;

    switch (message->command) {
    case SDP_CMD_START_SENDING_DATA: {
        // updater transaction id if it hits the cap
        if (((data_out_transaction_id + 1) & TRANSACTION_CAP) == 0) {
            data_out_transaction_id = 0;
            publish_transaction_id(data_out_transaction_id);
        }

        // if transaction id is not as expected. ignore it as its from the past.
        // and worthless
        if (message->transaction_id != data_out_transaction_id + 1) {
            io_printf(IO_BUF,
                    "received start message with unexpected "
                    "transaction id %d; mine is %d\n",
                    message->transaction_id, data_out_transaction_id + 1);
            return;
        }

        //extract transaction id and update
        data_out_transaction_id = message->transaction_id;
        publish_transaction_id(data_out_transaction_id);

        data_out_stop = false;

        // set SDRAM position and length
        data_out_store_address = message->sdram_location;
        // state for how many bytes it needs to send, gives approximate
        // bandwidth if round number.
        uint32_t bytes_to_read_write = message->length;

        data_out_max_seq_num = bytes_to_read_write / SDP_PAYLOAD_BYTES;
        uint32_t mod = bytes_to_read_write % SDP_PAYLOAD_BYTES;
        data_out_max_seq_num += mod > 0;

        // reset states
        data_out_first_transmission = true;
        data_out_transmit_dma_pointer = 0;
        data_out_position_in_store = 0;
        data_out_n_elements_to_read_from_sdram =
                bytes_to_read_write / sizeof(uint);

        if (data_out_n_elements_to_read_from_sdram < SDP_PAYLOAD_WORDS) {
            data_out_read(DMA_TAG_READ_FOR_TRANSMISSION, 2,
                    data_out_n_elements_to_read_from_sdram);
        } else {
            data_out_read(DMA_TAG_READ_FOR_TRANSMISSION, 2, SDP_PAYLOAD_WORDS);
        }
        return;
    }
    case SDP_CMD_START_OF_MISSING_SDP_PACKETS:
        if (message->transaction_id != data_out_transaction_id) {
            io_printf(IO_BUF,
                    "received data from a different transaction for "
                    "start of missing. expected %d got %d\n",
                    data_out_transaction_id, message->transaction_id);
            return;
        }

        // if already in a retransmission phase, don't process as normal
        if (data_out_n_missing_seq_packets != 0) {
            io_printf(IO_BUF, "forcing start of retransmission packet\n");
            data_out_n_missing_seq_packets = 0;
            data_out_missing_seq_num_sdram_address[data_out_n_missing_seq_nums_in_sdram++] =
                    END_FLAG;
            data_out_read_data_position = 0;
            data_out_position_for_retransmission = 0;
            data_out_in_retransmission_mode = true;
            data_out_retransmission_dma_read();
            return;
        }
        // fall through
    case SDP_CMD_MORE_MISSING_SDP_PACKETS:
        if (message->transaction_id != data_out_transaction_id) {
            io_printf(IO_BUF,
                    "received data from different transaction for more "
                    "missing; expected %d, got %d\n",
                    data_out_transaction_id, message->transaction_id);
            return;
        }

        // reset state, as could be here from multiple attempts
        if (!data_out_in_retransmission_mode) {
            // put missing sequence numbers into SDRAM
            data_out_store_missing_seq_nums(
                    msg->data,
                    (msg->length - LENGTH_OF_SDP_HEADER) / sizeof(uint),
                    message->command == SDP_CMD_START_OF_MISSING_SDP_PACKETS);

            // if got all missing packets, start retransmitting them to host
            if (data_out_n_missing_seq_packets == 0) {
                // packets all received, add finish flag for DMA stoppage

                if (data_out_n_missing_seq_nums_in_sdram != 0) {
                    data_out_missing_seq_num_sdram_address[
                            data_out_n_missing_seq_nums_in_sdram++] = END_FLAG;
                    data_out_read_data_position = 0;
                    data_out_position_for_retransmission = 0;

                    // start DMA off
                    data_out_in_retransmission_mode = true;
                    data_out_retransmission_dma_read();
                }
            }
        }
        return;
    case SDP_CMD_CLEAR:
        if (message->transaction_id != data_out_transaction_id) {
            io_printf(IO_BUF,
                    "received data from different transaction for "
                    "clear; expected %d, got %d\n",
                    data_out_transaction_id, message->transaction_id);
            return;
        }
        io_printf(IO_BUF, "data out clear\n");
        data_out_stop = true;
        break;
    default:
        io_printf(IO_BUF, "Received unknown SDP packet: %d\n",
                message->command);
    }
}

//! \brief The handler for all DMAs complete.
//!
//! Depending on the dma_tag used with data_out_start_dma_read(), calls one of:
//! * data_out_dma_complete_reading_for_original_transmission()
//! * data_out_dma_complete_read_missing_seqeuence_nums()
//! * data_out_dma_complete_reading_retransmission_data()
//! * data_out_dma_complete_writing_missing_seq_to_sdram() (tag unused?)
static INT_HANDLER data_out_dma_complete(void) {
    // reset the interrupt.
    dma_control->control = (dma_control_t) {
        .clear_done_int = true
    };
    if (!data_out_stop) {
        // Only do something if we have not been told to stop
        switch (data_out_dma_port_last_used) {
        case DMA_TAG_READ_FOR_TRANSMISSION:
            data_out_dma_complete_reading_for_original_transmission();
            break;
        case DMA_TAG_READ_FOR_RETRANSMISSION:
            data_out_dma_complete_read_missing_seqeuence_nums();
            break;
        case DMA_TAG_RETRANSMISSION_READING:
            data_out_dma_complete_reading_retransmission_data();
            break;
        case DMA_TAG_FOR_WRITING_MISSING_SEQ_NUMS:
            data_out_dma_complete_writing_missing_seq_to_sdram();
            break;
        default:
            io_printf(IO_BUF, "Invalid DMA callback port: %d\n",
                    data_out_dma_port_last_used);
            rt_error(RTE_SWERR);
        }
    }
    // and tell VIC we're done
    vic_interrupt_done();
}

//! \brief the handler for DMA errors
static INT_HANDLER data_out_dma_error(void) {
    io_printf(IO_BUF, "DMA failed: 0x%08x\n", dma_control->status);
    dma_control->control = (dma_control_t) {
        // Clear the error
        .restart = true
    };
    vic_interrupt_done();
    rt_error(RTE_DABT);
}

//! \brief the handler for DMA timeouts (hopefully unlikely...)
static INT_HANDLER data_out_dma_timeout(void) {
    io_printf(IO_BUF, "DMA timeout: 0x%08x\n", dma_control->status);
    dma_control->control = (dma_control_t) {
        .clear_timeout_int = true
    };
    vic_interrupt_done();
}

//-----------------------------------------------------------------------------
// common code
//-----------------------------------------------------------------------------

<<<<<<< HEAD
static inline sdp_msg_t *get_message_from_mailbox(void) {
    sdp_msg_t *shm_msg = (sdp_msg_t *) sark.vcpu->mbox_ap_msg;
    sdp_msg_t *msg = sark_msg_get();
    if (msg != NULL) {
        sark_msg_cpy(msg, shm_msg);
    }
    sark.vcpu->mbox_ap_cmd = SHM_IDLE;
    return msg;
}

=======
>>>>>>> 7961c453
void __real_sark_int(void *pc);
//! Check for extra messages added by this core.
void __wrap_sark_int(void *pc) {
    // Get the message from SCAMP and see if t belongs to SARK
    if (sark.vcpu->mbox_ap_cmd != SHM_MSG) {
        // Run the default callback
        __real_sark_int(pc);
        return;
    }

    // Make a copy so we can release the mailbox, and flag as ready for
    // interrupt again
    sdp_msg_t *msg = get_message_from_mailbox();
    //io_printf(IO_BUF, "seq is %d\n", msg->seq);
    system_control->clear_cpu_irq = (sc_magic_proc_map_t) {
        .security_code = SYSTEM_CONTROLLER_MAGIC_NUMBER,
        .select = 1 << sark.phys_cpu,
    };
    if (msg == NULL) {
        return;
    }

    io_printf(IO_BUF, "received sdp message\n");

    switch ((msg->dest_port & PORT_MASK) >> PORT_SHIFT) {
    case REINJECTION_PORT:
#if 0
        io_printf(IO_BUF, "reinjection port\n");
#endif
        reflect_sdp_message(msg, reinjection_sdp_command(msg));
        while (!sark_msg_send(msg, 10)) {
            io_printf(IO_BUF, "timeout when sending reinjection reply\n");
        }
        break;
    case DATA_SPEED_UP_OUT_PORT:
        // These are all one-way messages; replies are out of band
#if 0
        io_printf(IO_BUF, "out port\n");
#endif
        data_out_speed_up_command((sdp_msg_pure_data *) msg);
        break;
    case DATA_SPEED_UP_IN_PORT:
#if 0
        io_printf(IO_BUF, "in port\n");
#endif
        reflect_sdp_message(msg, data_in_speed_up_command(msg));
        while (!sark_msg_send(msg, 10)) {
            io_printf(IO_BUF, "timeout when sending speedup ctl reply\n");
        }
        break;
    default:
        io_printf(IO_BUF, "unexpected port %d\n",
                (msg->dest_port & PORT_MASK) >> PORT_SHIFT);
        io_printf(IO_BUF,
                "from:%04x:%02x to:%04x:%02x cmd:%04x len:%d iam:%04x\n",
                msg->srce_addr, msg->srce_port,
                msg->dest_addr, msg->dest_port,
                msg->cmd_rc, msg->length, my_addr);
        // Do nothing
    }
    sark_msg_free(msg);
}

//-----------------------------------------------------------------------------
// initializers
//-----------------------------------------------------------------------------

//! \brief Sets up data and callbacks required by the reinjection system.
static void reinjection_initialise(void) {
    // set up config region
    // Get the address this core's DTCM data starts at from SRAM
    reinjection_read_packet_types(dse_block(CONFIG_REINJECTION));

    // Setup the CPU interrupt for WDOG
    vic_interrupt_control[sark_vec->sark_slot] = (vic_vector_control_t) {
        .enable = false
    };
    set_vic_callback(CPU_SLOT, CPU_INT, sark_int_han);

    // Setup the communications controller interrupt
    set_vic_callback(CC_SLOT, CC_TNF_INT, reinjection_ready_to_send_callback);

    // Setup the timer interrupt
    set_vic_callback(TIMER_SLOT, TIMER1_INT, reinjection_timer_callback);

    // Setup the router interrupt as a fast interrupt
    sark_vec->fiq_vec = reinjection_dropped_packet_callback;
    vic_control->int_select = (vic_mask_t) {
        .router_dump = true
    };
}

//! \brief Sets up data and callbacks required by the data speed up system.
static void data_out_initialise(void) {
    data_speed_out_config_t *config = dse_block(CONFIG_DATA_SPEED_UP_OUT);
    data_out_basic_data_key = config->my_key;
    data_out_new_sequence_key = config->new_seq_key;
    data_out_first_data_key = config->first_data_key;
    data_out_transaction_id_key = config->transaction_id_key;
    data_out_end_flag_key = config->end_flag_key;

    io_printf(IO_BUF,
            "new seq key = %d, first data key = %d, transaction id key = %d, "
            "end flag key = %d, basic_data_key = %d\n",
            data_out_new_sequence_key, data_out_first_data_key, data_out_transaction_id_key,
            data_out_end_flag_key, data_out_basic_data_key);

    // Various DMA callbacks
    set_vic_callback(DMA_SLOT, DMA_DONE_INT, data_out_dma_complete);
    set_vic_callback(DMA_ERROR_SLOT, DMA_ERR_INT, data_out_dma_error);
    set_vic_callback(DMA_TIMEOUT_SLOT, DMA_TO_INT, data_out_dma_timeout);

    // configuration for the DMA's by the speed data loader
    dma_control->control = (dma_control_t) {
        // Abort pending and active transfers
        .uncommit = true,
        .abort = true,
        .restart = true,
        .clear_done_int = true,
        .clear_timeout_int = true,
        .clear_write_buffer_int = true
    };
    dma_control->control = (dma_control_t) {
        // clear possible transfer done and restart
        .uncommit = true,
        .restart = true,
        .clear_done_int = true
    };
    dma_control->global_control = (dma_global_control_t) {
        // enable DMA done and error interrupt
        .transfer_done_interrupt = true,
        .transfer2_done_interrupt = true,
        .timeout_interrupt = true,
        .crc_error_interrupt = true,
        .tcm_error_interrupt = true,
        .axi_error_interrupt = true, // SDRAM error
        .user_abort_interrupt = true,
        .soft_reset_interrupt = true,
        .write_buffer_error_interrupt = true
    };
}

//! \brief Sets up data and callback required by the data in speed up system.
static void data_in_initialise(void) {
    data_in_saved_application_router_table = sdram_alloc(
            N_USABLE_ROUTER_ENTRIES * sizeof(router_entry_t));
    if (data_in_saved_application_router_table == NULL) {
        io_printf(IO_BUF,
                "failed to allocate SDRAM for application mc router entries\n");
        rt_error(RTE_SWERR);
    }

    data_in_data_items_t *items = dse_block(CONFIG_DATA_SPEED_UP_IN);

    data_in_address_key = items->address_mc_key;
    data_in_data_key = items->data_mc_key;
    data_in_boundary_key = items->boundary_mc_key;
    // Save the current (application?) state
    data_in_save_router();

    // load user 1 in case this is a consecutive load
    publish_transaction_id(data_out_transaction_id);

    // set up mc interrupts to deal with data writing
    set_vic_callback(
        MC_PAYLOAD_SLOT, CC_MC_INT, process_mc_payload_packet);
}

//-----------------------------------------------------------------------------
//! main entry point
//-----------------------------------------------------------------------------
void c_main(void) {
    sark_cpu_state(CPU_STATE_RUN);

    dse_validate();

    // Configure
    my_addr = sv->p2p_addr;
    reinjection_configure_timer();
    reinjection_configure_comms_controller();
    reinjection_configure_router();

    // Initialise the statistics
    reinject_n_dropped_packets = 0;
    reinject_n_reinjected_packets = 0;
    reinject_n_missed_dropped_packets = 0;
    reinject_n_dropped_packet_overflows = 0;

    // set up VIC callbacks and interrupts accordingly
    // Disable the interrupts that we are configuring (except CPU for WDOG)
    const vic_mask_t int_select = {
        .timer1 = true,
        .router_dump = true,
        .dma_done = true,
        .dma_error = true,
        .dma_timeout = true,
        .cc_rx_mc = true,
    };
    vic_control->int_disable = int_select;
    reinjection_disable_comms_interrupt();

    // set up reinjection functionality
    reinjection_initialise();

    // set up data speed up functionality
    data_out_initialise();
    data_in_initialise();

    // Enable interrupts and timer
    vic_control->int_enable = int_select;
    timer1_control->control = (timer_control_t) {
        .size = 1,
        .interrupt_enable = true,
        .periodic_mode = true,
        .enable = true
    };

    // Run until told to exit
    while (reinject_run) {
        wait_for_interrupt();
    }
}
// ------------------------------------------------------------------------<|MERGE_RESOLUTION|>--- conflicted
+++ resolved
@@ -1888,19 +1888,6 @@
 // common code
 //-----------------------------------------------------------------------------
 
-<<<<<<< HEAD
-static inline sdp_msg_t *get_message_from_mailbox(void) {
-    sdp_msg_t *shm_msg = (sdp_msg_t *) sark.vcpu->mbox_ap_msg;
-    sdp_msg_t *msg = sark_msg_get();
-    if (msg != NULL) {
-        sark_msg_cpy(msg, shm_msg);
-    }
-    sark.vcpu->mbox_ap_cmd = SHM_IDLE;
-    return msg;
-}
-
-=======
->>>>>>> 7961c453
 void __real_sark_int(void *pc);
 //! Check for extra messages added by this core.
 void __wrap_sark_int(void *pc) {
