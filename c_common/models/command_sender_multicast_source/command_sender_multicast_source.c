#include <common-typedefs.h>
#include <data_specification.h>
#include <debug.h>
#include <simulation.h>
#include <string.h>
<<<<<<< HEAD
#include "../../front_end_common_lib/include/front_end_common_constants.h"
=======
>>>>>>> 16da3874

// Globals
static uint32_t time;
static uint32_t simulation_ticks;
static uint32_t *schedule;
static uint32_t schedule_size;
static uint32_t next_pos;

// Callbacks
void timer_callback(uint unused0, uint unused1) {
    use(unused0);
    use(unused1);
    time++;

    if ((next_pos >= schedule_size) && (simulation_ticks != UINT32_MAX)
            && (time >= simulation_ticks)) {
        log_info("Simulation complete.\n");
        spin1_exit(0);
        return;
    }

    if ((next_pos < schedule_size) && schedule[next_pos] == time) {
        uint32_t with_payload_count = schedule[++next_pos];
        log_debug("Sending %u packets with payloads at time %u",
                  with_payload_count, time);
        for (uint32_t i = 0; i < with_payload_count; i++) {
            uint32_t key = schedule[++next_pos];
            uint32_t payload = schedule[++next_pos];

            //check for delays and repeats
            uint32_t delay_and_repeat_data = schedule[++next_pos];
            if (delay_and_repeat_data != 0) {
                uint16_t repeat = delay_and_repeat_data >> 8;
                uint16_t delay = delay_and_repeat_data & 0x0000ffff;
                log_debug("Sending %u, %u at time %u with %u repeats and "
                          "%u delay ", key, payload, time, repeat, delay);
                for (uint16_t repeat_count = 0; repeat_count < repeat;
                        repeat_count++) {
                    spin1_send_mc_packet(key, payload, WITH_PAYLOAD);

                    // if the delay is 0, dont call delay
                    if (delay > 0) {
                        spin1_delay_us(delay);
                    }
                }
            } else {

                //if no repeats, then just sned the message
                spin1_send_mc_packet(key, payload, WITH_PAYLOAD);
            }
        }

        uint32_t without_payload_count = schedule[++next_pos];
        log_debug("Sending %u packets without payloads at time %u",
                  without_payload_count, time);
        for (uint32_t i = 0; i < without_payload_count; i++) {
            uint32_t key = schedule[++next_pos];
            log_debug("Sending %u", key);

            //check for delays and repeats
            uint32_t delay_and_repeat_data = schedule[++next_pos];
            if (delay_and_repeat_data != 0) {
                uint16_t repeat = delay_and_repeat_data >> 8;
                uint16_t delay = delay_and_repeat_data & 0x0000ffff;
                for (uint16_t repeat_count = 0; repeat_count < repeat;
                        repeat_count++) {
                    spin1_send_mc_packet(key, 0, NO_PAYLOAD);

                    // if the delay is 0, dont call delay
                    if (delay > 0) {
                        spin1_delay_us(delay);
                    }
                }
            } else {

                //if no repeats, then just sned the message
                spin1_send_mc_packet(key, 0, NO_PAYLOAD);
            }

        }
        ++next_pos;

        if (next_pos < schedule_size) {
            log_debug("Next packets will be sent at %u", schedule[next_pos]);
        } else {
            log_debug("End of Schedule");
        }
    }
}

bool read_parameters(address_t address) {
    schedule_size = address[0] >> 2;

    // Allocate the space for the schedule
    schedule = (uint32_t*) spin1_malloc(schedule_size * sizeof(uint32_t));
    if (schedule == NULL) {
        log_error("Could not allocate the schedule");
        return false;
    }
    memcpy(schedule, &address[1], schedule_size * sizeof(uint32_t));

    next_pos = 0;
    log_info("Schedule starts at time %d", schedule[0]);

    return (true);
}

bool initialize(uint32_t *timer_period) {

    // Get the address this core's DTCM data starts at from SRAM
    address_t address = data_specification_get_data_address();

    // Read the header
    if (!data_specification_read_header(address)) {
        return false;
    }

    // Get the timing details
    if (!simulation_read_timing_details(
            data_specification_get_region(0, address),
<<<<<<< HEAD
            timer_period, &simulation_ticks)) {
        return false;
    }

    // get the components that build up a comand sender multicast source
    uint32_t components[1];
    if (!simulation_read_components(
            data_specification_get_region(0, address), 1, components)) {
        return false;
    }

    // verify the components are correct
    if (components[0] != COMMAND_SENDER_MAGIC_NUMBER){
=======
            APPLICATION_NAME_HASH, timer_period, &simulation_ticks)) {
>>>>>>> 16da3874
        return false;
    }

    // Read the parameters
    read_parameters(data_specification_get_region(1, address));

    return true;
}

// Entry point
void c_main(void) {

    // Configure system
    uint32_t timer_period = 0;
    if (!initialize(&timer_period)) {
        return;
    }

    // Set timer_callback
    spin1_set_timer_tick(timer_period);

    // Register callbacks
    spin1_callback_on(TIMER_TICK, timer_callback, 2);

    log_info("Starting");

    // Start the time at "-1" so that the first tick will be 0
    time = UINT32_MAX;
    simulation_run();
}<|MERGE_RESOLUTION|>--- conflicted
+++ resolved
@@ -3,10 +3,7 @@
 #include <debug.h>
 #include <simulation.h>
 #include <string.h>
-<<<<<<< HEAD
 #include "../../front_end_common_lib/include/front_end_common_constants.h"
-=======
->>>>>>> 16da3874
 
 // Globals
 static uint32_t time;
@@ -127,7 +124,6 @@
     // Get the timing details
     if (!simulation_read_timing_details(
             data_specification_get_region(0, address),
-<<<<<<< HEAD
             timer_period, &simulation_ticks)) {
         return false;
     }
@@ -140,10 +136,7 @@
     }
 
     // verify the components are correct
-    if (components[0] != COMMAND_SENDER_MAGIC_NUMBER){
-=======
-            APPLICATION_NAME_HASH, timer_period, &simulation_ticks)) {
->>>>>>> 16da3874
+    if (components[0] != APPLICATION_NAME_HASH){
         return false;
     }
 
