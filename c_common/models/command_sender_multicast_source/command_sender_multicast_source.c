--- conflicted
+++ resolved
@@ -20,11 +20,7 @@
 //! region identifiers
 typedef enum region_identifiers{
     SYSTEM_REGION = 0, COMMANDS = 1, PROVENANCE_REGION = 2
-<<<<<<< HEAD
-}region_identifiers;
-=======
 } region_identifiers;
->>>>>>> 90447d32
 
 // Callbacks
 void timer_callback(uint unused0, uint unused1) {
@@ -32,16 +28,10 @@
     use(unused1);
     time++;
 
-<<<<<<< HEAD
-    if ((next_pos >= schedule_size) && (infinite_run != TRUE)
-            && (time >= simulation_ticks)) {
-        simulation_handle_pause_resume();
-=======
     if ((next_pos >= schedule_size) && (infinite_run != TRUE) &&
             (time >= simulation_ticks)) {
         simulation_handle_pause_resume(NULL);
         return;
->>>>>>> 90447d32
     }
 
     if ((next_pos < schedule_size) && schedule[next_pos] == time) {
@@ -149,12 +139,7 @@
     // Get the timing details
     if (!simulation_read_timing_details(
             data_specification_get_region(SYSTEM_REGION, address),
-<<<<<<< HEAD
-            APPLICATION_NAME_HASH, timer_period, &simulation_ticks,
-            &infinite_run)) {
-=======
             APPLICATION_NAME_HASH, timer_period)) {
->>>>>>> 90447d32
         return false;
     }
 
@@ -181,13 +166,9 @@
     spin1_callback_on(TIMER_TICK, timer_callback, TIMER);
     simulation_register_simulation_sdp_callback(
         &simulation_ticks, &infinite_run, SDP);
-<<<<<<< HEAD
-    simulation_register_provenance_function_call(NULL, PROVENANCE_REGION);
-=======
     simulation_register_provenance_callback(NULL, PROVENANCE_REGION);
->>>>>>> 90447d32
 
     // Start the time at "-1" so that the first tick will be 0
     time = UINT32_MAX;
-    simulation_run(timer_callback, TIMER);
+    simulation_run();
 }