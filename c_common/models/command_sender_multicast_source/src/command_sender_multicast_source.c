#include <common-typedefs.h>
#include <data_specification.h>
#include <debug.h>
#include <simulation.h>
#include <stdbool.h>

// Command structure
typedef struct {
    uint32_t key;
    bool has_payload;
    uint32_t payload;
    uint32_t repeats;
    uint32_t delay;
} command;

typedef struct {
    uint32_t time;
    command command;
} timed_command;

// Globals
static uint32_t time;
static uint32_t simulation_ticks;
static uint32_t infinite_run;
static timed_command *timed_commands;
static command *start_resume_commands;
static command *pause_stop_commands;
static uint32_t n_timed_commands;
static uint32_t n_start_resume_commands;
static uint32_t n_pause_stop_commands;
static uint32_t next_timed_command;
static bool resume = true;

//! values for the priority for each callback
typedef enum callback_priorities{
    SDP = 0,
    DMA = 1,
    TIMER = 2
} callback_priorities;

//! region identifiers
enum region_identifiers {
    SYSTEM_REGION = 0,
    COMMANDS_WITH_ARBITRARY_TIMES,
    COMMANDS_AT_START_RESUME,
    COMMANDS_AT_STOP_PAUSE,
    PROVENANCE_REGION
};

//! setup data
typedef struct {
    uint32_t size;
    command commands[];
} triggered_commands_t;

//! setup data
typedef struct {
    uint32_t size;
    timed_command commands[];
} timed_commands_t;

//! time ID
enum time_id {
    FIRST_TIME = 0
};

void c_main(void);

static void transmit_command(command *command_to_send) {
    // check for repeats
    if (command_to_send->repeats != 0) {
        for (uint32_t i = 0; i <= command_to_send->repeats; i++) {
            if (command_to_send->has_payload) {
                log_debug("Sending %08x, %08x at time %u with %u repeats and "
                        "%u delay ", command_to_send->key,
                        command_to_send->payload, time,
                        command_to_send->repeats, command_to_send->delay);
                spin1_send_mc_packet(
                        command_to_send->key, command_to_send->payload,
                        WITH_PAYLOAD);
            } else {
                log_debug("Sending %08x at time %u with %u repeats and "
                    "%u delay ", command_to_send->key, time,
                    command_to_send->repeats, command_to_send->delay);
                spin1_send_mc_packet(command_to_send->key, 0, NO_PAYLOAD);
            }

            // if the delay is 0, don't call delay
            if (command_to_send->delay > 0) {
                spin1_delay_us(command_to_send->delay);
            }
        }
    } else {
        if (command_to_send->has_payload) {
            log_debug("Sending %08x, %08x at time %u",
                    command_to_send->key, command_to_send->payload, time);

            //if no repeats, then just send the message
            spin1_send_mc_packet(
                    command_to_send->key, command_to_send->payload,
                    WITH_PAYLOAD);
        } else {
            log_debug("Sending %08x at time %u", command_to_send->key, time);
            spin1_send_mc_packet(command_to_send->key, 0, NO_PAYLOAD);
        }
    }
}

static void run_stop_pause_commands(void) {
    log_info("Transmit pause/stop commands");
    for (uint32_t i = 0; i < n_pause_stop_commands; i++) {
        transmit_command(&(pause_stop_commands[i]));
    }
}

static void run_start_resume_commands(void) {
    log_info("Transmit start/resume commands");
    for (uint32_t i = 0; i < n_start_resume_commands; i++) {
        transmit_command(&(start_resume_commands[i]));
    }
}

static bool read_scheduled_parameters(timed_commands_t *message_ptr) {
    n_timed_commands = message_ptr->size;
    log_info("%d timed commands", n_timed_commands);

    // if no data, do not read it in
    if (n_timed_commands == 0) {
        return true;
    }
    uint size = n_timed_commands * sizeof(timed_command);

    // Allocate the space for the scheduled_commands
    timed_commands = spin1_malloc(size);
    if (timed_commands == NULL) {
        log_error("Could not allocate the scheduled commands");
        return false;
    }

    spin1_memcpy(timed_commands, message_ptr->commands, size);
    log_info("Schedule commands starts at time %u",
            timed_commands[FIRST_TIME].time);
    return true;
}

static bool read_start_resume_commands(triggered_commands_t *message_ptr) {
    n_start_resume_commands = message_ptr->size;
    log_info("%u start/resume commands", n_start_resume_commands);

    if (n_start_resume_commands == 0) {
        return true;
    }
    uint size = n_start_resume_commands * sizeof(command);

    // Allocate the space for the start resume
    start_resume_commands = spin1_malloc(size);
    if (start_resume_commands == NULL) {
        log_error("Could not allocate the start/resume commands");
        return false;
    }

    spin1_memcpy(start_resume_commands, message_ptr->commands, size);
    return true;
}

static bool read_pause_stop_commands(triggered_commands_t *message_ptr) {
    n_pause_stop_commands = message_ptr->size;
    log_info("%u pause/stop commands", n_pause_stop_commands);

    if (n_pause_stop_commands == 0) {
        return true;
    }
    uint size = n_pause_stop_commands * sizeof(command);

    // Allocate the space for the start resume
    pause_stop_commands = spin1_malloc(size);
    if (pause_stop_commands == NULL) {
        log_error("Could not allocate the pause/stop commands");
        return false;
    }

    spin1_memcpy(pause_stop_commands, message_ptr->commands, size);
    return true;
}

// Callbacks
static void timer_callback(uint unused0, uint unused1) {
    use(unused0);
    use(unused1);
    time++;

    if (resume) {
        log_info("running first start resume commands");
        run_start_resume_commands();
        resume = false;
    }

    if (((infinite_run != TRUE) && (time >= simulation_ticks))) {
        run_stop_pause_commands();

        simulation_handle_pause_resume(NULL);

        log_info("in pause resume mode");
        resume = true;

        // Subtract 1 from the time so this tick gets done again on the next
        // run
        time -= 1;

        simulation_ready_to_read();
        return;
    }

    while ((next_timed_command < n_timed_commands) &&
            (timed_commands[next_timed_command].time == time)) {
        transmit_command(&timed_commands[next_timed_command].command);
        ++next_timed_command;
    }
}

static bool initialize(uint32_t *timer_period) {
    // Get the address this core's DTCM data starts at from SRAM
    data_specification_metadata_t *ds_regions =
            data_specification_get_data_address();

    // Read the header
    if (!data_specification_read_header(ds_regions)) {
        return false;
    }

    // Get the timing details and set up the simulation interface
    if (!simulation_initialise(
            data_specification_get_region(SYSTEM_REGION, ds_regions),
            APPLICATION_NAME_HASH, timer_period, &simulation_ticks,
            &infinite_run, SDP, DMA)) {
        return false;
    }
    simulation_set_provenance_data_address(
<<<<<<< HEAD
            data_specification_get_region(PROVENANCE_REGION, address));
    simulation_set_exit_function(run_stop_pause_commands);

    // Read the parameters
    read_scheduled_parameters((timed_commands_t *)
            data_specification_get_region(COMMANDS_WITH_ARBITRARY_TIMES, address));
    read_start_resume_commands((triggered_commands_t *)
            data_specification_get_region(COMMANDS_AT_START_RESUME, address));
    read_pause_stop_commands((triggered_commands_t *)
            data_specification_get_region(COMMANDS_AT_STOP_PAUSE, address));
=======
            data_specification_get_region(PROVENANCE_REGION, ds_regions));
    simulation_set_exit_function(run_stop_pause_commands);

    // Read the parameters
    read_scheduled_parameters(data_specification_get_region(
            COMMANDS_WITH_ARBITRARY_TIMES, ds_regions));
    read_start_resume_commands(data_specification_get_region(
            COMMANDS_AT_START_RESUME, ds_regions));
    read_pause_stop_commands(data_specification_get_region(
            COMMANDS_AT_STOP_PAUSE, ds_regions));
>>>>>>> a68522fb
    return true;
}

// Entry point
void c_main(void) {

    // Configure system
    uint32_t timer_period = 0;
    if (!initialize(&timer_period)) {
        log_error("Error in initialisation - exiting!");
        rt_error(RTE_SWERR);
    }

    // Set timer_callback
    spin1_set_timer_tick(timer_period);

    // Register callbacks
    spin1_callback_on(TIMER_TICK, timer_callback, TIMER);

    // Start the time at "-1" so that the first tick will be 0
    time = UINT32_MAX;
    simulation_run();
}<|MERGE_RESOLUTION|>--- conflicted
+++ resolved
@@ -236,18 +236,6 @@
         return false;
     }
     simulation_set_provenance_data_address(
-<<<<<<< HEAD
-            data_specification_get_region(PROVENANCE_REGION, address));
-    simulation_set_exit_function(run_stop_pause_commands);
-
-    // Read the parameters
-    read_scheduled_parameters((timed_commands_t *)
-            data_specification_get_region(COMMANDS_WITH_ARBITRARY_TIMES, address));
-    read_start_resume_commands((triggered_commands_t *)
-            data_specification_get_region(COMMANDS_AT_START_RESUME, address));
-    read_pause_stop_commands((triggered_commands_t *)
-            data_specification_get_region(COMMANDS_AT_STOP_PAUSE, address));
-=======
             data_specification_get_region(PROVENANCE_REGION, ds_regions));
     simulation_set_exit_function(run_stop_pause_commands);
 
@@ -258,7 +246,6 @@
             COMMANDS_AT_START_RESUME, ds_regions));
     read_pause_stop_commands(data_specification_get_region(
             COMMANDS_AT_STOP_PAUSE, ds_regions));
->>>>>>> a68522fb
     return true;
 }
 
