--- conflicted
+++ resolved
@@ -1462,13 +1462,6 @@
 // initializers
 //-----------------------------------------------------------------------------
 
-<<<<<<< HEAD
-static inline void *get_dsg_region(data_spec_regions region_id) {
-    vcpu_t *sark_virtual_processor_info = (vcpu_t*) SV_VCPU;
-    uint32_t *dsg_header = (uint32_t *)
-            sark_virtual_processor_info[sark.virt_cpu].user0;
-    return (void *) dsg_header[DSG_HEADER + region_id];
-=======
 #ifndef VIC_ENABLE_VECTOR
 #define VIC_ENABLE_VECTOR (0x20)
 #endif //VIC_ENABLE_VECTOR
@@ -1476,21 +1469,13 @@
 static inline void set_vic_callback(uint8_t slot, uint type, isr_t callback) {
     vic_vectors[slot] = callback;
     vic_controls[slot] = VIC_ENABLE_VECTOR | type;
->>>>>>> 5485f83f
 }
 
 //! \brief sets up data required by the reinjection functionality
 static void reinjection_initialise(void) {
     // set up config region
     // Get the address this core's DTCM data starts at from SRAM
-<<<<<<< HEAD
-    address_t address = get_dsg_region(CONFIG_REINJECTION);
-
-    // process data
-    reinjection_read_packet_types(address);
-=======
     reinjection_read_packet_types(dsg_block(CONFIG_REINJECTION));
->>>>>>> 5485f83f
 
     // Setup the CPU interrupt for WDOG
     vic_controls[sark_vec->sark_slot] = 0;
@@ -1508,18 +1493,6 @@
 }
 
 //! \brief sets up data required by the data speed up functionality
-<<<<<<< HEAD
-void data_speed_up_initialise() {
-    address_t address = get_dsg_region(CONFIG_DATA_SPEED_UP);
-    basic_data_key = address[MY_KEY];
-    new_sequence_key = address[NEW_SEQ_KEY];
-    first_data_key = address[FIRST_DATA_KEY];
-    end_flag_key = address[END_FLAG_KEY];
-
-
-    vic_vectors[DMA_SLOT]  = speed_up_handle_dma;
-    vic_controls[DMA_SLOT] = 0x20 | DMA_DONE_INT;
-=======
 static void data_out_initialise(void) {
     data_speed_out_config_t *config = dsg_block(CONFIG_DATA_SPEED_UP_OUT);
     basic_data_key = config->my_key;
@@ -1531,7 +1504,6 @@
     set_vic_callback(DMA_SLOT, DMA_DONE_INT, data_out_dma_complete);
     set_vic_callback(DMA_ERROR_SLOT, DMA_ERR_INT, data_out_dma_error);
     set_vic_callback(DMA_TIMEOUT_SLOT, DMA_TO_INT, data_out_dma_timeout);
->>>>>>> 5485f83f
 
     for (uint32_t i = 0; i < 2; i++) {
         data_to_transmit[i] =
