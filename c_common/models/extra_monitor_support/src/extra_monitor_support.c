--- conflicted
+++ resolved
@@ -363,20 +363,12 @@
 // ------------------------------------------------------------------------
 
 //! data in variables
-<<<<<<< HEAD
-router_entry_t *saved_application_router_table = NULL;
-int application_table_n_valid_entries = 0;
-uint data_in_address_key = 0;
-uint data_in_data_key = 0;
-uint data_in_boundary_key = 0;
-address_t data_in_write_address = NULL, first_write_address = NULL;
-=======
 static router_entry_t *saved_application_router_table = NULL;
 static uint data_in_address_key = 0;
 static uint data_in_data_key = 0;
 static uint data_in_boundary_key = 0;
 static address_t data_in_write_address = NULL, first_write_address = NULL;
->>>>>>> e77dbd75
+static int application_table_n_valid_entries = 0;
 
 // ------------------------------------------------------------------------
 // global variables for data speed up out functionality
