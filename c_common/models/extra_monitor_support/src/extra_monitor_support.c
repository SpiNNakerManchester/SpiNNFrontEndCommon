--- conflicted
+++ resolved
@@ -18,13 +18,13 @@
 #define DMA_BURST_SIZE 4
 
 //! ??????????????????
-#define DMA_WIDTH 1
+#define DMA_WIDTH   1
 
 //! marker for doing a DMA read
-#define DMA_READ  0
+#define DMA_READ    0
 
 //! marker for doing DMA write (don't think this is used in here yet)
-#define DMA_WRITE 1
+#define DMA_WRITE   1
 
 //! the number of DMA buffers to build
 #define N_DMA_BUFFERS 2
@@ -34,20 +34,21 @@
 //-----------------------------------------------------------------------------
 
 //! flag size for saying ended
-#define END_FLAG_SIZE 4
+#define END_FLAG_SIZE  4
 
 //! flag for saying stuff has ended
-#define END_FLAG 0xFFFFFFFF
+#define END_FLAG   0xFFFFFFFF
 
 //! items per SDP packet for sending
-#define ITEMS_PER_DATA_PACKET 68
-
-#define SEQUENCE_NUMBER_SIZE 1
+#define ITEMS_PER_DATA_PACKET  68
+
+#define SEQUENCE_NUMBER_SIZE   1
 
 #define SDP_PAYLOAD_WORDS (ITEMS_PER_DATA_PACKET - SEQUENCE_NUMBER_SIZE)
 #define SDP_PAYLOAD_BYTES (SDP_PAYLOAD_WORDS * sizeof(uint))
 
-#define TX_NOT_FULL_MASK 0x10000000
+#define TX_NOT_FULL_MASK   0x10000000
+
 //-----------------------------------------------------------------------------
 //! SDP flags
 //-----------------------------------------------------------------------------
@@ -101,7 +102,7 @@
 //-----------------------------------------------------------------------------
 
 //! throttle power on the MC transmissions if needed (assume not needed)
-#define TDMA_WAIT_PERIOD 0
+#define TDMA_WAIT_PERIOD   0
 
 // The initial timeout of the router
 #define ROUTER_INITIAL_TIMEOUT 0x004f0000
@@ -162,6 +163,8 @@
 
 #define ROUTER_TIMEOUT_MASK 0xFF
 
+#define SDP_REPLY_HEADER_LEN 12
+
 // ------------------------------------------------------------------------
 // structs used in system
 // ------------------------------------------------------------------------
@@ -284,15 +287,9 @@
 
 //! values for port numbers this core will respond to
 enum functionality_to_port_num_map {
-<<<<<<< HEAD
-    RE_INJECTION_FUNCTIONALITY = 4,
-    DATA_SPEED_UP_OUT_FUNCTIONALITY = 5,
-    DATA_SPEED_UP_IN_FUNCTIONALITY = 6
-=======
     REINJECTION_PORT = 4,
     DATA_SPEED_UP_OUT_PORT = 5,
     DATA_SPEED_UP_IN_PORT = 6
->>>>>>> a68522fb
 };
 
 enum data_spec_regions {
@@ -359,20 +356,11 @@
 // ------------------------------------------------------------------------
 
 //! data in variables
-<<<<<<< HEAD
 static router_entry_t *saved_application_router_table = NULL;
 static uint data_in_address_key = 0;
 static uint data_in_data_key = 0;
-static uint data_in_start_key = 0;
-static address_t data_in_write_address = NULL;
-static address_t first_write_address = NULL;
-=======
-router_entry_t *saved_application_router_table = NULL;
-uint data_in_address_key = 0;
-uint data_in_data_key = 0;
-uint data_in_boundary_key = 0;
-address_t data_in_write_address = NULL, first_write_address = NULL;
->>>>>>> a68522fb
+static uint data_in_boundary_key = 0;
+static address_t data_in_write_address = NULL, first_write_address = NULL;
 
 // ------------------------------------------------------------------------
 // global variables for data speed up out functionality
@@ -391,7 +379,7 @@
 static uint32_t n_missing_seq_sdp_packets = 0;
 static uint32_t n_missing_seq_nums_in_sdram = 0;
 static uint32_t n_elements_to_read_from_sdram = 0;
-address_t missing_sdp_seq_num_sdram_address = NULL;
+static address_t missing_sdp_seq_num_sdram_address = NULL;
 static uint32_t max_seq_num = 0;
 
 //! retransmission DMA stuff
@@ -926,7 +914,7 @@
 }
 
 //! \brief reads in routers entries and places in application sdram location
-void data_in_save_router(void) {
+static void data_in_save_router(void) {
     rtr_entry_t router_entry;
 
     for (uint entry_id = N_BASIC_SYSTEM_ROUTER_ENTRIES, i = 0;
@@ -1400,8 +1388,6 @@
 // common code
 //-----------------------------------------------------------------------------
 
-#define SDP_REPLY_HEADER_LEN 12
-
 static inline void reflect_sdp_message(sdp_msg_t *msg, uint body_length) {
     msg->length = SDP_REPLY_HEADER_LEN + body_length;
     uint dest_port = msg->dest_port;
