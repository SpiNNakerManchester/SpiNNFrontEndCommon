--- conflicted
+++ resolved
@@ -57,13 +57,8 @@
 //! flag for saying stuff has ended
 #define END_FLAG 0xFFFFFFFF
 
-<<<<<<< HEAD
 //! convert between words to bytes
 #define WORD_TO_BYTE_MULTIPLIER 4
-=======
-//! items per SDP packet for sending
-#define ITEMS_PER_DATA_PACKET 68
->>>>>>> f17982f4
 
 #define SEQUENCE_NUMBER_SIZE 1
 
