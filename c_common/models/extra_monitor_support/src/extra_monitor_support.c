// SARK-based program
#include <sark.h>
#include <stdbool.h>
#include <math.h>
#include <common-typedefs.h>

// ------------------------------------------------------------------------
// constants
// ------------------------------------------------------------------------

//-----------------------------------------------------------------------------
// common
//-----------------------------------------------------------------------------

//! size of DSG header in memory space
#define DSG_HEADER 2

//-----------------------------------------------------------------------------
//! stuff to do with SARK DMA
//-----------------------------------------------------------------------------

//! ???????????????????
#define DMA_BURST_SIZE 4

//! ??????????????????
#define DMA_WIDTH 1

//! marker for doing a DMA read
#define DMA_READ  0

//! marker for doing DMA write (don't think this is used in here yet)
#define DMA_WRITE 1

//! the number of DMA buffers to build
#define N_DMA_BUFFERS 2

//-----------------------------------------------------------------------------
// magic numbers for data speed up extractor
//-----------------------------------------------------------------------------

//! flag size for saying ended
#define END_FLAG_SIZE 4

//! flag for saying stuff has ended
#define END_FLAG 0xFFFFFFFF

//! items per SDP packet for sending
#define ITEMS_PER_DATA_PACKET 68

//! convert between words to bytes
#define WORD_TO_BYTE_MULTIPLIER 4

#define SEQUENCE_NUMBER_SIZE 1

#define TX_NOT_FULL_MASK 0x10000000
//-----------------------------------------------------------------------------
//! SDP flags
//-----------------------------------------------------------------------------

//! send data command ID in SDP
#define SDP_COMMAND_FOR_SENDING_DATA 100

//! start missing SDP sequence numbers in SDP
//! (this includes n SDP packets expected)
#define SDP_COMMAND_FOR_START_OF_MISSING_SDP_PACKETS 1000

//! other missing SDP sequence numbers in SDP
#define SDP_COMMAND_FOR_MORE_MISSING_SDP_PACKETS 1001

//! stop sending now!
#define SDP_COMMAND_FOR_CLEAR 2000

//! timeout for trying to end SDP packet
#define SDP_TIMEOUT 1000

//! extra length adjustment for the SDP header
#define LENGTH_OF_SDP_HEADER 8

//-----------------------------------------------------------------------------
// reinjection functionality magic numbers
//-----------------------------------------------------------------------------

//! throttle power on the MC transmissions if needed (assume not needed)
#define TDMA_WAIT_PERIOD 0

// The initial timeout of the router
#define ROUTER_INITIAL_TIMEOUT 0x004f0000

// Amount to call the timer callback
#define TICK_PERIOD        10

// dumped packet queue length
#define PKT_QUEUE_SIZE     4096

//-----------------------------------------------------------------------------
// VIC stuff
//-----------------------------------------------------------------------------

// CPU VIC slot (WDOG and SDP)
#define CPU_SLOT           SLOT_0

// communications controller VIC slot
#define CC_SLOT            SLOT_1

// timer VIC slot
#define TIMER_SLOT         SLOT_2

// DMA slot
#define DMA_SLOT           SLOT_3

#define RTR_BLOCKED_BIT    25
#define RTR_DOVRFLW_BIT    30
#define RTR_DENABLE_BIT    2
#define RTR_FPE_BIT        17
#define RTR_LE_BIT         6


#define RTR_BLOCKED_MASK   (1 << RTR_BLOCKED_BIT)   // router blocked
#define RTR_DOVRFLW_MASK   (1 << RTR_DOVRFLW_BIT)   // router dump overflow
#define RTR_DENABLE_MASK   (1 << RTR_DENABLE_BIT)   // enable dump interrupts
#define RTR_FPE_MASK       ((1 << RTR_FPE_BIT) - 1)  // if the dumped packet was a processor failure
#define RTR_LE_MASK        ((1 << RTR_LE_BIT) -1) // if the dumped packet was a link failure

#define PKT_CONTROL_SHFT   16
#define PKT_PLD_SHFT       17
#define PKT_TYPE_SHFT      22
#define PKT_ROUTE_SHFT     24

#define PKT_CONTROL_MASK   (0xff << PKT_CONTROL_SHFT)
#define PKT_PLD_MASK       (1 << PKT_PLD_SHFT)
#define PKT_TYPE_MASK      (3 << PKT_TYPE_SHFT)
#define PKT_ROUTE_MASK     (7 << PKT_ROUTE_SHFT)

#define PKT_TYPE_MC        (0 << PKT_TYPE_SHFT)
#define PKT_TYPE_PP        (1 << PKT_TYPE_SHFT)
#define PKT_TYPE_NN        (2 << PKT_TYPE_SHFT)
#define PKT_TYPE_FR        (3 << PKT_TYPE_SHFT)

#define ROUTER_TIMEOUT_MASK 0xFF

// ------------------------------------------------------------------------
// structs used in system
// ------------------------------------------------------------------------

//! struct for a SDP message with pure data, no SCP header
struct sdp_msg_pure_data {	// SDP message (=292 bytes)
    struct sdp_msg *next;	// Next in free list
    uint16_t length;		// length
    uint16_t checksum;		// checksum (if used)

    // sdp_hdr_t
    uint8_t flags;	    	// SDP flag byte
    uint8_t tag;		// SDP IPtag
    uint8_t dest_port;		// SDP destination port/CPU
    uint8_t srce_port;		// SDP source port/CPU
    uint16_t dest_addr;		// SDP destination address
    uint16_t srce_addr;		// SDP source address

    // User data (272 bytes when no SCP header)
    uint32_t data[ITEMS_PER_DATA_PACKET];

    uint32_t _PAD;		// Private padding
};

//! dumped packet type
struct dumped_packet_t {
    uint hdr;
    uint key;
    uint pld;
};

//! packet queue type
struct pkt_queue_t {
    uint head;
    uint tail;
    struct dumped_packet_t queue[PKT_QUEUE_SIZE];
};

//! SDP tags used by the SDRAM reader component.
enum dma_tags_for_data_speed_up {
    //! DMA complete tag for original transmission, this isn't used yet, but
    //! needed for full protocol
    DMA_TAG_READ_FOR_TRANSMISSION = 0,
    //! DMA complete tag for retransmission of data sequence numbers
    DMA_TAG_READ_FOR_RETRANSMISSION = 1,
    //! DMA complete tag for the reading from SDRAM of data to be retransmitted
    DMA_TAG_RETRANSMISSION_READING = 2,
    //! DMA complete tag for writing the missing SEQ numbers to SDRAM
    DMA_TAG_FOR_WRITING_MISSING_SEQ_NUMS = 3
};

//! \brief message header for the separate data speed up SDP messages
struct sending_data_header_t {
    uint32_t command;
    uint32_t sdram;
    uint32_t length;
};

//! \brief position in SDP message for missing sequence numbers
enum missing_seq_num_sdp_data_positions {
    POSITION_OF_NO_MISSING_SEQ_SDP_PACKETS = 1,
    START_OF_MISSING_SEQ_NUMS = 2
};

// Dropped packet re-injection internal control commands (RC of SCP message)
enum reinjector_command_codes {
    CMD_DPRI_SET_ROUTER_TIMEOUT = 0,
    CMD_DPRI_SET_ROUTER_EMERGENCY_TIMEOUT = 1,
    CMD_DPRI_SET_PACKET_TYPES = 2,
    CMD_DPRI_GET_STATUS = 3,
    CMD_DPRI_RESET_COUNTERS = 4,
    CMD_DPRI_EXIT = 5,
    CMD_DPRI_CLEAR = 6
};

//! flag positions for packet types being reinjected
enum reinjection_flag_positions {
    DPRI_PACKET_TYPE_MC = 1,
    DPRI_PACKET_TYPE_PP = 2,
    DPRI_PACKET_TYPE_NN = 4,
    DPRI_PACKET_TYPE_FR = 8
};

//! layout of response packet for reinjector status
struct reinjector_status_t {
    uint timeout;
    uint emergency_timeout;
    uint n_dropped_packets;
    uint n_missed_dropped_packets;
    uint n_dropped_packet_overflows;
    uint n_reinjected_packets;
    uint n_link_dumped_packets;
    uint n_processor_dumped_packets;
    uint packet_types_reinjected;
};

//! human readable definitions of each element in the reinjection control
//! region
struct reinject_config_t {
    uint32_t reinject_multicast;
    uint32_t reinject_point_to_point;
    uint32_t reinject_fixed_route;
    uint32_t reinject_nearest_neighbour;
};

//! values for port numbers this core will respond to
enum functionality_to_port_num_map {
    RE_INJECTION_FUNCTIONALITY = 4,
    DATA_SPEED_UP_FUNCTIONALITY = 5
};

enum data_spec_regions {
    CONFIG_REINJECTION = 0,
    CONFIG_DATA_SPEED_UP = 1
};

//! human readable definitions of each element in the data speedup control
//! region
struct data_speed_config_t {
    uint32_t my_key;
    uint32_t new_seq_key;
    uint32_t first_data_key;
    uint32_t end_flag_key;
};

//! values for the priority for each callback
enum callback_priorities {
    SDP = 0,
    DMA = 0
};

// ------------------------------------------------------------------------
// global variables for reinjector functionality
// ------------------------------------------------------------------------

// The content of the communications controller SAR register
static uint cc_sar;

// dumped packet queue
static struct pkt_queue_t pkt_queue;

// statistics
static uint n_dropped_packets;
static uint n_missed_dropped_packets;
static uint n_dropped_packet_overflows;
static uint n_reinjected_packets;
static uint n_link_dumped_packets;
static uint n_processor_dumped_packets;

// Determine what to reinject
static bool reinject_mc;
static bool reinject_pp;
static bool reinject_nn;
static bool reinject_fr;
static bool run = true;

// VIC
typedef void (*isr_t) (void);
volatile isr_t* const vic_vectors = (isr_t *) (VIC_BASE + 0x100);
volatile uint* const vic_controls = (uint *) (VIC_BASE + 0x200);

// ------------------------------------------------------------------------
// global variables for data speed up functionality
// ------------------------------------------------------------------------

//! transmission stuff
static uint32_t *data_to_transmit[N_DMA_BUFFERS];
static uint32_t transmit_dma_pointer = 0;
static uint32_t position_in_store = 0;
static uint32_t num_items_read = 0;
static bool first_transmission = true;
static bool has_finished = false;
static uint32_t retransmitted_seq_num_items_read = 0;

//! retransmission stuff
static uint32_t number_of_missing_seq_sdp_packets = 0;
static uint32_t number_of_missing_seq_nums_in_sdram = 0;
static uint32_t number_of_elements_to_read_from_sdram = 0;
address_t missing_sdp_seq_num_sdram_address = NULL;
static uint32_t max_seq_num = 0;

//! retransmission DMA stuff
static uint32_t retransmit_seq_nums[ITEMS_PER_DATA_PACKET];
static uint32_t position_for_retransmission = 0;
static uint32_t missing_seq_num_being_processed = 0;
static uint32_t position_in_read_data = 0;
static uint32_t dma_port_last_used = 0;
static bool in_re_transmission_mode = false;

//! SDP message holder for transmissions
struct sdp_msg_pure_data my_msg;

//! state for how many bytes it needs to send, gives approximate bandwidth if
//! round number.
static uint32_t bytes_to_read_write;
static address_t *store_address = NULL;
static uint32_t basic_data_key = 0;
static uint32_t new_sequence_key = 0;
static uint32_t first_data_key = 0;
static uint32_t end_flag_key = 0;
static uint32_t stop = 0;

#ifdef INT_HANDLER
#undef INT_HANDLER
#define INT_HANDLER void __attribute__((interrupt("IRQ")))
#endif

extern void spin1_wfi(void);
extern INT_HANDLER sark_int_han(void);

// ------------------------------------------------------------------------
// reinjector main functions
// ------------------------------------------------------------------------

static inline void check_ready_to_reinject(void) {
    // access packet queue with FIQ disabled
    uint cpsr = cpu_fiq_disable();
    // if queue not empty turn on packet bouncing
    bool queue_not_empty = (pkt_queue.tail != pkt_queue.head);
    // restore FIQ after queue access
    cpu_int_restore(cpsr);

    if (queue_not_empty) {
        // enable communications controller. interrupt to bounce packets
        vic[VIC_ENABLE] = 1 << CC_TNF_INT;
    }
}

static inline void do_reinjection(void) {
    // access packet queue with FIQ disabled,
    uint cpsr = cpu_fiq_disable();

    // if queue not empty bounce packet, ...
    if (pkt_queue.tail != pkt_queue.head) {
        // dequeue packet...
        uint hdr = pkt_queue.queue[pkt_queue.head].hdr;
        uint pld = pkt_queue.queue[pkt_queue.head].pld;
        uint key = pkt_queue.queue[pkt_queue.head].key;

        // update queue pointer...
        pkt_queue.head = (pkt_queue.head + 1) % PKT_QUEUE_SIZE;

        // restore FIQ queue access...
        cpu_int_restore(cpsr);

        // write header and route...
        cc[CC_TCR] = hdr & PKT_CONTROL_MASK;
        cc[CC_SAR] = cc_sar | (hdr & PKT_ROUTE_MASK);

        // maybe write payload,
        if (hdr & PKT_PLD_MASK) {
            cc[CC_TXDATA] = pld;
        }

        // write key to fire packet...
        cc[CC_TXKEY] = key;

        // and add to statistics.
        n_reinjected_packets += 1;
    } else {
        // restore FIQ after queue access...
        cpu_int_restore(cpsr);

        // and disable communications controller interrupts
        vic[VIC_DISABLE] = 1 << CC_TNF_INT;
    }
}

//! \brief the plugin callback for the timer
static INT_HANDLER reinjection_timer_callback(void) {
    // clear interrupt in timer,
    tc[T1_INT_CLR] = 1;

    // check if router not blocked
    if ((rtr[RTR_STATUS] & RTR_BLOCKED_MASK) == 0) {
        check_ready_to_reinject();
    }

    // and tell VIC we're done
    vic[VIC_VADDR] = (uint) vic;
}

//! \brief the plugin callback for sending packets????
static INT_HANDLER reinjection_ready_to_send_callback(void) {
    // TODO: may need to deal with packet timestamp.

    // check if router not blocked
    if ((rtr[RTR_STATUS] & RTR_BLOCKED_MASK) == 0) {
        do_reinjection();
    } else {
        // disable communications controller interrupts
        vic[VIC_DISABLE] = 1 << CC_TNF_INT;
    }

    // and tell VIC we're done
    vic[VIC_VADDR] = (uint) vic;
}

//! \brief the callback plugin for handling dropped packets
static INT_HANDLER reinjection_dropped_packet_callback(void) {
    // get packet from router,
    uint hdr = rtr[RTR_DHDR];
    uint pld = rtr[RTR_DDAT];
    uint key = rtr[RTR_DKEY];

    // clear dump status and interrupt in router,
    uint rtr_dstat = rtr[RTR_DSTAT];
    uint rtr_dump_outputs = rtr[RTR_DLINK];
    uint is_processor_dump = (rtr_dump_outputs >> RTR_LE_BIT) & RTR_FPE_MASK;
    uint is_link_dump = rtr_dump_outputs & RTR_LE_MASK;

    // only reinject if configured
    uint packet_type = (hdr & PKT_TYPE_MASK);
    if (((packet_type == PKT_TYPE_MC) && reinject_mc) ||
            ((packet_type == PKT_TYPE_PP) && reinject_pp) ||
            ((packet_type == PKT_TYPE_NN) && reinject_nn) ||
            ((packet_type == PKT_TYPE_FR) && reinject_fr)) {

        // check for overflow from router
        if (rtr_dstat & RTR_DOVRFLW_MASK) {
            n_missed_dropped_packets += 1;
        } else {
            // Note that the processor_dump and link_dump flags are sticky
            // so you can only really count these if you *haven't* missed a
            // dropped packet - hence this being split out

            if (is_processor_dump > 0) {
                // add to the count the number of active bits from this dumped
                // packet, as this indicates how many processors this packet
                // was meant to go to.
                n_processor_dumped_packets +=
                        __builtin_popcount(is_processor_dump);
            }

            if (is_link_dump > 0) {
                // add to the count the number of active bits from this dumped
                // packet, as this indicates how many links this packet was
                // meant to go to.
                n_link_dumped_packets +=
                        __builtin_popcount(is_link_dump);
            }
        }

        // Only update this counter if this is a packet to reinject
        n_dropped_packets += 1;

        // Disable FIQ for queue access
        uint cpsr = cpu_fiq_disable();

        // try to insert dumped packet in the queue,
        uint new_tail = (pkt_queue.tail + 1) % PKT_QUEUE_SIZE;

        // check for space in the queue
        if (new_tail != pkt_queue.head) {
            // queue packet,
            pkt_queue.queue[pkt_queue.tail].hdr = hdr;
            pkt_queue.queue[pkt_queue.tail].key = key;
            pkt_queue.queue[pkt_queue.tail].pld = pld;

            // update queue pointer,
            pkt_queue.tail = new_tail;
        } else {
            // The queue of packets has overflowed
            n_dropped_packet_overflows += 1;
        }

        // restore FIQ after queue access,
        cpu_int_restore(cpsr);
    }
}

//! \brief reads a memory location to set packet types for reinjection
//! \param[in] address: memory address to read the reinjection packet types
static void reinjection_read_packet_types(
        struct reinject_config_t *config_ptr) {
    // process multicast reinject flag
    reinject_mc = (config_ptr->reinject_multicast != 1);

    // process point to point flag
    reinject_pp = (config_ptr->reinject_point_to_point != 1);

    // process fixed route flag
    reinject_fr = (config_ptr->reinject_fixed_route != 1);

    // process fixed route flag
    reinject_nn = (config_ptr->reinject_nearest_neighbour != 1);
}

static ushort set_router_timeout(sdp_msg_t *msg) {
    // Set the router wait1 timeout
    if (msg->arg1 > ROUTER_TIMEOUT_MASK) {
        return RC_ARG;
    }
    rtr[RTR_CONTROL] = (rtr[RTR_CONTROL] & 0xff00ffff)
            | ((msg->arg1 & ROUTER_TIMEOUT_MASK) << 16);

    // set SCP command to OK, as successfully completed
    return RC_OK;
}

static ushort set_router_emergency_timeout(sdp_msg_t *msg) {
    // Set the router wait2 timeout
    if (msg->arg1 > ROUTER_TIMEOUT_MASK) {
        return RC_ARG;
    }
    rtr[RTR_CONTROL] = (rtr[RTR_CONTROL] & 0x00ffffff)
            | ((msg->arg1 & ROUTER_TIMEOUT_MASK) << 24);

    // set SCP command to OK, as successfully completed
    return RC_OK;
}

static ushort set_packet_types(sdp_msg_t *msg) {
    // Set the re-injection options
    reinject_mc = msg->arg1;
    reinject_pp = msg->arg2;
    reinject_fr = msg->arg3;
    reinject_nn = msg->data[0];
    // set SCP command to OK, as successfully completed
    return RC_OK;
}

static uint get_status(struct reinjector_status_t *data) {
    // Put the router timeouts in the packet
    uint control = (uint) (rtr[RTR_CONTROL] & 0xFFFF0000);
    data->timeout = (control >> 16) & ROUTER_TIMEOUT_MASK;
    data->emergency_timeout = (control >> 24) & ROUTER_TIMEOUT_MASK;

    // Put the statistics in the packet
    data->n_dropped_packets = n_dropped_packets;
    data->n_missed_dropped_packets = n_missed_dropped_packets;
    data->n_dropped_packet_overflows = n_dropped_packet_overflows;
    data->n_reinjected_packets = n_reinjected_packets;
    data->n_link_dumped_packets = n_link_dumped_packets;
    data->n_processor_dumped_packets = n_processor_dumped_packets;

    io_printf(IO_BUF, "dropped packets %d\n", n_dropped_packets);

    // Put the current services enabled in the packet
    data->packet_types_reinjected = 0;
    bool values_to_check[] = {
            reinject_mc, reinject_pp, reinject_nn, reinject_fr};
    int flags[] = {
            DPRI_PACKET_TYPE_MC, DPRI_PACKET_TYPE_PP,
            DPRI_PACKET_TYPE_NN, DPRI_PACKET_TYPE_FR};
    for (int i = 0; i < 4; i++) {
        if (values_to_check[i]) {
            data->packet_types_reinjected |= flags[i];
        }
    }
    return sizeof(struct reinjector_status_t);
}

static ushort reset_counters(void) {
    // Reset the counters
    n_dropped_packets = 0;
    n_missed_dropped_packets = 0;
    n_dropped_packet_overflows = 0;
    n_reinjected_packets = 0;
    n_link_dumped_packets = 0;
    n_processor_dumped_packets = 0;
    // set SCP command to OK, as successfully completed
    return RC_OK;
}

static ushort stop_reinjection(void) {
    uint int_select = (1 << TIMER1_INT) | (1 << RTR_DUMP_INT);

    vic[VIC_DISABLE] = int_select;
    vic[VIC_DISABLE] = (1 << CC_TNF_INT);
    vic[VIC_SELECT] = 0;
    run = false;

    // set SCP command to OK , as successfully completed
    return RC_OK;
}

static ushort clear_queue(void) {
    // Disable FIQ for queue access
    uint cpsr = cpu_fiq_disable();

    // Clear any stored dropped packets
    pkt_queue.head = 0;
    pkt_queue.tail = 0;

    // restore FIQ after queue access,
    cpu_int_restore(cpsr);

    // and disable communications controller interrupts
    vic[VIC_DISABLE] = 1 << CC_TNF_INT;

    // set SCP command to OK, as successfully completed
    return RC_OK;
}

//! \brief handles the commands for the reinjector code.
//! \param[in] msg: the message with the commands
//! \return the length of extra data put into the message for return
static uint handle_reinjection_command(sdp_msg_t *msg) {
    switch (msg->cmd_rc) {
    case CMD_DPRI_SET_ROUTER_TIMEOUT:
        msg->cmd_rc = set_router_timeout(msg);
        return 0;
    case CMD_DPRI_SET_ROUTER_EMERGENCY_TIMEOUT:
        msg->cmd_rc = set_router_emergency_timeout(msg);
        return 0;
    case CMD_DPRI_SET_PACKET_TYPES:
        msg->cmd_rc = set_packet_types(msg);
        return 0;

    case CMD_DPRI_GET_STATUS:
        // set SCP command to OK, as (will be) successfully completed
        msg->cmd_rc = RC_OK;
        // Return the number of bytes in the packet
        return get_status((struct reinjector_status_t *) &msg->arg1);

    case CMD_DPRI_RESET_COUNTERS:
        // Reset the counters
        msg->cmd_rc = reset_counters();
        return 0;
    case CMD_DPRI_EXIT:
        msg->cmd_rc = stop_reinjection();
        return 0;
    case CMD_DPRI_CLEAR:
        msg->cmd_rc = clear_queue();
        return 0;

    default:
        // If we are here, the command was not recognised, so fail (ARG as the
        // command is an argument)
        msg->cmd_rc = RC_ARG;
        return 0;
    }
}

// \brief SARK level timer interrupt setup
static void reinjection_configure_timer(void) {
    // Clear the interrupt
    tc[T1_CONTROL] = 0;
    tc[T1_INT_CLR] = 1;

    // Set the timer times
    tc[T1_LOAD] = sv->cpu_clk * TICK_PERIOD;
    tc[T1_BG_LOAD] = sv->cpu_clk * TICK_PERIOD;
}

// \brief pass, not a clue.
static void reinjection_configure_comms_controller(void) {
    // remember SAR register contents (p2p source ID)
    cc_sar = cc[CC_SAR] & 0x0000ffff;
}

// \brief sets up SARK and router to have a interrupt when a packet is dropped
static void reinjection_configure_router(void) {
    // re-configure wait values in router
    rtr[RTR_CONTROL] = (rtr[RTR_CONTROL] & 0x0000ffff) |
            ROUTER_INITIAL_TIMEOUT;

    // clear router interrupts,
    (void) rtr[RTR_STATUS];

    // clear router dump status,
    (void) rtr[RTR_DSTAT];

    // and enable router interrupts when dumping packets
    rtr[RTR_CONTROL] |= RTR_DENABLE_MASK;
}

//-----------------------------------------------------------------------------
// data speed up main functions
//-----------------------------------------------------------------------------

static inline void send_fixed_route_packet(uint32_t key, uint32_t data) {
    // If stop, don't send anything
    if (stop) {
        return;
    }

    // Wait for a router slot
    while ((cc[CC_TCR] & TX_NOT_FULL_MASK) == 0) {
        // Empty body; CC array is volatile
    }
    cc[CC_TCR] = PKT_FR_PL;
    cc[CC_TXDATA] = data;
    cc[CC_TXKEY] = key;
}

//! \brief takes a DMA'ed block and transmits its contents as multicast packets.
//! \param[in] current_dma_pointer: the DMA pointer for the 2 buffers
//! \param[in] number_of_elements_to_send: the number of multicast packets to send
//! \param[in] first_packet_key: the first key to transmit with, afterward,
//! defaults to the default key.
static void send_data_block(
        uint32_t current_dma_pointer, uint32_t number_of_elements_to_send,
        uint32_t first_packet_key) {
    //log_info("first data is %d", data_to_transmit[current_dma_pointer][0]);

    // send data
    for (uint data_position = 0; data_position < number_of_elements_to_send;
            data_position++) {
        uint32_t current_data =
                data_to_transmit[current_dma_pointer][data_position];

        send_fixed_route_packet(first_packet_key, current_data);

        // update key to transmit with
        first_packet_key = basic_data_key;
    }
    //log_info("last data is %d",
    //         data_to_transmit[current_dma_pointer][number_of_elements_to_send - 1]);
}

//! \brief sets off a DMA reading a block of SDRAM
//! \param[in] items_to_read the number of word items to read
//! \param[in] dma_tag the DMA tag associated with this read.
//!            transmission or retransmission
//! \param[in] offset where in the data array to start writing to
static void read(uint32_t dma_tag, uint32_t offset, uint32_t items_to_read) {
    // set off DMA
    transmit_dma_pointer = (transmit_dma_pointer + 1) % N_DMA_BUFFERS;

    address_t data_sdram_position = (address_t)
            &store_address[position_in_store];

    // update positions as needed
    position_in_store += items_to_read;
    num_items_read = items_to_read;

    // set off DMA
    uint desc = DMA_WIDTH << 24 | DMA_BURST_SIZE << 21 | DMA_READ << 19 |
        (items_to_read * WORD_TO_BYTE_MULTIPLIER);

    dma_port_last_used = dma_tag;
    dma[DMA_ADRS] = (uint) data_sdram_position;
    dma[DMA_ADRT] = (uint) &(data_to_transmit[transmit_dma_pointer][offset]);
    dma[DMA_DESC] = desc;
}

//! \brief sends a end flag via multicast
static void data_speed_up_send_end_flag(void) {
    send_fixed_route_packet(end_flag_key, END_FLAG);
}

//! \brief DMA complete callback for reading for original transmission
static void dma_complete_reading_for_original_transmission(void) {
    // set up state
    uint32_t current_dma_pointer = transmit_dma_pointer;
    uint32_t key_to_transmit = basic_data_key;
    uint32_t items_read_this_time = num_items_read;

    // put size in bytes if first send
    //log_info("in original read complete callback");
    if (first_transmission) {
        //io_printf(IO_BUF, "in first\n");
        data_to_transmit[current_dma_pointer][0] = max_seq_num;
        key_to_transmit = first_data_key;
        first_transmission = false;
        items_read_this_time += 1;
    }

    // stopping procedure
    // if a full packet, read another and try again
    //io_printf(IO_BUF, "next position %d, elements %d\n", position_in_store,
    //          number_of_elements_to_read_from_sdram);
    if (position_in_store < number_of_elements_to_read_from_sdram - 1) {
        //io_printf(IO_BUF, "setting off another DMA\n");
        //log_info("setting off another DMA");
        uint32_t num_items_to_read =
            ITEMS_PER_DATA_PACKET - SEQUENCE_NUMBER_SIZE;

        uint32_t next_position_in_store = position_in_store +
            (ITEMS_PER_DATA_PACKET - SEQUENCE_NUMBER_SIZE);

        // if less data needed request less data
        if (next_position_in_store >= number_of_elements_to_read_from_sdram) {
            num_items_to_read = number_of_elements_to_read_from_sdram -
                position_in_store;
            //log_info("reading %d items", num_items_to_read);
            //log_info("position in store = %d, new position in store = %d",
            //         position_in_store, next_position_in_store);
        }

        // set off another read and transmit DMA'ed one
        read(DMA_TAG_READ_FOR_TRANSMISSION, 0, num_items_to_read);

        //log_info("sending data");
        send_data_block(
            current_dma_pointer, items_read_this_time, key_to_transmit);
        //log_info("finished sending data");
    } else {
        //io_printf(IO_BUF, "sending last data \n");
        send_data_block(
            current_dma_pointer, items_read_this_time, key_to_transmit);
        //io_printf(IO_BUF, "sending end flag\n");

        // send end flag.
        data_speed_up_send_end_flag();

        //log_info("finished sending original data with end flag");
        has_finished = true;
        number_of_missing_seq_sdp_packets = 0;
    }

    if (TDMA_WAIT_PERIOD != 0) {
        sark_delay_us(TDMA_WAIT_PERIOD);
    }
}

//! \brief write SDP sequence numbers to SDRAM that need retransmitting
//! \param[in] data: data to write into SDRAM
//! \param[in] length: length of data
//! \param[in] start_offset: where in the data to start writing in from.
static void write_missing_sdp_seq_nums_into_sdram(
        uint32_t data[], ushort length, uint32_t start_offset) {
    for (ushort offset=start_offset; offset < length; offset ++) {
        missing_sdp_seq_num_sdram_address[
                number_of_missing_seq_nums_in_sdram +
                (offset - start_offset)] = data[offset];
        if (data[offset] > max_seq_num){
            io_printf(IO_BUF, "storing some bad seq num. WTF %d %d\n",
            data[offset], max_seq_num);
        } else {
            //io_printf(IO_BUF, "storing seq num. %d \n", data[offset]);
            //log_info("data writing into SDRAM is %d", data[offset]);
        }
    }
    number_of_missing_seq_nums_in_sdram += length - start_offset;
}

//! \brief entrance method for storing SDP sequence numbers into SDRAM
//! \param[in] data: the message data to read into SDRAM
//! \param[in] length: how much data to read
//! \param[in] first: if first packet about missing sequence numbers. If so
//! there is different behaviour
static void store_missing_seq_nums(uint32_t data[], ushort length, bool first) {
    uint32_t start_reading_offset = 1;
    if (first){
        number_of_missing_seq_sdp_packets =
            data[POSITION_OF_NO_MISSING_SEQ_SDP_PACKETS];

        //uint32_t total_missing_seq_nums = (
        //    (ITEMS_PER_DATA_PACKET - 2) +
        //    ((number_of_missing_seq_sdp_packets  - 1) *
        //    (ITEMS_PER_DATA_PACKET - 1)));
        //log_info("final sequence number count is %d", total_missing_seq_nums);

        uint32_t size_of_data =
            (number_of_missing_seq_sdp_packets * ITEMS_PER_DATA_PACKET *
                WORD_TO_BYTE_MULTIPLIER) + END_FLAG_SIZE;

        //log_info("doing first with allocation of %d bytes", size_of_data);
        if (missing_sdp_seq_num_sdram_address != NULL) {
            sark_xfree(sv->sdram_heap, missing_sdp_seq_num_sdram_address,
                    ALLOC_LOCK + ALLOC_ID + (sark_vec->app_id << 8));
            missing_sdp_seq_num_sdram_address = NULL;
        }
        missing_sdp_seq_num_sdram_address = sark_xalloc(
                sv->sdram_heap, size_of_data, 0,
                ALLOC_LOCK + ALLOC_ID + (sark_vec->app_id << 8));
        start_reading_offset = START_OF_MISSING_SEQ_NUMS;
        //log_info("address to write to is %d",
        //         missing_sdp_seq_num_sdram_address);
    }

    // write data to SDRAM and update packet counter
    write_missing_sdp_seq_nums_into_sdram(data, length, start_reading_offset);
    number_of_missing_seq_sdp_packets -= 1;
}

//! \brief sets off a DMA for retransmission stuff
static void retransmission_dma_read(void) {
    // locate where we are in SDRAM
    address_t data_sdram_position =
        &missing_sdp_seq_num_sdram_address[position_for_retransmission];
    //log_info(" address to DMA from is %d", data_sdram_position);
    //log_info(" DMA pointer = %d", dma_pointer);
    //log_info("size to read is %d",
    //         ITEMS_PER_DATA_PACKET * WORD_TO_BYTE_MULTIPLIER);

    // set off DMA via SARK commands
    //log_info("setting off DMA");
    uint desc =
        DMA_WIDTH << 24 | DMA_BURST_SIZE << 21 | DMA_READ << 19 |
        (ITEMS_PER_DATA_PACKET * WORD_TO_BYTE_MULTIPLIER);
    dma_port_last_used = DMA_TAG_READ_FOR_RETRANSMISSION;
    dma[DMA_ADRS] = (uint) data_sdram_position;
    dma[DMA_ADRT] = (uint) retransmit_seq_nums;
    dma[DMA_DESC] = desc;
}

//! \brief reads in missing sequence numbers and sets off the reading of
//! SDRAM for the equivalent data
static void the_dma_complete_read_missing_seqeuence_nums(void) {
    //! check if at end of read missing sequence numbers
    if (position_in_read_data > ITEMS_PER_DATA_PACKET) {
        position_for_retransmission += ITEMS_PER_DATA_PACKET;
        if (number_of_missing_seq_nums_in_sdram >
                position_for_retransmission) {
            position_in_read_data = 0;
            retransmission_dma_read();
        }
    } else {
        // get next sequence number to regenerate
        missing_seq_num_being_processed = (uint32_t)
            retransmit_seq_nums[position_in_read_data];
        //io_printf(IO_BUF, "dealing with seq num %d \n",
        //         missing_seq_num_being_processed);
        if (missing_seq_num_being_processed != END_FLAG) {

            // regenerate data
            position_in_store = missing_seq_num_being_processed *
                (ITEMS_PER_DATA_PACKET - SEQUENCE_NUMBER_SIZE);
            uint32_t left_over_portion =
                bytes_to_read_write / WORD_TO_BYTE_MULTIPLIER -
                position_in_store;

            //io_printf(IO_BUF, "for seq %d, pos = %d, left %d\n",
            //missing_seq_num_being_processed, position_in_store,
            //left_over_portion);

            if (left_over_portion <
                    ITEMS_PER_DATA_PACKET - SEQUENCE_NUMBER_SIZE) {
                retransmitted_seq_num_items_read = left_over_portion + 1;
                read(DMA_TAG_RETRANSMISSION_READING, 1, left_over_portion);
            } else {
                retransmitted_seq_num_items_read = ITEMS_PER_DATA_PACKET;
                read(DMA_TAG_RETRANSMISSION_READING, 1,
                     ITEMS_PER_DATA_PACKET - SEQUENCE_NUMBER_SIZE);
            }
        } else {        // finished data send, tell host its done
            data_speed_up_send_end_flag();
            in_re_transmission_mode = false;
            missing_sdp_seq_num_sdram_address = NULL;
            position_in_read_data = 0;
            position_for_retransmission = 0;
            number_of_missing_seq_nums_in_sdram = 0;
        }
    }
}

//! \brief DMA complete callback for have read missing sequence number data
static void dma_complete_reading_retransmission_data(void) {
    //log_info("just read data for a given missing sequence number");

    // set sequence number as first element
    data_to_transmit[transmit_dma_pointer][0] =
        missing_seq_num_being_processed;

    if (missing_seq_num_being_processed > max_seq_num) {
        io_printf(
                IO_BUF, "Got some bad seq num here. max is %d and got %d \n",
                max_seq_num, missing_seq_num_being_processed);
    }

    // send new data back to host
    //log_info("doing retransmission !!!!!!");
    send_data_block(transmit_dma_pointer, retransmitted_seq_num_items_read,
            new_sequence_key);

    position_in_read_data += 1;
    the_dma_complete_read_missing_seqeuence_nums();
}

//! \brief DMA complete callback for have read missing sequence number data
static void dma_complete_writing_missing_seq_to_sdram(void) {
    io_printf(IO_BUF, "Need to figure what to do here\n");
}

//! \brief the handler for all messages coming in for data speed up
//! functionality.
//! \param[in] msg: the SDP message (without SCP header)
static void handle_data_speed_up(struct sdp_msg_pure_data *msg) {
    struct sending_data_header_t *header = (struct sending_data_header_t *)
	    msg->data;
    switch (header->command) {
    case SDP_COMMAND_FOR_SENDING_DATA:
        stop = 0;

        //io_printf(IO_BUF, "starting the send of original data\n");
        // set SDRAM position and length
        store_address = (address_t *) header->sdram;
        bytes_to_read_write = header->length;
        sark_msg_free((sdp_msg_t *) msg);

        max_seq_num = ceil((float) bytes_to_read_write / (float)(67 * WORD_TO_BYTE_MULTIPLIER));
        //io_printf(IO_BUF, "address %d, bytes to write %d\n", store_address,
        //          bytes_to_read_write);

        // reset states
        first_transmission = true;
        transmit_dma_pointer = 0;
        position_in_store = 0;
        number_of_elements_to_read_from_sdram = (uint)
        	(bytes_to_read_write / WORD_TO_BYTE_MULTIPLIER);
        //io_printf(IO_BUF, "elements to read %d \n",
        //          number_of_elements_to_read_from_sdram);

        if (number_of_elements_to_read_from_sdram <
                ITEMS_PER_DATA_PACKET - SEQUENCE_NUMBER_SIZE) {
            read(DMA_TAG_READ_FOR_TRANSMISSION, 1,
                number_of_elements_to_read_from_sdram);
        } else {
            read(DMA_TAG_READ_FOR_TRANSMISSION, 1,
                ITEMS_PER_DATA_PACKET - SEQUENCE_NUMBER_SIZE);
        }
        break;

    case SDP_COMMAND_FOR_START_OF_MISSING_SDP_PACKETS:
	// start or continue to gather missing packet list
        //log_info("starting re send mode");

        // if already in a retransmission phase, don't process as normal
        if (number_of_missing_seq_sdp_packets != 0) {
            //io_printf(IO_BUF, "forcing start of retransmission packet\n");
            sark_msg_free((sdp_msg_t *) msg);
            number_of_missing_seq_sdp_packets = 0;
            missing_sdp_seq_num_sdram_address[
                    number_of_missing_seq_nums_in_sdram] = END_FLAG;
            number_of_missing_seq_nums_in_sdram += 1;
            position_in_read_data = 0;
            position_for_retransmission = 0;
            in_re_transmission_mode = true;
            retransmission_dma_read();
            break;
        }
        /* no break */

    case SDP_COMMAND_FOR_MORE_MISSING_SDP_PACKETS:
        // reset state, as could be here from multiple attempts
        if (!in_re_transmission_mode) {
            // put missing sequence numbers into SDRAM
            //io_printf(IO_BUF, "storing thing\n");
            store_missing_seq_nums(
        	    msg->data,
                    (msg->length - LENGTH_OF_SDP_HEADER) /
                     WORD_TO_BYTE_MULTIPLIER,
                    header->command ==
                        SDP_COMMAND_FOR_START_OF_MISSING_SDP_PACKETS);

            //log_info("free message");
            //io_printf(IO_BUF, "freeing SDP packet\n");
            sark_msg_free((sdp_msg_t *) msg);

            // if got all missing packets, start retransmitting them to host
            if (number_of_missing_seq_sdp_packets == 0) {
        	// packets all received, add finish flag for DMA stoppage

        	//io_printf(IO_BUF, "starting resend process\n");
        	missing_sdp_seq_num_sdram_address[
                        number_of_missing_seq_nums_in_sdram] = END_FLAG;
        	number_of_missing_seq_nums_in_sdram += 1;
        	position_in_read_data = 0;
        	position_for_retransmission = 0;

        	//log_info("start retransmission");
        	// start DMA off
        	in_re_transmission_mode = true;
        	retransmission_dma_read();
            }
        }
        break;

    case SDP_COMMAND_FOR_CLEAR:
        stop = 1;
        break;

    default:
        io_printf(IO_BUF, "received unknown SDP packet\n");
    }
}

//! \brief the handler for all DMA'S complete!
static INT_HANDLER speed_up_handle_dma(void) {
    // reset the interrupt.
    dma[DMA_CTRL] = 0x8;
    if (stop) {
        // Do Nothing if we have been told to stop
    } else if (dma_port_last_used == DMA_TAG_READ_FOR_TRANSMISSION) {
        dma_complete_reading_for_original_transmission();
    } else if (dma_port_last_used == DMA_TAG_READ_FOR_RETRANSMISSION) {
        the_dma_complete_read_missing_seqeuence_nums();
    } else if (dma_port_last_used == DMA_TAG_RETRANSMISSION_READING) {
        dma_complete_reading_retransmission_data();
    } else if (dma_port_last_used == DMA_TAG_FOR_WRITING_MISSING_SEQ_NUMS) {
        dma_complete_writing_missing_seq_to_sdram();
    } else {
        io_printf(IO_BUF, "NOT VALID DMA CALLBACK PORT!!!!\n");
    }
    // and tell VIC we're done
    vic[VIC_VADDR] = (uint) vic;
}

//-----------------------------------------------------------------------------
// common code
//-----------------------------------------------------------------------------
extern void __real_sark_int(void *pc);
extern void __wrap_sark_int(void *pc);

void __wrap_sark_int(void *pc) {
    // Check for extra messages added by this core
    uint cmd = sark.vcpu->mbox_ap_cmd;
    if (cmd == SHM_MSG) {
        sc[SC_CLR_IRQ] = SC_CODE + (1 << sark.phys_cpu);
        sark.vcpu->mbox_ap_cmd = SHM_IDLE;

        sdp_msg_t *shm_msg = (sdp_msg_t *) sark.vcpu->mbox_ap_msg;
        sdp_msg_t *msg = sark_msg_get();

        if (msg != NULL) {
            sark_msg_cpy(msg, shm_msg);
            sark_shmsg_free(shm_msg);

            //io_printf(IO_BUF,
            //    "port %d\n", (msg->dest_port & PORT_MASK) >> PORT_SHIFT);

            switch ((msg->dest_port & PORT_MASK) >> PORT_SHIFT) {
            case RE_INJECTION_FUNCTIONALITY:
                msg->length = 12 + handle_reinjection_command(msg);
                uint dest_port = msg->dest_port;
                uint dest_addr = msg->dest_addr;

                msg->dest_port = msg->srce_port;
                msg->srce_port = dest_port;

                msg->dest_addr = msg->srce_addr;
                msg->srce_addr = dest_addr;

                sark_msg_send(msg, 10);
                break;
            case DATA_SPEED_UP_FUNCTIONALITY:
                handle_data_speed_up((struct sdp_msg_pure_data *) msg);
                break;
            default:
                io_printf(IO_BUF, "unexpected port %d\n",
                        (msg->dest_port & PORT_MASK) >> PORT_SHIFT);
                // Do nothing
            }
            sark_msg_free(msg);
        } else {
            sark_shmsg_free(shm_msg);
        }
    } else {
        // Run the default callback
        __real_sark_int(pc);
    }
}

//-----------------------------------------------------------------------------
// initializers
//-----------------------------------------------------------------------------

<<<<<<< HEAD
static inline void *region_address(uint32_t region_index) {
    // Get the address this core's DTCM data starts at from SRAM
    vcpu_t *sark_virtual_processor_info = (vcpu_t *) SV_VCPU;
    address_t address = (address_t)
            sark_virtual_processor_info[sark.virt_cpu].user0;
    return (void *) address[DSG_HEADER + region_index];
}
=======
#ifndef VIC_ENABLE_VECTOR
#define VIC_ENABLE_VECTOR (0x20)
#endif //VIC_ENABLE_VECTOR

//! \brief sets up data required by the reinjection functionality
void reinjection_initialise() {
    // set up config region
    // Get the address this core's DTCM data starts at from SRAM
    vcpu_t *sark_virtual_processor_info = (vcpu_t*) SV_VCPU;
    address_t address = (address_t)
            sark_virtual_processor_info[sark.virt_cpu].user0;
    address = (address_t) (address[DSG_HEADER + CONFIG_REINJECTION]);
>>>>>>> 3669f424

//! \brief sets up data required by the reinjection functionality
static void reinjection_initialise(void) {
    // set up config region and process data
    reinjection_read_packet_types(region_address(CONFIG_REINJECTION));

    // Setup the CPU interrupt for WDOG
    vic_controls[sark_vec->sark_slot] = 0;
    vic_vectors[CPU_SLOT]  = sark_int_han;
    vic_controls[CPU_SLOT] = VIC_ENABLE_VECTOR | CPU_INT;

    // Setup the communications controller interrupt
    vic_vectors[CC_SLOT]  = reinjection_ready_to_send_callback;
    vic_controls[CC_SLOT] = VIC_ENABLE_VECTOR | CC_TNF_INT;

    // Setup the timer interrupt
    vic_vectors[TIMER_SLOT]  = reinjection_timer_callback;
    vic_controls[TIMER_SLOT] = VIC_ENABLE_VECTOR | TIMER1_INT;

    // Setup the router interrupt as a fast interrupt
    sark_vec->fiq_vec = reinjection_dropped_packet_callback;
    vic[VIC_SELECT] = 1 << RTR_DUMP_INT;
}

//! \brief sets up data required by the data speed up functionality
<<<<<<< HEAD
static void data_speed_up_initialise(void) {
    struct data_speed_config_t *config_ptr =
            region_address(CONFIG_DATA_SPEED_UP);

    basic_data_key = config_ptr->my_key;
    new_sequence_key = config_ptr->new_seq_key;
    first_data_key = config_ptr->first_data_key;
    end_flag_key = config_ptr->end_flag_key;

    vic_vectors[DMA_SLOT]  = speed_up_handle_dma;
    vic_controls[DMA_SLOT] = 0x20 | DMA_DONE_INT;

    for (uint32_t i = 0; i < 2; i++) {
        data_to_transmit[i] = sark_xalloc(
                sark.heap, ITEMS_PER_DATA_PACKET * sizeof(uint32_t), 0,
		ALLOC_LOCK);
        if (data_to_transmit[i] == NULL){
            io_printf(IO_BUF, "failed to allocate dtcm for DMA buffers\n");
=======
void data_speed_up_initialise() {
    vcpu_t *sark_virtual_processor_info = (vcpu_t*) SV_VCPU;
    address_t address = (address_t)
            sark_virtual_processor_info[sark.virt_cpu].user0;
    address = (address_t) (address[DSG_HEADER + CONFIG_DATA_SPEED_UP]);
    basic_data_key = address[MY_KEY];
    new_sequence_key = address[NEW_SEQ_KEY];
    first_data_key = address[FIRST_DATA_KEY];
    end_flag_key = address[END_FLAG_KEY];

    vic_vectors[DMA_SLOT] = speed_up_handle_dma;
    vic_controls[DMA_SLOT] = VIC_ENABLE_VECTOR | DMA_DONE_INT;

    for (uint32_t i = 0; i < 2; i++) {
        data_to_transmit[i] =
                sark_alloc(ITEMS_PER_DATA_PACKET, sizeof(uint32_t));
        if (data_to_transmit[i] == NULL) {
            io_printf(IO_BUF, "failed to allocate DTCM for DMA buffers\n");
>>>>>>> 3669f424
            rt_error(RTE_SWERR);
        }
    }

    // configuration for the DMA's by the speed data loader
    dma[DMA_CTRL] = 0x3f; // Abort pending and active transfers
    dma[DMA_CTRL] = 0x0d; // clear possible transfer done and restart
    dma[DMA_GCTL] = 0x000c00; // enable DMA done interrupt
}

//-----------------------------------------------------------------------------
// main method
//-----------------------------------------------------------------------------
void c_main(void) {
    sark_cpu_state(CPU_STATE_RUN);

    // Configure
    reinjection_configure_timer();
    reinjection_configure_comms_controller();
    reinjection_configure_router();

    // Initialise the statistics
    n_dropped_packets = 0;
    n_reinjected_packets = 0;
    n_missed_dropped_packets = 0;
    n_dropped_packet_overflows = 0;

    // set up VIC callbacks and interrupts accordingly
    // Disable the interrupts that we are configuring (except CPU for WDOG)
    uint int_select = (1 << TIMER1_INT) | (1 << RTR_DUMP_INT) |
            (1 << DMA_DONE_INT);
    vic[VIC_DISABLE] = int_select;
    vic[VIC_DISABLE] = (1 << CC_TNF_INT);

    // set up reinjection functionality
    reinjection_initialise();

    // set up data speed up functionality
    data_speed_up_initialise();

    // Enable interrupts and timer
    vic[VIC_ENABLE] = int_select;
    tc[T1_CONTROL] = 0xe2;

    // Run until told to exit
    while (run) {
        spin1_wfi();
    }
}
// ------------------------------------------------------------------------<|MERGE_RESOLUTION|>--- conflicted
+++ resolved
@@ -1189,7 +1189,6 @@
 // initializers
 //-----------------------------------------------------------------------------
 
-<<<<<<< HEAD
 static inline void *region_address(uint32_t region_index) {
     // Get the address this core's DTCM data starts at from SRAM
     vcpu_t *sark_virtual_processor_info = (vcpu_t *) SV_VCPU;
@@ -1197,20 +1196,10 @@
             sark_virtual_processor_info[sark.virt_cpu].user0;
     return (void *) address[DSG_HEADER + region_index];
 }
-=======
+
 #ifndef VIC_ENABLE_VECTOR
 #define VIC_ENABLE_VECTOR (0x20)
 #endif //VIC_ENABLE_VECTOR
-
-//! \brief sets up data required by the reinjection functionality
-void reinjection_initialise() {
-    // set up config region
-    // Get the address this core's DTCM data starts at from SRAM
-    vcpu_t *sark_virtual_processor_info = (vcpu_t*) SV_VCPU;
-    address_t address = (address_t)
-            sark_virtual_processor_info[sark.virt_cpu].user0;
-    address = (address_t) (address[DSG_HEADER + CONFIG_REINJECTION]);
->>>>>>> 3669f424
 
 //! \brief sets up data required by the reinjection functionality
 static void reinjection_initialise(void) {
@@ -1236,7 +1225,6 @@
 }
 
 //! \brief sets up data required by the data speed up functionality
-<<<<<<< HEAD
 static void data_speed_up_initialise(void) {
     struct data_speed_config_t *config_ptr =
             region_address(CONFIG_DATA_SPEED_UP);
@@ -1245,26 +1233,6 @@
     new_sequence_key = config_ptr->new_seq_key;
     first_data_key = config_ptr->first_data_key;
     end_flag_key = config_ptr->end_flag_key;
-
-    vic_vectors[DMA_SLOT]  = speed_up_handle_dma;
-    vic_controls[DMA_SLOT] = 0x20 | DMA_DONE_INT;
-
-    for (uint32_t i = 0; i < 2; i++) {
-        data_to_transmit[i] = sark_xalloc(
-                sark.heap, ITEMS_PER_DATA_PACKET * sizeof(uint32_t), 0,
-		ALLOC_LOCK);
-        if (data_to_transmit[i] == NULL){
-            io_printf(IO_BUF, "failed to allocate dtcm for DMA buffers\n");
-=======
-void data_speed_up_initialise() {
-    vcpu_t *sark_virtual_processor_info = (vcpu_t*) SV_VCPU;
-    address_t address = (address_t)
-            sark_virtual_processor_info[sark.virt_cpu].user0;
-    address = (address_t) (address[DSG_HEADER + CONFIG_DATA_SPEED_UP]);
-    basic_data_key = address[MY_KEY];
-    new_sequence_key = address[NEW_SEQ_KEY];
-    first_data_key = address[FIRST_DATA_KEY];
-    end_flag_key = address[END_FLAG_KEY];
 
     vic_vectors[DMA_SLOT] = speed_up_handle_dma;
     vic_controls[DMA_SLOT] = VIC_ENABLE_VECTOR | DMA_DONE_INT;
@@ -1274,7 +1242,6 @@
                 sark_alloc(ITEMS_PER_DATA_PACKET, sizeof(uint32_t));
         if (data_to_transmit[i] == NULL) {
             io_printf(IO_BUF, "failed to allocate DTCM for DMA buffers\n");
->>>>>>> 3669f424
             rt_error(RTE_SWERR);
         }
     }
