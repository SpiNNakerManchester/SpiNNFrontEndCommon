--- conflicted
+++ resolved
@@ -143,23 +143,13 @@
         return false;
     }
     if (!simulation_initialise(
-<<<<<<< HEAD
-            data_specification_get_region(SYSTEM, address),
+            data_specification_get_region(SYSTEM, ds_regions),
             APPLICATION_NAME_HASH, timer_ptr, &simulation_ticks,
-            &infinite_run, SDP, DMA)) {
-        return false;
-    }
-    if (!read_parameters((struct parameters_t *)
-            data_specification_get_region(CONFIG, address))) {
-=======
-            data_specification_get_region(SYSTEM, ds_regions),
-            APPLICATION_NAME_HASH, timer, &simulation_ticks,
             &infinite_run, SDP, DMA)) {
         return false;
     }
     if (!read_parameters(
             data_specification_get_region(CONFIG, ds_regions))) {
->>>>>>> a68522fb
         return false;
     }
 
@@ -168,11 +158,7 @@
     log_info("total_sim_ticks = %d", simulation_ticks);
 
     address_t recording_region =
-<<<<<<< HEAD
-            data_specification_get_region(RECORDING, address);
-=======
             data_specification_get_region(RECORDING, ds_regions);
->>>>>>> a68522fb
     bool success = recording_initialize(recording_region, &recording_flags);
     return success;
 }
