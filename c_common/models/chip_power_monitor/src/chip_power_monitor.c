--- conflicted
+++ resolved
@@ -33,16 +33,9 @@
 #include <debug.h>
 #include <data_specification.h>
 
-<<<<<<< HEAD
-
-#define NUM_CORES 18
-
-#define NUM_RANDOM_BITS 8
-=======
 //! The number of bits of randomness used to break up sampling periodicity
 //! errors.
-#define NUM_RANDOM_BITS 12
->>>>>>> 3679d681
+#define NUM_RANDOM_BITS 8
 
 //! The IDs of each DSG region used.
 enum {
@@ -92,52 +85,34 @@
 static uint32_t sample_frequency;
 
 //! \brief Read which cores on the chip are asleep right now.
-<<<<<<< HEAD
-static inline uint32_t get_sample(void) {
-    return system_control->cpu_sleep.status;
-}
-
-// Length of busy loop used to break up chance periodicities in sampling
-static inline uint32_t get_random_busy(void) {
-    return (spin1_rand() >> 4) & ((1 << NUM_RANDOM_BITS) - 1);
-}
-
-static inline void record_aggregate_sample(void) {
-=======
 //! \return A word (with 18 relevant bits in the low bits of the word) where a
 //! bit is set when a core is asleep and waiting for events, and clear when
 //! the core is active.
 //!
 //! Note that this accesses into the SpiNNaker System Controller hardware (see
 //! Data Sheet, section 14, register 25).
-static uint32_t get_sample(void) {
-    return sc[SC_SLEEP] & ((1 << NUM_CPUS) - 1);
+static inline uint32_t get_sample(void) {
+    return system_control->cpu_sleep.status;
 }
 
 //! \brief Computes a random value used to break up chance periodicities in
 //! sampling.
 //! \return The number of times a busy loop must run.
-static uint32_t get_random_busy(void) {
+static inline uint32_t get_random_busy(void) {
     return (spin1_rand() >> 4) & ((1 << NUM_RANDOM_BITS) - 1);
 }
 
 //! \brief Synchronously records the current contents of the core_counters to
 //! the recording region.
-static void record_aggregate_sample(void) {
->>>>>>> 3679d681
+static inline void record_aggregate_sample(void) {
     recording_record(
             RECORDING_CHANNEL_ID, core_counters, sizeof(core_counters));
 }
 
-<<<<<<< HEAD
-static inline void reset_core_counters(void) {
-    for (uint32_t i = 0 ; i < NUM_CORES ; i++) {
-=======
 //! \brief Resets the state of the core_counters and the sample_count variables
 //! to zero.
-static void reset_core_counters(void) {
+static inline void reset_core_counters(void) {
     for (uint32_t i = 0 ; i < NUM_CPUS ; i++) {
->>>>>>> 3679d681
         core_counters[i] = 0;
     }
     sample_count = 0;
@@ -156,15 +131,11 @@
     }
 }
 
-<<<<<<< HEAD
-static inline void count_core_states(void) {
-=======
 //! \brief Accumulate a count of how active each core on the current chip is.
 //! The counter for the core is incremented if the core is active.
 //!
 //! Uses get_sample() to obtain the state of the cores.
-static void count_core_states(void) {
->>>>>>> 3679d681
+static inline void count_core_states(void) {
     uint32_t sample = get_sample();
 
     for (uint32_t i = 0, j = 1 ; i < NUM_CPUS ; i++, j <<= 1) {
@@ -201,14 +172,7 @@
     }
 
     uint32_t count = ++sample_count;
-<<<<<<< HEAD
     sark_delay_us(get_random_busy());
-=======
-    uint32_t offset = get_random_busy();
-    while (offset --> 0) {
-        // Do nothing; FIXME how to be sure to delay a random amount of time
-    }
->>>>>>> 3679d681
 
     count_core_states();
     if (count >= sample_count_limit) {
