#include <common-typedefs.h>
#include <circular_buffer.h>
#include <data_specification.h>
#include <debug.h>
#include <simulation.h>
#include <spin1_api.h>

// Globals
static sdp_msg_t g_event_message;
static uint16_t *sdp_msg_aer_header;
static uint16_t *sdp_msg_aer_key_prefix;
static void *sdp_msg_aer_payload_prefix;
static void *sdp_msg_aer_data;
static uint32_t time;
static uint32_t packets_sent;
static uint32_t buffer_index;
static uint16_t temp_header;
static uint8_t event_size;
static uint8_t header_len;
static uint32_t simulation_ticks = 0;
static uint32_t infinite_run = 0;
static circular_buffer without_payload_buffer;
static circular_buffer with_payload_buffer;
static bool processing_events = false;

//! Provanence data store
static uint32_t number_of_over_flows_none_payload = 0;
static uint32_t number_of_over_flows_payload = 0;
static uint32_t NUMBER_OF_PROVANENCE_DATA_ELEMENTS = 2;
static uint32_t SIZE_OF_PROVANENCE_ELEMENTS_IN_BYTES = 8;

// P bit
static uint32_t apply_prefix;

// Prefix data
static uint32_t prefix;

// Type bits
static uint32_t packet_type;

// F bit (for the receiver)
static uint32_t prefix_type;

// Right payload shift (for the sender)
static uint32_t key_right_shift;

// T bit
static uint32_t payload_timestamp;

// D bit
static uint32_t payload_apply_prefix;

// Payload prefix data (for the rcvr)
static uint32_t payload_prefix;

// Right payload shift (for the sender)
static uint32_t payload_right_shift;
static uint32_t sdp_tag;
static uint32_t packets_per_timestamp;

//! human readable definitions of each region in SDRAM
typedef enum regions_e {
    SYSTEM_REGION,
    CONFIGURATION_REGION,
    PROVANENCE_REGION
} regions_e;

//! Human readable definitions of each element in the configuration region in
// SDRAM
typedef enum configuration_region_components_e {
    APPLY_PREFIX,
    PREFIX,
    PREFIX_TYPE,
    PACKET_TYPE,
    KEY_RIGHT_SHIFT,
    PAYLOAD_TIMESTAMP,
    PAYLOAD_APPLY_PREFIX,
    PAYLOAD_PREFIX,
    PAYLOAD_RIGHT_SHIFT,
    SDP_TAG,
    PACKETS_PER_TIMESTEP
} configuration_region_components_e;

//! Human readable definition of each element in the provanence region in SDRAM
typedef enum provanence_region_components_e {
    NUMBER_OF_LOSS_PACKETS_WITHOUT_PAYLOAD,
    NUMBER_OF_LOSS_PACKETS_WITH_PAYLOAD
} provanence_region_components_e;



void flush_events(void) {

    // Send the event message only if there is data
    if (buffer_index > 0) {
        uint8_t event_count;
        uint16_t bytes_to_clear = 0;

        if ((packets_per_timestamp == 0)
                || (packets_sent < packets_per_timestamp)) {

            // Get the event count depending on if there is a payload or not
            if (packet_type & 0x1) {
                event_count = buffer_index >> 1;
            } else {
                event_count = buffer_index;
            }

            // insert appropriate header
            sdp_msg_aer_header[0] = 0;
            sdp_msg_aer_header[0] |= temp_header;
            sdp_msg_aer_header[0] |= (event_count & 0xff);

            g_event_message.length = sizeof(sdp_hdr_t) + header_len
                                     + event_count * event_size;

#if LOG_LEVEL >= LOG_DEBUG
            log_debug("===========Packet============\n");
            uint8_t *print_ptr1 = (uint8_t *) &g_event_message;
            for (uint8_t i = 0; i < g_event_message.length + 8; i++) {
                log_debug("%02x ", print_ptr1[i]);
            }
#endif // LOG_LEVEL >= LOG_DEBUG

            if (payload_apply_prefix && payload_timestamp) {
                uint16_t *temp = (uint16_t *) sdp_msg_aer_payload_prefix;

                if (!(packet_type && 0x2)) {
                    temp[0] = (time & 0xFFFF);
                } else {
                    temp[0] = (time & 0xFFFF);
                    temp[1] = ((time >> 16) & 0xFFFF);
                }
            }

#if LOG_LEVEL >= LOG_DEBUG
            log_debug("===========Packet============\n");
            uint8_t *print_ptr2 = (uint8_t *) &sdp_msg_aer_data;
            for (uint8_t i = 0; i < buffer_index * event_size; i++) {
                log_debug("%02x ", print_ptr2[i]);
            }
#endif // LOG_LEVEL >= LOG_DEBUG

            spin1_send_sdp_msg(&g_event_message, 1);
            packets_sent++;
        }

        // reset packet content
        bytes_to_clear = buffer_index * event_size;
        uint16_t *temp = (uint16_t *) sdp_msg_aer_data;
        for (uint8_t i = 0; i < (bytes_to_clear >> 2); i++) {
            temp[i] = 0;
        }
    }

    // reset counter
    buffer_index = 0;
}

//! \brief function to store provanence data elements into sdram
void record_provanence_data(){
    // Get the address this core's DTCM data starts at from SRAM
    address_t address = data_specification_get_data_address();
    // locate the provanence data region base address
    address_t provanence_region_address =
        data_specification_get_region(CONFIGURATION_REGION, address);
    uint32_t provanence_data[NUMBER_OF_PROVANENCE_DATA_ELEMENTS];
    // write provanence data into a array for memcpy
    provanence_data[NUMBER_OF_LOSS_PACKETS_WITHOUT_PAYLOAD] =
        number_of_over_flows_none_payload;
    provanence_data[NUMBER_OF_LOSS_PACKETS_WITH_PAYLOAD] =
        number_of_over_flows_payload;
    // Copy provanence data into sdram region
    memcpy(provanence_region_address, provanence_data,
           SIZE_OF_PROVANENCE_ELEMENTS_IN_BYTES);
    log_info("The provanence data consisting of %d lost packets without "
             "payload and %d lost packets with payload.",
             number_of_over_flows_none_payload, number_of_over_flows_payload);
}

// Callbacks
void timer_callback(uint unused0, uint unused1) {
    use(unused0);
    use(unused1);

    // flush the spike message and sent it over the ethernet
    flush_events();

    // increase time variable to keep track of current timestep
    time++;
    log_debug("Timer tick %u", time);

    // check if the simulation has run to completion
<<<<<<< HEAD
    if ((simulation_ticks != UINT32_MAX) && (time >= simulation_ticks)) {
        record_provanence_data();
=======
    if ((infinite_run != TRUE) && (time >= simulation_ticks)) {
>>>>>>> 96581798
        log_info("Simulation complete.\n");
        spin1_exit(0);
    }
}

void flush_events_if_full(void) {
    uint8_t event_count;

    if (packet_type & 0x1) {
        event_count = buffer_index >> 1;
    } else {
        event_count = buffer_index;
    }

    if (((event_count + 1) * event_size) > 256) {
        flush_events();
    }
}

// process mc packet without payload
void process_incoming_event(uint key) {
    log_debug("Processing key %x", key);

    // process the received spike
    uint16_t *buf_pointer = (uint16_t *) sdp_msg_aer_data;
    if (!(packet_type & 0x2)) {

        // 16 bit packet
        buf_pointer[buffer_index] = (key >> key_right_shift) & 0xFFFF;
        buffer_index++;

        // if there is a payload to be added
        if ((packet_type & 0x1) && (!payload_timestamp)) {
            buf_pointer[buffer_index] = 0;
            buffer_index++;
        } else if ((packet_type & 0x1) && payload_timestamp) {
            buf_pointer[buffer_index] = (time & 0xFFFF);
            buffer_index++;
        }
    } else {

        // 32 bit packet
        uint16_t spike_index = buffer_index << 1;

        buf_pointer[spike_index] = (key & 0xFFFF);
        buf_pointer[spike_index + 1] = ((key >> 16) & 0xFFFF);
        buffer_index++;

        // if there is a payload to be added
        if ((packet_type & 0x1) && (!payload_timestamp)) {
            spike_index = buffer_index << 1;
            buf_pointer[spike_index] = 0;
            buf_pointer[spike_index + 1] = 0;
            buffer_index++;
        } else if ((packet_type & 0x1) && payload_timestamp) {
            spike_index = buffer_index << 1;
            buf_pointer[spike_index] = (time & 0xFFFF);
            buf_pointer[spike_index + 1] = ((time >> 16) & 0xFFFF);
            buffer_index++;
        }
    }

    // send packet if enough data is stored
    flush_events_if_full();
}

// processes mc packet with payload
void process_incoming_event_payload(uint key, uint payload) {
    log_debug("Processing key %x, payload %x", key, payload);

    // process the received spike
    uint16_t *buf_pointer = (uint16_t *) sdp_msg_aer_data;
    if (!(packet_type & 0x2)) {

        //16 bit packet
        buf_pointer[buffer_index] = (key >> key_right_shift) & 0xFFFF;
        buffer_index++;

        //if there is a payload to be added
        if ((packet_type & 0x1) && (!payload_timestamp)) {
            buf_pointer[buffer_index] = (payload >> payload_right_shift)
                                        & 0xFFFF;
            buffer_index++;
        } else if ((packet_type & 0x1) && payload_timestamp) {
            buf_pointer[buffer_index] = (time & 0xFFFF);
            buffer_index++;
        }
    } else {

        //32 bit packet
        uint16_t spike_index = buffer_index << 1;

        buf_pointer[spike_index] = (key & 0xFFFF);
        buf_pointer[spike_index + 1] = ((key >> 16) & 0xFFFF);
        buffer_index++;

        //if there is a payload to be added
        if ((packet_type & 0x1) && !payload_timestamp){
            spike_index = buffer_index << 1;
            buf_pointer[spike_index] = (payload & 0xFFFF);
            buf_pointer[spike_index + 1] = ((payload >> 16) & 0xFFFF);
            buffer_index++;
        } else if ((packet_type & 0x1) && payload_timestamp) {
            spike_index = buffer_index << 1;
            buf_pointer[spike_index] = (time & 0xFFFF);
            buf_pointer[spike_index + 1] = ((time >> 16) & 0xFFFF);
            buffer_index++;
        }
    }

    // send packet if enough data is stored
    flush_events_if_full();
}

void incoming_event_process_callback(uint unused0, uint unused1) {
    use(unused0);
    use(unused1);

    uint32_t key;
    do {
       if (circular_buffer_get_next(without_payload_buffer, &key)) {
           process_incoming_event(key);
       } else if (circular_buffer_get_next(with_payload_buffer, &key)) {
           uint32_t payload;
           circular_buffer_get_next(with_payload_buffer, &payload);
           process_incoming_event_payload(key, payload);
       } else {
           processing_events = false;
       }
    }
    while (processing_events);
}

void incoming_event_callback(uint key, uint unused) {
    use(unused);
    log_debug("Received key %x", key);
    if (circular_buffer_add(without_payload_buffer, key)) {
        if (!processing_events) {
            processing_events = true;
            spin1_trigger_user_event(0, 0);
        }
    } else {
        number_of_over_flows_none_payload += 1;
    }
}

void incoming_event_payload_callback(uint key, uint payload) {
    log_debug("Received key %x, payload %x", key, payload);
    if (circular_buffer_add(with_payload_buffer, key)) {
        circular_buffer_add(with_payload_buffer, payload);
        if (!processing_events) {
            processing_events = true;
            spin1_trigger_user_event(0, 0);
        }
    }
    else {
        number_of_over_flows_payload += 1;
    }
}

void read_parameters(address_t region_address) {

    // P bit
    apply_prefix = region_address[APPLY_PREFIX];

    // Prefix data
    prefix = region_address[PREFIX];

    // F bit (for the receiver)
    prefix_type = region_address[PREFIX_TYPE];

    // Type bits
    packet_type = region_address[PACKET_TYPE];

    // Right packet shift (for the sender)
    key_right_shift = region_address[KEY_RIGHT_SHIFT];

    // T bit
    payload_timestamp = region_address[PAYLOAD_TIMESTAMP];

    // D bit
    payload_apply_prefix = region_address[PAYLOAD_APPLY_PREFIX];

    // Payload prefix data (for the receiver)
    payload_prefix = region_address[PAYLOAD_PREFIX];

    // Right payload shift (for the sender)
    payload_right_shift = region_address[PAYLOAD_RIGHT_SHIFT];
    sdp_tag = region_address[SDP_TAG];
    packets_per_timestamp = region_address[PACKETS_PER_TIMESTEP];

    log_info("apply_prefix: %d\n", apply_prefix);
    log_info("prefix: %08x\n", prefix);
    log_info("prefix_type: %d\n", prefix_type);
    log_info("packet_type: %d\n", packet_type);
    log_info("key_right_shift: %d\n", key_right_shift);
    log_info("payload_timestamp: %d\n", payload_timestamp);
    log_info("payload_apply_prefix: %d\n", payload_apply_prefix);
    log_info("payload_prefix: %08x\n", payload_prefix);
    log_info("payload_right_shift: %d\n", payload_right_shift);
    log_info("sdp_tag: %d\n", sdp_tag);
    log_info("packets_per_timestamp: %d\n", packets_per_timestamp);
}

bool initialize(uint32_t *timer_period) {

    // Get the address this core's DTCM data starts at from SRAM
    address_t address = data_specification_get_data_address();

    // Read the header
    if (!data_specification_read_header(address)) {
        return false;
    }

    // Get the timing details
    if (!simulation_read_timing_details(
<<<<<<< HEAD
            data_specification_get_region(SYSTEM_REGION, address),
            APPLICATION_NAME_HASH, timer_period, &simulation_ticks)) {
=======
            data_specification_get_region(0, address),
            APPLICATION_NAME_HASH, timer_period, &simulation_ticks,
            &infinite_run)) {
>>>>>>> 96581798
        return false;
    }

    // Fix simulation ticks to be one extra timer period to soak up last events
    if (infinite_run != TRUE) {
        simulation_ticks += 1;
    }

    // Read the parameters
    read_parameters(
        data_specification_get_region(CONFIGURATION_REGION, address));

    return true;
}

bool configure_sdp_msg(void) {
    log_info("configure_sdp_msg\n");

    void *temp_ptr;

    temp_header = 0;
    event_size = 0;

    // initialize SDP header
    g_event_message.tag = sdp_tag; // Arbitrary tag
    g_event_message.flags = 0x07; // No reply required

    g_event_message.dest_addr = 0; // Chip 0,0
    g_event_message.dest_port = PORT_ETH; // Dump through Ethernet

    // Set up monitoring address and port
    g_event_message.srce_addr = spin1_get_chip_id();
    g_event_message.srce_port = (3 << PORT_SHIFT) | spin1_get_core_id();

    // check incompatible options
    if (payload_timestamp && payload_apply_prefix && (packet_type & 0x1)) {
        log_error("Timestamp can either be included as payload prefix or as"
                  "payload to each key, not both\n");
        return false;
    }
    if (payload_timestamp && !payload_apply_prefix && !(packet_type & 0x1)) {
        log_error("Timestamp can either be included as payload prefix or as"
                  "payload to each key, but current configuration does not"
                  "specify either of these\n");
        return false;
    }

    // initialize AER header
    sdp_msg_aer_header = &g_event_message.cmd_rc; // pointer to data space

    temp_header |= (apply_prefix << 15);
    temp_header |= (prefix_type << 14);
    temp_header |= (payload_apply_prefix << 13);
    temp_header |= (payload_timestamp << 12);
    temp_header |= (packet_type << 10);

    header_len = 2;
    temp_ptr = (void *) sdp_msg_aer_header[1];

    // pointers for AER packet header, prefix(es) and data
    if (apply_prefix) {

        // pointer to key prefix
        sdp_msg_aer_key_prefix = (sdp_msg_aer_header + 1);
        temp_ptr = (void *) (sdp_msg_aer_header + 2);
        sdp_msg_aer_key_prefix[0] = (uint16_t) prefix;
        header_len += 2;
    } else {
        sdp_msg_aer_key_prefix = NULL;
        temp_ptr = (void *) (sdp_msg_aer_header + 1);
    }

    if (payload_apply_prefix) {
        sdp_msg_aer_payload_prefix = temp_ptr;
        uint16_t *a = (uint16_t *) sdp_msg_aer_payload_prefix;

        log_debug("temp_ptr: %08x\n", (uint32_t) temp_ptr);
        log_debug("a: %08x\n", (uint32_t) a);
        sdp_msg_aer_payload_prefix = temp_ptr; // pointer to payload prefix

        if (!(packet_type & 0x2)) {

            //16 bit payload prefix
            temp_ptr = (void *) (a + 1);
            header_len += 2;
            if (!payload_timestamp) {

                // add payload prefix as required - not a timestamp
                a[0] = payload_prefix;
            }
            log_debug("16 bit - temp_ptr: %08x\n", (uint32_t) temp_ptr);

        } else {

            //32 bit payload prefix
            temp_ptr = (void *) (a + 2);
            header_len += 4;
            if (!payload_timestamp) {

                // add payload prefix as required - not a timestamp
                a[0] = (payload_prefix & 0xFFFF);
                a[1] = ((payload_prefix >> 16) & 0xFFFF);
            }
            log_debug("32 bit - temp_ptr: %08x\n", (uint32_t) temp_ptr);
        }
    } else {
        sdp_msg_aer_payload_prefix = NULL;
    }

    sdp_msg_aer_data = (void *) temp_ptr; // pointer to write data

    switch (packet_type) {
    case 0:
        event_size = 2;
        break;

    case 1:
        event_size = 4;
        break;

    case 2:
        event_size = 4;
        break;

    case 3:
        event_size = 8;
        break;

    default:
        log_error("unknown packet type: %d\n", packet_type);
        return false;
    }

    log_debug("sdp_msg_aer_header: %08x\n", (uint32_t) sdp_msg_aer_header);
    log_debug("sdp_msg_aer_key_prefix: %08x\n",
              (uint32_t) sdp_msg_aer_key_prefix);
    log_debug("sdp_msg_aer_payload_prefix: %08x\n",
              (uint32_t) sdp_msg_aer_payload_prefix);
    log_debug("sdp_msg_aer_data: %08x\n", (uint32_t) sdp_msg_aer_data);

    packets_sent = 0;
    buffer_index = 0;

    return true;
}

// Entry point
void c_main(void) {

    // Configure system
    uint32_t timer_period = 0;
    if (!initialize(&timer_period)) {
         rt_error(RTE_SWERR);
    }

    // Configure SDP message
    if (!configure_sdp_msg()) {
         rt_error(RTE_SWERR);
    }

    // Set up circular buffers for multicast message reception
    without_payload_buffer = circular_buffer_initialize(256);
    with_payload_buffer = circular_buffer_initialize(512);

    // Set timer_callback
    spin1_set_timer_tick(timer_period);

    // Register callbacks
    spin1_callback_on(MC_PACKET_RECEIVED, incoming_event_callback, -1);
    spin1_callback_on(MCPL_PACKET_RECEIVED,
                      incoming_event_payload_callback, -1);
    spin1_callback_on(USER_EVENT, incoming_event_process_callback, 1);
    spin1_callback_on(TIMER_TICK, timer_callback, 2);

    log_info("Starting\n");

    // Start the time at "-1" so that the first tick will be 0
    time = UINT32_MAX;
    simulation_run();
}<|MERGE_RESOLUTION|>--- conflicted
+++ resolved
@@ -24,10 +24,13 @@
 static bool processing_events = false;
 
 //! Provanence data store
-static uint32_t number_of_over_flows_none_payload = 0;
-static uint32_t number_of_over_flows_payload = 0;
-static uint32_t NUMBER_OF_PROVANENCE_DATA_ELEMENTS = 2;
-static uint32_t SIZE_OF_PROVANENCE_ELEMENTS_IN_BYTES = 8;
+struct provenance_data_struct {
+    uint32_t number_of_over_flows_none_payload;
+    uint32_t number_of_over_flows_payload;
+};
+
+//! struct holding the proenance data
+struct provenance_data_struct provanence_data;
 
 // P bit
 static uint32_t apply_prefix;
@@ -81,14 +84,6 @@
     PACKETS_PER_TIMESTEP
 } configuration_region_components_e;
 
-//! Human readable definition of each element in the provanence region in SDRAM
-typedef enum provanence_region_components_e {
-    NUMBER_OF_LOSS_PACKETS_WITHOUT_PAYLOAD,
-    NUMBER_OF_LOSS_PACKETS_WITH_PAYLOAD
-} provanence_region_components_e;
-
-
-
 void flush_events(void) {
 
     // Send the event message only if there is data
@@ -164,19 +159,13 @@
     // locate the provanence data region base address
     address_t provanence_region_address =
         data_specification_get_region(CONFIGURATION_REGION, address);
-    uint32_t provanence_data[NUMBER_OF_PROVANENCE_DATA_ELEMENTS];
-    // write provanence data into a array for memcpy
-    provanence_data[NUMBER_OF_LOSS_PACKETS_WITHOUT_PAYLOAD] =
-        number_of_over_flows_none_payload;
-    provanence_data[NUMBER_OF_LOSS_PACKETS_WITH_PAYLOAD] =
-        number_of_over_flows_payload;
     // Copy provanence data into sdram region
-    memcpy(provanence_region_address, provanence_data,
-           SIZE_OF_PROVANENCE_ELEMENTS_IN_BYTES);
+    memcpy(provanence_region_address, &provanence_data,
+           sizeof(provanence_data));
     log_info("The provanence data consisting of %d lost packets without "
              "payload and %d lost packets with payload.",
-             number_of_over_flows_none_payload, number_of_over_flows_payload);
-}
+             provanence_data.number_of_over_flows_none_payload,
+             provanence_data.number_of_over_flows_payload);
 
 // Callbacks
 void timer_callback(uint unused0, uint unused1) {
@@ -191,12 +180,8 @@
     log_debug("Timer tick %u", time);
 
     // check if the simulation has run to completion
-<<<<<<< HEAD
-    if ((simulation_ticks != UINT32_MAX) && (time >= simulation_ticks)) {
+    if ((infinite_run != TRUE) && (time >= simulation_ticks)) {
         record_provanence_data();
-=======
-    if ((infinite_run != TRUE) && (time >= simulation_ticks)) {
->>>>>>> 96581798
         log_info("Simulation complete.\n");
         spin1_exit(0);
     }
@@ -339,7 +324,7 @@
             spin1_trigger_user_event(0, 0);
         }
     } else {
-        number_of_over_flows_none_payload += 1;
+        provanence_data.number_of_over_flows_none_payload += 1;
     }
 }
 
@@ -353,7 +338,7 @@
         }
     }
     else {
-        number_of_over_flows_payload += 1;
+        provanence_data.number_of_over_flows_payload += 1;
     }
 }
 
@@ -413,14 +398,9 @@
 
     // Get the timing details
     if (!simulation_read_timing_details(
-<<<<<<< HEAD
             data_specification_get_region(SYSTEM_REGION, address),
-            APPLICATION_NAME_HASH, timer_period, &simulation_ticks)) {
-=======
-            data_specification_get_region(0, address),
             APPLICATION_NAME_HASH, timer_period, &simulation_ticks,
             &infinite_run)) {
->>>>>>> 96581798
         return false;
     }
 
