--- conflicted
+++ resolved
@@ -3,10 +3,7 @@
 #include <debug.h>
 #include <simulation.h>
 #include <spin1_api.h>
-<<<<<<< HEAD
 #include "../../front_end_common_lib/include/front_end_common_constants.h"
-=======
->>>>>>> 16da3874
 
 // Globals
 static sdp_msg_t g_event_message;
@@ -305,7 +302,6 @@
     // Get the timing details
     if (!simulation_read_timing_details(
             data_specification_get_region(0, address),
-<<<<<<< HEAD
             timer_period, &simulation_ticks)) {
         return false;
     }
@@ -318,10 +314,7 @@
     }
 
     // verify the components are correct
-    if (components[0] != LIVE_PACKET_GATHERER_MAGIC_NUMBER){
-=======
-            APPLICATION_NAME_HASH, timer_period, &simulation_ticks)) {
->>>>>>> 16da3874
+    if (components[0] != APPLICATION_NAME_HASH){
         return false;
     }
 
