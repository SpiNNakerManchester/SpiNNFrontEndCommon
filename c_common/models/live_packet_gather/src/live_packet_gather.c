--- conflicted
+++ resolved
@@ -35,7 +35,7 @@
 };
 
 //! struct holding the provenance data
-struct provenance_data_struct provenance_data;
+static struct provenance_data_struct provenance_data;
 
 //! human readable definitions of each region in SDRAM
 enum regions_e {
@@ -70,7 +70,7 @@
     uint32_t packets_per_timestamp;
 } configuration_region_t;
 
-configuration_region_t config;
+static configuration_region_t config;
 static uint16_t sdp_dest; // Not in the configuration_region_t; type different
 
 //! How to test if a bit flag is set
@@ -340,23 +340,14 @@
 
     // Get the timing details and set up the simulation interface
     if (!simulation_initialise(
-<<<<<<< HEAD
-            data_specification_get_region(SYSTEM_REGION, address),
+            data_specification_get_region(SYSTEM_REGION, ds_regions),
             APPLICATION_NAME_HASH, timer_period_ptr, &simulation_ticks,
-=======
-            data_specification_get_region(SYSTEM_REGION, ds_regions),
-            APPLICATION_NAME_HASH, timer_period, &simulation_ticks,
->>>>>>> a68522fb
             &infinite_run, SDP, DMA)) {
         return false;
     }
     simulation_set_provenance_function(
             record_provenance_data,
-<<<<<<< HEAD
-            data_specification_get_region(PROVENANCE_REGION, address));
-=======
             data_specification_get_region(PROVENANCE_REGION, ds_regions));
->>>>>>> a68522fb
 
     // Fix simulation ticks to be one extra timer period to soak up last events
     if (infinite_run != TRUE) {
@@ -365,12 +356,8 @@
 
     // Read the parameters
     read_parameters(
-<<<<<<< HEAD
-            data_specification_get_region(CONFIGURATION_REGION, address));
-=======
             data_specification_get_region(CONFIGURATION_REGION, ds_regions));
 
->>>>>>> a68522fb
     return true;
 }
 
