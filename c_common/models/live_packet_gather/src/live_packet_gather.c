--- conflicted
+++ resolved
@@ -167,24 +167,13 @@
 
 //! \brief Because _WHY OH WHY_ would you use aligned memory? At least with this
 //! we don't get data aborts.
-<<<<<<< HEAD
-//! \param[in] base: place to write to
-//! \param[in] index: location in base to write to
-//! \param[in] value: the value to write to the base.
-static inline void write_word(uint16_t *base, uint32_t index, uint32_t value) {
-    uint32_t *ary = __builtin_assume_aligned(base, 4, 2);
-    ary[index] = value;
-=======
 //! \param[out] base: Buffer to write in.
 //!     _Only guaranteed to be half-word aligned._
 //! \param[in] index: Offset in count of _words_ into the buffer.
 //! \param[in] value: Value to write in (as little-endian).
-static inline void write_word(void *base, uint32_t index, uint32_t value) {
-    uint16_t *ary = base;
-    uint32_t idx = index * 2;
-    ary[idx++] = CLAMP16(value);
-    ary[idx] = CLAMP16(value >> 16);
->>>>>>> 7a536e25
+static inline void write_word(uint16_t *base, uint32_t index, uint32_t value) {
+    uint32_t *ary = __builtin_assume_aligned(base, 4, 2);
+    ary[index] = value;
 }
 
 //! \brief Simple mirror of write_word() for true 16 bit values.
