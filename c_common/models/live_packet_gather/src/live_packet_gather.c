--- conflicted
+++ resolved
@@ -39,9 +39,9 @@
 
 //! human readable definitions of each region in SDRAM
 enum regions_e {
-    SYSTEM_REGION,
-    CONFIGURATION_REGION,
-    PROVENANCE_REGION
+    SYSTEM_R,
+    CONFIGURATION_R,
+    PROVENANCE_R
 };
 
 //! Human readable definitions of each element in the configuration region in
@@ -271,27 +271,14 @@
 
     uint32_t key, payload;
     do {
-<<<<<<< HEAD
        if (circular_buffer_get_next(without_payload_buffer, &key)) {
            process_incoming_event(key);
-       } else if (circular_buffer_get_next(with_payload_buffer, &key)
-               && circular_buffer_get_next(with_payload_buffer, &payload)) {
-           process_incoming_event_payload(key, payload);
-       } else {
-           processing_events = false;
-       }
-=======
-        uint32_t key, payload;
-
-        if (circular_buffer_get_next(without_payload_buffer, &key)) {
-            process_incoming_event(key);
         } else if (circular_buffer_get_next(with_payload_buffer, &key)
                 && circular_buffer_get_next(with_payload_buffer, &payload)) {
             process_incoming_event_payload(key, payload);
         } else {
             processing_events = false;
         }
->>>>>>> 9b7663d1
     } while (processing_events);
 }
 
@@ -353,19 +340,14 @@
 
     // Get the timing details and set up the simulation interface
     if (!simulation_initialise(
-            data_specification_get_region(SYSTEM_REGION, ds_regions),
-<<<<<<< HEAD
+            data_specification_get_region(SYSTEM_R, ds_regions),
             APPLICATION_NAME_HASH, timer_period_ptr, &simulation_ticks,
-            &infinite_run, SDP, DMA)) {
-=======
-            APPLICATION_NAME_HASH, timer_period, &simulation_ticks,
             &infinite_run, &time, SDP, DMA)) {
->>>>>>> 9b7663d1
         return false;
     }
     simulation_set_provenance_function(
             record_provenance_data,
-            data_specification_get_region(PROVENANCE_REGION, ds_regions));
+            data_specification_get_region(PROVENANCE_R, ds_regions));
 
     // Fix simulation ticks to be one extra timer period to soak up last events
     if (infinite_run != TRUE) {
@@ -374,7 +356,7 @@
 
     // Read the parameters
     read_parameters(
-            data_specification_get_region(CONFIGURATION_REGION, ds_regions));
+            data_specification_get_region(CONFIGURATION_R, ds_regions));
 
     return true;
 }
