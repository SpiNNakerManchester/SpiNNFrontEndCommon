--- conflicted
+++ resolved
@@ -1,11 +1,6 @@
 # THIS FILE WAS USED IN AN OLDER MAKE STYLE
 # Make now has to convert c files before building
-<<<<<<< HEAD
 # SEE http://spinnakermanchester.github.io/latest/Makefiles.html
-=======
-# SEE https://spinnakermanchester.github.io/spynnaker/5.0.0/Makefiles.html
->>>>>>> ad68b515
-
 # Copyright (c) 2015 The University of Manchester
 #
 # Licensed under the Apache License, Version 2.0 (the "License");
