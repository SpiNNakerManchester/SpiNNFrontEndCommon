--- conflicted
+++ resolved
@@ -1,9 +1,5 @@
 BUILD_DIRS = command_sender_multicast_source reverse_iptag_multicast_source \
-<<<<<<< HEAD
-	live_packet_gather
-=======
 	live_packet_gather chip_power_monitor
->>>>>>> 1b059721
 
 all: $(BUILD_DIRS)
 	@for d in $(BUILD_DIRS); do $(MAKE) -C $$d || exit $$?; done
