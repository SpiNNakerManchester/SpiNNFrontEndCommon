--- conflicted
+++ resolved
@@ -13,19 +13,14 @@
 # You should have received a copy of the GNU General Public License
 # along with this program.  If not, see <http://www.gnu.org/licenses/>.
 
-<<<<<<< HEAD
 BUILD_DIRS = compressor_bit_field_models \
 	         live_packet_gather \
 	         chip_power_monitor \
 	         data_speed_up_packet_gatherer \
 	         extra_monitor_support \
 	         command_sender_multicast_source \
-	         reverse_iptag_multicast_source
-=======
-BUILD_DIRS = command_sender_multicast_source reverse_iptag_multicast_source \
-	live_packet_gather chip_power_monitor data_speed_up_packet_gatherer \
-	extra_monitor_support minimise
->>>>>>> 63dfc4c9
+	         reverse_iptag_multicast_source \
+	         minimise
 
 all: $(BUILD_DIRS)
 	@for d in $(BUILD_DIRS); do $(MAKE) -C $$d || exit $$?; done
