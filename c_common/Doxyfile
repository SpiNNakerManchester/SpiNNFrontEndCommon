# Doxyfile 1.8.17

# Copyright (c) 2017-2019 The University of Manchester
#
# This program is free software: you can redistribute it and/or modify
# it under the terms of the GNU General Public License as published by
# the Free Software Foundation, either version 3 of the License, or
# (at your option) any later version.
#
# This program is distributed in the hope that it will be useful,
# but WITHOUT ANY WARRANTY; without even the implied warranty of
# MERCHANTABILITY or FITNESS FOR A PARTICULAR PURPOSE.  See the
# GNU General Public License for more details.
#
# You should have received a copy of the GNU General Public License
# along with this program.  If not, see <http://www.gnu.org/licenses/>.

# All text after a single hash (#) is considered a comment and will be ignored.
# The format is:
# TAG = value [value, ...]
# For lists, items can also be appended using:
# TAG += value [value, ...]
# Values that contain spaces should be placed between quotes (\" \").

#---------------------------------------------------------------------------
# Project related configuration options: suitable for general maintenance
#---------------------------------------------------------------------------

PROJECT_NAME           = SpiNNFrontEndCommon
PROJECT_NUMBER         = 5.1.1
PROJECT_BRIEF          = "Common support code for user-facing front end systems."
PROJECT_LOGO           =

#---------------------------------------------------------------------------
# Project related configuration options: dragons from here on in!
#---------------------------------------------------------------------------

DOXYFILE_ENCODING      = UTF-8
OUTPUT_DIRECTORY       = doc
CREATE_SUBDIRS         = NO
ALLOW_UNICODE_NAMES    = NO

OUTPUT_LANGUAGE        = English
# OUTPUT_TEXT_DIRECTION  = None

BRIEF_MEMBER_DESC      = YES
REPEAT_BRIEF           = YES
ABBREVIATE_BRIEF       =
ALWAYS_DETAILED_SEC    = NO
INLINE_INHERITED_MEMB  = NO

FULL_PATH_NAMES        = YES
STRIP_FROM_PATH        =
STRIP_FROM_INC_PATH    =
SHORT_NAMES            = NO
JAVADOC_AUTOBRIEF      = NO
# JAVADOC_BANNER         = NO
QT_AUTOBRIEF           = NO

MULTILINE_CPP_IS_BRIEF = NO
INHERIT_DOCS           = YES
SEPARATE_MEMBER_PAGES  = NO

TAB_SIZE               = 4

ALIASES                =

OPTIMIZE_OUTPUT_FOR_C  = YES
OPTIMIZE_OUTPUT_JAVA   = NO
OPTIMIZE_FOR_FORTRAN   = NO
OPTIMIZE_OUTPUT_VHDL   = NO
# OPTIMIZE_OUTPUT_SLICE  = NO

EXTENSION_MAPPING      = h=C c=C

MARKDOWN_SUPPORT       = YES
# TOC_INCLUDE_HEADINGS   = 5

AUTOLINK_SUPPORT       = YES

BUILTIN_STL_SUPPORT    = NO
CPP_CLI_SUPPORT        = NO
SIP_SUPPORT            = NO
IDL_PROPERTY_SUPPORT   = YES

DISTRIBUTE_GROUP_DOC   = NO
GROUP_NESTED_COMPOUNDS = NO
SUBGROUPING            = YES
INLINE_GROUPED_CLASSES = NO
INLINE_SIMPLE_STRUCTS  = YES
TYPEDEF_HIDES_STRUCT   = YES
LOOKUP_CACHE_SIZE      = 0

#---------------------------------------------------------------------------
# Build related configuration options
#---------------------------------------------------------------------------

# ## Need to have this off to get errors. Doxygen is stupid!
# EXTRACT_ALL            = NO
EXTRACT_STATIC         = YES

EXTRACT_PRIVATE        = YES
# EXTRACT_PRIV_VIRTUAL   = NO
EXTRACT_PACKAGE        = NO
EXTRACT_LOCAL_CLASSES  = YES
EXTRACT_LOCAL_METHODS  = NO
EXTRACT_ANON_NSPACES   = NO
HIDE_UNDOC_MEMBERS     = NO
HIDE_UNDOC_CLASSES     = NO
HIDE_FRIEND_COMPOUNDS  = NO
HIDE_IN_BODY_DOCS      = NO
HIDE_SCOPE_NAMES       = NO
HIDE_COMPOUND_REFERENCE= NO

INTERNAL_DOCS          = NO
CASE_SENSE_NAMES       = YES

SHOW_INCLUDE_FILES     = YES
SHOW_GROUPED_MEMB_INC  = NO
FORCE_LOCAL_INCLUDES   = NO

INLINE_INFO            = YES
SORT_MEMBER_DOCS       = NO
SORT_BRIEF_DOCS        = NO

SORT_MEMBERS_CTORS_1ST = NO
SORT_GROUP_NAMES       = NO
SORT_BY_SCOPE_NAME     = NO
STRICT_PROTO_MATCHING  = NO

GENERATE_TODOLIST      = YES
GENERATE_TESTLIST      = YES
GENERATE_BUGLIST       = YES
GENERATE_DEPRECATEDLIST= YES
ENABLED_SECTIONS       =

MAX_INITIALIZER_LINES  = 30
SHOW_USED_FILES        = YES
SHOW_FILES             = YES
SHOW_NAMESPACES        = YES

FILE_VERSION_FILTER    =
LAYOUT_FILE            =
CITE_BIB_FILES         =

#---------------------------------------------------------------------------
# Configuration options related to warning and progress messages
#---------------------------------------------------------------------------

QUIET                  = NO
WARNINGS               = YES
WARN_IF_UNDOCUMENTED   = YES
WARN_IF_DOC_ERROR      = YES
WARN_NO_PARAMDOC       = YES
WARN_AS_ERROR          = NO
WARN_FORMAT            = "$file:$line: $text"
WARN_LOGFILE           =

#---------------------------------------------------------------------------
# Configuration options related to the input files
#---------------------------------------------------------------------------

INPUT                  =
INPUT_ENCODING         = UTF-8
FILE_PATTERNS          =
RECURSIVE              = YES
EXCLUDE                =
EXCLUDE_SYMLINKS       = NO
EXCLUDE_PATTERNS       = */modified_src/* \
                         */eieio_interface.c \
                         */models/*/build/* \
                         */front_end_common_lib/build/*
EXCLUDE_SYMBOLS        = _*

EXAMPLE_PATH           =
EXAMPLE_PATTERNS       =
EXAMPLE_RECURSIVE      = NO

IMAGE_PATH             =
INPUT_FILTER           =
FILTER_PATTERNS        =
FILTER_SOURCE_FILES    = NO
FILTER_SOURCE_PATTERNS =
USE_MDFILE_AS_MAINPAGE =

#---------------------------------------------------------------------------
# Configuration options related to source browsing
#---------------------------------------------------------------------------

SOURCE_BROWSER         = YES
INLINE_SOURCES         = NO
STRIP_CODE_COMMENTS    = YES
REFERENCED_BY_RELATION = NO
REFERENCES_RELATION    = NO
REFERENCES_LINK_SOURCE = YES
SOURCE_TOOLTIPS        = YES
USE_HTAGS              = NO
VERBATIM_HEADERS       = YES

#---------------------------------------------------------------------------
# Configuration options related to the alphabetical class index
#---------------------------------------------------------------------------

ALPHABETICAL_INDEX     = YES
COLS_IN_ALPHA_INDEX    = 5
IGNORE_PREFIX          =

#---------------------------------------------------------------------------
# Configuration options related to the HTML output
#---------------------------------------------------------------------------

GENERATE_HTML          = YES
HTML_OUTPUT            = html
HTML_FILE_EXTENSION    = .html

HTML_HEADER            =
HTML_FOOTER            =
HTML_STYLESHEET        =
HTML_EXTRA_STYLESHEET  =
HTML_EXTRA_FILES       =

HTML_COLORSTYLE_HUE    = 220
HTML_COLORSTYLE_SAT    = 100
HTML_COLORSTYLE_GAMMA  = 80

HTML_TIMESTAMP         = NO

HTML_DYNAMIC_MENUS     = YES
HTML_DYNAMIC_SECTIONS  = NO
HTML_INDEX_NUM_ENTRIES = 100

GENERATE_DOCSET        = NO
GENERATE_HTMLHELP      = NO
GENERATE_QHP           = NO
GENERATE_ECLIPSEHELP   = NO

GENERATE_TREEVIEW      = NO
ENUM_VALUES_PER_LINE   = 4
TREEVIEW_WIDTH         = 250

EXT_LINKS_IN_WINDOW    = NO

FORMULA_FONTSIZE       = 10
FORMULA_TRANSPARENT    = YES
# FORMULA_MACROFILE      =

USE_MATHJAX            = NO

SEARCHENGINE           = YES
SERVER_BASED_SEARCH    = NO
EXTERNAL_SEARCH        = NO
SEARCHENGINE_URL       =
SEARCHDATA_FILE        = searchdata.xml
EXTERNAL_SEARCH_ID     =
EXTRA_SEARCH_MAPPINGS  =

#---------------------------------------------------------------------------
# Configuration options related to the LaTeX output
#---------------------------------------------------------------------------

GENERATE_LATEX         = NO

#---------------------------------------------------------------------------
# Configuration options related to the RTF output
#---------------------------------------------------------------------------

GENERATE_RTF           = NO

#---------------------------------------------------------------------------
# Configuration options related to the man page output
#---------------------------------------------------------------------------

GENERATE_MAN           = NO

#---------------------------------------------------------------------------
# Configuration options related to the XML output
#---------------------------------------------------------------------------

GENERATE_XML           = NO

#---------------------------------------------------------------------------
# Configuration options related to the DOCBOOK output
#---------------------------------------------------------------------------

GENERATE_DOCBOOK       = NO

#---------------------------------------------------------------------------
# Configuration options for the AutoGen Definitions output
#---------------------------------------------------------------------------

GENERATE_AUTOGEN_DEF   = NO

#---------------------------------------------------------------------------
# Configuration options related to the Perl module output
#---------------------------------------------------------------------------

GENERATE_PERLMOD       = NO

#---------------------------------------------------------------------------
# Configuration options related to the preprocessor
#---------------------------------------------------------------------------

# If the ENABLE_PREPROCESSING tag is set to YES, doxygen will evaluate all
# C-preprocessor directives found in the sources and include files.
# The default value is: YES.

ENABLE_PREPROCESSING   = YES
MACRO_EXPANSION        = YES
EXPAND_ONLY_PREDEF     = YES
SEARCH_INCLUDES        = YES
INCLUDE_PATH           =
INCLUDE_FILE_PATTERNS  =
<<<<<<< HEAD
PREDEFINED             = __attribute__(x)= PROFILER_ENABLED=YES INT_HANDLER=void UNUSED= __PACKED_STRUCT=
=======
PREDEFINED             = __attribute__(x)= PROFILER_ENABLED=YES INT_HANDLER=void UNUSED= ASSERT_WORD_SIZED(x)= DOXYGEN DOXYNAME(x)=x
>>>>>>> eeaa567b
EXPAND_AS_DEFINED      =
SKIP_FUNCTION_MACROS   = YES

#---------------------------------------------------------------------------
# Configuration options related to external references
#---------------------------------------------------------------------------

TAGFILES               = sllt.tag=http://spinnakermanchester.github.io/spinnaker_tools/ common.tag=http://spinnakermanchester.github.io/spinn_common/
GENERATE_TAGFILE       = doc/html/fec.tag
ALLEXTERNALS           = NO
EXTERNAL_GROUPS        = YES
EXTERNAL_PAGES         = YES

#---------------------------------------------------------------------------
# Configuration options related to the dot tool
#---------------------------------------------------------------------------

CLASS_DIAGRAMS         = NO
HAVE_DOT               = NO
<|MERGE_RESOLUTION|>--- conflicted
+++ resolved
@@ -310,11 +310,7 @@
 SEARCH_INCLUDES        = YES
 INCLUDE_PATH           =
 INCLUDE_FILE_PATTERNS  =
-<<<<<<< HEAD
-PREDEFINED             = __attribute__(x)= PROFILER_ENABLED=YES INT_HANDLER=void UNUSED= __PACKED_STRUCT=
-=======
-PREDEFINED             = __attribute__(x)= PROFILER_ENABLED=YES INT_HANDLER=void UNUSED= ASSERT_WORD_SIZED(x)= DOXYGEN DOXYNAME(x)=x
->>>>>>> eeaa567b
+PREDEFINED             = __attribute__(x)= PROFILER_ENABLED=YES INT_HANDLER=void UNUSED= ASSERT_WORD_SIZED(x)= DOXYGEN DOXYNAME(x)=x __PACKED_STRUCT=
 EXPAND_AS_DEFINED      =
 SKIP_FUNCTION_MACROS   = YES
 
