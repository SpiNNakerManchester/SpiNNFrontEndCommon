--- conflicted
+++ resolved
@@ -10,8 +10,5 @@
 requests >= 2.4.1
 scipy >= 0.16.0
 numpy
-<<<<<<< HEAD
-# spinnaker_tools
-=======
 futures; python_version == "2.7"
->>>>>>> c79be214
+# spinnaker_tools