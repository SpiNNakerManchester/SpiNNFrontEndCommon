# Copyright (c) 2017-2019 The University of Manchester
#
# This program is free software: you can redistribute it and/or modify
# it under the terms of the GNU General Public License as published by
# the Free Software Foundation, either version 3 of the License, or
# (at your option) any later version.
#
# This program is distributed in the hope that it will be useful,
# but WITHOUT ANY WARRANTY; without even the implied warranty of
# MERCHANTABILITY or FITNESS FOR A PARTICULAR PURPOSE.  See the
# GNU General Public License for more details.
#
# You should have received a copy of the GNU General Public License
# along with this program.  If not, see <http://www.gnu.org/licenses/>.

language: python
jobs:
  include:
    - name: Py3.6 (and doc deploy)
      python: 3.6
      env:
        - DEPLOY_DIR=$PWD/deploy
        - ROOT_DOC_DIR=$PWD/doc/global
        - C_DOC_DIR=$PWD/c_common/doc/html
        - PY_DOC_DIR=$PWD/doc/source/_build/html
    - name: Py3.7
      python: 3.7
    - name: Py3.8
      python: 3.8
    - name: Py2.7 (legacy)
      python: 2.7
dist: focal
addons:
  apt:
    packages:
<<<<<<< HEAD
      - libc6
=======
>>>>>>> 698618ed
      - vera++
      - libxml2-utils
      - gcc-arm-none-eabi
      - libnewlib-arm-none-eabi
      - openjdk-8-jre-headless
      - ant
      - doxygen
cache: pip

before_install:
  # Work around ludicrous Travis bug
  - git clone https://github.com/SpiNNakerManchester/SupportScripts.git support
  - python support/travis_blocking_stdout.py
  - support/rat.sh download
  # Bring pip up to date
  - pip install --upgrade pip setuptools wheel
  - pip install --only-binary=numpy,scipy numpy scipy
  # SpiNNakerManchester internal dependencies; development mode
  - support/pipinstall.sh git://github.com/SpiNNakerManchester/SpiNNUtils.git
  - support/pipinstall.sh git://github.com/SpiNNakerManchester/SpiNNMachine.git
  - support/pipinstall.sh git://github.com/SpiNNakerManchester/SpiNNStorageHandlers.git
  - support/pipinstall.sh git://github.com/SpiNNakerManchester/SpiNNMan.git
  - support/pipinstall.sh git://github.com/SpiNNakerManchester/PACMAN.git
  - support/pipinstall.sh git://github.com/SpiNNakerManchester/DataSpecification.git
  - support/pipinstall.sh git://github.com/SpiNNakerManchester/spalloc.git
  # C dependencies
  - support/gitclone.sh https://github.com/SpiNNakerManchester/spinnaker_tools.git
  - support/gitclone.sh https://github.com/SpiNNakerManchester/spinn_common.git
  - export SPINN_DIRS=$PWD/spinnaker_tools

install:
  # These things ought to be enough
  - pip install -r requirements-test.txt
  - pip install 'pylint<2.5' python-coveralls 'coverage>=4.4,<5.0'
  - python ./setup.py install

before_script:
  # Initialise builds against spinnaker_tools
  - make -C $SPINN_DIRS
  - make -C spinn_common install
  - make -C c_common doxysetup

script:
  # Python
  - py.test --cov-report= unittests --cov spinn_front_end_common
  - py.test --cov-report= fec_integration_tests --cov spinn_front_end_common --cov-append
  - flake8 spinn_front_end_common
  - flake8 unittests fec_integration_tests
  - ( pylint --output-format=colorized --disable=R,C spinn_front_end_common; exit $(($? & 35)) )
  # XML
  - find spinn_front_end_common -name '*.xml' | xargs -n 1 support/validate-xml.sh
  # C  # Vera before make to avoid vera seeing modified stuff
  - support/run-vera.sh c_common/front_end_common_lib
  - support/run-vera.sh c_common/models
  - CFLAGS=-fdiagnostics-color make -C c_common
  # Copyright check
  - support/rat.sh run
  # Docs
  - support/travis-sphinx.sh html -T -E -b html -d _build/doctrees-readthedocsdirhtml -D language=en . _build/html
  - support/travis-sphinx.sh json -q -T -b json -d _build/doctrees-json -D language=en . _build/json
  - support/travis-sphinx.sh singlehtml -q -T -b singlehtml -d _build/doctrees-readthedocssinglehtmllocalmedia -D language=en . _build/localmedia
  - make -C $TRAVIS_BUILD_DIR/c_common doxygen

after_success:
  - cd $TRAVIS_BUILD_DIR
  - coveralls

before_deploy:
  # Merge the doc trees
  - >
    [ -d $ROOT_DOC_DIR ] && cp -vaT $ROOT_DOC_DIR $DEPLOY_DIR
  - >
    [ -d $C_DOC_DIR ] && cp -vaT $C_DOC_DIR $DEPLOY_DIR/c
  - >
    [ -d $PY_DOC_DIR ] && cp -vaT $PY_DOC_DIR $DEPLOY_DIR/python
after_deploy:
  - rm -rf $DEPLOY_DIR
deploy:
  provider: pages
  skip_cleanup: true
  keep_history: true
  # Inject magic environment variable from Travis Job Configuration page
  token: $GITHUB_TOKEN
  local_dir: $DEPLOY_DIR
  on:
    branch:
      - master
    python: 3.6
    # Only enable deployment if we actually have supplied a token
    condition: -n "$GITHUB_TOKEN"<|MERGE_RESOLUTION|>--- conflicted
+++ resolved
@@ -33,10 +33,6 @@
 addons:
   apt:
     packages:
-<<<<<<< HEAD
-      - libc6
-=======
->>>>>>> 698618ed
       - vera++
       - libxml2-utils
       - gcc-arm-none-eabi
