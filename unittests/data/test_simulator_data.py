# Copyright (c) 2021 The University of Manchester
#
# This program is free software: you can redistribute it and/or modify
# it under the terms of the GNU General Public License as published by
# the Free Software Foundation, either version 3 of the License, or
# (at your option) any later version.
#
# This program is distributed in the hope that it will be useful,
# but WITHOUT ANY WARRANTY; without even the implied warranty of
# MERCHANTABILITY or FITNESS FOR A PARTICULAR PURPOSE.  See the
# GNU General Public License for more details.
#
# You should have received a copy of the GNU General Public License
# along with this program.  If not, see <http://www.gnu.org/licenses/>.

import os
import unittest
from spinn_utilities.config_holder import set_config
# hack do not copy
from spinn_utilities.data.data_status import DataStatus
# hack do not copy
from spinn_utilities.data.utils_data_writer import _UtilsDataModel
from spinn_utilities.exceptions import (
    DataNotYetAvialable, NotSetupException)
from spinnman.messages.scp.enums.signal import Signal
from spinn_utilities.socket_address import SocketAddress
from spinnman.model import ExecutableTargets
from pacman.model.placements import Placements
from pacman.model.routing_tables import MulticastRoutingTables
from pacman_test_objects import SimpleTestVertex
from spinn_front_end_common.data import FecDataView
from spinn_front_end_common.data.fec_data_writer import FecDataWriter
from spinn_front_end_common.interface.buffer_management import BufferManager
from spinn_front_end_common.interface.config_setup import unittest_setup
from spinn_front_end_common.interface.ds import DsSqlliteDatabase
from spinn_front_end_common.utilities.exceptions import ConfigurationException
from spinn_front_end_common.utilities.notification_protocol import (
    NotificationProtocol)
from spinn_front_end_common.utilities.utility_objs import (
    LivePacketGatherParameters)
from spinn_front_end_common.utility_models import (
    DataSpeedUpPacketGatherMachineVertex,
    ExtraMonitorSupportMachineVertex)


class TestSimulatorData(unittest.TestCase):

    def setUp(cls):
        unittest_setup()

    def test_setup(self):
        # What happens before setup depends on the previous test
        # Use manual_check to verify this without dependency
        writer = FecDataWriter.setup()
        with self.assertRaises(DataNotYetAvialable):
            FecDataView.get_simulation_time_step_us()
        writer.set_up_timings(1000, 1)
        FecDataView.get_simulation_time_step_us()

    def test_mock(self):
        # check there is a value not what it is
        self.assertIsNotNone(FecDataView.get_app_id())
        self.assertIsNotNone(FecDataView.get_simulation_time_step_us())

    def test_app_id(self):
        writer = FecDataWriter.setup()
        app_id1 = writer.get_app_id()
        self.assertEqual(app_id1, writer.get_app_id())
        self.assertEqual(app_id1, writer.get_app_id())
        writer.start_run()
        writer.finish_run()
        writer.hard_reset()
        self.assertEqual(app_id1, writer.get_app_id())

    def test_buffer_manager(self):
        writer = FecDataWriter.setup()
        with self.assertRaises(DataNotYetAvialable):
            FecDataView.get_buffer_manager()
        self.assertFalse(FecDataView.has_buffer_manager())
        writer.set_placements(Placements())
        bm = BufferManager()
        writer.set_buffer_manager(bm)
        self.assertEqual(bm, FecDataView.get_buffer_manager())
        self.assertTrue(FecDataView.has_buffer_manager())
        writer.start_run()
        writer.finish_run()
        writer.hard_reset()
        with self.assertRaises(DataNotYetAvialable):
            FecDataView.get_buffer_manager()
        self.assertFalse(FecDataView.has_buffer_manager())
        with self.assertRaises(TypeError):
            writer.set_buffer_manager("bacon")

    def test_run_times(self):
        writer = FecDataWriter.setup()
        self.assertEqual(0, FecDataView.get_first_machine_time_step())
        self.assertEqual(0, FecDataView.get_current_run_timesteps())
        writer.increment_current_run_timesteps(105)
        self.assertEqual(0, FecDataView.get_first_machine_time_step())
        self.assertEqual(105, FecDataView.get_current_run_timesteps())
        writer.increment_current_run_timesteps(95)
        self.assertEqual(105, FecDataView.get_first_machine_time_step())
        self.assertEqual(200, FecDataView.get_current_run_timesteps())
        writer.increment_current_run_timesteps(0)
        self.assertEqual(200, FecDataView.get_first_machine_time_step())
        self.assertEqual(200, FecDataView.get_current_run_timesteps())
        writer.start_run()
        writer.finish_run()
        writer.hard_reset()
        self.assertEqual(0, FecDataView.get_first_machine_time_step())
        self.assertEqual(0,  FecDataView.get_current_run_timesteps())
        with self.assertRaises(TypeError):
            writer.increment_current_run_timesteps(45.0)
        with self.assertRaises(ConfigurationException):
            writer.increment_current_run_timesteps(-1)
        writer.increment_current_run_timesteps(95)
        with self.assertRaises(NotImplementedError):
            writer.increment_current_run_timesteps(None)

    def test_run_forever(self):
        writer = FecDataWriter.setup()
        writer.increment_current_run_timesteps(None)
        self.assertEqual(0, FecDataView.get_first_machine_time_step())
        self.assertIsNone(FecDataView.get_current_run_timesteps())
        with self.assertRaises(NotImplementedError):
            writer.increment_current_run_timesteps(None)
        with self.assertRaises(NotImplementedError):
            writer.increment_current_run_timesteps(100)

    def test_current_run_times_ms(self):
        writer = FecDataWriter.setup()
        with self.assertRaises(DataNotYetAvialable):
            FecDataView.get_current_run_time_ms()
        writer.set_up_timings(500, 4)
        self.assertEqual(0, FecDataView.get_current_run_time_ms())
        writer.increment_current_run_timesteps(88)
        self.assertEqual(44, FecDataView.get_current_run_time_ms())

    def test_max_run_time_steps(self):
        writer = FecDataWriter.setup()
        with self.assertRaises(DataNotYetAvialable):
            FecDataView.get_max_run_time_steps()
        self.assertFalse(FecDataView.has_max_run_time_steps())
        writer.set_max_run_time_steps(13455)
        self.assertEqual(13455, writer.get_max_run_time_steps())
        self.assertEqual(13455, FecDataView.get_max_run_time_steps())
        self.assertTrue(FecDataView.has_max_run_time_steps)

        with self.assertRaises(TypeError):
            writer.set_max_run_time_steps(45.0)
        with self.assertRaises(ConfigurationException):
            writer.set_max_run_time_steps(-1)
        with self.assertRaises(ConfigurationException):
            writer.set_max_run_time_steps(0)

    def test_simulation_timestep(self):
        view = FecDataView()
        writer = FecDataWriter.setup()
        with self.assertRaises(DataNotYetAvialable):
            FecDataView.get_simulation_time_step_us()
        with self.assertRaises(DataNotYetAvialable):
            FecDataView.get_simulation_time_step_per_ms()
        with self.assertRaises(DataNotYetAvialable):
            FecDataView.get_simulation_time_step_per_s()
        with self.assertRaises(DataNotYetAvialable):
            FecDataView.get_simulation_time_step_ms()
        with self.assertRaises(DataNotYetAvialable):
            FecDataView.get_simulation_time_step_s()
        with self.assertRaises(DataNotYetAvialable):
            FecDataView.get_time_scale_factor()
        with self.assertRaises(DataNotYetAvialable):
            FecDataView.get_hardware_time_step_ms()
        with self.assertRaises(DataNotYetAvialable):
            FecDataView.get_hardware_time_step_us()
        self.assertFalse(FecDataView.has_time_step())

        writer.set_up_timings(500, 4)
        self.assertEqual(500, FecDataView.get_simulation_time_step_us())
        self.assertEqual(0.5, FecDataView.get_simulation_time_step_ms())
        self.assertEqual(2, FecDataView.get_simulation_time_step_per_ms())
        self.assertEqual(0.0005, FecDataView.get_simulation_time_step_s())
        self.assertEqual(2000, FecDataView.get_simulation_time_step_per_s())
        self.assertEqual(4, FecDataView.get_time_scale_factor())
        self.assertEqual(2000, FecDataView.get_hardware_time_step_us())
        self.assertEqual(2, FecDataView.get_hardware_time_step_ms())
        self.assertTrue(FecDataView.has_time_step())

        set_config("Machine", "simulation_time_step", 300)
        writer.set_up_timings(None, 1)
        self.assertEqual(300, FecDataView.get_simulation_time_step_us())

        with self.assertRaises(ConfigurationException):
            writer.set_up_timings(-12, 1)

        with self.assertRaises(TypeError):
            writer.set_up_timings("bacon", 1)
        with self.assertRaises(DataNotYetAvialable):
            FecDataView.get_simulation_time_step_us()
        with self.assertRaises(DataNotYetAvialable):
            FecDataView.get_simulation_time_step_per_ms()
        with self.assertRaises(DataNotYetAvialable):
            FecDataView.get_simulation_time_step_per_s()
        with self.assertRaises(DataNotYetAvialable):
            FecDataView.get_simulation_time_step_ms()
        with self.assertRaises(DataNotYetAvialable):
            FecDataView.get_simulation_time_step_s()
        with self.assertRaises(DataNotYetAvialable):
            FecDataView.get_time_scale_factor()
        with self.assertRaises(DataNotYetAvialable):
            FecDataView.get_hardware_time_step_ms()
        with self.assertRaises(DataNotYetAvialable):
            FecDataView.get_hardware_time_step_us()
        self.assertFalse(view.has_time_step())

    def test_directories_normal(self):
        writer = FecDataWriter.setup()
        report_dir = writer.get_report_dir_path()
        self.assertTrue(os.path.exists(report_dir))

        timestramp_dir = FecDataView.get_timestamp_dir_path()
        self.assertTrue(os.path.exists(report_dir))
        self.assertIn(report_dir, timestramp_dir)

        run_dir = FecDataView.get_run_dir_path()
        self.assertTrue(os.path.exists(run_dir))
        self.assertIn(timestramp_dir, run_dir)

        dir = FecDataView.get_json_dir_path()
        self.assertTrue(os.path.exists(dir))
        self.assertIn(run_dir, dir)

        dir = FecDataView.get_provenance_dir_path()
        self.assertTrue(os.path.exists(dir))
        self.assertIn(run_dir, dir)

        dir2 = FecDataView.get_app_provenance_dir_path()
        self.assertTrue(os.path.exists(dir))
        self.assertIn(run_dir, dir2)
        self.assertIn(dir, dir2)

        dir2 = FecDataView.get_system_provenance_dir_path()
        self.assertTrue(os.path.exists(dir))
        self.assertIn(run_dir, dir2)
        self.assertIn(dir, dir2)

    def test_directories_reset(self):
        writer = FecDataWriter.setup()
        run_dir = FecDataView.get_run_dir_path()
        self.assertIn("run_1", run_dir)
        self.assertEqual(0, writer.get_reset_number())
<<<<<<< HEAD
=======
        self.assertEqual("", writer.get_reset_str())
>>>>>>> bac105e7
        writer.start_run()
        run_dir = FecDataView.get_run_dir_path()
        self.assertIn("run_1", run_dir)
        writer.finish_run()
        run_dir = FecDataView.get_run_dir_path()
        self.assertIn("run_1", run_dir)
        writer.start_run()
        run_dir = FecDataView.get_run_dir_path()
        self.assertIn("run_1", run_dir)
        writer.finish_run()
        run_dir = FecDataView.get_run_dir_path()
        self.assertIn("run_1", run_dir)
        self.assertEqual(0, writer.get_reset_number())
        writer.hard_reset()
        self.assertEqual(1, writer.get_reset_number())
<<<<<<< HEAD
=======
        self.assertEqual("1", writer.get_reset_str())
>>>>>>> bac105e7
        run_dir = FecDataView.get_run_dir_path()
        self.assertIn("run_3", run_dir)
        writer.start_run()
        run_dir = FecDataView.get_run_dir_path()
        self.assertIn("run_3", run_dir)
        writer.finish_run()
        run_dir = FecDataView.get_run_dir_path()
        self.assertIn("run_3", run_dir)

    def test_directories_mocked(self):
        FecDataWriter.mock()
        self.assertTrue(os.path.exists(FecDataView.get_run_dir_path()))
        self.assertTrue(os.path.exists(FecDataView.get_timestamp_dir_path()))
        self.assertTrue(os.path.exists(FecDataView.get_run_dir_path()))
        self.assertTrue(os.path.exists(FecDataView.get_json_dir_path()))
        self.assertTrue(os.path.exists(FecDataView.get_provenance_dir_path()))
        self.assertTrue(os.path.exists(
            FecDataView.get_app_provenance_dir_path()))
        self.assertTrue(os.path.exists(
            FecDataView.get_system_provenance_dir_path()))

    def test_directories_not_setup(self):
        writer = FecDataWriter.mock()
        # Hacks as normally not done
        writer._FecDataWriter__fec_data._clear()
        # VERY UGLY HACK DO NOT COPY!!!!!!!!!!!!
        _UtilsDataModel()._data_status = DataStatus.NOT_SETUP
        with self.assertRaises(NotSetupException):
            writer.get_report_dir_path()
        with self.assertRaises(NotSetupException):
            FecDataView.get_timestamp_dir_path()
        with self.assertRaises(NotSetupException):
            FecDataView.get_run_dir_path()
        with self.assertRaises(NotSetupException):
            FecDataView.get_json_dir_path()
        with self.assertRaises(NotSetupException):
            FecDataView.get_provenance_dir_path()
        with self.assertRaises(NotSetupException):
            FecDataView.get_app_provenance_dir_path()
        with self.assertRaises(NotSetupException):
            FecDataView.get_system_provenance_dir_path()

    def test_run_number(self):
        writer = FecDataWriter.setup()
        self.assertEqual(1, FecDataView.get_run_number())
        self.assertIn("run_1", FecDataView.get_run_dir_path())
        writer.start_run()
        self.assertEqual(1, FecDataView.get_run_number())
        self.assertIn("run_1", FecDataView.get_run_dir_path())
        writer.finish_run()
        self.assertEqual(2, FecDataView.get_run_number())
        # run_dir_path only changed on hard reset
        self.assertIn("run_1", FecDataView.get_run_dir_path())
        writer.start_run()
        self.assertEqual(2, FecDataView.get_run_number())
        # run_dir_path only changed on hard reset
        self.assertIn("run_1", FecDataView.get_run_dir_path())
        writer.finish_run()
        self.assertEqual(3, FecDataView.get_run_number())
        # run_dir_path only changed on hard reset
        self.assertIn("run_1", FecDataView.get_run_dir_path())
        self.assertEqual(0, writer.get_reset_number())
        writer.soft_reset()
        self.assertEqual(1, writer.get_reset_number())
        self.assertEqual(3, FecDataView.get_run_number())
        # run_dir_path only changed on hard reset
        self.assertIn("run_1", FecDataView.get_run_dir_path())
        writer.hard_reset()
        self.assertEqual(1, writer.get_reset_number())
        self.assertEqual(3, FecDataView.get_run_number())
        # run_dir_path changed by hard reset
        self.assertIn("run_3", FecDataView.get_run_dir_path())
        writer.start_run()
        self.assertEqual(3, FecDataView.get_run_number())
        self.assertIn("run_3", FecDataView.get_run_dir_path())
        writer.finish_run()
        self.assertEqual(4, FecDataView.get_run_number())
        # run_dir_path only changed on hard reset
        self.assertIn("run_3", FecDataView.get_run_dir_path())

    def test_system_multicast_routing_data(self):
        writer = FecDataWriter.setup()
        with self.assertRaises(DataNotYetAvialable):
            FecDataView.get_data_in_multicast_key_to_chip_map()
        with self.assertRaises(DataNotYetAvialable):
            FecDataView.get_data_in_multicast_routing_tables()
        with self.assertRaises(DataNotYetAvialable):
            FecDataView.get_system_multicast_router_timeout_keys()
        data_in_multicast_key_to_chip_map = dict()
        data_in_multicast_routing_tables = MulticastRoutingTables()
        system_multicast_router_timeout_keys = dict()
        data = (data_in_multicast_routing_tables,
                data_in_multicast_key_to_chip_map,
                system_multicast_router_timeout_keys)
        writer.set_system_multicast_routing_data(data)
        self.assertEqual(data_in_multicast_key_to_chip_map,
                         FecDataView.get_data_in_multicast_key_to_chip_map())
        self.assertEqual(data_in_multicast_routing_tables,
                         FecDataWriter.get_data_in_multicast_routing_tables())
        self.assertEqual(
            system_multicast_router_timeout_keys,
            FecDataWriter.get_system_multicast_router_timeout_keys())

        writer.start_run()
        writer.finish_run()
        writer.hard_reset()
        with self.assertRaises(DataNotYetAvialable):
            FecDataView.get_data_in_multicast_key_to_chip_map()
        with self.assertRaises(DataNotYetAvialable):
            FecDataView.get_data_in_multicast_routing_tables()
        with self.assertRaises(DataNotYetAvialable):
            FecDataView.get_system_multicast_router_timeout_keys()

    def test_required(self):
        writer = FecDataWriter.setup()
        with self.assertRaises(DataNotYetAvialable):
            self.assertIsNone(FecDataView.get_n_boards_required())
        self.assertFalse(FecDataView.has_n_boards_required())
        with self.assertRaises(DataNotYetAvialable):
            self.assertIsNone(FecDataView.get_n_chips_needed())
        self.assertFalse(FecDataView.has_n_chips_needed())

        # required higher than in graph
        writer.set_n_required(None, 20)
        self.assertFalse(FecDataView.has_n_boards_required())
        self.assertEqual(20, FecDataView.get_n_chips_needed())
        writer.set_n_chips_in_graph(15)
        self.assertFalse(FecDataView.has_n_boards_required())
        self.assertEqual(20, FecDataView.get_n_chips_needed())

        # required higher than in graph
        writer.set_n_chips_in_graph(25)
        self.assertFalse(FecDataView.has_n_boards_required())
        self.assertEqual(20, FecDataView.get_n_chips_needed())

        # reset does not remove required
        writer.start_run()
        writer.finish_run()
        writer.hard_reset()
        self.assertFalse(FecDataView.has_n_boards_required())
        self.assertEqual(20, FecDataView.get_n_chips_needed())

        writer = FecDataWriter.setup()
        self.assertFalse(FecDataView.has_n_boards_required())
        self.assertFalse(FecDataView.has_n_chips_needed())

        # in graph only
        writer.set_n_chips_in_graph(25)
        self.assertEqual(25, FecDataView.get_n_chips_needed())

        # reset clears in graph
        writer.start_run()
        writer.finish_run()
        writer.hard_reset()
        self.assertFalse(FecDataView.has_n_chips_needed())

        # N boards
        writer = FecDataWriter.setup()
        writer.set_n_required(5, None)
        self.assertEqual(5, FecDataView.get_n_boards_required())
        self.assertFalse(FecDataView.has_n_chips_needed())

        # boards does not hide in graph
        writer.set_n_chips_in_graph(40)
        self.assertEqual(5, FecDataView.get_n_boards_required())
        self.assertEqual(40, FecDataView.get_n_chips_needed())

        # reset does not clear required
        writer.start_run()
        writer.finish_run()
        writer.hard_reset()
        self.assertEqual(5, FecDataView.get_n_boards_required())
        self.assertFalse(FecDataView.has_n_chips_needed())

        # two Nones fine
        writer = FecDataWriter.setup()
        writer.set_n_required(None, None)
        self.assertFalse(FecDataView.has_n_boards_required())
        self.assertFalse(FecDataView.has_n_chips_needed())

        # Ilegal calls
        with self.assertRaises(ConfigurationException):
            writer.set_n_required(5, 5)
        with self.assertRaises(ConfigurationException):
            writer.set_n_required(None, -5)
        with self.assertRaises(ConfigurationException):
            writer.set_n_required(0, None)
        with self.assertRaises(TypeError):
            writer.set_n_required(None, "five")
        with self.assertRaises(TypeError):
            writer.set_n_required("2.3", None)

    def test_ipaddress(self):
        writer = FecDataWriter.setup()
        self.assertFalse(FecDataView.has_ipaddress())
        with self.assertRaises(DataNotYetAvialable):
            FecDataView.get_ipaddress()
        writer.set_ipaddress("127.0.0.0")
        self.assertEqual("127.0.0.0", FecDataView.get_ipaddress())
        self.assertTrue(FecDataView.has_ipaddress())
        writer.start_run()
        writer.finish_run()
        writer.hard_reset()
        self.assertFalse(FecDataView.has_ipaddress())
        with self.assertRaises(DataNotYetAvialable):
            FecDataView.get_ipaddress()
        with self.assertRaises(TypeError):
            writer.set_ipaddress(127)

    def test_fixed_routes(self):
        writer = FecDataWriter.setup()
        with self.assertRaises(DataNotYetAvialable):
            FecDataView.get_fixed_routes()
        data = dict()
        writer.set_fixed_routes(data)
        self.assertEqual(data, FecDataView.get_fixed_routes())
        with self.assertRaises(TypeError):
            writer.set_fixed_routes(writer)

    def test_java_caller(self):
        FecDataWriter.setup()
        self.assertFalse(FecDataView.has_java_caller())
        with self.assertRaises(DataNotYetAvialable):
            FecDataView.get_java_caller()

    def test_next_none_labelled_edge_number(self):
        a = FecDataView.get_next_none_labelled_edge_number()
        b = FecDataView.get_next_none_labelled_edge_number()
        c = FecDataView.get_next_none_labelled_edge_number()
        self.assertEqual(a + 1, b)
        self.assertEqual(b + 1, c)

    def test_next_sync_signal(self):
        writer = FecDataWriter.setup()
        self.assertEqual(Signal.SYNC0, FecDataView.get_next_sync_signal())
        self.assertEqual(Signal.SYNC1, FecDataView.get_next_sync_signal())
        self.assertEqual(Signal.SYNC0, FecDataView.get_next_sync_signal())
        self.assertEqual(Signal.SYNC1, FecDataView.get_next_sync_signal())
        self.assertEqual(Signal.SYNC0, FecDataView.get_next_sync_signal())
        writer.start_run()
        writer.finish_run()
        writer.hard_reset()
        self.assertEqual(Signal.SYNC0, FecDataView.get_next_sync_signal())
        self.assertEqual(Signal.SYNC1, FecDataView.get_next_sync_signal())
        self.assertEqual(Signal.SYNC0, FecDataView.get_next_sync_signal())
        writer.reset_sync_signal()
        self.assertEqual(Signal.SYNC0, FecDataView.get_next_sync_signal())

    def test_executable_types(self):
        writer = FecDataWriter.setup()
        with self.assertRaises(DataNotYetAvialable):
            FecDataView.get_executable_types()
        data = dict()
        writer.set_executable_types(data)
        self.assertEqual(data, FecDataView.get_executable_types())

    def test_live_packet_recorder_params(self):
        writer = FecDataWriter.setup()
        self.assertFalse(FecDataView.has_live_packet_recorder_params())
        with self.assertRaises(DataNotYetAvialable):
            FecDataView.get_live_packet_recorder_params()
        lpg1 = LivePacketGatherParameters(1)
        lpg2 = LivePacketGatherParameters(2)
        vertex1 = SimpleTestVertex(1, "1")
        vertex2 = SimpleTestVertex(2, "2")
        vertex3 = SimpleTestVertex(3, "3")
        FecDataView.add_vertex(vertex1)
        FecDataView.add_vertex(vertex2)
        FecDataView.add_vertex(vertex3)
        partition_ids1 = ["a"]
        partition_ids2 = ["a", "b"]
        partition_ids3 = ["c"]
        writer.add_live_packet_gatherer_parameters(
            lpg1, vertex1, partition_ids1)
        self.assertTrue(FecDataView.has_live_packet_recorder_params())
        FecDataView.add_live_packet_gatherer_parameters(
            lpg2, vertex2, partition_ids2)
        FecDataView.add_live_packet_gatherer_parameters(
            lpg1, vertex3, partition_ids3)
        params = FecDataView.get_live_packet_recorder_params()
        self.assertEqual(2, len(params))
        self.assertIn(lpg1, params)
        self.assertIn(lpg2, params)

    def test_database_file_path(self):
        writer = FecDataWriter.setup()
        self.assertIsNone(FecDataView.get_database_file_path())
        writer.set_database_file_path(os.getcwd())
        self.assertEqual(os.getcwd(), FecDataView.get_database_file_path())
        writer.start_run()
        writer.finish_run()
        writer.hard_reset()
        self.assertIsNone(FecDataView.get_database_file_path())
        writer.set_database_file_path(os.getcwd())
        writer.set_database_file_path(None)
        self.assertIsNone(FecDataView.get_database_file_path())
        with self.assertRaises(TypeError):
            writer.set_database_file_path(1)

    def test_executable_targets(self):
        writer = FecDataWriter.setup()
        with self.assertRaises(DataNotYetAvialable):
            FecDataView.get_executable_targets()
        targets = ExecutableTargets()
        writer.set_executable_targets(targets)
        self.assertEqual(targets, FecDataView.get_executable_targets())
        with self.assertRaises(TypeError):
            writer.set_executable_targets([])

    def test_dsg_target(self):
        writer = FecDataWriter.mock()
        with self.assertRaises(DataNotYetAvialable):
            FecDataView.get_dsg_targets()
        targets = DsSqlliteDatabase()
        writer.set_dsg_targets(targets)
        self.assertEqual(targets, FecDataView.get_dsg_targets())
        with self.assertRaises(TypeError):
            writer.set_dsg_targets(dict())

    def test_gatherer_map(self):
        writer = FecDataWriter.mock()
        with self.assertRaises(DataNotYetAvialable):
            FecDataView.get_gatherer_by_xy(0, 0)
        with self.assertRaises(DataNotYetAvialable):
            FecDataView.iterate_gather_items()
        with self.assertRaises(DataNotYetAvialable):
            FecDataView.get_n_gathers()
        with self.assertRaises(DataNotYetAvialable):
            FecDataView.iterate_gathers()
        vertex1 = DataSpeedUpPacketGatherMachineVertex(0, 0, None, None)
        vertex2 = DataSpeedUpPacketGatherMachineVertex(8, 8, None, None)
        map = dict()
        # Setting empty ok
        writer.set_gatherer_map(map)
        map[(0, 0)] = vertex1
        map[(8, 8)] = vertex2
        writer.set_gatherer_map(map)
        self.assertEqual(vertex1, FecDataView.get_gatherer_by_xy(0, 0))
        for core, vertex in FecDataView.iterate_gather_items():
            if core == (0, 0):
                self.assertEqual(vertex1, vertex)
            elif core == (8, 8):
                self.assertEqual(vertex2, vertex)
            else:
                raise Exception(f"Unexpected item {core} {vertex}")
        self.assertCountEqual(
            [vertex1, vertex2], FecDataView.iterate_gathers())
        self.assertEqual(2, FecDataView.get_n_gathers())
        with self.assertRaises(TypeError):
            writer.set_gatherer_map([])
        with self.assertRaises(TypeError):
            map = dict()
            map[(1, 2, 3)] = vertex
            writer.set_gatherer_map(map)
        with self.assertRaises(TypeError):
            map = dict()
            map[(1)] = vertex
            writer.set_gatherer_map(map)
        with self.assertRaises(TypeError):
            map = dict()
            map[(0, 0)] = "Bacon"
            writer.set_gatherer_map(map)
        with self.assertRaises(TypeError):
            map = dict()
            map[(0, "bacon")] = vertex
            writer.set_gatherer_map(map)

    def test_monitor_map(self):
        writer = FecDataWriter.mock()
        self.assertFalse(FecDataView.has_monitors())
        with self.assertRaises(DataNotYetAvialable):
            FecDataView.get_monitor_by_xy(0, 0)
        with self.assertRaises(DataNotYetAvialable):
            FecDataView.iterate_monitor_items()
        with self.assertRaises(DataNotYetAvialable):
            FecDataView.get_n_monitors()
        with self.assertRaises(DataNotYetAvialable):
            FecDataView.iterate_monitors()
        vertex1 = ExtraMonitorSupportMachineVertex(None, None)
        vertex2 = ExtraMonitorSupportMachineVertex(None, None)
        map = dict()
        # Setting empty ok
        writer.set_monitor_map(map)
        map[(0, 0)] = vertex1
        map[(8, 8)] = vertex2
        writer.set_monitor_map(map)
        self.assertTrue(FecDataView.has_monitors())
        self.assertEqual(vertex1, FecDataView.get_monitor_by_xy(0, 0))
        for core, vertex in FecDataView.iterate_monitor_items():
            if core == (0, 0):
                self.assertEqual(vertex1, vertex)
            elif core == (8, 8):
                self.assertEqual(vertex2, vertex)
            else:
                raise Exception(f"Unexpected item {core} {vertex}")
        self.assertCountEqual([vertex1, vertex2],
                              FecDataView.iterate_monitors())
        self.assertEqual(2, FecDataView.get_n_monitors())
        with self.assertRaises(KeyError):
            FecDataView.get_monitor_by_xy(1, 1)
        with self.assertRaises(TypeError):
            writer.set_monitor_map([])
        with self.assertRaises(TypeError):
            map = dict()
            map[(1, 2, 3)] = vertex
            writer.set_monitor_map(map)
        with self.assertRaises(TypeError):
            map = dict()
            map[(1)] = vertex
            writer.set_monitor_map(map)
        with self.assertRaises(TypeError):
            map = dict()
            map[(0, 0)] = "Bacon"
            writer.set_monitor_map(map)
        with self.assertRaises(TypeError):
            map = dict()
            map[(0, "bacon")] = vertex
            writer.set_monitor_map(map)

    def test_database_socket_addresses(self):
        FecDataWriter.mock()
        self.assertCountEqual(
            [], FecDataView.iterate_database_socket_addresses())
        sa1 = SocketAddress("a", 2, 3)
        sa2 = SocketAddress("b", 2, 3)
        sa3 = SocketAddress("c", 2, 3)
        sa4 = SocketAddress("d", 2, 3)
        FecDataView.add_database_socket_address(sa1)
        self.assertCountEqual(
            [sa1], FecDataView.iterate_database_socket_addresses())
        FecDataView.add_database_socket_addresses([sa2, sa3])
        self.assertCountEqual(
            [sa1, sa2, sa3], FecDataView.iterate_database_socket_addresses())
        FecDataView.add_database_socket_addresses([sa1, sa4, sa3])
        self.assertCountEqual(
            [sa1, sa2, sa3, sa4],
            FecDataView.iterate_database_socket_addresses())
        with self.assertRaises(TypeError):
            FecDataView.add_database_socket_address("bacon")
        with self.assertRaises(TypeError):
            FecDataView.add_database_socket_addresses(12)

    def test_notification_protocol(self):

        class NotificationProtocol2(NotificationProtocol):

            is_closed = False

            def close(self):
                # record that the method was closed
                self.is_closed = True
                # Now raise an exception
                print(1/0)

        writer = FecDataWriter.setup()
        with self.assertRaises(DataNotYetAvialable):
            FecDataView.get_notification_protocol()
        protocol2 = NotificationProtocol2()
        writer.set_notification_protocol(protocol2)
        self.assertFalse(protocol2.is_closed)
        self.assertEqual(protocol2, FecDataView.get_notification_protocol())
        # closes previous notification_protocol
        writer.set_notification_protocol(NotificationProtocol())
        self.assertTrue(protocol2.is_closed)
        with self.assertRaises(TypeError):
            writer.set_notification_protocol([])

    def test_run_step(self):
        self.assertIsNone(FecDataView.get_run_step())
        writer = FecDataWriter.setup()
        self.assertEqual(1, writer.next_run_step())
        self.assertEqual(1, FecDataView.get_run_step())
        self.assertEqual(2, writer.next_run_step())
        self.assertEqual(3, writer.next_run_step())
        self.assertEqual(3, FecDataView.get_run_step())
        self.assertEqual(3, FecDataView.get_run_step())
        writer.clear_run_steps()
        self.assertIsNone(FecDataView.get_run_step())
        self.assertEqual(1, writer.next_run_step())
        self.assertEqual(1, FecDataView.get_run_step())<|MERGE_RESOLUTION|>--- conflicted
+++ resolved
@@ -248,10 +248,7 @@
         run_dir = FecDataView.get_run_dir_path()
         self.assertIn("run_1", run_dir)
         self.assertEqual(0, writer.get_reset_number())
-<<<<<<< HEAD
-=======
         self.assertEqual("", writer.get_reset_str())
->>>>>>> bac105e7
         writer.start_run()
         run_dir = FecDataView.get_run_dir_path()
         self.assertIn("run_1", run_dir)
@@ -267,10 +264,7 @@
         self.assertEqual(0, writer.get_reset_number())
         writer.hard_reset()
         self.assertEqual(1, writer.get_reset_number())
-<<<<<<< HEAD
-=======
         self.assertEqual("1", writer.get_reset_str())
->>>>>>> bac105e7
         run_dir = FecDataView.get_run_dir_path()
         self.assertIn("run_3", run_dir)
         writer.start_run()
