# Copyright (c) 2017-2019 The University of Manchester
#
# This program is free software: you can redistribute it and/or modify
# it under the terms of the GNU General Public License as published by
# the Free Software Foundation, either version 3 of the License, or
# (at your option) any later version.
#
# This program is distributed in the hope that it will be useful,
# but WITHOUT ANY WARRANTY; without even the implied warranty of
# MERCHANTABILITY or FITNESS FOR A PARTICULAR PURPOSE.  See the
# GNU General Public License for more details.
#
# You should have received a copy of the GNU General Public License
# along with this program.  If not, see <http://www.gnu.org/licenses/>.

import unittest
from spinn_machine.virtual_machine import virtual_machine
from spinn_front_end_common.data.fec_data_writer import FecDataWriter
from spinn_front_end_common.interface.config_setup import unittest_setup
from spinn_front_end_common.interface.ds import DsSqlliteDatabase


class TestDsWriteInfo(unittest.TestCase):

    def setUp(self):
        unittest_setup()

    def test_dict(self):
        check = dict()
        FecDataWriter.mock().set_machine(virtual_machine(2, 2))
<<<<<<< HEAD
        dst = DataSpecificationTargets()
        asDict = DsWriteInfo(dst.get_database())
=======
        db = DsSqlliteDatabase()
>>>>>>> e18e7b27
        c1 = (0, 0, 0)
        db.set_write_info(*c1, 123, 12, 23)
        check[c1] = (123, 12, 23)
        self.assertEqual((123, 12, 23), db.get_write_info(*c1))

        c2 = (1, 1, 3)
        db.set_write_info(*c2, 456, 45, 56)
        check[c2] = (456, 45, 56)
        self.assertEqual((456, 45, 56), db.get_write_info(*c2))

        for key in check:
            self.assertEqual(check[key], db.get_write_info(*key))

        for key, value in db.items():
            self.assertEqual(check[key], value)


if __name__ == "__main__":
    unittest.main()<|MERGE_RESOLUTION|>--- conflicted
+++ resolved
@@ -28,12 +28,7 @@
     def test_dict(self):
         check = dict()
         FecDataWriter.mock().set_machine(virtual_machine(2, 2))
-<<<<<<< HEAD
-        dst = DataSpecificationTargets()
-        asDict = DsWriteInfo(dst.get_database())
-=======
         db = DsSqlliteDatabase()
->>>>>>> e18e7b27
         c1 = (0, 0, 0)
         db.set_write_info(*c1, 123, 12, 23)
         check[c1] = (123, 12, 23)
