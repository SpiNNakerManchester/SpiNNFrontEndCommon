# Copyright (c) 2023 The University of Manchester
#
# Licensed under the Apache License, Version 2.0 (the "License");
# you may not use this file except in compliance with the License.
# You may obtain a copy of the License at
#
#     https://www.apache.org/licenses/LICENSE-2.0
#
# Unless required by applicable law or agreed to in writing, software
# distributed under the License is distributed on an "AS IS" BASIS,
# WITHOUT WARRANTIES OR CONDITIONS OF ANY KIND, either express or implied.
# See the License for the specific language governing permissions and
# limitations under the License.

from sqlite3 import IntegrityError
import unittest
from spinn_utilities.config_holder import set_config
from spinn_utilities.overrides import overrides
from spinn_machine import Chip, Router
from spinn_machine.virtual_machine import virtual_machine
from spinnman.model.enums import ExecutableType
from pacman.model.graphs.machine import SimpleMachineVertex
from spinn_front_end_common.abstract_models import AbstractHasAssociatedBinary
from spinn_front_end_common.data.fec_data_writer import (
    FecDataView, FecDataWriter)
from spinn_front_end_common.interface.config_setup import unittest_setup
from spinn_front_end_common.interface.ds import \
    DataSpecificationGenerator, DataSpecificationReloader, DsSqlliteDatabase
from spinn_front_end_common.utilities.constants import (
    APP_PTR_TABLE_BYTE_SIZE)
from spinn_front_end_common.utilities.exceptions import (
    DataSpecException, DatabaseException)


class _TestVertexWithBinary(SimpleMachineVertex, AbstractHasAssociatedBinary):

    def __init__(self, binary_file_name, binary_start_type):
        super().__init__(0)
        self._binary_file_name = binary_file_name
        self._binary_start_type = binary_start_type

    @overrides(AbstractHasAssociatedBinary.get_binary_file_name)
    def get_binary_file_name(self):
        return self._binary_file_name

    @overrides(AbstractHasAssociatedBinary.get_binary_start_type)
    def get_binary_start_type(self):
        return self._binary_start_type


class TestDataSpecification(unittest.TestCase):

    def setUp(self):
        unittest_setup()
        set_config("Machine", "version", 5)

    def test_init(self):
        vertex1 = _TestVertexWithBinary(
            "off_board__system", ExecutableType.SYSTEM)
        with DsSqlliteDatabase() as db:
            DataSpecificationGenerator(0, 1, 2, vertex1, db)
            DataSpecificationReloader(0, 1, 2, db)

    def test_none_ds_vertex(self):
        vertex = SimpleMachineVertex(0)
        with DsSqlliteDatabase() as db:
            with self.assertRaises(AttributeError):
                DataSpecificationGenerator(0, 1, 2, vertex, db)

    def test_bad_x_y_ds_vertex(self):
        vertex = _TestVertexWithBinary(
            "off_board__system", ExecutableType.SYSTEM)
        with DsSqlliteDatabase() as db:
            with self.assertRaises(KeyError):
                DataSpecificationGenerator(10, 10, 2, vertex, db)

    def test_repeat_x_y_ds_vertex(self):
        vertex1 = _TestVertexWithBinary(
            "v1", ExecutableType.SYSTEM)
        vertex2 = _TestVertexWithBinary(
            "v2", ExecutableType.SYSTEM)
        with DsSqlliteDatabase() as db:
            DataSpecificationGenerator(0, 1, 2, vertex1, db)
            with self.assertRaises(IntegrityError):
                DataSpecificationGenerator(0, 1, 2, vertex2, db)

    def test_core_infos(self):
        FecDataWriter.mock().set_machine(virtual_machine(16, 16))
        with DsSqlliteDatabase() as db:
            self.assertEqual([], db.get_core_infos(True))
            s1 = _TestVertexWithBinary("S1", ExecutableType.SYSTEM)
            DataSpecificationGenerator(0, 0, 2, s1, db)
            s2 = _TestVertexWithBinary("S2", ExecutableType.SYSTEM)
            DataSpecificationGenerator(5, 9, 2, s2, db)
            s3 = _TestVertexWithBinary("S3", ExecutableType.SYSTEM)
            DataSpecificationGenerator(9, 5, 2, s3, db)
            a1 = _TestVertexWithBinary(
                "A1", ExecutableType.USES_SIMULATION_INTERFACE)
            DataSpecificationGenerator(0, 0, 3, a1, db)
            a2 = _TestVertexWithBinary(
                "A2", ExecutableType.USES_SIMULATION_INTERFACE)
            DataSpecificationGenerator(0, 0, 4, a2, db)
            sys_infos = [(0, 0, 2, 0, 0), (5, 9, 2, 4, 8),
                         (9, 5, 2, 8, 4)]
            self.assertEqual(sys_infos, db.get_core_infos(True))
            app_infos = [(0, 0, 3, 0, 0), (0, 0, 4, 0, 0)]
            self.assertEqual(app_infos, db.get_core_infos(False))

    def test_bad_ethernet(self):
        router = Router([], 123)
        bad = Chip(10, 10, 15, router, 100, 8, 8)
        FecDataView.get_machine().add_chip(bad)
        vertex = _TestVertexWithBinary(
            "bad", ExecutableType.SYSTEM)
        with DsSqlliteDatabase() as db:
            with self.assertRaises(IntegrityError):
                DataSpecificationGenerator(10, 10, 2, vertex, db)

    def test_reserve_memory_region(self):
        vertex = _TestVertexWithBinary(
            "binary", ExecutableType.SYSTEM)
        with DsSqlliteDatabase() as db:
            dsg = DataSpecificationGenerator(0, 1, 2, vertex, db)
            dsg.reserve_memory_region(10, 123456, "test_region")
            size = db.get_region_size(0, 1, 2, 10)
            self.assertEqual(123456, size)
            # May not repeat a location
            with self.assertRaises(IntegrityError):
                dsg.reserve_memory_region(10, 24, "repeat_region")

            # check reloading
            dsr = DataSpecificationReloader(0, 1, 2, db)
            # ok to repeat serve as long as the size is the same
            dsr.reserve_memory_region(10, 123456, "different_name")
            # But the wrong size foes BOOM!
            with self.assertRaises(DataSpecException):
                dsr.reserve_memory_region(10, 12345, "different_name")
            with self.assertRaises(DataSpecException):
                dsr.reserve_memory_region(10, 212345, "different_name")

            # test round up
            dsg.reserve_memory_region(12, 1234, "test_region")
            # the 1234 is rounded up to next 4
            size = db.get_region_size(0, 1, 2, 12)
            self.assertEqual(1236, size)

            # dict will have all regions set for this core
            sizes = db.get_region_sizes(0, 1, 2)
            self.assertEqual(2, len(sizes))
            self.assertEqual(sizes[10], 123456)
            self.assertEqual(sizes[12], 1236)

            # total sizes
            self.assertEqual(123456 + 1236, db.get_total_regions_size(0, 1, 2))

            # If core unknown dict empty and size 0
            self.assertEqual({}, db.get_region_sizes(0, 1, 3))
            self.assertEqual(0, db.get_total_regions_size(0, 1, 3))

    def test_switch_write_focus(self):
        vertex = _TestVertexWithBinary(
            "binary", ExecutableType.SYSTEM)
<<<<<<< HEAD
        dsg = DataSpecificationGenerator(0, 1, 2, vertex, db)
        dsg.reserve_memory_region(10, 123456, "test_region")
        dsg.switch_write_focus(10)
        # check internal fields used later are correct
        self.assertEqual(123456, dsg._size)
        # Error is switching into a region not reserved
        with self.assertRaises(DatabaseException):
            dsg.switch_write_focus(8)
=======
        with DsSqlliteDatabase() as db:
            dsg = DataSpecificationGenerator(0, 1, 2, vertex, db)
            dsg.reserve_memory_region(10, 123456, "test_region")
            dsg.switch_write_focus(10)
            # check internal fields used later are correct
            self.assertEqual(123456, dsg._size)
            # Error is switching into a region not reserved
            with self.assertRaises(DsDatabaseException):
                dsg.switch_write_focus(8)
>>>>>>> 0f3b084f

    def test_pointers(self):
        # You can use a reference before defining it
        vertex = _TestVertexWithBinary(
            "binary1", ExecutableType.SYSTEM)
<<<<<<< HEAD
        dsg1 = DataSpecificationGenerator(1, 1, 1, vertex, db)
        dsg1.reference_memory_region(6, 2)

        # You can use a reference before defining it
        dsg2 = DataSpecificationGenerator(1, 1, 2, vertex, db)
        dsg2.reserve_memory_region(2, 100)
        dsg2.reserve_memory_region(6, 200, reference=1)
        dsg2.reserve_memory_region(4, 400, reference=2)
        db.set_start_address(1, 1, 2, 1000)
        self.assertEqual(1000, db.get_start_address(1, 1, 2))

        dsg3 = DataSpecificationGenerator(1, 1, 3, vertex, db)
        dsg3.reference_memory_region(11, 1)
        # And also use a reference more than once
        dsg3.reference_memory_region(9, 2)

        # You can use a reference before defining it
        # So you can reference a bad region
        dsg4 = DataSpecificationGenerator(1, 1, 4, vertex, db)
        dsg4.reference_memory_region(8, 3, "oops")

        with self.assertRaises(DatabaseException):
            db.set_start_address(1, 3, 4, 123)

        with self.assertRaises(DatabaseException):
            db.get_start_address(1, 3, 4)

        p2 = 1000 + APP_PTR_TABLE_BYTE_SIZE
        p4 = p2 + 100
        p6 = p4 + 400
        db.set_region_pointer(1, 1, 2, 2, p2)
        db.set_region_pointer(1, 1, 2, 4, p4)
        db.set_region_pointer(1, 1, 2, 6, p6)

        self.assertEqual(p2, db.get_region_pointer(1, 1, 2, 2))
        self.assertEqual(p4, db.get_region_pointer(1, 1, 2, 4))
        self.assertEqual(p6, db.get_region_pointer(1, 1, 2, 6))

        region_infos = list(db.get_region_pointers_and_content(1, 1, 2))
        self.assertEqual(3, len(region_infos))
        self.assertIn((2, p2, None), region_infos)
        self.assertIn((4, p4, None), region_infos)
        self.assertIn((6, p6, None), region_infos)

        region_infos = list(db.get_region_pointers_and_content(1, 1, 1))
        self.assertEqual(1, len(region_infos))
        self.assertIn((6, p4, None), region_infos)

        region_infos = list(db.get_region_pointers_and_content(1, 1, 3))
        self.assertEqual(2, len(region_infos))
        self.assertIn((11, p6, None), region_infos)
        self.assertIn((9, p4, None), region_infos)

        # region_num, pointer, content

        with self.assertRaises(DatabaseException):
            db.set_region_pointer(1, 2, 3, 9, 1400)
        with self.assertRaises(DatabaseException):
            db.get_region_pointer(1, 2, 3, 9)
=======
        with DsSqlliteDatabase() as db:
            dsg1 = DataSpecificationGenerator(1, 1, 1, vertex, db)
            dsg1.reference_memory_region(6, 2)

            # You can use a reference before defining it
            dsg2 = DataSpecificationGenerator(1, 1, 2, vertex, db)
            dsg2.reserve_memory_region(2, 100)
            dsg2.reserve_memory_region(6, 200, reference=1)
            dsg2.reserve_memory_region(4, 400, reference=2)
            db.set_start_address(1, 1, 2, 1000)
            self.assertEqual(1000, db.get_start_address(1, 1, 2))

            dsg3 = DataSpecificationGenerator(1, 1, 3, vertex, db)
            dsg3.reference_memory_region(11, 1)
            # And also use a reference more than once
            dsg3.reference_memory_region(9, 2)

            # You can use a reference before defining it
            # So you can reference a bad region
            dsg4 = DataSpecificationGenerator(1, 1, 4, vertex, db)
            dsg4.reference_memory_region(8, 3, "oops")

            with self.assertRaises(DsDatabaseException):
                db.set_start_address(1, 3, 4, 123)

            with self.assertRaises(DsDatabaseException):
                db.get_start_address(1, 3, 4)

            p2 = 1000 + APP_PTR_TABLE_BYTE_SIZE
            p4 = p2 + 100
            p6 = p4 + 400
            db.set_region_pointer(1, 1, 2, 2, p2)
            db.set_region_pointer(1, 1, 2, 4, p4)
            db.set_region_pointer(1, 1, 2, 6, p6)

            self.assertEqual(p2, db.get_region_pointer(1, 1, 2, 2))
            self.assertEqual(p4, db.get_region_pointer(1, 1, 2, 4))
            self.assertEqual(p6, db.get_region_pointer(1, 1, 2, 6))

            region_infos = list(db.get_region_pointers_and_content(1, 1, 2))
            self.assertEqual(3, len(region_infos))
            self.assertIn((2, p2, None), region_infos)
            self.assertIn((4, p4, None), region_infos)
            self.assertIn((6, p6, None), region_infos)

            region_infos = list(db.get_region_pointers_and_content(1, 1, 1))
            self.assertEqual(1, len(region_infos))
            self.assertIn((6, p4, None), region_infos)

            region_infos = list(db.get_region_pointers_and_content(1, 1, 3))
            self.assertEqual(2, len(region_infos))
            self.assertIn((11, p6, None), region_infos)
            self.assertIn((9, p4, None), region_infos)

            # region_num, pointer, content

            with self.assertRaises(DsDatabaseException):
                db.set_region_pointer(1, 2, 3, 9, 1400)
            with self.assertRaises(DsDatabaseException):
                db.get_region_pointer(1, 2, 3, 9)
>>>>>>> 0f3b084f

    def test_write(self):
        vertex = _TestVertexWithBinary(
            "binary", ExecutableType.SYSTEM)

<<<<<<< HEAD
        # Emtpy if no cores set
        self.assertEqual([], list(db.get_info_for_cores()))

        # You can use a reference before defining it
        dsg = DataSpecificationGenerator(0, 1, 2, vertex, db)
        dsg.reserve_memory_region(5, 100, "unused")
        dsg.reserve_memory_region(10, 123456, "test_region")
        dsg.switch_write_focus(10)
        dsg.write_value(12)
        dsg.write_array([34, 56])
        dsg.end_specification()

        dsg = DataSpecificationGenerator(0, 1, 3, vertex, db)
        dsg.reserve_memory_region(7, 444, "unused2")

        self.assertEqual(123456, db.get_region_size(0, 1, 2, 10))

        pcs = list(db.get_region_pointers_and_content(0, 1, 2))
        self.assertEqual(2, len(pcs))

        region, pointer, content = pcs[0]
        self.assertEqual(5, region)
        self.assertIsNone(pointer)
        self.assertIsNone(content)

        region, pointer, content = pcs[1]
        self.assertEqual(10, region)
        self.assertIsNone(pointer)
        self.assertEqual(3 * 4, len(content))
        self.assertEqual(
            bytearray(b'\x0c\x00\x00\x00"\x00\x00\x008\x00\x00\x00'), content)

        pcs = list(db.get_region_pointers_and_content(0, 1, 6))
        self.assertEqual(0, len(pcs))

        info = list(db.get_info_for_cores())
        size2 = APP_PTR_TABLE_BYTE_SIZE + 100 + 123456
        size3 = APP_PTR_TABLE_BYTE_SIZE + 444
        self.assertIn(((0, 1, 2), None, size2, 404), info)
        self.assertIn(((0, 1, 3), None, size3, APP_PTR_TABLE_BYTE_SIZE), info)

        with self.assertRaises(DatabaseException):
            db.set_region_content(
                0, 1, 4, 5, bytearray(b'\x0c\x00\x00\x00'), "test")
=======
        with DsSqlliteDatabase() as db:
            # Emtpy if no cores set
            self.assertEqual([], list(db.get_info_for_cores()))

            # You can use a reference before defining it
            dsg = DataSpecificationGenerator(0, 1, 2, vertex, db)
            dsg.reserve_memory_region(5, 100, "unused")
            dsg.reserve_memory_region(10, 123456, "test_region")
            dsg.switch_write_focus(10)
            dsg.write_value(12)
            dsg.write_array([34, 56])
            dsg.end_specification()

            dsg = DataSpecificationGenerator(0, 1, 3, vertex, db)
            dsg.reserve_memory_region(7, 444, "unused2")

            self.assertEqual(123456, db.get_region_size(0, 1, 2, 10))

            pcs = list(db.get_region_pointers_and_content(0, 1, 2))
            self.assertEqual(2, len(pcs))

            region, pointer, content = pcs[0]
            self.assertEqual(5, region)
            self.assertIsNone(pointer)
            self.assertIsNone(content)

            region, pointer, content = pcs[1]
            self.assertEqual(10, region)
            self.assertIsNone(pointer)
            self.assertEqual(3 * 4, len(content))
            self.assertEqual(
                bytearray(b'\x0c\x00\x00\x00"\x00\x00\x008\x00\x00\x00'),
                content)

            pcs = list(db.get_region_pointers_and_content(0, 1, 6))
            self.assertEqual(0, len(pcs))

            info = list(db.get_info_for_cores())
            size2 = APP_PTR_TABLE_BYTE_SIZE + 100 + 123456
            size3 = APP_PTR_TABLE_BYTE_SIZE + 444
            self.assertIn(((0, 1, 2), None, size2, 404), info)
            self.assertIn(
                ((0, 1, 3), None, size3, APP_PTR_TABLE_BYTE_SIZE), info)

            with self.assertRaises(DsDatabaseException):
                db.set_region_content(
                    0, 1, 4, 5, bytearray(b'\x0c\x00\x00\x00'), "test")
>>>>>>> 0f3b084f

    def test_ds_cores(self):
        vertex = _TestVertexWithBinary(
            "binary", ExecutableType.SYSTEM)
        with DsSqlliteDatabase() as db:
            self.assertEqual([], list(db.get_ds_cores()))
            self.assertEqual(0, db.get_n_ds_cores())

            DataSpecificationGenerator(0, 1, 3, vertex, db)
            DataSpecificationGenerator(0, 1, 4, vertex, db)
            DataSpecificationGenerator(0, 2, 3, vertex, db)
            self.assertEqual(3, db.get_n_ds_cores())
            cores = list(db.get_ds_cores())
        self.assertEqual(3, len(cores))
        self.assertIn((0, 1, 3), cores)
        self.assertIn((0, 1, 4), cores)
        self.assertIn((0, 2, 3), cores)

    def test_memory_to_write(self):
        vertex = _TestVertexWithBinary(
            "binary", ExecutableType.SYSTEM)
        with DsSqlliteDatabase() as db:
            dsg = DataSpecificationGenerator(0, 1, 3, vertex, db)
            dsg.reserve_memory_region(5, 200, "used")
            dsg.switch_write_focus(5)
            dsg.write_array([34, 56])

            dsg = DataSpecificationGenerator(0, 1, 4, vertex, db)
            dsg = DataSpecificationGenerator(0, 1, 5, vertex, db)
            dsg.reserve_memory_region(5, 100, "unused")
            self.assertEqual(APP_PTR_TABLE_BYTE_SIZE,
                             db.get_memory_to_write(0, 1, 4))
            self.assertEqual(APP_PTR_TABLE_BYTE_SIZE,
                             db.get_memory_to_write(0, 1, 3))


if __name__ == "__main__":
    unittest.main()<|MERGE_RESOLUTION|>--- conflicted
+++ resolved
@@ -160,16 +160,6 @@
     def test_switch_write_focus(self):
         vertex = _TestVertexWithBinary(
             "binary", ExecutableType.SYSTEM)
-<<<<<<< HEAD
-        dsg = DataSpecificationGenerator(0, 1, 2, vertex, db)
-        dsg.reserve_memory_region(10, 123456, "test_region")
-        dsg.switch_write_focus(10)
-        # check internal fields used later are correct
-        self.assertEqual(123456, dsg._size)
-        # Error is switching into a region not reserved
-        with self.assertRaises(DatabaseException):
-            dsg.switch_write_focus(8)
-=======
         with DsSqlliteDatabase() as db:
             dsg = DataSpecificationGenerator(0, 1, 2, vertex, db)
             dsg.reserve_memory_region(10, 123456, "test_region")
@@ -177,75 +167,13 @@
             # check internal fields used later are correct
             self.assertEqual(123456, dsg._size)
             # Error is switching into a region not reserved
-            with self.assertRaises(DsDatabaseException):
+            with self.assertRaises(DatabaseException):
                 dsg.switch_write_focus(8)
->>>>>>> 0f3b084f
 
     def test_pointers(self):
         # You can use a reference before defining it
         vertex = _TestVertexWithBinary(
             "binary1", ExecutableType.SYSTEM)
-<<<<<<< HEAD
-        dsg1 = DataSpecificationGenerator(1, 1, 1, vertex, db)
-        dsg1.reference_memory_region(6, 2)
-
-        # You can use a reference before defining it
-        dsg2 = DataSpecificationGenerator(1, 1, 2, vertex, db)
-        dsg2.reserve_memory_region(2, 100)
-        dsg2.reserve_memory_region(6, 200, reference=1)
-        dsg2.reserve_memory_region(4, 400, reference=2)
-        db.set_start_address(1, 1, 2, 1000)
-        self.assertEqual(1000, db.get_start_address(1, 1, 2))
-
-        dsg3 = DataSpecificationGenerator(1, 1, 3, vertex, db)
-        dsg3.reference_memory_region(11, 1)
-        # And also use a reference more than once
-        dsg3.reference_memory_region(9, 2)
-
-        # You can use a reference before defining it
-        # So you can reference a bad region
-        dsg4 = DataSpecificationGenerator(1, 1, 4, vertex, db)
-        dsg4.reference_memory_region(8, 3, "oops")
-
-        with self.assertRaises(DatabaseException):
-            db.set_start_address(1, 3, 4, 123)
-
-        with self.assertRaises(DatabaseException):
-            db.get_start_address(1, 3, 4)
-
-        p2 = 1000 + APP_PTR_TABLE_BYTE_SIZE
-        p4 = p2 + 100
-        p6 = p4 + 400
-        db.set_region_pointer(1, 1, 2, 2, p2)
-        db.set_region_pointer(1, 1, 2, 4, p4)
-        db.set_region_pointer(1, 1, 2, 6, p6)
-
-        self.assertEqual(p2, db.get_region_pointer(1, 1, 2, 2))
-        self.assertEqual(p4, db.get_region_pointer(1, 1, 2, 4))
-        self.assertEqual(p6, db.get_region_pointer(1, 1, 2, 6))
-
-        region_infos = list(db.get_region_pointers_and_content(1, 1, 2))
-        self.assertEqual(3, len(region_infos))
-        self.assertIn((2, p2, None), region_infos)
-        self.assertIn((4, p4, None), region_infos)
-        self.assertIn((6, p6, None), region_infos)
-
-        region_infos = list(db.get_region_pointers_and_content(1, 1, 1))
-        self.assertEqual(1, len(region_infos))
-        self.assertIn((6, p4, None), region_infos)
-
-        region_infos = list(db.get_region_pointers_and_content(1, 1, 3))
-        self.assertEqual(2, len(region_infos))
-        self.assertIn((11, p6, None), region_infos)
-        self.assertIn((9, p4, None), region_infos)
-
-        # region_num, pointer, content
-
-        with self.assertRaises(DatabaseException):
-            db.set_region_pointer(1, 2, 3, 9, 1400)
-        with self.assertRaises(DatabaseException):
-            db.get_region_pointer(1, 2, 3, 9)
-=======
         with DsSqlliteDatabase() as db:
             dsg1 = DataSpecificationGenerator(1, 1, 1, vertex, db)
             dsg1.reference_memory_region(6, 2)
@@ -268,10 +196,10 @@
             dsg4 = DataSpecificationGenerator(1, 1, 4, vertex, db)
             dsg4.reference_memory_region(8, 3, "oops")
 
-            with self.assertRaises(DsDatabaseException):
+            with self.assertRaises(DatabaseException):
                 db.set_start_address(1, 3, 4, 123)
 
-            with self.assertRaises(DsDatabaseException):
+            with self.assertRaises(DatabaseException):
                 db.get_start_address(1, 3, 4)
 
             p2 = 1000 + APP_PTR_TABLE_BYTE_SIZE
@@ -302,62 +230,15 @@
 
             # region_num, pointer, content
 
-            with self.assertRaises(DsDatabaseException):
+            with self.assertRaises(DatabaseException):
                 db.set_region_pointer(1, 2, 3, 9, 1400)
-            with self.assertRaises(DsDatabaseException):
+            with self.assertRaises(DatabaseException):
                 db.get_region_pointer(1, 2, 3, 9)
->>>>>>> 0f3b084f
 
     def test_write(self):
         vertex = _TestVertexWithBinary(
             "binary", ExecutableType.SYSTEM)
 
-<<<<<<< HEAD
-        # Emtpy if no cores set
-        self.assertEqual([], list(db.get_info_for_cores()))
-
-        # You can use a reference before defining it
-        dsg = DataSpecificationGenerator(0, 1, 2, vertex, db)
-        dsg.reserve_memory_region(5, 100, "unused")
-        dsg.reserve_memory_region(10, 123456, "test_region")
-        dsg.switch_write_focus(10)
-        dsg.write_value(12)
-        dsg.write_array([34, 56])
-        dsg.end_specification()
-
-        dsg = DataSpecificationGenerator(0, 1, 3, vertex, db)
-        dsg.reserve_memory_region(7, 444, "unused2")
-
-        self.assertEqual(123456, db.get_region_size(0, 1, 2, 10))
-
-        pcs = list(db.get_region_pointers_and_content(0, 1, 2))
-        self.assertEqual(2, len(pcs))
-
-        region, pointer, content = pcs[0]
-        self.assertEqual(5, region)
-        self.assertIsNone(pointer)
-        self.assertIsNone(content)
-
-        region, pointer, content = pcs[1]
-        self.assertEqual(10, region)
-        self.assertIsNone(pointer)
-        self.assertEqual(3 * 4, len(content))
-        self.assertEqual(
-            bytearray(b'\x0c\x00\x00\x00"\x00\x00\x008\x00\x00\x00'), content)
-
-        pcs = list(db.get_region_pointers_and_content(0, 1, 6))
-        self.assertEqual(0, len(pcs))
-
-        info = list(db.get_info_for_cores())
-        size2 = APP_PTR_TABLE_BYTE_SIZE + 100 + 123456
-        size3 = APP_PTR_TABLE_BYTE_SIZE + 444
-        self.assertIn(((0, 1, 2), None, size2, 404), info)
-        self.assertIn(((0, 1, 3), None, size3, APP_PTR_TABLE_BYTE_SIZE), info)
-
-        with self.assertRaises(DatabaseException):
-            db.set_region_content(
-                0, 1, 4, 5, bytearray(b'\x0c\x00\x00\x00'), "test")
-=======
         with DsSqlliteDatabase() as db:
             # Emtpy if no cores set
             self.assertEqual([], list(db.get_info_for_cores()))
@@ -402,10 +283,9 @@
             self.assertIn(
                 ((0, 1, 3), None, size3, APP_PTR_TABLE_BYTE_SIZE), info)
 
-            with self.assertRaises(DsDatabaseException):
+            with self.assertRaises(DatabaseException):
                 db.set_region_content(
                     0, 1, 4, 5, bytearray(b'\x0c\x00\x00\x00'), "test")
->>>>>>> 0f3b084f
 
     def test_ds_cores(self):
         vertex = _TestVertexWithBinary(
