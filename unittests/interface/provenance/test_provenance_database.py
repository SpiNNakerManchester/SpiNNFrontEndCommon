--- conflicted
+++ resolved
@@ -184,21 +184,19 @@
         with ProvenanceWriter() as db:
             db.insert_board_provenance(data)
 
-<<<<<<< HEAD
+    def test_app_vertex(self):
+        with ProvenanceWriter() as db:
+            db.insert_app_vertex("pop", "type", "description", 0.5)
+        reader = ProvenanceReader()
+        data = reader.run_query("Select * from app_vertex_provenance")
+        expected = [(1, 'pop', 'type', 'description', 0.5)]
+
     def test_lut(self):
         with ProvenanceWriter() as db:
             db.insert_lut("the pre", "A post", "OneToOne", "foo", 0.5)
         reader = ProvenanceReader()
         data = reader.run_query("Select * from lut_provenance")
         expected = [(1, 'the pre', 'A post', 'OneToOne', 'foo', 0.5)]
-=======
-    def test_app_vertex(self):
-        with ProvenanceWriter() as db:
-            db.insert_app_vertex("pop", "type", "description", 0.5)
-        reader = ProvenanceReader()
-        data = reader.run_query("Select * from app_vertex_provenance")
-        expected = [(1, 'pop', 'type', 'description', 0.5)]
->>>>>>> a3fb89fb
         self.assertListEqual(expected, data)
 
     def test_log(self):
