--- conflicted
+++ resolved
@@ -180,7 +180,6 @@
         with ProvenanceWriter() as db:
             db.insert_board_provenance(data)
 
-<<<<<<< HEAD
     def test_app_vertex(self):
         with ProvenanceWriter() as db:
             db.insert_app_vertex("pop", "type", "description", 0.5)
@@ -188,7 +187,7 @@
         data = reader.run_query("Select * from app_vertex_provenance")
         expected = [(1, 'pop', 'type', 'description', 0.5)]
         self.assertListEqual(expected, data)
-=======
+
     def test_log(self):
         db1 = LogStoreDB()
         db2 = LogStoreDB()
@@ -216,5 +215,4 @@
             self.assertListEqual(
                 ["this works", "not locked", "this wis fine"],
                 ls.retreive_log_messages(20))
-        logger.set_log_store(None)
->>>>>>> 8a6ebb5e
+        logger.set_log_store(None)