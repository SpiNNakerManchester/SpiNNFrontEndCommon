# Copyright (c) 2021 The University of Manchester
#
# This program is free software: you can redistribute it and/or modify
# it under the terms of the GNU General Public License as published by
# the Free Software Foundation, either version 3 of the License, or
# (at your option) any later version.
#
# This program is distributed in the hope that it will be useful,
# but WITHOUT ANY WARRANTY; without even the implied warranty of
# MERCHANTABILITY or FITNESS FOR A PARTICULAR PURPOSE.  See the
# GNU General Public License for more details.
#
# You should have received a copy of the GNU General Public License
# along with this program.  If not, see <http://www.gnu.org/licenses/>.

import logging
import os
from spinn_utilities.log import FormatAdapter
from datetime import timedelta
from testfixtures.logcapture import LogCapture
import unittest
from spinn_utilities.config_holder import set_config
from spinn_front_end_common.interface.config_setup import unittest_setup
from spinn_front_end_common.interface.provenance import (
    LogStoreDB, GlobalProvenance, ProvenanceWriter, ProvenanceReader,
    TimerCategory, TimerWork)

logger = FormatAdapter(logging.getLogger(__name__))


class TestProvenanceDatabase(unittest.TestCase):

    def setUp(self):
        unittest_setup()

    def test_create(self):
        ProvenanceWriter()
        ProvenanceWriter()

    def as_set(self, items):
        results = set()
        for item in items:
            results.add(
                ("/".join(item.names[:-1]), item.names[-1], item.value))
        return results

    def test_version(self):
        with GlobalProvenance() as db:
            db.insert_version("spinn_utilities_version", "1!6.0.1")
            db.insert_version("numpy_version", "1.17.4")
            data = db.run_query("select * from version_provenance")
            versions = [
                (1, 'spinn_utilities_version', '1!6.0.1'),
                (2, 'numpy_version', '1.17.4')]
            self.assertListEqual(data, versions)

    def test_power(self):
        with ProvenanceWriter() as db:
            db.insert_power("num_cores", 34)
            db.insert_power("total time (seconds)", 6.81)
        with ProvenanceReader() as db:
            data = db.run_query("select * from power_provenance")
            power = [(1, 'num_cores', 34.0), (2, 'total time (seconds)', 6.81)]
            self.assertListEqual(data, power)

    def test_timings(self):
        with GlobalProvenance() as db:
            mapping_id = db.insert_category(TimerCategory.MAPPING, False)
            db.insert_timing(
                mapping_id, "compressor", TimerWork.OTHER,
                timedelta(milliseconds=12), None)
            db.insert_timing(
                mapping_id, "router_report", TimerWork.REPORT,
                timedelta(milliseconds=123), "cfg says no")
            execute_id = db.insert_category(TimerCategory.RUN_LOOP, False)
            db.insert_timing(
                execute_id, "run", TimerWork.OTHER,
                timedelta(milliseconds=134), None)
            db.insert_timing(
                execute_id, "run", TimerWork.REPORT,
                timedelta(milliseconds=344), None)
            db.insert_timing(
                execute_id, "clear", TimerWork.OTHER,
                timedelta(milliseconds=4), None)
<<<<<<< HEAD
            data = db.get_timer_sum_by_category(TimerCategory.MAPPING)
            self.assertEqual(12 + 123, data)
            data = db.get_timer_sum_by_category(TimerCategory.RUN_LOOP)
            self.assertEqual(134 + 344 + 4, data)
            data = db.get_timer_sum_by_category(TimerCategory.SHUTTING_DOWN)
            self.assertEquals(0, data)
            data = db.get_timer_sum_by_algorithm("router_report")
            self.assertEqual(123, data)
            data = db.get_timer_sum_by_algorithm("clear")
            self.assertEqual(4, data)
            data = db.get_timer_sum_by_algorithm("junk")
            self.assertEqual(0, data)
=======
        reader = ProvenanceReader()
        data = reader.get_timer_sum_by_category(TimerCategory.MAPPING)
        self.assertEqual(12 + 123, data)
        data = reader.get_timer_sum_by_category(TimerCategory.RUN_LOOP)
        self.assertEqual(134 + 344 + 4, data)
        data = reader.get_timer_sum_by_category(TimerCategory.SHUTTING_DOWN)
        self.assertEqual(0, data)
        data = reader.get_timer_sum_by_algorithm("router_report")
        self.assertEqual(123, data)
        data = reader.get_timer_sum_by_algorithm("clear")
        self.assertEqual(4, data)
        data = reader.get_timer_sum_by_algorithm("junk")
        self.assertEqual(0, data)
>>>>>>> 943160d3

    def test_category_timings(self):
        with GlobalProvenance() as db:
            id = db.insert_category(TimerCategory.MAPPING, False)
            db.insert_category_timing(id, timedelta(milliseconds=12))

            id = db.insert_category(TimerCategory.MAPPING, True)
            db.insert_category_timing(id, timedelta(milliseconds=123))

            id = db.insert_category(TimerCategory.RUN_LOOP, True)
            db.insert_category_timing(id, timedelta(milliseconds=134))

            id = db.insert_category(TimerCategory.RUN_LOOP, False)
            db.insert_category_timing(id, timedelta(milliseconds=344))

            data = db.get_category_timer_sum(TimerCategory.MAPPING)
        self.assertEqual(12 + 123, data)

    def test_gatherer(self):
        with ProvenanceWriter() as db:
            db.insert_gatherer(
                1, 3, 1715886360, 80, 1, "Extraction_time", 00.234)
            db.insert_gatherer(
                1, 3, 1715886360, 80, 1, "Lost Packets", 12)
        with ProvenanceReader() as db:
            data = db.run_query("Select * from gatherer_provenance")
        expected = [(1, 1, 3, 1715886360, 80, 1, 'Extraction_time', 0.234),
                    (2, 1, 3, 1715886360, 80, 1, 'Lost Packets', 12.0)]
        self.assertListEqual(expected, data)

    def test_router(self):
        with ProvenanceWriter() as db:
            db.insert_router(1, 3, "des1", 34, True)
            db.insert_router(1, 2, "des1", 45, True)
            db.insert_router(1, 3, "des2", 67)
            db.insert_router(1, 3, "des1", 48)
            db.insert_router(5, 5, "des1", 48, False)
        with ProvenanceReader() as db:
            data = set(db.get_router_by_chip("des1"))
            chip_set = {(1, 3, 34), (1, 2, 45), (1, 3, 48), (5, 5, 48)}
            self.assertSetEqual(data, chip_set)
            data = db.get_router_by_chip("junk")
            self.assertEqual(0, len(data))

    def test_monitor(self):
        with ProvenanceWriter() as db:
            db.insert_monitor(1, 3, "des1", 34)
            db.insert_monitor(1, 2, "des1", 45)
            db.insert_monitor(1, 3, "des2", 67)
            db.insert_monitor(1, 3, "des1", 48)
        with ProvenanceReader() as db:
            data = set(db.get_monitor_by_chip("des1"))
            chip_set = {(1, 3, 34), (1, 2, 45), (1, 3, 48)}
            self.assertSetEqual(data, chip_set)
            data = db.get_monitor_by_chip("junk")
            self.assertEqual(0, len(data))

    def test_cores(self):
        with ProvenanceWriter() as db:
            db.insert_core(1, 3, 2, "des1", 34)
            db.insert_core(1, 2, 3, "des1", 45)
            db.insert_core(1, 3, 2, "des2", 67)
            db.insert_core(1, 3, 1, "des1", 48)

    def test_messages(self):
        set_config("Reports", "provenance_report_cutoff", 3)
        with LogCapture() as lc:
            with ProvenanceWriter() as db:
                db.insert_report("een")
                db.insert_report("twee")
                db.insert_report("drie")
                db.insert_report("vier")
            self.assertEqual(3, len(lc.records))

        with ProvenanceReader() as db:
            data = db.messages()
        self.assertEqual(4, len(data))

    def test_connector(self):
        with ProvenanceWriter() as db:
            db.insert_connector("the pre", "A post", "OneToOne", "foo", 12)
        with ProvenanceReader() as db:
            data = db.run_query("Select * from connector_provenance")
        expected = [(1, 'the pre', 'A post', 'OneToOne', 'foo', 12)]
        self.assertListEqual(expected, data)

    def test_board(self):
        data = {(0, 0): '10.11.194.17', (4, 8): '10.11.194.81'}
        with ProvenanceWriter() as db:
            db.insert_board_provenance(data)

    def test_log(self):
        db1 = LogStoreDB()
        db2 = LogStoreDB()
        db1.store_log(30, "this is a warning")
        db2.store_log(10, "this is a debug")
        db1.store_log(20, "this is an info")
        self.assertListEqual(
            ["this is a warning", "this is a debug", "this is an info"],
            db2.retreive_log_messages())
        self.assertListEqual(
            ["this is a warning", "this is an info"],
            db1.retreive_log_messages(20))
        db2.get_location()

    def test_database_locked(self):
        ls = LogStoreDB()
        logger.set_log_store(ls)
        logger.warning("this works")
        with GlobalProvenance() as db:
            db._test_log_locked("locked")
            logger.warning("not locked")
        logger.warning("this wis fine")
        # the use of class variables and tests run in parallel dont work.
        if "JENKINS_URL" not in os.environ:
            self.assertListEqual(
                ["this works", "not locked", "this wis fine"],
                ls.retreive_log_messages(20))
        logger.set_log_store(None)<|MERGE_RESOLUTION|>--- conflicted
+++ resolved
@@ -82,34 +82,18 @@
             db.insert_timing(
                 execute_id, "clear", TimerWork.OTHER,
                 timedelta(milliseconds=4), None)
-<<<<<<< HEAD
             data = db.get_timer_sum_by_category(TimerCategory.MAPPING)
             self.assertEqual(12 + 123, data)
             data = db.get_timer_sum_by_category(TimerCategory.RUN_LOOP)
             self.assertEqual(134 + 344 + 4, data)
             data = db.get_timer_sum_by_category(TimerCategory.SHUTTING_DOWN)
-            self.assertEquals(0, data)
+            self.assertEqual(0, data)
             data = db.get_timer_sum_by_algorithm("router_report")
             self.assertEqual(123, data)
             data = db.get_timer_sum_by_algorithm("clear")
             self.assertEqual(4, data)
             data = db.get_timer_sum_by_algorithm("junk")
             self.assertEqual(0, data)
-=======
-        reader = ProvenanceReader()
-        data = reader.get_timer_sum_by_category(TimerCategory.MAPPING)
-        self.assertEqual(12 + 123, data)
-        data = reader.get_timer_sum_by_category(TimerCategory.RUN_LOOP)
-        self.assertEqual(134 + 344 + 4, data)
-        data = reader.get_timer_sum_by_category(TimerCategory.SHUTTING_DOWN)
-        self.assertEqual(0, data)
-        data = reader.get_timer_sum_by_algorithm("router_report")
-        self.assertEqual(123, data)
-        data = reader.get_timer_sum_by_algorithm("clear")
-        self.assertEqual(4, data)
-        data = reader.get_timer_sum_by_algorithm("junk")
-        self.assertEqual(0, data)
->>>>>>> 943160d3
 
     def test_category_timings(self):
         with GlobalProvenance() as db:
