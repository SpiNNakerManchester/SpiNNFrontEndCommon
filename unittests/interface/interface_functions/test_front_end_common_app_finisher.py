# Copyright (c) 2017 The University of Manchester
#
# Licensed under the Apache License, Version 2.0 (the "License");
# you may not use this file except in compliance with the License.
# You may obtain a copy of the License at
#
#     https://www.apache.org/licenses/LICENSE-2.0
#
# Unless required by applicable law or agreed to in writing, software
# distributed under the License is distributed on an "AS IS" BASIS,
# WITHOUT WARRANTIES OR CONDITIONS OF ANY KIND, either express or implied.
# See the License for the specific language governing permissions and
# limitations under the License.

from spinn_utilities.overrides import overrides
from spinn_machine import CoreSubsets
from spinnman.model.enums import ExecutableType
from spinnman.model.enums.cpu_state import CPUState
from spinn_front_end_common.data.fec_data_writer import FecDataWriter
from spinn_front_end_common.interface.config_setup import unittest_setup
from spinn_front_end_common.interface.interface_functions import (
    application_finisher)
from spinnman.model.cpu_infos import CPUInfos
from spinnman.transceiver import Transceiver


class _MockTransceiver(Transceiver):

    def __init__(self, core_states, time_between_states):
        self._core_states = core_states
        self._time_between_states = time_between_states
        self._current_state = 0
        self.sdp_send_count = 0

    @overrides(Transceiver.get_core_state_count)
    def get_core_state_count(self, app_id, state):
        count = 0
        for core_state in self._core_states[self._current_state].values():
            if core_state == state:
                count += 1
        return count

    @overrides(Transceiver.get_cpu_infos)
    def get_cpu_infos(
            self, core_subsets=None, states=None, include=True):
        if states is None or not include:
            raise NotImplementedError("oops")
        cores_in_state = CPUInfos()
        core_states = self._core_states[self._current_state]
<<<<<<< HEAD
        for core_subset in all_core_subsets:
            x, y = core_subset.x, core_subset.y
=======
        for core_subset in core_subsets:
            x = core_subset.x
            y = core_subset.y

>>>>>>> cf71cedd
            for p in core_subset.processor_ids:
                if (x, y, p) in core_states:
                    if hasattr(states, "__iter__"):
                        if core_states[x, y, p] in states:
                            cores_in_state.add_processor(x, y, p, None)
                    elif core_states[x, y, p] == states:
                        cores_in_state.add_processor(x, y, p, None)

        self._current_state += 1
        return cores_in_state

    @overrides(Transceiver.send_sdp_message)
    def send_sdp_message(self, message, connection=None):
        self.sdp_send_count += 1

    @overrides(Transceiver.send_signal)
    def send_signal(self, app_id, signal):
        pass

    @overrides(Transceiver.close)
    def close(self):
        pass


def test_app_finisher():
    unittest_setup()
    core_subsets = CoreSubsets()
    core_subsets.add_processor(0, 0, 1)
    core_subsets.add_processor(1, 1, 2)
    core_states = [
        {(0, 0, 1): CPUState.RUNNING, (1, 1, 2): CPUState.RUNNING},
        {(0, 0, 1): CPUState.RUNNING, (1, 1, 2): CPUState.FINISHED},
        {(0, 0, 1): CPUState.FINISHED, (1, 1, 2): CPUState.FINISHED}]
    executable_types = {
        ExecutableType.USES_SIMULATION_INTERFACE: core_subsets}
    txrx = _MockTransceiver(core_states, 0.5)
    writer = FecDataWriter.mock()
    writer.set_transceiver(txrx)
    writer.set_executable_types(executable_types)
    application_finisher()

    # First round called twice as 2 running +
    # second round called once as 1 running
    assert txrx.sdp_send_count == 3<|MERGE_RESOLUTION|>--- conflicted
+++ resolved
@@ -47,15 +47,8 @@
             raise NotImplementedError("oops")
         cores_in_state = CPUInfos()
         core_states = self._core_states[self._current_state]
-<<<<<<< HEAD
-        for core_subset in all_core_subsets:
+        for core_subset in core_subsets:
             x, y = core_subset.x, core_subset.y
-=======
-        for core_subset in core_subsets:
-            x = core_subset.x
-            y = core_subset.y
-
->>>>>>> cf71cedd
             for p in core_subset.processor_ids:
                 if (x, y, p) in core_states:
                     if hasattr(states, "__iter__"):
