--- conflicted
+++ resolved
@@ -32,13 +32,8 @@
         self._current_state = 0
         self.sdp_send_count = 0
 
-<<<<<<< HEAD
     @overrides(Version5Transceiver.get_core_state_count)
-    def get_core_state_count(self, app_id, state):
-=======
-    @overrides(Transceiver.get_core_state_count)
     def get_core_state_count(self, app_id, state, xys=None):
->>>>>>> 737dd629
         count = 0
         for core_state in self._core_states[self._current_state].values():
             if core_state == state:
