import unittest
import json
import logging
import httpretty
<<<<<<< HEAD
from testfixtures import LogCapture
=======
import time
>>>>>>> 5e5ebfd0
from spinn_front_end_common.interface.interface_functions.hbp_allocator \
    import (
        _HBPJobController)


class TestHBPAllocator(unittest.TestCase):

    @httpretty.activate
    def test_hbp_job_controller(self):

        logging.basicConfig(level=logging.INFO)
        httpretty.register_uri(
            httpretty.GET, "http://localhost/extendLease", body="")
        httpretty.register_uri(
            httpretty.GET, "http://localhost/checkLease",
            body=json.dumps({"allocated": True}))
        httpretty.register_uri(
            httpretty.DELETE, "http://localhost/", body="")
        httpretty.register_uri(
            httpretty.PUT, "http://localhost/power", body="")
        httpretty.register_uri(
            httpretty.GET, "http://localhost/chipCoordinates",
            body=json.dumps([0, 1, 2]))

        with LogCapture() as lc:
            controller = _HBPJobController("http://localhost", "test_machine")
            try:
                controller.extend_allocation(1)
                result = controller._check_lease(0)
                assert result["allocated"] is True
                controller.set_power(False)
                assert not controller.power
                controller.set_power(True)
                assert controller.power
                (cabinet, frame, board) = controller.where_is_machine(0, 0)
                assert (cabinet, frame, board) == (0, 1, 2)
            finally:
                controller.close()
                time.sleep(2)
            for record in lc.records:
                if record.levelname == "INFO":
                    assert "Starting new HTTP connection" not in record.msg


if __name__ == "__main__":
    unittest.main()<|MERGE_RESOLUTION|>--- conflicted
+++ resolved
@@ -1,12 +1,9 @@
 import unittest
 import json
 import logging
+import time
 import httpretty
-<<<<<<< HEAD
 from testfixtures import LogCapture
-=======
-import time
->>>>>>> 5e5ebfd0
 from spinn_front_end_common.interface.interface_functions.hbp_allocator \
     import (
         _HBPJobController)
