--- conflicted
+++ resolved
@@ -75,13 +75,8 @@
     def test_call(self):
         """ Test calling the binary gatherer normally
         """
-<<<<<<< HEAD
-        writer = FecDataWriter.mock()
-        vertex_1 = _TestVertexWithBinary(
-=======
 
         vertex_1 = _TestAppVertexWithBinary(
->>>>>>> ccaf6d58
             "test.aplx", ExecutableType.RUNNING)
         vertex_2 = _TestAppVertexWithBinary(
             "test2.aplx", ExecutableType.RUNNING)
@@ -96,33 +91,11 @@
             Placement(vertex_2.machine_vertex, 0, 0, 1),
             Placement(vertex_3.machine_vertex, 0, 0, 2)])
 
-<<<<<<< HEAD
-        writer.set_runtime_machine_graph(graph)
+        writer = FecDataWriter.mock()
         writer.set_placements(placements)
-        # UGLY HACK to bring in WEIRD finder NOT SUPPPORTED!
-        normal_ef = writer._UtilsDataView__data._executable_finder
-        try:
-            writer._UtilsDataView__data._executable_finder = \
-                _TestExecutableFinder()
-            targets = graph_binary_gatherer()
-            start_type = locate_executable_start_type()
-            self.assertEqual(next(iter(start_type)), ExecutableType.RUNNING)
-            self.assertEqual(targets.total_processors, 3)
-
-            test_cores = targets.get_cores_for_binary("test.aplx")
-            test_2_cores = targets.get_cores_for_binary("test2.aplx")
-            self.assertEqual(len(test_cores), 1)
-            self.assertEqual(len(test_2_cores), 2)
-            self.assertIn((0, 0, 0), test_cores)
-            self.assertIn((0, 0, 1), test_2_cores)
-            self.assertIn((0, 0, 2), test_2_cores)
-        finally:
-            # put back normal finder
-            writer._UtilsDataView__data._executable_finder = normal_ef
-=======
-        targets = graph_binary_gatherer(
-            placements, _TestExecutableFinder())
-        start_type = locate_executable_start_type(placements)
+        writer._set_executable_finder(_TestExecutableFinder())
+        targets = graph_binary_gatherer()
+        start_type = locate_executable_start_type()
         self.assertEqual(next(iter(start_type)), ExecutableType.RUNNING)
         self.assertEqual(targets.total_processors, 3)
 
@@ -133,18 +106,12 @@
         self.assertIn((0, 0, 0), test_cores)
         self.assertIn((0, 0, 1), test_2_cores)
         self.assertIn((0, 0, 2), test_2_cores)
->>>>>>> ccaf6d58
 
     def test_mixed_binaries(self):
         """ Test calling the binary gatherer with mixed executable types
         """
-<<<<<<< HEAD
-        writer = FecDataWriter.mock()
-        vertex_1 = _TestVertexWithBinary(
-=======
 
         vertex_1 = _TestAppVertexWithBinary(
->>>>>>> ccaf6d58
             "test.aplx", ExecutableType.RUNNING)
         vertex_2 = _TestAppVertexWithBinary(
             "test2.aplx", ExecutableType.SYNC)
@@ -153,16 +120,9 @@
             Placement(vertex_1.machine_vertex, 0, 0, 0),
             Placement(vertex_2.machine_vertex, 0, 0, 1)])
 
-        graph = ApplicationGraph("Test")
-        graph.add_vertices([vertex_1, vertex_2])
-
-<<<<<<< HEAD
-        writer.set_runtime_machine_graph(graph)
+        writer = FecDataWriter.mock()
         writer.set_placements(placements)
         results = locate_executable_start_type()
-=======
-        results = locate_executable_start_type(placements)
->>>>>>> ccaf6d58
         self.assertIn(ExecutableType.RUNNING, results)
         self.assertIn(ExecutableType.SYNC, results)
         self.assertNotIn(ExecutableType.USES_SIMULATION_INTERFACE, results)
