# Copyright (c) 2017-2019 The University of Manchester
#
# This program is free software: you can redistribute it and/or modify
# it under the terms of the GNU General Public License as published by
# the Free Software Foundation, either version 3 of the License, or
# (at your option) any later version.
#
# This program is distributed in the hope that it will be useful,
# but WITHOUT ANY WARRANTY; without even the implied warranty of
# MERCHANTABILITY or FITNESS FOR A PARTICULAR PURPOSE.  See the
# GNU General Public License for more details.
#
# You should have received a copy of the GNU General Public License
# along with this program.  If not, see <http://www.gnu.org/licenses/>.

import os
import unittest
from spinn_utilities.config_holder import load_config, set_config
from spinn_utilities.executable_finder import ExecutableFinder
from spinn_utilities.overrides import overrides
from spinn_machine import CoreSubsets, CoreSubset
from spinnman.model import IOBuffer
from spinn_front_end_common.interface.config_setup import reset_configs
from spinn_front_end_common.interface.interface_functions import (
    ChipIOBufExtractor)
from spinn_front_end_common.utilities.globals_variables import (
    app_provenance_file_path, unset_simulator)
from spinnman.model import ExecutableTargets
from spinnman.transceiver import Transceiver


class _PretendTransceiver(object):
    def __init__(self, iobuffers):
        self._iobuffers = iobuffers

    @overrides(Transceiver.get_iobuf)
    def get_iobuf(self, core_subsets=None):
        for iobuf in self._iobuffers:
            if core_subsets.is_core(iobuf.x, iobuf.y, iobuf.p):
                yield iobuf


def mock_text(x, y, p):
    filename = "myfile.c"
    error = "Test Error"
    warning = "Test Warning"
    error_text = "[ERROR]    ({}): {}\n".format(filename, error)
    result_error = "{}, {}, {}: {} ({})".format(x, y, p, error, filename)
    warning_text = "[WARNING]    ({}): {}\n".format(filename, warning)
    result_warning = "{}, {}, {}: {} ({})".format(
        x, y, p, warning, filename)
    text = "Test {} {} {}\n".format(x, y, p) + warning_text + error_text
    return text, result_error, result_warning


text001, result_error001, result_warning001 = mock_text(0, 0, 1)
text002, result_error002, result_warning002 = mock_text(0, 0, 2)
text111, result_error111, result_warning111 = mock_text(1, 1, 1)
text112, result_error112, result_warning112 = mock_text(1, 1, 2)
text003, result_error003, result_warning003 = mock_text(0, 0, 3)


path = os.path.dirname(os.path.abspath(__file__))


def mock_aplx(name):
    return os.path.join(path, "mock{}.aplx".format(name))


extractor = ChipIOBufExtractor()
executableFinder = ExecutableFinder([path])

transceiver = _PretendTransceiver(
    [IOBuffer(0, 0, 1, text001), IOBuffer(0, 0, 2, text002),
     IOBuffer(1, 1, 1, text111), IOBuffer(1, 1, 2, text112),
     IOBuffer(0, 0, 3, text003)])

executable_targets = ExecutableTargets()
core_subsets = CoreSubsets([CoreSubset(0, 0, [1, 2])])
fooaplx = mock_aplx("foo")
executable_targets.add_subsets(fooaplx, core_subsets)
core_subsets = CoreSubsets([CoreSubset(1, 1, [1, 2])])
baraplx = mock_aplx("bar")
executable_targets.add_subsets(baraplx, core_subsets)
core_subsets = CoreSubsets([CoreSubset(0, 0, [3])])
alphaaplx = mock_aplx("alpha")
executable_targets.add_subsets(alphaaplx, core_subsets)


class TestFrontEndCommonChipIOBufExtractor(unittest.TestCase):

    def setUp(self):
<<<<<<< HEAD
        unset_simulator()

    @classmethod
    def tearDownClass(cls):
        unset_simulator()
=======
        reset_configs()
        load_config()

    @classmethod
    def tearDownClass(cls):
        load_config()
>>>>>>> 7b8914bd

    def testExectuableFinder(self):
        self.assertIn(fooaplx, executableFinder.get_executable_path(fooaplx))

    def testCallSimple(self):
        folder = app_provenance_file_path()
        error_entries, warn_entries = extractor(
            transceiver, executable_targets=executable_targets,
<<<<<<< HEAD
            executable_finder=None)
=======
            executable_finder=None, app_provenance_file_path=folder)
        set_config("Reports", "extract_iobuf_from_cores", "None")
        set_config("Reports", "extract_iobuf_from_binary_types", "None")
>>>>>>> 7b8914bd
        testfile = os.path.join(
            folder, "iobuf_for_chip_0_0_processor_id_1.txt")
        self.assertTrue(os.path.exists(testfile))
        testfile = os.path.join(
            folder, "iobuf_for_chip_0_0_processor_id_2.txt")
        self.assertTrue(os.path.exists(testfile))
        testfile = os.path.join(
            folder, "iobuf_for_chip_1_1_processor_id_1.txt")
        self.assertTrue(os.path.exists(testfile))
        testfile = os.path.join(
            folder, "iobuf_for_chip_1_1_processor_id_2.txt")
        self.assertTrue(os.path.exists(testfile))
        testfile = os.path.join(
            folder, "iobuf_for_chip_0_0_processor_id_3.txt")
        self.assertTrue(os.path.exists(testfile))
        self.assertIn(result_error001, error_entries)
        self.assertIn(result_error002, error_entries)
        self.assertIn(result_error111, error_entries)
        self.assertIn(result_error112, error_entries)
        self.assertIn(result_error003, error_entries)
        self.assertIn(result_warning001, warn_entries)
        self.assertIn(result_warning002, warn_entries)
        self.assertIn(result_warning111, warn_entries)
        self.assertIn(result_warning112, warn_entries)
        self.assertIn(result_warning003, warn_entries)
        self.assertEqual(5, len(warn_entries))

    def testCallChips(self):
<<<<<<< HEAD
        folder = app_provenance_file_path()
        error_entries, warn_entries = extractor(
            transceiver, executable_targets=executable_targets,
            executable_finder=None, from_cores="0,0,2:0,0,3")
=======
        folder = tempfile.mkdtemp()
        set_config("Reports", "extract_iobuf_from_cores", "0,0,2:0,0,3")
        set_config("Reports", "extract_iobuf_from_binary_types", "None")
        error_entries, warn_entries = extractor(
            transceiver, executable_targets=executable_targets,
            executable_finder=None, app_provenance_file_path=folder,
            system_provenance_file_path=None)
>>>>>>> 7b8914bd
        testfile = os.path.join(
            folder, "iobuf_for_chip_0_0_processor_id_1.txt")
        self.assertFalse(os.path.exists(testfile))
        testfile = os.path.join(
            folder, "iobuf_for_chip_0_0_processor_id_2.txt")
        self.assertTrue(os.path.exists(testfile))
        testfile = os.path.join(
            folder, "iobuf_for_chip_1_1_processor_id_1.txt")
        self.assertFalse(os.path.exists(testfile))
        testfile = os.path.join(
            folder, "iobuf_for_chip_1_1_processor_id_2.txt")
        self.assertFalse(os.path.exists(testfile))
        testfile = os.path.join(
            folder, "iobuf_for_chip_0_0_processor_id_3.txt")
        self.assertTrue(os.path.exists(testfile))
        self.assertNotIn(result_error001, error_entries)
        self.assertIn(result_error002, error_entries)
        self.assertNotIn(result_error111, error_entries)
        self.assertNotIn(result_error112, error_entries)
        self.assertIn(result_error003, error_entries)
        self.assertNotIn(result_warning001, warn_entries)
        self.assertIn(result_warning002, warn_entries)
        self.assertNotIn(result_warning111, warn_entries)
        self.assertNotIn(result_warning112, warn_entries)
        self.assertIn(result_warning003, warn_entries)
        self.assertEqual(2, len(warn_entries))

    def testCallBinary(self):
<<<<<<< HEAD
        folder = app_provenance_file_path()
        error_entries, warn_entries = extractor(
            transceiver, executable_targets=executable_targets,
            executable_finder=executableFinder,
            from_cores=None, binary_types=fooaplx + "," + alphaaplx)
=======
        folder = tempfile.mkdtemp()
        set_config("Reports", "extract_iobuf_from_cores", "None")
        set_config("Reports", "extract_iobuf_from_binary_types",
                   fooaplx + "," + alphaaplx)
        error_entries, warn_entries = extractor(
            transceiver, executable_targets=executable_targets,
            executable_finder=executableFinder,
            app_provenance_file_path=folder, system_provenance_file_path=None)
>>>>>>> 7b8914bd
        testfile = os.path.join(
            folder, "iobuf_for_chip_0_0_processor_id_1.txt")
        self.assertTrue(os.path.exists(testfile))
        testfile = os.path.join(
            folder, "iobuf_for_chip_0_0_processor_id_2.txt")
        self.assertTrue(os.path.exists(testfile))
        testfile = os.path.join(
            folder, "iobuf_for_chip_1_1_processor_id_1.txt")
        self.assertFalse(os.path.exists(testfile))
        testfile = os.path.join(
            folder, "iobuf_for_chip_1_1_processor_id_2.txt")
        self.assertFalse(os.path.exists(testfile))
        testfile = os.path.join(
            folder, "iobuf_for_chip_0_0_processor_id_3.txt")
        self.assertTrue(os.path.exists(testfile))
        self.assertIn(result_error001, error_entries)
        self.assertIn(result_error002, error_entries)
        self.assertIn(result_error003, error_entries)
        self.assertIn(result_warning001, warn_entries)
        self.assertIn(result_warning002, warn_entries)
        self.assertIn(result_warning003, warn_entries)
        self.assertEqual(3, len(warn_entries))

    def testCallBoth(self):
<<<<<<< HEAD
        folder = app_provenance_file_path()
        error_entries, warn_entries = extractor(
            transceiver, executable_targets=executable_targets,
            executable_finder=executableFinder,
            from_cores="0,0,2:1,1,1", binary_types=fooaplx + "," + alphaaplx)
=======
        folder = tempfile.mkdtemp()
        set_config("Reports", "extract_iobuf_from_cores", "0,0,2:1,1,1")
        set_config("Reports", "extract_iobuf_from_binary_types",
                   fooaplx + "," + alphaaplx)
        error_entries, warn_entries = extractor(
            transceiver, executable_targets=executable_targets,
            executable_finder=executableFinder,
            app_provenance_file_path=folder, system_provenance_file_path=None)
>>>>>>> 7b8914bd
        testfile = os.path.join(
            folder, "iobuf_for_chip_0_0_processor_id_1.txt")
        self.assertTrue(os.path.exists(testfile))
        testfile = os.path.join(
            folder, "iobuf_for_chip_0_0_processor_id_2.txt")
        self.assertTrue(os.path.exists(testfile))
        testfile = os.path.join(
            folder, "iobuf_for_chip_1_1_processor_id_1.txt")
        self.assertTrue(os.path.exists(testfile))
        testfile = os.path.join(
            folder, "iobuf_for_chip_1_1_processor_id_2.txt")
        self.assertFalse(os.path.exists(testfile))
        testfile = os.path.join(
            folder, "iobuf_for_chip_0_0_processor_id_3.txt")
        self.assertTrue(os.path.exists(testfile))
        os.unlink(testfile)
        self.assertIn(result_error001, error_entries)
        self.assertIn(result_error002, error_entries)
        self.assertIn(result_error111, error_entries)
        self.assertNotIn(result_error112, error_entries)
        self.assertIn(result_error003, error_entries)
        self.assertIn(result_warning001, warn_entries)
        self.assertIn(result_warning002, warn_entries)
        self.assertIn(result_warning111, warn_entries)
        self.assertNotIn(result_warning112, warn_entries)
        self.assertIn(result_warning003, warn_entries)
        self.assertEqual(4, len(warn_entries))


if __name__ == "__main__":
    unittest.main()<|MERGE_RESOLUTION|>--- conflicted
+++ resolved
@@ -90,21 +90,14 @@
 class TestFrontEndCommonChipIOBufExtractor(unittest.TestCase):
 
     def setUp(self):
-<<<<<<< HEAD
         unset_simulator()
 
     @classmethod
     def tearDownClass(cls):
         unset_simulator()
-=======
         reset_configs()
         load_config()
 
-    @classmethod
-    def tearDownClass(cls):
-        load_config()
->>>>>>> 7b8914bd
-
     def testExectuableFinder(self):
         self.assertIn(fooaplx, executableFinder.get_executable_path(fooaplx))
 
@@ -112,13 +105,9 @@
         folder = app_provenance_file_path()
         error_entries, warn_entries = extractor(
             transceiver, executable_targets=executable_targets,
-<<<<<<< HEAD
             executable_finder=None)
-=======
-            executable_finder=None, app_provenance_file_path=folder)
         set_config("Reports", "extract_iobuf_from_cores", "None")
         set_config("Reports", "extract_iobuf_from_binary_types", "None")
->>>>>>> 7b8914bd
         testfile = os.path.join(
             folder, "iobuf_for_chip_0_0_processor_id_1.txt")
         self.assertTrue(os.path.exists(testfile))
@@ -147,20 +136,12 @@
         self.assertEqual(5, len(warn_entries))
 
     def testCallChips(self):
-<<<<<<< HEAD
-        folder = app_provenance_file_path()
-        error_entries, warn_entries = extractor(
-            transceiver, executable_targets=executable_targets,
-            executable_finder=None, from_cores="0,0,2:0,0,3")
-=======
-        folder = tempfile.mkdtemp()
+        folder = app_provenance_file_path()
         set_config("Reports", "extract_iobuf_from_cores", "0,0,2:0,0,3")
         set_config("Reports", "extract_iobuf_from_binary_types", "None")
         error_entries, warn_entries = extractor(
             transceiver, executable_targets=executable_targets,
-            executable_finder=None, app_provenance_file_path=folder,
-            system_provenance_file_path=None)
->>>>>>> 7b8914bd
+            executable_finder=None)
         testfile = os.path.join(
             folder, "iobuf_for_chip_0_0_processor_id_1.txt")
         self.assertFalse(os.path.exists(testfile))
@@ -189,22 +170,13 @@
         self.assertEqual(2, len(warn_entries))
 
     def testCallBinary(self):
-<<<<<<< HEAD
-        folder = app_provenance_file_path()
-        error_entries, warn_entries = extractor(
-            transceiver, executable_targets=executable_targets,
-            executable_finder=executableFinder,
-            from_cores=None, binary_types=fooaplx + "," + alphaaplx)
-=======
-        folder = tempfile.mkdtemp()
+        folder = app_provenance_file_path()
         set_config("Reports", "extract_iobuf_from_cores", "None")
         set_config("Reports", "extract_iobuf_from_binary_types",
                    fooaplx + "," + alphaaplx)
         error_entries, warn_entries = extractor(
             transceiver, executable_targets=executable_targets,
-            executable_finder=executableFinder,
-            app_provenance_file_path=folder, system_provenance_file_path=None)
->>>>>>> 7b8914bd
+            executable_finder=executableFinder)
         testfile = os.path.join(
             folder, "iobuf_for_chip_0_0_processor_id_1.txt")
         self.assertTrue(os.path.exists(testfile))
@@ -229,22 +201,13 @@
         self.assertEqual(3, len(warn_entries))
 
     def testCallBoth(self):
-<<<<<<< HEAD
-        folder = app_provenance_file_path()
-        error_entries, warn_entries = extractor(
-            transceiver, executable_targets=executable_targets,
-            executable_finder=executableFinder,
-            from_cores="0,0,2:1,1,1", binary_types=fooaplx + "," + alphaaplx)
-=======
-        folder = tempfile.mkdtemp()
+        folder = app_provenance_file_path()
         set_config("Reports", "extract_iobuf_from_cores", "0,0,2:1,1,1")
         set_config("Reports", "extract_iobuf_from_binary_types",
                    fooaplx + "," + alphaaplx)
         error_entries, warn_entries = extractor(
             transceiver, executable_targets=executable_targets,
-            executable_finder=executableFinder,
-            app_provenance_file_path=folder, system_provenance_file_path=None)
->>>>>>> 7b8914bd
+            executable_finder=executableFinder)
         testfile = os.path.join(
             folder, "iobuf_for_chip_0_0_processor_id_1.txt")
         self.assertTrue(os.path.exists(testfile))
