# Copyright (c) 2017-2019 The University of Manchester
#
# This program is free software: you can redistribute it and/or modify
# it under the terms of the GNU General Public License as published by
# the Free Software Foundation, either version 3 of the License, or
# (at your option) any later version.
#
# This program is distributed in the hope that it will be useful,
# but WITHOUT ANY WARRANTY; without even the implied warranty of
# MERCHANTABILITY or FITNESS FOR A PARTICULAR PURPOSE.  See the
# GNU General Public License for more details.
#
# You should have received a copy of the GNU General Public License
# along with this program.  If not, see <http://www.gnu.org/licenses/>.

import os
import tempfile
import unittest
from spinn_utilities.config_holder import set_config
from spinn_utilities.make_tools.log_sqllite_database import LogSqlLiteDatabase
from spinn_utilities.overrides import overrides
from spinn_machine import CoreSubsets, CoreSubset
from spinnman.model import IOBuffer
from spinn_front_end_common.data import FecDataView
from spinn_front_end_common.data.fec_data_writer import FecDataWriter
from spinn_front_end_common.interface.config_setup import unittest_setup
from spinn_front_end_common.interface.interface_functions import (
    chip_io_buf_extractor)
from spinnman.model import ExecutableTargets
from spinnman.transceiver import Transceiver


class _PretendTransceiver(Transceiver):
    def __init__(self, iobuffers):
        self._iobuffers = iobuffers

    @overrides(Transceiver.get_iobuf)
    def get_iobuf(self, core_subsets=None):
        for iobuf in self._iobuffers:
            if core_subsets.is_core(iobuf.x, iobuf.y, iobuf.p):
                yield iobuf

    @overrides(Transceiver.close)
    def close(self, close_original_connections=True, power_off_machine=False):
        pass


def mock_text(x, y, p):
    filename = "myfile.c"
    error = "Test Error"
    warning = "Test Warning"
    error_text = "[ERROR]    ({}): {}\n".format(filename, error)
    result_error = "{}, {}, {}: {} ({})".format(x, y, p, error, filename)
    warning_text = "[WARNING]    ({}): {}\n".format(filename, warning)
    result_warning = "{}, {}, {}: {} ({})".format(
        x, y, p, warning, filename)
    text = "Test {} {} {}\n".format(x, y, p) + warning_text + error_text
    return text, result_error, result_warning


text001, result_error001, result_warning001 = mock_text(0, 0, 1)
text002, result_error002, result_warning002 = mock_text(0, 0, 2)
text111, result_error111, result_warning111 = mock_text(1, 1, 1)
text112, result_error112, result_warning112 = mock_text(1, 1, 2)
text003, result_error003, result_warning003 = mock_text(0, 0, 3)

path = os.path.dirname(os.path.abspath(__file__))


def mock_aplx(name):
    return os.path.join(path, "mock{}.aplx".format(name))


executable_targets = ExecutableTargets()
core_subsets = CoreSubsets([CoreSubset(0, 0, [1, 2])])
fooaplx = mock_aplx("foo")
executable_targets.add_subsets(fooaplx, core_subsets)
core_subsets = CoreSubsets([CoreSubset(1, 1, [1, 2])])
baraplx = mock_aplx("bar")
executable_targets.add_subsets(baraplx, core_subsets)
core_subsets = CoreSubsets([CoreSubset(0, 0, [3])])
alphaaplx = mock_aplx("alpha")
executable_targets.add_subsets(alphaaplx, core_subsets)


class TestFrontEndCommonChipIOBufExtractor(unittest.TestCase):

    def setUp(self):
        unittest_setup()
<<<<<<< HEAD
        writer = FecDataWriter.mock()
        writer.set_transceiver(_PretendTransceiver(
            [IOBuffer(0, 0, 1, text001), IOBuffer(0, 0, 2, text002),
             IOBuffer(1, 1, 1, text111), IOBuffer(1, 1, 2, text112),
             IOBuffer(0, 0, 3, text003)]))
        FecDataView.get_executable_finder().add_path(path)
        writer.set_executable_targets(executable_targets)
=======
        os.environ["C_LOGS_DICT"] = tempfile.mktemp()
        # There needs to be a dict but it can be empty
        LogSqlLiteDatabase(new_dict=True)
>>>>>>> a488c500

    def testExectuableFinder(self):
        executableFinder = FecDataView.get_executable_finder()
        self.assertIn(fooaplx, executableFinder.get_executable_path(fooaplx))

    def testCallSimple(self):
        folder = FecDataView.get_app_provenance_dir_path()
        error_entries, warn_entries = chip_io_buf_extractor()
        set_config("Reports", "extract_iobuf_from_cores", "None")
        set_config("Reports", "extract_iobuf_from_binary_types", "None")
        testfile = os.path.join(
            folder, "iobuf_for_chip_0_0_processor_id_1.txt")
        self.assertTrue(os.path.exists(testfile))
        testfile = os.path.join(
            folder, "iobuf_for_chip_0_0_processor_id_2.txt")
        self.assertTrue(os.path.exists(testfile))
        testfile = os.path.join(
            folder, "iobuf_for_chip_1_1_processor_id_1.txt")
        self.assertTrue(os.path.exists(testfile))
        testfile = os.path.join(
            folder, "iobuf_for_chip_1_1_processor_id_2.txt")
        self.assertTrue(os.path.exists(testfile))
        testfile = os.path.join(
            folder, "iobuf_for_chip_0_0_processor_id_3.txt")
        self.assertTrue(os.path.exists(testfile))
        self.assertIn(result_error001, error_entries)
        self.assertIn(result_error002, error_entries)
        self.assertIn(result_error111, error_entries)
        self.assertIn(result_error112, error_entries)
        self.assertIn(result_error003, error_entries)
        self.assertIn(result_warning001, warn_entries)
        self.assertIn(result_warning002, warn_entries)
        self.assertIn(result_warning111, warn_entries)
        self.assertIn(result_warning112, warn_entries)
        self.assertIn(result_warning003, warn_entries)
        self.assertEqual(5, len(warn_entries))

    def testCallChips(self):
        folder = FecDataView.get_app_provenance_dir_path()
        set_config("Reports", "extract_iobuf_from_cores", "0,0,2:0,0,3")
        set_config("Reports", "extract_iobuf_from_binary_types", "None")
        error_entries, warn_entries = chip_io_buf_extractor()
        testfile = os.path.join(
            folder, "iobuf_for_chip_0_0_processor_id_1.txt")
        self.assertFalse(os.path.exists(testfile))
        testfile = os.path.join(
            folder, "iobuf_for_chip_0_0_processor_id_2.txt")
        self.assertTrue(os.path.exists(testfile))
        testfile = os.path.join(
            folder, "iobuf_for_chip_1_1_processor_id_1.txt")
        self.assertFalse(os.path.exists(testfile))
        testfile = os.path.join(
            folder, "iobuf_for_chip_1_1_processor_id_2.txt")
        self.assertFalse(os.path.exists(testfile))
        testfile = os.path.join(
            folder, "iobuf_for_chip_0_0_processor_id_3.txt")
        self.assertTrue(os.path.exists(testfile))
        self.assertNotIn(result_error001, error_entries)
        self.assertIn(result_error002, error_entries)
        self.assertNotIn(result_error111, error_entries)
        self.assertNotIn(result_error112, error_entries)
        self.assertIn(result_error003, error_entries)
        self.assertNotIn(result_warning001, warn_entries)
        self.assertIn(result_warning002, warn_entries)
        self.assertNotIn(result_warning111, warn_entries)
        self.assertNotIn(result_warning112, warn_entries)
        self.assertIn(result_warning003, warn_entries)
        self.assertEqual(2, len(warn_entries))

    def testCallBinary(self):
        folder = FecDataView.get_app_provenance_dir_path()
        set_config("Reports", "extract_iobuf_from_cores", "None")
        set_config("Reports", "extract_iobuf_from_binary_types",
                   fooaplx + "," + alphaaplx)
        error_entries, warn_entries = chip_io_buf_extractor()
        testfile = os.path.join(
            folder, "iobuf_for_chip_0_0_processor_id_1.txt")
        self.assertTrue(os.path.exists(testfile))
        testfile = os.path.join(
            folder, "iobuf_for_chip_0_0_processor_id_2.txt")
        self.assertTrue(os.path.exists(testfile))
        testfile = os.path.join(
            folder, "iobuf_for_chip_1_1_processor_id_1.txt")
        self.assertFalse(os.path.exists(testfile))
        testfile = os.path.join(
            folder, "iobuf_for_chip_1_1_processor_id_2.txt")
        self.assertFalse(os.path.exists(testfile))
        testfile = os.path.join(
            folder, "iobuf_for_chip_0_0_processor_id_3.txt")
        self.assertTrue(os.path.exists(testfile))
        self.assertIn(result_error001, error_entries)
        self.assertIn(result_error002, error_entries)
        self.assertIn(result_error003, error_entries)
        self.assertIn(result_warning001, warn_entries)
        self.assertIn(result_warning002, warn_entries)
        self.assertIn(result_warning003, warn_entries)
        self.assertEqual(3, len(warn_entries))

    def testCallBoth(self):
        folder = FecDataView.get_app_provenance_dir_path()
        set_config("Reports", "extract_iobuf_from_cores", "0,0,2:1,1,1")
        set_config("Reports", "extract_iobuf_from_binary_types",
                   fooaplx + "," + alphaaplx)
        error_entries, warn_entries = chip_io_buf_extractor()
        testfile = os.path.join(
            folder, "iobuf_for_chip_0_0_processor_id_1.txt")
        self.assertTrue(os.path.exists(testfile))
        testfile = os.path.join(
            folder, "iobuf_for_chip_0_0_processor_id_2.txt")
        self.assertTrue(os.path.exists(testfile))
        testfile = os.path.join(
            folder, "iobuf_for_chip_1_1_processor_id_1.txt")
        self.assertTrue(os.path.exists(testfile))
        testfile = os.path.join(
            folder, "iobuf_for_chip_1_1_processor_id_2.txt")
        self.assertFalse(os.path.exists(testfile))
        testfile = os.path.join(
            folder, "iobuf_for_chip_0_0_processor_id_3.txt")
        self.assertTrue(os.path.exists(testfile))
        os.unlink(testfile)
        self.assertIn(result_error001, error_entries)
        self.assertIn(result_error002, error_entries)
        self.assertIn(result_error111, error_entries)
        self.assertNotIn(result_error112, error_entries)
        self.assertIn(result_error003, error_entries)
        self.assertIn(result_warning001, warn_entries)
        self.assertIn(result_warning002, warn_entries)
        self.assertIn(result_warning111, warn_entries)
        self.assertNotIn(result_warning112, warn_entries)
        self.assertIn(result_warning003, warn_entries)
        self.assertEqual(4, len(warn_entries))


if __name__ == "__main__":
    unittest.main()<|MERGE_RESOLUTION|>--- conflicted
+++ resolved
@@ -87,7 +87,9 @@
 
     def setUp(self):
         unittest_setup()
-<<<<<<< HEAD
+        os.environ["C_LOGS_DICT"] = tempfile.mktemp()
+        # There needs to be a dict but it can be empty
+        LogSqlLiteDatabase(new_dict=True)
         writer = FecDataWriter.mock()
         writer.set_transceiver(_PretendTransceiver(
             [IOBuffer(0, 0, 1, text001), IOBuffer(0, 0, 2, text002),
@@ -95,11 +97,6 @@
              IOBuffer(0, 0, 3, text003)]))
         FecDataView.get_executable_finder().add_path(path)
         writer.set_executable_targets(executable_targets)
-=======
-        os.environ["C_LOGS_DICT"] = tempfile.mktemp()
-        # There needs to be a dict but it can be empty
-        LogSqlLiteDatabase(new_dict=True)
->>>>>>> a488c500
 
     def testExectuableFinder(self):
         executableFinder = FecDataView.get_executable_finder()
