# Copyright (c) 2017-2019 The University of Manchester
#
# This program is free software: you can redistribute it and/or modify
# it under the terms of the GNU General Public License as published by
# the Free Software Foundation, either version 3 of the License, or
# (at your option) any later version.
#
# This program is distributed in the hope that it will be useful,
# but WITHOUT ANY WARRANTY; without even the implied warranty of
# MERCHANTABILITY or FITNESS FOR A PARTICULAR PURPOSE.  See the
# GNU General Public License for more details.
#
# You should have received a copy of the GNU General Public License
# along with this program.  If not, see <http://www.gnu.org/licenses/>.

import unittest
import numpy
from spinn_utilities.overrides import overrides
from spinn_machine import SDRAM
from pacman.model.placements import Placements, Placement
from data_specification.constants import MAX_MEM_REGIONS
from spinn_front_end_common.utilities.utility_calls import (
    get_region_base_address_offset)
from spinn_front_end_common.abstract_models import (
    AbstractRewritesDataSpecification)
from spinn_front_end_common.interface.config_setup import reset_configs
from spinn_front_end_common.interface.interface_functions import (
    DSGRegionReloader)
from spinn_front_end_common.utilities.constants import BYTES_PER_WORD
from spinn_front_end_common.utilities.helpful_functions import n_word_struct
from spinn_front_end_common.utilities.globals_variables import unset_simulator
from pacman.model.graphs.machine import (SimpleMachineVertex)
from spinnman.transceiver import Transceiver
from spinnman.model import CPUInfo

# test specific stuff
reload_region_data = [
    (0, [0] * 10),
    (1, [1] * 20)
]
regenerate_call_count = 0


class _TestMachineVertex(
        SimpleMachineVertex, AbstractRewritesDataSpecification):
    """ A simple machine vertex for testing
    """

    def __init__(self):
        super().__init__(None)
        self._requires_regions_to_be_reloaded = True

    @overrides(AbstractRewritesDataSpecification.reload_required)
    def reload_required(self):
        return self._requires_regions_to_be_reloaded

    @overrides(AbstractRewritesDataSpecification.set_reload_required)
    def set_reload_required(self, new_value):
        self._requires_regions_to_be_reloaded = new_value

    @overrides(AbstractRewritesDataSpecification.regenerate_data_specification)
    def regenerate_data_specification(self, spec, placement):
        global regenerate_call_count
        for region_id, data in reload_region_data:
            spec.reserve_memory_region(region_id, len(data) * BYTES_PER_WORD)
            spec.switch_write_focus(region_id)
            spec.write_array(data)
        spec.end_specification()
        regenerate_call_count += 1


class _MockCPUInfo(object):
    """ Pretend CPU Info object
    """

    def __init__(self, user_0):
        self._user_0 = user_0

    @property
    @overrides(CPUInfo.user)
    def user(self):
        return [self._user_0]


class _MockTransceiver(object):
    """ Pretend transceiver
    """
    # pylint: disable=unused-argument

    def __init__(self, user_0_addresses):
        """
        :param user_0_addresses: dict of (x, y, p) to user_0_address
        """
        self._regions_rewritten = list()
        self._user_0_addresses = user_0_addresses

    @overrides(Transceiver.get_cpu_information_from_core)
    def get_cpu_information_from_core(self, x, y, p):
        return _MockCPUInfo(self._user_0_addresses[(x, y, p)])

    @overrides(Transceiver.read_memory)
    def read_memory(self, x, y, base_address, length, cpu=0):
        addresses = [i + base_address for i in range(MAX_MEM_REGIONS)]
        return n_word_struct(MAX_MEM_REGIONS).pack(*addresses)

    @overrides(Transceiver.write_memory)
    def write_memory(
            self, x, y, base_address, data, n_bytes=None, offset=0,
            cpu=0, is_filename=False):
        self._regions_rewritten.append((base_address, data))


class TestFrontEndCommonDSGRegionReloader(unittest.TestCase):

    def setUp(self):
<<<<<<< HEAD
        unset_simulator()

    @classmethod
    def tearDownClass(cls):
        unset_simulator()
=======
        reset_configs()
>>>>>>> 7b8914bd

    def test_with_application_vertices(self):
        """ Test that an application vertex's data is rewritten correctly
        """
        # Create a default SDRAM to set the max to default
        SDRAM()
        m_vertex_1 = _TestMachineVertex()
        m_vertex_2 = _TestMachineVertex()

        placements = Placements([
            Placement(m_vertex_1, 0, 0, 1),
            Placement(m_vertex_2, 0, 0, 2)
        ])

        user_0_addresses = {
            placement.location: i * 1000
            for i, placement in enumerate(placements.placements)
        }
        transceiver = _MockTransceiver(user_0_addresses)

        reloader = DSGRegionReloader()
<<<<<<< HEAD
        reloader.__call__(transceiver, placements, "localhost", False)
=======
        reloader.__call__(transceiver, placements, "localhost", "test")
>>>>>>> 7b8914bd

        regions_rewritten = transceiver._regions_rewritten

        # Check that the number of times the data has been regenerated is
        # correct
        self.assertEqual(regenerate_call_count, placements.n_placements)

        # Check that the number of regions rewritten is correct
        self.assertEqual(
            len(transceiver._regions_rewritten),
            placements.n_placements * len(reload_region_data))

        # Check that the data rewritten is correct
        for i, placement in enumerate(placements.placements):
            user_0_address = user_0_addresses[placement.location]
            for j in range(len(reload_region_data)):
                pos = (i * len(reload_region_data)) + j
                region, data = reload_region_data[j]
                address = get_region_base_address_offset(
                    user_0_address, 0) + region
                data = bytearray(numpy.array(data, dtype="uint32").tobytes())

                # Check that the base address and data written is correct
                self.assertEqual(regions_rewritten[pos], (address, data))


if __name__ == "__main__":
    unittest.main()<|MERGE_RESOLUTION|>--- conflicted
+++ resolved
@@ -113,15 +113,12 @@
 class TestFrontEndCommonDSGRegionReloader(unittest.TestCase):
 
     def setUp(self):
-<<<<<<< HEAD
         unset_simulator()
 
     @classmethod
     def tearDownClass(cls):
         unset_simulator()
-=======
         reset_configs()
->>>>>>> 7b8914bd
 
     def test_with_application_vertices(self):
         """ Test that an application vertex's data is rewritten correctly
@@ -143,11 +140,7 @@
         transceiver = _MockTransceiver(user_0_addresses)
 
         reloader = DSGRegionReloader()
-<<<<<<< HEAD
-        reloader.__call__(transceiver, placements, "localhost", False)
-=======
-        reloader.__call__(transceiver, placements, "localhost", "test")
->>>>>>> 7b8914bd
+        reloader.__call__(transceiver, placements, "localhost")
 
         regions_rewritten = transceiver._regions_rewritten
 
