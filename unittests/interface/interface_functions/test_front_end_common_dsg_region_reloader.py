--- conflicted
+++ resolved
@@ -27,7 +27,6 @@
     reload_dsg_regions)
 from pacman.model.graphs.machine import (SimpleMachineVertex)
 from spinnman.transceiver import Transceiver
-from spinnman.model import CPUInfo
 from spinn_front_end_common.interface.ds import DsSqlliteDatabase
 from spinn_front_end_common.utilities.exceptions import DataSpecException
 
@@ -91,49 +90,22 @@
         raise NotImplementedError()
 
 
-class _MockCPUInfo(object):
-    """ Pretend CPU Info object
-    """
-
-    def __init__(self, user_0):
-        self._user_0 = user_0
-
-    @property
-    @overrides(CPUInfo.user)
-    def user(self):
-        return [self._user_0]
-
-
 class _MockTransceiver(Transceiver):
     """ Pretend transceiver
     """
     # pylint: disable=unused-argument
 
     def __init__(self):
-<<<<<<< HEAD
-        pass
-
-    @overrides(Transceiver.get_region_base_address)
-    def get_region_base_address(self, x, y, p):
-        return p * MAX_MEM_REGIONS * 512
-
-    @overrides(Transceiver.read_memory)
-    def read_memory(self, x, y, base_address, length, cpu=0):
-        ptr_table_end = get_region_base_address_offset(
-            base_address, MAX_MEM_REGIONS)
-        addresses = [((i * 512) + ptr_table_end, 0, 0)
-                     for i in range(MAX_MEM_REGIONS)]
-        addresses = [j for lst in addresses for j in lst]
-        return n_word_struct(MAX_MEM_REGIONS * 3).pack(*addresses)
-=======
         self._regions_rewritten = list()
->>>>>>> 8ab1d0b5
 
     @overrides(Transceiver.write_memory)
     def write_memory(
             self, x, y, base_address, data, n_bytes=None, offset=0,
             cpu=0, is_filename=False, get_sum=False):
         self._regions_rewritten.append((base_address, data))
+
+    def get_region_base_address(self, x, y, p):
+        return p * 1000
 
     @overrides(Transceiver.close)
     def close(self):
