import java.io.IOException;
import java.net.DatagramSocket;
import java.net.DatagramPacket;
import java.net.InetAddress
import java.net.InetSocketAddress;
import java.net.SocketException;

public class UDPConnection implements AutoCloseable {
    private DatagramSocket sock;
    private boolean can_send;
    private InetSocketAddress remote_ip_address;

    // Simple passthrough constructors that allow sensible defaults
    public UDPConnection(
            int remote_port,
            String remote_host) throws SocketException {
    	this(0, null, remote_port, remote_host);
    }
    public UDPConnection(
    		String local_host,
            int remote_port,
            String remote_host) throws SocketException {
    	this(0, local_host, remote_port, remote_host);
    }
    public UDPConnection(
    		int local_port,
            int remote_port,
            String remote_host) throws SocketException {
    	this(local_port, null, remote_port, remote_host);
    }

    // The real constructor
    public UDPConnection(
            int local_port,
            String local_host,
            int remote_port,
            String remote_host) throws SocketException {
        this.can_send = false;
        this.remote_ip_address = new InetSocketAddress(remote_host, remote_port);
<<<<<<< HEAD
        this.sock = new DatagramSocket();
        this.sock.setSoTimeout(500);

        if (!local_host.equals("")) {
            this.local_ip_address = new InetSocketAddress(local_host, local_port);
            System.out.println("A");
            this.sock.bind(this.local_ip_address);
            System.out.println("A");
=======
        if (local_host == null || local_host.isEmpty()) {
        	this.sock = new DatagramSocket();
        } else {
        	this.sock = new DatagramSocket(
        			new InetSocketAddress(local_host, local_port));
>>>>>>> 63965b8a
        }
        this.sock.setSoTimeout(500);
    }
    
    public boolean is_closed() {
        return this.sock.isClosed();
    }

    public DatagramPacket receive_data(byte[] data, int length) {
        DatagramPacket packet = new DatagramPacket(data, length);
        try {
            sock.receive(packet);
            return packet;
        } catch(IOException e) {
            System.out.println("failed to recieve packet");
            return null;
        }      
    }

    public void send_data(byte[] data, int length) {
        DatagramPacket packet = new DatagramPacket(
                data, length, this.remote_ip_address);
        try {
            sock.send(packet);
        } catch(IOException e) {
            System.out.printf("failed to send packet due to %s\n", e.toString());
        }
    }

    @Overrides
    public void close() {
        sock.close();
    }

    public int get_local_port() {
        return this.sock.getLocalPort();
    }

    public InetAddress get_local_ip() {
    	return this.sock.getLocalSocketAddress();
    }
}<|MERGE_RESOLUTION|>--- conflicted
+++ resolved
@@ -37,22 +37,11 @@
             String remote_host) throws SocketException {
         this.can_send = false;
         this.remote_ip_address = new InetSocketAddress(remote_host, remote_port);
-<<<<<<< HEAD
-        this.sock = new DatagramSocket();
-        this.sock.setSoTimeout(500);
-
-        if (!local_host.equals("")) {
-            this.local_ip_address = new InetSocketAddress(local_host, local_port);
-            System.out.println("A");
-            this.sock.bind(this.local_ip_address);
-            System.out.println("A");
-=======
         if (local_host == null || local_host.isEmpty()) {
         	this.sock = new DatagramSocket();
         } else {
         	this.sock = new DatagramSocket(
         			new InetSocketAddress(local_host, local_port));
->>>>>>> 63965b8a
         }
         this.sock.setSoTimeout(500);
     }
