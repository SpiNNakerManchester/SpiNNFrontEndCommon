--- conflicted
+++ resolved
@@ -15,36 +15,30 @@
     	this(0, null, remote_port, remote_host);
     }
     public UDPConnection(
-    	    String local_host, int remote_port, String remote_host) 
-            throws SocketException {
+    		String local_host,
+            int remote_port,
+            String remote_host) throws SocketException {
     	this(0, local_host, remote_port, remote_host);
     }
     public UDPConnection(
-            int local_port, int remote_port, String remote_host) 
-            throws SocketException {
+    		int local_port,
+            int remote_port,
+            String remote_host) throws SocketException {
     	this(local_port, null, remote_port, remote_host);
     }
 
     // The real constructor
     public UDPConnection(
-<<<<<<< HEAD
-            int local_port, String local_host, int remote_port, 
-            String remote_host) 
-            throws SocketException {
-        this.remote_ip_address = new InetSocketAddress(remote_host, remote_port);
-=======
             int local_port,
             String local_host,
             int remote_port,
             String remote_host) throws SocketException {
         this.remote_address = new InetSocketAddress(remote_host, remote_port);
->>>>>>> 6c5de8d2
         if (local_host == null || local_host.isEmpty()) {
-            this.sock = new DatagramSocket();
+        	this.sock = new DatagramSocket();
         } else {
-            System.out.println("A");
-            this.sock = new DatagramSocket(
-                new InetSocketAddress(local_host, local_port));
+        	this.sock = new DatagramSocket(
+        			new InetSocketAddress(local_host, local_port));
         }
         this.sock.setSoTimeout(500);
     }
