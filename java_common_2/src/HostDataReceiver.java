--- conflicted
+++ resolved
@@ -32,8 +32,8 @@
 
     // consts for data and converting between words and bytes
     private static final int DATA_PER_FULL_PACKET = 68;
-    private static final int DATA_PER_FULL_PACKET_WITH_SEQUENCE_NUM = DATA_PER_FULL_PACKET
-            - 1;
+    private static final int DATA_PER_FULL_PACKET_WITH_SEQUENCE_NUM = 
+        DATA_PER_FULL_PACKET - 1;
     private static final int BYTES_PER_WORD = 4;
     private static final int END_FLAG_SIZE_IN_BYTES = 4;
     private static final int SEQUENCE_NUMBER_SIZE = 4;
@@ -160,8 +160,9 @@
         return byteBuffer.array();
     }
 
-    public boolean retransmit_missing_sequences(UDPConnection sender,
-            BitSet received_seq_nums) throws InterruptedException {
+    public boolean retransmit_missing_sequences(
+            UDPConnection sender, BitSet received_seq_nums)
+            throws InterruptedException {
 
         int length_via_format2;
         int seq_num_offset;
@@ -226,11 +227,7 @@
                 size_of_data_left_to_transmit = min(length_left_in_packet - 2,
                         miss_dim - seq_num_offset);
                 data = ByteBuffer.allocate(
-<<<<<<< HEAD
                     (size_of_data_left_to_transmit + 2) * this.BYTES_PER_WORD);
-=======
-                        size_of_data_left_to_transmit * BYTES_PER_WORD);
->>>>>>> 7e21d7a5
                 data.order(LITTLE_ENDIAN);
 
                 // Pack flag and n packets
@@ -243,14 +240,10 @@
             } else {
                 // Get left over space / data size
                 size_of_data_left_to_transmit = min(
-                        DATA_PER_FULL_PACKET_WITH_SEQUENCE_NUM,
-                        miss_dim - seq_num_offset);
+                    DATA_PER_FULL_PACKET_WITH_SEQUENCE_NUM,
+                    miss_dim - seq_num_offset);
                 data = ByteBuffer.allocate(
-<<<<<<< HEAD
                     (size_of_data_left_to_transmit + 1) * this.BYTES_PER_WORD);
-=======
-                        size_of_data_left_to_transmit * BYTES_PER_WORD);
->>>>>>> 7e21d7a5
                 data.order(LITTLE_ENDIAN);
 
                 // Pack flag
@@ -259,19 +252,21 @@
             }
 
             // System.out.println("a");
-            for (int element = 0; element < size_of_data_left_to_transmit; element++) {
+            for (int element = 0; element < size_of_data_left_to_transmit;
+                    element++) {
                 data.putInt(missing_seq.getInt());
             }
 
             seq_num_offset += length_left_in_packet;
 
-            sender.sendData(new SDPMessage(placement_x, placement_y,
-                    placement_p, port_connection, SDPMessage.REPLY_NOT_EXPECTED,
-                    255, 255, 255, 0, 0, data.array()));
+            sender.sendData(new SDPMessage(
+                placement_x, placement_y, placement_p, 
+                port_connection, SDPMessage.REPLY_NOT_EXPECTED,
+                255, 255, 255, 0, 0, data.array()));
 
             Thread.sleep(TIMEOUT_PER_SENDING_IN_MILLISECONDS);
         }
-        
+
         return false;
     }
 
@@ -283,15 +278,15 @@
         int seq_num;
         boolean is_end_of_stream;
 
-        ByteBuffer data = ByteBuffer.wrap(packet.getData(), 0,
-                packet.getLength());
+        ByteBuffer data = ByteBuffer.wrap(
+            packet.getData(), 0, packet.getLength());
         data.order(LITTLE_ENDIAN);
         data.rewind();
         first_packet_element = data.getInt();
 
         seq_num = first_packet_element & ~LAST_MESSAGE_FLAG_BIT_MASK;
-        is_end_of_stream = ((first_packet_element
-                & LAST_MESSAGE_FLAG_BIT_MASK) != 0);
+        is_end_of_stream = (
+            (first_packet_element & LAST_MESSAGE_FLAG_BIT_MASK) != 0);
 
         if (seq_num > max_seq_num || seq_num < 0) {
             throw new IllegalStateException("Got insane sequence number");
@@ -304,49 +299,40 @@
 
         if (true_data_length > length_in_bytes) {
             throw new IllegalStateException(
-                    "Receiving more data than expected");
+                "Receiving more data than expected");
         }
 
         if (is_end_of_stream && packet.getLength() == END_FLAG_SIZE_IN_BYTES) {
             // empty
         } else {
-            System.arraycopy(packet.getData(), SEQUENCE_NUMBER_SIZE, buffer,
-                    offset, true_data_length - offset);
-        }
-
-        try {
-            received_seq_nums.set(seq_num);
-        } catch (IndexOutOfBoundsException e) {
-            // Should be unreachable
-            throw new IllegalStateException(e);
-        }
+            System.arraycopy(
+                packet.getData(), SEQUENCE_NUMBER_SIZE, buffer,
+                offset, true_data_length - offset);
+        }
+
+        received_seq_nums.set(seq_num);
 
         if (is_end_of_stream) {
-<<<<<<< HEAD
-            if (!check(received_seq_nums, max_seq_num)) {
+            if (!check()) {
                 finished |= retransmit_missing_sequences(
                     sender, received_seq_nums);
                 is_end_of_stream = false;
-=======
-            if (!check()) {
-                finished |= retransmit_missing_sequences(sender,
-                        received_seq_nums);
->>>>>>> 7e21d7a5
             } else {
                 finished = true;
             }
         }
     }
 
-    private void sendInitialCommand(UDPConnection sender,
-            UDPConnection receiver) {
+    private void sendInitialCommand(
+            UDPConnection sender, UDPConnection receiver) {
         // Build an SCP request to set up the IP Tag associated to this socket
         byte[] scp_req = build_set_iptag_req(true,
                 receiver.getLocalSocketAddress());
 
         // Send SCP request and get the reply back
-        sender.sendData(new SDPMessage(chip_x, chip_y, 0, 0,
-                SDPMessage.REPLY_EXPECTED, 255, 255, 255, 0, 0, scp_req));
+        sender.sendData(new SDPMessage(
+            chip_x, chip_y, 0, 0, SDPMessage.REPLY_EXPECTED, 255, 255, 255, 0, 
+            0, scp_req));
         sender.receiveData(300); // TODO: Validate this reply
 
         // Create Data request SDP packet
@@ -357,14 +343,15 @@
         byteBuffer.putInt(length_in_bytes);
 
         // build and send SDP message
-        sender.sendData(new SDPMessage(placement_x, placement_y, placement_p,
-                port_connection, SDPMessage.REPLY_NOT_EXPECTED, 255, 255, 255,
-                0, 0, byteBuffer.array()));
+        sender.sendData(new SDPMessage(
+            placement_x, placement_y, placement_p,
+            port_connection, SDPMessage.REPLY_NOT_EXPECTED, 255, 255, 255,
+            0, 0, byteBuffer.array()));
     }
 
     private static int calculateMaxSeqNum(int length) {
-        return ceildiv(length,
-                DATA_PER_FULL_PACKET_WITH_SEQUENCE_NUM * BYTES_PER_WORD);
+        return ceildiv(
+            length, DATA_PER_FULL_PACKET_WITH_SEQUENCE_NUM * BYTES_PER_WORD);
     }
 
     private boolean check() throws Exception {
