--- conflicted
+++ resolved
@@ -50,11 +50,7 @@
     // time out constants
     public static final int TIMEOUT_RETRY_LIMIT = 20;
     private static final int TIMEOUT_PER_SENDING_IN_MILLISECONDS = 10;
-<<<<<<< HEAD
-    private static final int TIMEOUT_PER_RECEIVE_IN_MILLISECONDS = 10;
-=======
     private static final int TIMEOUT_PER_RECEIVE_IN_MILLISECONDS = 250;
->>>>>>> 1f705798
 
     private final int port_connection;
     private final int placement_x;
@@ -195,7 +191,7 @@
             }
         }
 
-        if (log.isLoggable(Level.INFO)) {
+        if (log.isLoggable(Level.FINE)) {
             log.fine("missing" + miss_dim);
             for (i = 0; i < miss_dim; i++) {
                 log.fine("missing seq " + missing_seq[i]);
@@ -288,14 +284,8 @@
         first_packet_element = data.getInt();
 
         seq_num = first_packet_element & ~LAST_MESSAGE_FLAG_BIT_MASK;
-<<<<<<< HEAD
-        
-        is_end_of_stream = (
-            (first_packet_element & LAST_MESSAGE_FLAG_BIT_MASK) != 0);
-=======
         is_end_of_stream = ((first_packet_element
                 & LAST_MESSAGE_FLAG_BIT_MASK) != 0);
->>>>>>> 1f705798
 
         if (seq_num > max_seq_num || seq_num < 0) {
             throw new IllegalStateException("Got insane sequence number");
@@ -380,21 +370,21 @@
             this.connection = connection;
         }
 
-<<<<<<< HEAD
         private void processOnePacket(boolean reiceved) throws Exception {
             try{
                 DatagramPacket p = messqueue.removeLast();
-=======
         private void processOnePacket() throws Exception {
             DatagramPacket p = messqueue.poll(1, TimeUnit.SECONDS);
             if (p != null && p.getLength() > 0) {
->>>>>>> 1f705798
                 process_data(connection, p);
                 reiceved = true;
-            } 
-            catch(Exception e ){
-                Thread.sleep(100);
-                if (!finished && reiceved) {
+            } else {
+                timeoutcount++;
+                if (timeoutcount > TIMEOUT_RETRY_LIMIT && !reiceved) {
+                    log.severe(TIMEOUT_MESSAGE);
+                    return;
+                }
+                if (!finished) {
                     // retransmit missing packets
                     log.fine("doing reinjection");
                     finished = retransmit_missing_sequences(connection,
@@ -408,15 +398,7 @@
             try {
                 boolean reiceved = false;
                 while (!finished) {
-<<<<<<< HEAD
-                    try {
-                        processOnePacket(reiceved);
-                    } catch (InterruptedException e) {
-                        // Do nothing
-                    }
-=======
-                    processOnePacket();
->>>>>>> 1f705798
+                    processOnePacket(reiceved);
                 }
             } catch (InterruptedException e) {
                 // Do nothing
